--- conflicted
+++ resolved
@@ -31,11 +31,7 @@
 
 h1 {
   @include rem(font-size, 24px);
-<<<<<<< HEAD
   @include relative-line-height(22px, 24px);
-=======
-  @include relative-line-height(30px, 24px);
->>>>>>> d3a2c51d
 }
 
 h2 {
