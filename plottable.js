--- conflicted
+++ resolved
@@ -6886,7 +6886,7 @@
                 return retVal;
             };
             AbstractXYPlot.prototype._projectorsReady = function () {
-                return this._projectors["x"] && this._projectors["y"];
+                return this._projections["x"] && this._projections["y"];
             };
             return AbstractXYPlot;
         })(Plot.AbstractPlot);
@@ -7657,13 +7657,9 @@
                 });
                 var xFunction = attrToProjector["x"];
                 var yFunction = attrToProjector["y"];
-<<<<<<< HEAD
-                attrToProjector["defined"] = function (d, i) { return _this._rejectNullsAndNaNs(d, i, xFunction) && _this._rejectNullsAndNaNs(d, i, yFunction); };
+                attrToProjector["defined"] = function (d, i, u, m) { return _this._rejectNullsAndNaNs(d, i, u, m, xFunction) && _this._rejectNullsAndNaNs(d, i, u, m, yFunction); };
                 attrToProjector["stroke"] = attrToProjector["stroke"] || d3.functor(this.defaultStrokeColor);
                 attrToProjector["stroke-width"] = attrToProjector["stroke-width"] || d3.functor("2px");
-=======
-                attrToProjector["defined"] = function (d, i, u, m) { return _this._rejectNullsAndNaNs(d, i, u, m, xFunction) && _this._rejectNullsAndNaNs(d, i, u, m, yFunction); };
->>>>>>> 0986d3a5
                 return attrToProjector;
             };
             Line.prototype._wholeDatumAttributes = function () {
@@ -8162,16 +8158,10 @@
                     var projector = attrToProjector[attribute];
                     attrToProjector[attribute] = function (data, i, u, m) { return data.length > 0 ? projector(data[0], i, u, m) : null; };
                 });
-<<<<<<< HEAD
-                var yAccessor = this._projectors["y"].accessor;
-                attrToProjector["y"] = function (d) { return _this._yScale.scale(+yAccessor(d) + d["_PLOTTABLE_PROTECTED_FIELD_STACK_OFFSET"]); };
-                attrToProjector["y0"] = function (d) { return _this._yScale.scale(d["_PLOTTABLE_PROTECTED_FIELD_STACK_OFFSET"]); };
-                attrToProjector["fill"] = attrToProjector["fill"] || d3.functor(this.defaultFillColor);
-=======
                 var yAccessor = this._projections["y"].accessor;
                 attrToProjector["y"] = function (d, i, u, m) { return _this._yScale.scale(+yAccessor(d, i, u, m) + d["_PLOTTABLE_PROTECTED_FIELD_STACK_OFFSET"]); };
                 attrToProjector["y0"] = function (d, i, u, m) { return _this._yScale.scale(d["_PLOTTABLE_PROTECTED_FIELD_STACK_OFFSET"]); };
->>>>>>> 0986d3a5
+                attrToProjector["fill"] = attrToProjector["fill"] || d3.functor(this.defaultFillColor);
                 return attrToProjector;
             };
             StackedArea.prototype._wholeDatumAttributes = function () {
