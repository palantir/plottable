--- conflicted
+++ resolved
@@ -768,15 +768,10 @@
                 if (write == null) {
                     var widthFn = orientHorizontally ? _Util.Methods.max : d3.sum;
                     var heightFn = orientHorizontally ? d3.sum : _Util.Methods.max;
-<<<<<<< HEAD
                     var heightAcc = function (line) { return orientHorizontally ? tm(line).height : tm(line).width; };
                     var widthAcc = function (line) { return orientHorizontally ? tm(line).width : tm(line).height; };
-                    usedWidth = widthFn(wrappedText.lines, widthAcc);
-                    usedHeight = heightFn(wrappedText.lines, heightAcc);
-=======
-                    usedWidth = widthFn(wrappedText.lines, function (line) { return tm(line).width; }, 0);
-                    usedHeight = heightFn(wrappedText.lines, function (line) { return tm(line).height; }, 0);
->>>>>>> 6c2dc1f3
+                    usedWidth = widthFn(wrappedText.lines, widthAcc, 0);
+                    usedHeight = heightFn(wrappedText.lines, heightAcc, 0);
                 }
                 else {
                     var innerG = write.g.append("g").classed("writeText-inner-g", true); // unleash your inner G
