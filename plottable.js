--- conflicted
+++ resolved
@@ -297,13 +297,13 @@
                     if (selection.node().nodeName === "text") {
                         var originalText = selection.text();
                         selection.text(s);
-                        bb = Plottable.Util.DOM.getBBox(selection);
+                        bb = Util.DOM.getBBox(selection);
                         selection.text(originalText);
                         return { width: bb.width, height: bb.height };
                     }
                     else {
                         var t = selection.append("text").text(s);
-                        bb = Plottable.Util.DOM.getBBox(t);
+                        bb = Util.DOM.getBBox(t);
                         t.remove();
                         return { width: bb.width, height: bb.height };
                     }
@@ -347,15 +347,8 @@
             var CachingCharacterMeasurer = (function () {
                 function CachingCharacterMeasurer(g) {
                     var _this = this;
-<<<<<<< HEAD
-                    this.cache = new Plottable.Util.Cache(getTextMeasure(g), CANONICAL_CHR, Plottable.Util.Methods.objEq);
-                    this.measure = combineWhitespace(measureByCharacter(wrapWhitespace(function (s) {
-                        return _this.cache.get(s);
-                    })));
-=======
                     this.cache = new Util.Cache(getTextMeasure(g), CANONICAL_CHR, Util.Methods.objEq);
                     this.measure = combineWhitespace(measureByCharacter(wrapWhitespace(function (s) { return _this.cache.get(s); })));
->>>>>>> 3d372433
                 }
                 CachingCharacterMeasurer.prototype.clear = function () {
                     this.cache.clear();
@@ -412,16 +405,12 @@
                 var innerG = g.append("g");
                 var textEl = innerG.append("text");
                 textEl.text(line);
-                var bb = Plottable.Util.DOM.getBBox(textEl);
+                var bb = Util.DOM.getBBox(textEl);
                 var h = bb.height;
                 var w = bb.width;
                 if (w > width || h > height) {
-<<<<<<< HEAD
-                    Plottable.Util.Methods.warn("Insufficient space to fit text");
-=======
                     Util.Methods.warn("Insufficient space to fit text: " + line);
                     textEl.text("");
->>>>>>> 3d372433
                     return { width: 0, height: 0 };
                 }
                 var anchorConverter = { left: "start", center: "middle", right: "end" };
@@ -430,7 +419,7 @@
                 var yOff = height * yOffsetFactor[yAlign] + h * (1 - yOffsetFactor[yAlign]);
                 var ems = -0.4 * (1 - yOffsetFactor[yAlign]);
                 textEl.attr("text-anchor", anchor).attr("y", ems + "em");
-                Plottable.Util.DOM.translate(innerG, xOff, yOff);
+                Util.DOM.translate(innerG, xOff, yOff);
                 return { width: w, height: h };
             }
             Text.writeLineHorizontally = writeLineHorizontally;
@@ -462,7 +451,7 @@
                 var blockG = g.append("g");
                 brokenText.forEach(function (line, i) {
                     var innerG = blockG.append("g");
-                    Plottable.Util.DOM.translate(innerG, 0, i * h);
+                    Util.DOM.translate(innerG, 0, i * h);
                     var wh = writeLineHorizontally(line, innerG, width, h, xAlign, yAlign);
                     if (wh.width > maxWidth) {
                         maxWidth = wh.width;
@@ -471,7 +460,7 @@
                 var usedSpace = h * brokenText.length;
                 var freeSpace = height - usedSpace;
                 var translator = { center: 0.5, top: 0, bottom: 1 };
-                Plottable.Util.DOM.translate(blockG, 0, freeSpace * translator[yAlign]);
+                Util.DOM.translate(blockG, 0, freeSpace * translator[yAlign]);
                 return { width: maxWidth, height: usedSpace };
             }
             Text.writeTextHorizontally = writeTextHorizontally;
@@ -484,7 +473,7 @@
                 var blockG = g.append("g");
                 brokenText.forEach(function (line, i) {
                     var innerG = blockG.append("g");
-                    Plottable.Util.DOM.translate(innerG, i * h, 0);
+                    Util.DOM.translate(innerG, i * h, 0);
                     var wh = writeLineVertically(line, innerG, h, height, xAlign, yAlign, rotation);
                     if (wh.height > maxHeight) {
                         maxHeight = wh.height;
@@ -493,12 +482,7 @@
                 var usedSpace = h * brokenText.length;
                 var freeSpace = width - usedSpace;
                 var translator = { center: 0.5, left: 0, right: 1 };
-<<<<<<< HEAD
-                Plottable.Util.DOM.translate(blockG, freeSpace * translator[xAlign], 0);
-
-=======
                 Util.DOM.translate(blockG, freeSpace * translator[xAlign], 0);
->>>>>>> 3d372433
                 return { width: usedSpace, height: maxHeight };
             }
             Text.writeTextVertically = writeTextVertically;
@@ -507,12 +491,7 @@
                 var orientHorizontally = (horizontally != null) ? horizontally : width * 1.1 > height;
                 var primaryDimension = orientHorizontally ? width : height;
                 var secondaryDimension = orientHorizontally ? height : width;
-<<<<<<< HEAD
-                var wrappedText = Plottable.Util.WordWrap.breakTextToFitRect(text, primaryDimension, secondaryDimension, tm);
-
-=======
                 var wrappedText = Util.WordWrap.breakTextToFitRect(text, primaryDimension, secondaryDimension, tm);
->>>>>>> 3d372433
                 if (wrappedText.lines.length === 0) {
                     return { textFits: wrappedText.textFits, usedWidth: 0, usedHeight: 0 };
                 }
@@ -556,12 +535,7 @@
                 if (!textFit) {
                     lines = lines.splice(0, nLinesThatFit);
                     if (nLinesThatFit > 0) {
-<<<<<<< HEAD
-                        // Overwrite the last line to one that has had a ... appended to the end
-                        lines[nLinesThatFit - 1] = Plottable.Util.Text._addEllipsesToLine(lines[nLinesThatFit - 1], width, measureText);
-=======
                         lines[nLinesThatFit - 1] = Util.Text._addEllipsesToLine(lines[nLinesThatFit - 1], width, measureText);
->>>>>>> 3d372433
                     }
                 }
                 return { originalText: text, lines: lines, textFits: textFit };
@@ -952,7 +926,7 @@
                 return formattedValue;
             };
             return Currency;
-        })(Plottable.Formatter.Fixed);
+        })(Formatter.Fixed);
         Formatter.Currency = Currency;
     })(Plottable.Formatter || (Plottable.Formatter = {}));
     var Formatter = Plottable.Formatter;
@@ -981,7 +955,7 @@
                 return formattedValue;
             };
             return Percentage;
-        })(Plottable.Formatter.Fixed);
+        })(Formatter.Fixed);
         Formatter.Percentage = Percentage;
     })(Plottable.Formatter || (Plottable.Formatter = {}));
     var Formatter = Plottable.Formatter;
@@ -1567,7 +1541,7 @@
             };
             Component.AUTORESIZE_BY_DEFAULT = true;
             return Component;
-        })(Plottable.Abstract.PlottableObject);
+        })(Abstract.PlottableObject);
         Abstract.Component = Component;
     })(Plottable.Abstract || (Plottable.Abstract = {}));
     var Abstract = Plottable.Abstract;
@@ -1639,7 +1613,7 @@
                 this._components.slice().forEach(function (c) { return c.remove(); });
             };
             return ComponentContainer;
-        })(Plottable.Abstract.Component);
+        })(Abstract.Component);
         Abstract.ComponentContainer = ComponentContainer;
     })(Plottable.Abstract || (Plottable.Abstract = {}));
     var Abstract = Plottable.Abstract;
@@ -2025,7 +1999,7 @@
                 return this;
             };
             return Scale;
-        })(Plottable.Abstract.PlottableObject);
+        })(Abstract.PlottableObject);
         Abstract.Scale = Scale;
     })(Plottable.Abstract || (Plottable.Abstract = {}));
     var Abstract = Plottable.Abstract;
@@ -2195,7 +2169,7 @@
                 }
             };
             return Plot;
-        })(Plottable.Abstract.Component);
+        })(Abstract.Component);
         Abstract.Plot = Plot;
     })(Plottable.Abstract || (Plottable.Abstract = {}));
     var Abstract = Plottable.Abstract;
@@ -2210,7 +2184,7 @@
                     function Immediate() {
                     }
                     Immediate.prototype.render = function () {
-                        Plottable.Core.RenderController.flush();
+                        RenderController.flush();
                     };
                     return Immediate;
                 })();
@@ -2219,7 +2193,7 @@
                     function AnimationFrame() {
                     }
                     AnimationFrame.prototype.render = function () {
-                        Plottable.Util.DOM.requestAnimationFramePolyfill(Plottable.Core.RenderController.flush);
+                        Plottable.Util.DOM.requestAnimationFramePolyfill(RenderController.flush);
                     };
                     return AnimationFrame;
                 })();
@@ -2229,7 +2203,7 @@
                         this._timeoutMsec = Plottable.Util.DOM.POLYFILL_TIMEOUT_MSEC;
                     }
                     Timeout.prototype.render = function () {
-                        setTimeout(Plottable.Core.RenderController.flush, this._timeoutMsec);
+                        setTimeout(RenderController.flush, this._timeoutMsec);
                     };
                     return Timeout;
                 })();
@@ -2249,12 +2223,7 @@
             var _componentsNeedingRender = {};
             var _componentsNeedingComputeLayout = {};
             var _animationRequested = false;
-<<<<<<< HEAD
-            RenderController._renderPolicy = new Plottable.Core.RenderController.RenderPolicy.AnimationFrame();
-
-=======
             RenderController._renderPolicy = new RenderController.RenderPolicy.AnimationFrame();
->>>>>>> 3d372433
             function setRenderPolicy(policy) {
                 RenderController._renderPolicy = policy;
             }
@@ -2288,13 +2257,7 @@
                     _componentsNeedingRender = {};
                     _animationRequested = false;
                 }
-<<<<<<< HEAD
-
-                // Reset resize flag regardless of queue'd components
-                Plottable.Core.ResizeBroadcaster.clearResizing();
-=======
                 Core.ResizeBroadcaster.clearResizing();
->>>>>>> 3d372433
             }
             RenderController.flush = flush;
         })(Core.RenderController || (Core.RenderController = {}));
@@ -2311,7 +2274,7 @@
             var _resizing = false;
             function _lazyInitialize() {
                 if (broadcaster === undefined) {
-                    broadcaster = new Plottable.Core.Broadcaster(ResizeBroadcaster);
+                    broadcaster = new Core.Broadcaster(ResizeBroadcaster);
                     window.addEventListener("resize", _onResize);
                 }
             }
@@ -2559,7 +2522,7 @@
                 return [0, 1];
             };
             return QuantitativeScale;
-        })(Plottable.Abstract.Scale);
+        })(Abstract.Scale);
         Abstract.QuantitativeScale = QuantitativeScale;
     })(Plottable.Abstract || (Plottable.Abstract = {}));
     var Abstract = Plottable.Abstract;
@@ -3386,12 +3349,7 @@
                 var isInsideBBox = function (tickBox) {
                     return (Math.floor(boundingBox.left) <= Math.ceil(tickBox.left) && Math.floor(boundingBox.top) <= Math.ceil(tickBox.top) && Math.floor(tickBox.right) <= Math.ceil(boundingBox.left + _this.availableWidth) && Math.floor(tickBox.bottom) <= Math.ceil(boundingBox.top + _this.availableHeight));
                 };
-<<<<<<< HEAD
-
-                var tickLabels = this._tickLabelContainer.selectAll("." + Plottable.Abstract.Axis.TICK_LABEL_CLASS);
-=======
                 var tickLabels = this._tickLabelContainer.selectAll("." + Abstract.Axis.TICK_LABEL_CLASS);
->>>>>>> 3d372433
                 if (tickLabels[0].length === 0) {
                     return;
                 }
@@ -3405,7 +3363,7 @@
                 }
             };
             Axis.prototype._hideOverlappingTickLabels = function () {
-                var visibleTickLabels = this._tickLabelContainer.selectAll("." + Plottable.Abstract.Axis.TICK_LABEL_CLASS).filter(function (d, i) {
+                var visibleTickLabels = this._tickLabelContainer.selectAll("." + Abstract.Axis.TICK_LABEL_CLASS).filter(function (d, i) {
                     return d3.select(this).style("visibility") === "visible";
                 });
                 var lastLabelClientRect;
@@ -3424,7 +3382,7 @@
             Axis.TICK_MARK_CLASS = "tick-mark";
             Axis.TICK_LABEL_CLASS = "tick-label";
             return Axis;
-        })(Plottable.Abstract.Component);
+        })(Abstract.Component);
         Abstract.Axis = Axis;
     })(Plottable.Abstract || (Plottable.Abstract = {}));
     var Abstract = Plottable.Abstract;
@@ -4442,7 +4400,7 @@
                 return this;
             };
             XYPlot.prototype._updateXDomainer = function () {
-                if (this.xScale instanceof Plottable.Abstract.QuantitativeScale) {
+                if (this.xScale instanceof Abstract.QuantitativeScale) {
                     var scale = this.xScale;
                     if (!scale._userSetDomainer) {
                         scale.domainer().pad().nice();
@@ -4451,7 +4409,7 @@
                 return this;
             };
             XYPlot.prototype._updateYDomainer = function () {
-                if (this.yScale instanceof Plottable.Abstract.QuantitativeScale) {
+                if (this.yScale instanceof Abstract.QuantitativeScale) {
                     var scale = this.yScale;
                     if (!scale._userSetDomainer) {
                         scale.domainer().pad().nice();
@@ -4460,7 +4418,7 @@
                 return this;
             };
             return XYPlot;
-        })(Plottable.Abstract.Plot);
+        })(Abstract.Plot);
         Abstract.XYPlot = XYPlot;
     })(Plottable.Abstract || (Plottable.Abstract = {}));
     var Abstract = Plottable.Abstract;
@@ -4683,7 +4641,7 @@
                 return this;
             };
             BarPlot.prototype._updateDomainer = function (scale) {
-                if (scale instanceof Plottable.Abstract.QuantitativeScale) {
+                if (scale instanceof Abstract.QuantitativeScale) {
                     var qscale = scale;
                     if (!qscale._userSetDomainer) {
                         if (this._baselineValue != null) {
@@ -4732,7 +4690,7 @@
             BarPlot.DEFAULT_WIDTH = 10;
             BarPlot._BarAlignmentToFactor = {};
             return BarPlot;
-        })(Plottable.Abstract.XYPlot);
+        })(Abstract.XYPlot);
         Abstract.BarPlot = BarPlot;
     })(Plottable.Abstract || (Plottable.Abstract = {}));
     var Abstract = Plottable.Abstract;
@@ -4939,7 +4897,7 @@
                 this._applyAnimatedAttributes(this.areaPath, "area", attrToProjector);
             };
             return Area;
-        })(Plottable.Plot.Line);
+        })(Plot.Line);
         Plot.Area = Area;
     })(Plottable.Plot || (Plottable.Plot = {}));
     var Plot = Plottable.Plot;
@@ -5027,7 +4985,7 @@
                 return selection.transition().ease(this._easing).duration(this._durationMsec).delay(function (d, i) { return i * _this._delayMsec; }).attr(attrToProjector);
             };
             return IterativeDelay;
-        })(Plottable.Animator.Default);
+        })(Animator.Default);
         Animator.IterativeDelay = IterativeDelay;
     })(Plottable.Animator || (Plottable.Animator = {}));
     var Animator = Plottable.Animator;
@@ -5414,7 +5372,7 @@
             };
             DragBox.CLASS_DRAG_BOX = "drag-box";
             return DragBox;
-        })(Plottable.Interaction.Drag);
+        })(Interaction.Drag);
         Interaction.DragBox = DragBox;
     })(Plottable.Interaction || (Plottable.Interaction = {}));
     var Interaction = Plottable.Interaction;
@@ -5452,7 +5410,7 @@
                 return this;
             };
             return XDragBox;
-        })(Plottable.Interaction.DragBox);
+        })(Interaction.DragBox);
         Interaction.XDragBox = XDragBox;
     })(Plottable.Interaction || (Plottable.Interaction = {}));
     var Interaction = Plottable.Interaction;
@@ -5488,7 +5446,7 @@
                 this.callbackToCall(pixelArea);
             };
             return XYDragBox;
-        })(Plottable.Interaction.DragBox);
+        })(Interaction.DragBox);
         Interaction.XYDragBox = XYDragBox;
     })(Plottable.Interaction || (Plottable.Interaction = {}));
     var Interaction = Plottable.Interaction;
@@ -5526,7 +5484,7 @@
                 return this;
             };
             return YDragBox;
-        })(Plottable.Interaction.DragBox);
+        })(Interaction.DragBox);
         Interaction.YDragBox = YDragBox;
     })(Plottable.Interaction || (Plottable.Interaction = {}));
     var Interaction = Plottable.Interaction;
