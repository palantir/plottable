--- conflicted
+++ resolved
@@ -2925,12 +2925,8 @@
                 this._projectors = {};
                 this.animateOnNextRender = true;
                 this.clipPathEnabled = true;
-<<<<<<< HEAD
-                this.classed("renderer", true);
-
-=======
                 this.classed("plot", true);
->>>>>>> 24de842f
+
                 var dataSource;
                 if (dataset != null) {
                     if (typeof dataset.data === "function") {
@@ -6039,16 +6035,10 @@
                 if (xScale == null || yScale == null) {
                     throw new Error("XYPlots require an xScale and yScale");
                 }
-<<<<<<< HEAD
-                this.classed("xy-renderer", true);
+                this.classed("xy-plot", true);
 
                 this.project("x", "x", xScale); // default accessor
                 this.project("y", "y", yScale); // default accessor
-=======
-                this.classed("xy-plot", true);
-                this.project("x", "x", xScale);
-                this.project("y", "y", yScale);
->>>>>>> 24de842f
             }
             XYPlot.prototype.project = function (attrToSet, accessor, scale) {
                 // We only want padding and nice-ing on scales that will correspond to axes / pixel layout.
@@ -6127,17 +6117,11 @@
                     "circles-reset": new Plottable.Animator.Null(),
                     "circles": new Plottable.Animator.IterativeDelay().duration(250).delay(5)
                 };
-<<<<<<< HEAD
-                this.classed("circle-renderer", true);
+                this.classed("scatter-plot", true);
                 this.project("r", 3); // default
                 this.project("fill", function () {
                     return "steelblue";
                 }); // default
-=======
-                this.classed("scatter-plot", true);
-                this.project("r", 3);
-                this.project("fill", function () { return "steelblue"; });
->>>>>>> 24de842f
             }
             Scatter.prototype.project = function (attrToSet, accessor, scale) {
                 attrToSet = attrToSet === "cx" ? "x" : attrToSet;
@@ -6204,13 +6188,9 @@
                 this._animators = {
                     "cells": new Plottable.Animator.Null()
                 };
-<<<<<<< HEAD
-                this.classed("grid-renderer", true);
+                this.classed("grid-plot", true);
 
                 // The x and y scales should render in bands with no padding
-=======
-                this.classed("grid-plot", true);
->>>>>>> 24de842f
                 this.xScale.rangeType("bands", 0, 0);
                 this.yScale.rangeType("bands", 0, 0);
 
@@ -6281,8 +6261,7 @@
                     "bars": new Plottable.Animator.IterativeDelay(),
                     "baseline": new Plottable.Animator.Null()
                 };
-<<<<<<< HEAD
-                this.classed("bar-renderer", true);
+                this.classed("bar-plot", true);
                 this.project("fill", function () {
                     return "steelblue";
                 });
@@ -6290,10 +6269,6 @@
                 // because this._baselineValue was not initialized during the super()
                 // call, we must call this in order to get this._baselineValue
                 // to be used by the Domainer.
-=======
-                this.classed("bar-plot", true);
-                this.project("fill", function () { return "steelblue"; });
->>>>>>> 24de842f
                 this.baseline(this._baselineValue);
             }
             BarPlot.prototype._setup = function () {
@@ -6614,19 +6589,13 @@
                     "line-reset": new Plottable.Animator.Null(),
                     "line": new Plottable.Animator.Default().duration(600).easing("exp-in-out")
                 };
-<<<<<<< HEAD
-                this.classed("line-renderer", true);
+                this.classed("line-plot", true);
                 this.project("stroke", function () {
                     return "steelblue";
                 }); // default
                 this.project("stroke-width", function () {
                     return "2px";
                 }); // default
-=======
-                this.classed("line-plot", true);
-                this.project("stroke", function () { return "steelblue"; });
-                this.project("stroke-width", function () { return "2px"; });
->>>>>>> 24de842f
             }
             Line.prototype._setup = function () {
                 _super.prototype._setup.call(this);
@@ -6701,8 +6670,7 @@
             */
             function Area(dataset, xScale, yScale) {
                 _super.call(this, dataset, xScale, yScale);
-<<<<<<< HEAD
-                this.classed("area-renderer", true);
+                this.classed("area-plot", true);
                 this.project("y0", 0, yScale); // default
                 this.project("fill", function () {
                     return "steelblue";
@@ -6713,13 +6681,6 @@
                 this.project("stroke", function () {
                     return "none";
                 }); // default
-=======
-                this.classed("area-plot", true);
-                this.project("y0", 0, yScale);
-                this.project("fill", function () { return "steelblue"; });
-                this.project("fill-opacity", function () { return 0.5; });
-                this.project("stroke", function () { return "none"; });
->>>>>>> 24de842f
                 this._animators["area-reset"] = new Plottable.Animator.Null();
                 this._animators["area"] = new Plottable.Animator.Default().duration(600).easing("exp-in-out");
             }
