--- conflicted
+++ resolved
@@ -4229,20 +4229,13 @@
                     this.classed("y-axis", true);
                 }
 
-<<<<<<< HEAD
                 if (formatter == null) {
                     formatter = new Plottable.Formatter.General();
                     formatter.showOnlyUnchangedValues(false);
                 }
                 this.formatter(formatter);
 
-                this._registerToBroadcaster(this._scale, function () {
-=======
-                this._formatter = (formatter != null) ? formatter : function (n) {
-                    return String(n);
-                };
                 this._scale.broadcaster.registerListener(this, function () {
->>>>>>> abf842e4
                     return _this.rescale();
                 });
             }
