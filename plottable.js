--- conflicted
+++ resolved
@@ -1,3 +1,9 @@
+/*!
+Plottable 0.19.3 (https://github.com/palantir/plottable)
+Copyright 2014 Palantir Technologies
+Licensed under MIT (https://github.com/palantir/plottable/blob/master/LICENSE)
+*/
+
 ///<reference path="../reference.ts" />
 var Plottable;
 (function (Plottable) {
@@ -4112,556 +4118,6 @@
 };
 var Plottable;
 (function (Plottable) {
-<<<<<<< HEAD
-    (function (_Axis) {
-        var Axis = (function (_super) {
-            __extends(Axis, _super);
-            /**
-            * Creates an Axis.
-            *
-            * @constructor
-            * @param {Scale} scale The Scale to base the Axis on.
-            * @param {string} orientation The orientation of the Axis (top/bottom/left/right)
-            * @param {any} [formatter] a D3 formatter or a Plottable Formatter.
-            */
-            function Axis(axisScale, orientation, formatter) {
-                var _this = this;
-                _super.call(this);
-                this._showEndTickLabels = false;
-                this.tickPositioning = "center";
-                this.orientToAlign = { left: "right", right: "left", top: "bottom", bottom: "top" };
-                this._axisScale = axisScale;
-                orientation = orientation.toLowerCase();
-                this.d3Axis = d3.svg.axis().scale(axisScale._d3Scale).orient(orientation);
-                this.classed("axis", true);
-                var formatFunction = formatter;
-                if (formatter == null) {
-                    formatter = new Plottable.Formatter.General();
-                }
-                if (formatter instanceof Plottable.Abstract.Formatter) {
-                    formatFunction = function (d) {
-                        return formatter.format(d);
-                    };
-                }
-                this.tickFormat(formatFunction);
-                this._axisScale.broadcaster.registerListener(this, function () {
-                    return _this._render();
-                });
-            }
-            Axis.prototype._setup = function () {
-                _super.prototype._setup.call(this);
-                this.axisElement = this.content.append("g").classed("axis", true);
-                return this;
-            };
-
-            Axis.prototype.remove = function () {
-                _super.prototype.remove.call(this);
-                this._axisScale.broadcaster.deregisterListener(this);
-            };
-
-            Axis.prototype._doRender = function () {
-                var domain = this._axisScale.domain();
-                var extent = Math.abs(domain[1] - domain[0]);
-                var min = +d3.min(domain);
-                var max = +d3.max(domain);
-                var newDomain;
-                var standardOrder = domain[0] < domain[1];
-                if (typeof (domain[0]) === "number") {
-                    newDomain = standardOrder ? [min - extent, max + extent] : [max + extent, min - extent];
-                } else {
-                    newDomain = standardOrder ? [new Date(min - extent), new Date(max + extent)] : [new Date(max + extent), new Date(min - extent)];
-                }
-
-                // hackhack Make tiny-zero representations not look terrible, by rounding them to 0
-                if (this._axisScale.ticks != null) {
-                    var scale = this._axisScale;
-                    var nTicks = 10;
-                    var ticks = scale.ticks(nTicks);
-                    var numericDomain = scale.domain();
-                    var interval = numericDomain[1] - numericDomain[0];
-                    var cleanTick = function (n) {
-                        return Math.abs(n / interval / nTicks) < 0.0001 ? 0 : n;
-                    };
-                    ticks = ticks.map(cleanTick);
-                    this.d3Axis.tickValues(ticks);
-                }
-
-                this.axisElement.call(this.d3Axis);
-
-                this.axisElement.selectAll(".tick").select("text").style("visibility", "visible");
-
-                return this;
-            };
-
-            Axis.prototype.showEndTickLabels = function (show) {
-                if (show == null) {
-                    return this._showEndTickLabels;
-                }
-                this._showEndTickLabels = show;
-                return this;
-            };
-
-            Axis.prototype._hideCutOffTickLabels = function () {
-                var _this = this;
-                var availableWidth = this.availableWidth;
-                var availableHeight = this.availableHeight;
-                var tickLabels = this.axisElement.selectAll(".tick").select("text");
-
-                var boundingBox = this.element.select(".bounding-box")[0][0].getBoundingClientRect();
-
-                var isInsideBBox = function (tickBox) {
-                    return (Math.floor(boundingBox.left) <= Math.ceil(tickBox.left) && Math.floor(boundingBox.top) <= Math.ceil(tickBox.top) && Math.floor(tickBox.right) <= Math.ceil(boundingBox.left + _this.availableWidth) && Math.floor(tickBox.bottom) <= Math.ceil(boundingBox.top + _this.availableHeight));
-                };
-
-                tickLabels.each(function (d) {
-                    if (!isInsideBBox(this.getBoundingClientRect())) {
-                        d3.select(this).style("visibility", "hidden");
-                    }
-                });
-
-                return this;
-            };
-
-            Axis.prototype._hideOverlappingTickLabels = function () {
-                var tickLabels = this.axisElement.selectAll(".tick").select("text");
-                var lastLabelClientRect;
-
-                function boxesOverlap(boxA, boxB) {
-                    if (boxA.right < boxB.left) {
-                        return false;
-                    }
-                    if (boxA.left > boxB.right) {
-                        return false;
-                    }
-                    if (boxA.bottom < boxB.top) {
-                        return false;
-                    }
-                    if (boxA.top > boxB.bottom) {
-                        return false;
-                    }
-                    return true;
-                }
-
-                tickLabels.each(function (d) {
-                    var clientRect = this.getBoundingClientRect();
-                    if (lastLabelClientRect != null && boxesOverlap(clientRect, lastLabelClientRect)) {
-                        d3.select(this).style("visibility", "hidden");
-                    } else {
-                        lastLabelClientRect = clientRect;
-                        d3.select(this).style("visibility", "visible");
-                    }
-                });
-            };
-
-            Axis.prototype.scale = function (newScale) {
-                if (newScale == null) {
-                    return this._axisScale;
-                } else {
-                    this._axisScale = newScale;
-                    this.d3Axis.scale(newScale._d3Scale);
-                    return this;
-                }
-            };
-
-            Axis.prototype.tickLabelPosition = function (position) {
-                if (position == null) {
-                    return this.tickPositioning;
-                } else {
-                    this.tickPositioning = position;
-                    return this;
-                }
-            };
-
-            Axis.prototype.orient = function (newOrient) {
-                if (newOrient == null) {
-                    return this.d3Axis.orient();
-                } else {
-                    this.d3Axis.orient(newOrient);
-                    return this;
-                }
-            };
-
-            Axis.prototype.ticks = function () {
-                var args = [];
-                for (var _i = 0; _i < (arguments.length - 0); _i++) {
-                    args[_i] = arguments[_i + 0];
-                }
-                if (args == null || args.length === 0) {
-                    return this.d3Axis.ticks();
-                } else {
-                    this.d3Axis.ticks(args);
-                    return this;
-                }
-            };
-
-            Axis.prototype.tickValues = function () {
-                var args = [];
-                for (var _i = 0; _i < (arguments.length - 0); _i++) {
-                    args[_i] = arguments[_i + 0];
-                }
-                if (args == null) {
-                    return this.d3Axis.tickValues();
-                } else {
-                    this.d3Axis.tickValues(args);
-                    return this;
-                }
-            };
-
-            Axis.prototype.tickSize = function (inner, outer) {
-                if (inner != null && outer != null) {
-                    this.d3Axis.tickSize(inner, outer);
-                    return this;
-                } else if (inner != null) {
-                    this.d3Axis.tickSize(inner);
-                    return this;
-                } else {
-                    return this.d3Axis.tickSize();
-                }
-            };
-
-            Axis.prototype.innerTickSize = function (val) {
-                if (val == null) {
-                    return this.d3Axis.innerTickSize();
-                } else {
-                    this.d3Axis.innerTickSize(val);
-                    return this;
-                }
-            };
-
-            Axis.prototype.outerTickSize = function (val) {
-                if (val == null) {
-                    return this.d3Axis.outerTickSize();
-                } else {
-                    this.d3Axis.outerTickSize(val);
-                    return this;
-                }
-            };
-
-            Axis.prototype.tickPadding = function (val) {
-                if (val == null) {
-                    return this.d3Axis.tickPadding();
-                } else {
-                    this.d3Axis.tickPadding(val);
-                    return this;
-                }
-            };
-
-            Axis.prototype.tickFormat = function (formatter) {
-                if (formatter == null) {
-                    return this.d3Axis.tickFormat();
-                } else {
-                    this.d3Axis.tickFormat(formatter);
-                    this._invalidateLayout();
-                    return this;
-                }
-            };
-            Axis._DEFAULT_TICK_SIZE = 6;
-            return Axis;
-        })(Plottable.Abstract.Component);
-        _Axis.Axis = Axis;
-
-        var XAxis = (function (_super) {
-            __extends(XAxis, _super);
-            /**
-            * Creates an XAxis (a horizontal Axis).
-            *
-            * @constructor
-            * @param {Scale} scale The Scale to base the Axis on.
-            * @param {string} orientation The orientation of the Axis (top/bottom)
-            * @param {any} [formatter] a D3 formatter
-            */
-            function XAxis(scale, orientation, formatter) {
-                if (typeof orientation === "undefined") { orientation = "bottom"; }
-                if (typeof formatter === "undefined") { formatter = null; }
-                _super.call(this, scale, orientation, formatter);
-                this._height = 30;
-                var orientation = orientation.toLowerCase();
-                if (orientation !== "top" && orientation !== "bottom") {
-                    throw new Error(orientation + " is not a valid orientation for XAxis");
-                }
-                this.tickLabelPosition("center");
-                var desiredAlignment = this.orientToAlign[orientation];
-                this.yAlign(desiredAlignment);
-            }
-            XAxis.prototype.height = function (h) {
-                this._height = h;
-                this._invalidateLayout();
-                return this;
-            };
-
-            XAxis.prototype._setup = function () {
-                _super.prototype._setup.call(this);
-                this.axisElement.classed("x-axis", true);
-                return this;
-            };
-
-            XAxis.prototype._requestedSpace = function (offeredWidth, offeredHeight) {
-                return {
-                    width: 0,
-                    height: Math.min(offeredHeight, this._height),
-                    wantsWidth: false,
-                    wantsHeight: offeredHeight < this._height
-                };
-            };
-
-            XAxis.prototype.tickLabelPosition = function (position) {
-                if (position == null) {
-                    return _super.prototype.tickLabelPosition.call(this);
-                } else {
-                    var positionLC = position.toLowerCase();
-                    if (positionLC === "left" || positionLC === "center" || positionLC === "right") {
-                        if (positionLC === "center") {
-                            this.tickSize(XAxis._DEFAULT_TICK_SIZE);
-                        } else {
-                            this.tickSize(12); // longer than default tick size
-                        }
-                        return _super.prototype.tickLabelPosition.call(this, positionLC);
-                    } else {
-                        throw new Error(position + " is not a valid tick label position for XAxis");
-                    }
-                }
-            };
-
-            XAxis.prototype._doRender = function () {
-                var _this = this;
-                _super.prototype._doRender.call(this);
-                if (this.orient() === "top") {
-                    this.axisElement.attr("transform", "translate(0," + this._height + ")");
-                } else if (this.orient() === "bottom") {
-                    this.axisElement.attr("transform", "");
-                }
-
-                var tickTextLabels = this.axisElement.selectAll("text");
-                if (tickTextLabels[0].length > 0) {
-                    if (this.tickLabelPosition() !== "center") {
-                        tickTextLabels.attr("y", "0px");
-
-                        if (this.orient() === "bottom") {
-                            tickTextLabels.attr("dy", "1em");
-                        } else {
-                            tickTextLabels.attr("dy", "-0.25em");
-                        }
-
-                        if (this.tickLabelPosition() === "right") {
-                            tickTextLabels.attr("dx", "0.2em").style("text-anchor", "start");
-                        } else if (this.tickLabelPosition() === "left") {
-                            tickTextLabels.attr("dx", "-0.2em").style("text-anchor", "end");
-                        }
-                    }
-
-                    if (this._axisScale.rangeType != null) {
-                        var scaleRange = this._axisScale.range();
-                        var availableWidth = this.availableWidth;
-                        var tickLengthWithPadding = Math.abs(parseFloat(d3.select(tickTextLabels[0][0]).attr("y")));
-                        var availableHeight = this.availableHeight - tickLengthWithPadding;
-                        if (tickTextLabels[0].length > 1) {
-                            var tickValues = tickTextLabels.data();
-                            var tickPositions = tickValues.map(function (v) {
-                                return _this._axisScale.scale(v);
-                            });
-                            tickPositions.forEach(function (p, i) {
-                                var spacing = Math.abs(tickPositions[i + 1] - p);
-                                availableWidth = (spacing < availableWidth) ? spacing : availableWidth;
-                            });
-                        }
-
-                        availableWidth = 0.9 * availableWidth; // add in some padding
-
-                        tickTextLabels.each(function (t, i) {
-                            var textEl = d3.select(this);
-                            var currentText = textEl.text();
-                            var measure = Plottable.Util.Text.getTextMeasure(textEl);
-                            var wrappedLines = Plottable.Util.WordWrap.breakTextToFitRect(currentText, availableWidth, availableHeight, measure).lines;
-                            if (wrappedLines.length === 1) {
-                                textEl.text(Plottable.Util.Text.getTruncatedText(currentText, availableWidth, measure));
-                            } else {
-                                textEl.text("");
-                                var tspans = textEl.selectAll("tspan").data(wrappedLines);
-                                tspans.enter().append("tspan");
-                                tspans.text(function (line) {
-                                    return line;
-                                }).attr("x", "0").attr("dy", function (line, i) {
-                                    return (i === 0) ? textEl.attr("dy") : "1em";
-                                }).style("text-anchor", textEl.style("text-anchor"));
-                            }
-                        });
-                    } else {
-                        this._hideOverlappingTickLabels();
-                    }
-                }
-
-                if (!this.showEndTickLabels()) {
-                    this._hideCutOffTickLabels();
-                }
-                return this;
-            };
-            return XAxis;
-        })(Axis);
-        _Axis.XAxis = XAxis;
-
-        var YAxis = (function (_super) {
-            __extends(YAxis, _super);
-            /**
-            * Creates a YAxis (a vertical Axis).
-            *
-            * @constructor
-            * @param {Scale} scale The Scale to base the Axis on.
-            * @param {string} orientation The orientation of the Axis (left/right)
-            * @param {any} [formatter] a D3 formatter
-            */
-            function YAxis(scale, orientation, formatter) {
-                if (typeof orientation === "undefined") { orientation = "left"; }
-                if (typeof formatter === "undefined") { formatter = null; }
-                _super.call(this, scale, orientation, formatter);
-                this._width = 50;
-                orientation = orientation.toLowerCase();
-                if (orientation !== "left" && orientation !== "right") {
-                    throw new Error(orientation + " is not a valid orientation for YAxis");
-                }
-                this.tickLabelPosition("middle");
-                var desiredAlignment = this.orientToAlign[orientation];
-                this.xAlign(desiredAlignment);
-            }
-            YAxis.prototype._setup = function () {
-                _super.prototype._setup.call(this);
-                this.axisElement.classed("y-axis", true);
-                return this;
-            };
-
-            YAxis.prototype.width = function (w) {
-                this._width = w;
-                this._invalidateLayout();
-                return this;
-            };
-
-            YAxis.prototype._requestedSpace = function (offeredWidth, offeredHeight) {
-                return {
-                    width: Math.min(offeredWidth, this._width),
-                    height: 0,
-                    wantsWidth: offeredWidth < this._width,
-                    wantsHeight: false
-                };
-            };
-
-            YAxis.prototype.tickLabelPosition = function (position) {
-                if (position == null) {
-                    return _super.prototype.tickLabelPosition.call(this);
-                } else {
-                    var positionLC = position.toLowerCase();
-                    if (positionLC === "top" || positionLC === "middle" || positionLC === "bottom") {
-                        if (positionLC === "middle") {
-                            this.tickSize(YAxis._DEFAULT_TICK_SIZE);
-                        } else {
-                            this.tickSize(30); // longer than default tick size
-                        }
-                        return _super.prototype.tickLabelPosition.call(this, positionLC);
-                    } else {
-                        throw new Error(position + " is not a valid tick label position for YAxis");
-                    }
-                }
-            };
-
-            YAxis.prototype._doRender = function () {
-                var _this = this;
-                _super.prototype._doRender.call(this);
-                if (this.orient() === "left") {
-                    this.axisElement.attr("transform", "translate(" + this._width + ", 0)");
-                } else if (this.orient() === "right") {
-                    this.axisElement.attr("transform", "");
-                }
-
-                var tickTextLabels = this.axisElement.selectAll("text");
-                if (tickTextLabels[0].length > 0) {
-                    if (this.tickLabelPosition() !== "middle") {
-                        tickTextLabels.attr("x", "0px");
-
-                        if (this.orient() === "left") {
-                            tickTextLabels.attr("dx", "-0.25em");
-                        } else {
-                            tickTextLabels.attr("dx", "0.25em");
-                        }
-
-                        if (this.tickLabelPosition() === "top") {
-                            tickTextLabels.attr("dy", "-0.3em");
-                        } else if (this.tickLabelPosition() === "bottom") {
-                            tickTextLabels.attr("dy", "1em");
-                        }
-                    }
-
-                    if (this._axisScale.rangeType != null) {
-                        var scaleRange = this._axisScale.range();
-                        var tickLengthWithPadding = Math.abs(parseFloat(d3.select(tickTextLabels[0][0]).attr("x")));
-                        var availableWidth = this.availableWidth - tickLengthWithPadding;
-                        var availableHeight = this.availableHeight;
-                        if (tickTextLabels[0].length > 1) {
-                            var tickValues = tickTextLabels.data();
-                            var tickPositions = tickValues.map(function (v) {
-                                return _this._axisScale.scale(v);
-                            });
-                            tickPositions.forEach(function (p, i) {
-                                var spacing = Math.abs(tickPositions[i + 1] - p);
-                                availableHeight = (spacing < availableHeight) ? spacing : availableHeight;
-                            });
-                        }
-
-                        var tickLabelPosition = this.tickLabelPosition();
-                        tickTextLabels.each(function (t, i) {
-                            var textEl = d3.select(this);
-                            var currentText = textEl.text();
-                            var measure = Plottable.Util.Text.getTextMeasure(textEl);
-                            var wrappedLines = Plottable.Util.WordWrap.breakTextToFitRect(currentText, availableWidth, availableHeight, measure).lines;
-                            if (wrappedLines.length === 1) {
-                                textEl.text(Plottable.Util.Text.getTruncatedText(currentText, availableWidth, measure));
-                            } else {
-                                var baseY = 0;
-                                if (tickLabelPosition === "top") {
-                                    baseY = -(wrappedLines.length - 1);
-                                } else if (tickLabelPosition === "middle") {
-                                    baseY = -(wrappedLines.length - 1) / 2;
-                                }
-
-                                textEl.text("");
-                                var tspans = textEl.selectAll("tspan").data(wrappedLines);
-                                tspans.enter().append("tspan");
-                                tspans.text(function (line) {
-                                    return line;
-                                }).attr({
-                                    "dy": textEl.attr("dy"),
-                                    "x": textEl.attr("x"),
-                                    "y": function (line, i) {
-                                        return (baseY + i) + "em";
-                                    }
-                                }).style("text-anchor", textEl.style("text-anchor"));
-                            }
-                        });
-                    } else {
-                        this._hideOverlappingTickLabels();
-                    }
-                }
-
-                if (!this.showEndTickLabels()) {
-                    this._hideCutOffTickLabels();
-                }
-                return this;
-            };
-            return YAxis;
-        })(Axis);
-        _Axis.YAxis = YAxis;
-    })(Plottable.Axis || (Plottable.Axis = {}));
-    var Axis = Plottable.Axis;
-})(Plottable || (Plottable = {}));
-
-///<reference path="../reference.ts" />
-var __extends = this.__extends || function (d, b) {
-    for (var p in b) if (b.hasOwnProperty(p)) d[p] = b[p];
-    function __() { this.constructor = d; }
-    __.prototype = b.prototype;
-    d.prototype = new __();
-};
-var Plottable;
-(function (Plottable) {
-=======
->>>>>>> 0dd692b5
     (function (Abstract) {
         var Axis = (function (_super) {
             __extends(Axis, _super);
