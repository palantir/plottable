--- conflicted
+++ resolved
@@ -5654,11 +5654,8 @@
             function BarPlot(dataset, xScale, yScale) {
                 _super.call(this, dataset, xScale, yScale);
                 this._baselineValue = 0;
-<<<<<<< HEAD
                 this._barAlignmentFactor = 0;
-=======
                 this.previousBaselineValue = null;
->>>>>>> b9bdb719
                 this._animators = {
                     "bars-reset": new Plottable.Animator.Null(),
                     "bars": new Plottable.Animator.IterativeDelay(),
@@ -5823,11 +5820,6 @@
                 return this;
             };
 
-            /*
-            * generateAttrToProjector is overwritten on Abstract.BarPlot so it can default the width projector appropriately:
-            * to a constant default value if the OrdinalScale rangeType is "points" and to the rangeBand if the rangeType is
-            * "bands". If the width projector was set explicitly, then it will not be overwritten.
-            */
             BarPlot.prototype._generateAttrToProjector = function () {
                 var _this = this;
                 // Primary scale/direction: the "length" of the bars
@@ -5939,10 +5931,9 @@
             function HorizontalBar(dataset, xScale, yScale) {
                 _super.call(this, dataset, xScale, yScale);
                 this.isVertical = false;
-                this.isVertical = false;
             }
             HorizontalBar.prototype._updateXDomainer = function () {
-                this._updateDomainer(this.yScale);
+                this._updateDomainer(this.xScale);
                 return this;
             };
 
