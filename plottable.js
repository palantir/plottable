--- conflicted
+++ resolved
@@ -104,29 +104,21 @@
                 }
                 return out;
             }
-<<<<<<< HEAD
-            return out;
-        }
-        Utils.createFilledArray = createFilledArray;
-
-        function arrayEqual(a, b) {
-            for (var i = 0; i < a.length; i++) {
-                if (a[i] !== b[i]) {
-                    return false;
-                }
-            }
-            return true;
-        }
-        Utils.arrayEqual = arrayEqual;
-    })(Plottable.Utils || (Plottable.Utils = {}));
-    var Utils = Plottable.Utils;
-=======
             Methods.createFilledArray = createFilledArray;
+
+            function arrayEqual(a, b) {
+                for (var i = 0; i < a.length; i++) {
+                    if (a[i] !== b[i]) {
+                        return false;
+                    }
+                }
+                return true;
+            }
+            Methods.arrayEqual = arrayEqual;
         })(Util.Methods || (Util.Methods = {}));
         var Methods = Util.Methods;
     })(Plottable.Util || (Plottable.Util = {}));
     var Util = Plottable.Util;
->>>>>>> 2634de8a
 })(Plottable || (Plottable = {}));
 
 ///<reference path="../reference.ts" />
@@ -1910,46 +1902,6 @@
                 return this;
             };
 
-<<<<<<< HEAD
-///<reference path="../reference.ts" />
-var __extends = this.__extends || function (d, b) {
-    for (var p in b) if (b.hasOwnProperty(p)) d[p] = b[p];
-    function __() { this.constructor = d; }
-    __.prototype = b.prototype;
-    d.prototype = new __();
-};
-var Plottable;
-(function (Plottable) {
-    var Scale = (function (_super) {
-        __extends(Scale, _super);
-        /**
-        * Creates a new Scale.
-        *
-        * @constructor
-        * @param {D3.Scale.Scale} scale The D3 scale backing the Scale.
-        */
-        function Scale(scale) {
-            _super.call(this);
-            this._autoDomain = true;
-            this.rendererID2Perspective = {};
-            this.dataSourceReferenceCounter = new Plottable.IDCounter();
-            this._rendererID2Extent = {};
-            this._autoNice = false;
-            this._autoPad = false;
-            this._d3Scale = scale;
-        }
-        Scale.prototype._getAllExtents = function () {
-            var perspectives = d3.values(this.rendererID2Perspective);
-            var extents = perspectives.map(function (p) {
-                var source = p.dataSource;
-                var accessor = p.accessor;
-                return source._getExtent(accessor);
-            }).filter(function (e) {
-                return e != null;
-            });
-            return extents;
-        };
-=======
             /**
             * Sets the layout weight of a particular column.
             * Space is allocated to columns based on their weight. Columns with higher weights receive proportionally more space.
@@ -1963,7 +1915,6 @@
                 this._invalidateLayout();
                 return this;
             };
->>>>>>> 2634de8a
 
             Table.prototype._isFixedWidth = function () {
                 var cols = d3.transpose(this.rows);
@@ -2065,6 +2016,7 @@
                 this._autoDomain = true;
                 this.rendererID2Perspective = {};
                 this.dataSourceReferenceCounter = new Plottable.Util.IDCounter();
+                this._rendererID2Extent = {};
                 this._autoNice = false;
                 this._autoPad = false;
                 this._d3Scale = scale;
@@ -2118,27 +2070,6 @@
                 return this;
             };
 
-<<<<<<< HEAD
-        /**
-        * Creates a copy of the Scale with the same domain and range but without any registered listeners.
-        *
-        * @returns {Scale} A copy of the calling Scale.
-        */
-        Scale.prototype.copy = function () {
-            return new Scale(this._d3Scale.copy());
-        };
-
-        // this is called by renderer whenever there is an update from the dataSource
-        Scale.prototype.extentChanged = function (rendererID, extent) {
-            // TODO: override
-            return this;
-            // this will look up the old extent in its renderer => extent mapping
-            // and decide if it needs to change its domain
-        };
-        return Scale;
-    })(Plottable.Broadcaster);
-    Plottable.Scale = Scale;
-=======
             Scale.prototype._removePerspective = function (rendererIDAttr) {
                 var dataSource = this.rendererID2Perspective[rendererIDAttr].dataSource;
                 var dataSourceID = dataSource._plottableID;
@@ -2195,12 +2126,19 @@
             Scale.prototype.copy = function () {
                 return new Scale(this._d3Scale.copy());
             };
+
+            // this is called by renderer whenever there is an update from the dataSource
+            Scale.prototype.extentChanged = function (rendererID, extent) {
+                // TODO: override
+                return this;
+                // this will look up the old extent in its renderer => extent mapping
+                // and decide if it needs to change its domain
+            };
             return Scale;
         })(Plottable.Abstract.Broadcaster);
         Abstract.Scale = Scale;
     })(Plottable.Abstract || (Plottable.Abstract = {}));
     var Abstract = Plottable.Abstract;
->>>>>>> 2634de8a
 })(Plottable || (Plottable = {}));
 
 ///<reference path="../reference.ts" />
@@ -2262,6 +2200,7 @@
 
                     // point all scales at the new datasource
                     d3.keys(this._projectors).forEach(function (attrToSet) {
+                        console.log(attrToSet);
                         var projector = _this._projectors[attrToSet];
                         if (projector.scale != null) {
                             var rendererIDAttr = _this._plottableID + attrToSet;
@@ -2271,7 +2210,9 @@
                     });
                 }
                 this._dataSource = source;
-                this._registerToBroadcaster(this._dataSource, function () {
+
+                // NOTE: rendererID is a number, convert it to a string first or something
+                this._registerToBroadcaster(this._dataSource, function (newDataSource) {
                     _this._dataChanged = true;
                     _this._render();
                 });
@@ -2305,48 +2246,6 @@
                 return this;
             };
 
-<<<<<<< HEAD
-                // point all scales at the new datasource
-                d3.keys(this._projectors).forEach(function (attrToSet) {
-                    console.log(attrToSet);
-                    var projector = _this._projectors[attrToSet];
-                    if (projector.scale != null) {
-                        var rendererIDAttr = _this._plottableID + attrToSet;
-                        projector.scale._removePerspective(rendererIDAttr);
-                        projector.scale._addPerspective(rendererIDAttr, source, projector.accessor);
-                    }
-                });
-            }
-            this._dataSource = source;
-
-            // NOTE: rendererID is a number, convert it to a string first or something
-            this._registerToBroadcaster(this._dataSource, function (newDataSource) {
-                _this._dataChanged = true;
-                _this._render();
-            });
-            this._dataChanged = true;
-            this._render();
-            return this;
-        };
-
-        Renderer.prototype.project = function (attrToSet, accessor, scale) {
-            var _this = this;
-            attrToSet = attrToSet.toLowerCase();
-            var rendererIDAttr = this._plottableID + attrToSet;
-            var currentProjection = this._projectors[attrToSet];
-            var existingScale = (currentProjection != null) ? currentProjection.scale : null;
-            if (scale == null) {
-                scale = existingScale;
-            }
-            if (existingScale != null) {
-                existingScale._removePerspective(rendererIDAttr);
-                this._deregisterFromBroadcaster(existingScale);
-            }
-            if (scale != null) {
-                scale._addPerspective(rendererIDAttr, this.dataSource(), accessor);
-                this._registerToBroadcaster(scale, function () {
-                    return _this._render();
-=======
             Plot.prototype._generateAttrToProjector = function () {
                 var _this = this;
                 var h = {};
@@ -2358,7 +2257,6 @@
                         return scale.scale(accessor(d, i));
                     };
                     h[a] = fn;
->>>>>>> 2634de8a
                 });
                 return h;
             };
@@ -2383,33 +2281,6 @@
                 return this;
             };
 
-<<<<<<< HEAD
-        /**
-        * Enables or disables animation.
-        *
-        * @param {boolean} enabled Whether or not to animate.
-        */
-        Renderer.prototype.animate = function (enabled) {
-            this._animate = enabled;
-            return this;
-        };
-
-        Renderer.prototype.addScale = function (scale) {
-            this.scales.push(scale);
-            scale.registerListener(this, function () {
-                // get new extent from scale
-                console.log("it's happening");
-            });
-        };
-
-        Renderer.prototype._extentFromDataSource = function (ds) {
-            // will override
-            return [];
-        };
-        return Renderer;
-    })(Plottable.Component);
-    Plottable.Renderer = Renderer;
-=======
             /**
             * Enables or disables animation.
             *
@@ -2418,13 +2289,25 @@
             Plot.prototype.animate = function (enabled) {
                 this._animate = enabled;
                 return this;
+            };
+
+            Plot.prototype.addScale = function (scale) {
+                this.scales.push(scale);
+                scale.registerListener(this, function () {
+                    // get new extent from scale
+                    console.log("it's happening");
+                });
+            };
+
+            Plot.prototype._extentFromDataSource = function (ds) {
+                // will override
+                return [];
             };
             return Plot;
         })(Plottable.Abstract.Component);
         Abstract.Plot = Plot;
     })(Plottable.Abstract || (Plottable.Abstract = {}));
     var Abstract = Plottable.Abstract;
->>>>>>> 2634de8a
 })(Plottable || (Plottable = {}));
 
 ///<reference path="../reference.ts" />
@@ -2648,42 +2531,6 @@
 
                 var extent = currentDomain[1] - currentDomain[0];
 
-<<<<<<< HEAD
-            // currentDomain[1].valueOf() converts date to miliseconds, leaves numbers unchanged. else + attemps string concat.
-            var newDomain = [currentDomain[0] - padProportion / 2 * extent, currentDomain[1].valueOf() + padProportion / 2 * extent];
-            if (currentDomain[0] === 0) {
-                newDomain[0] = 0;
-            }
-            if (currentDomain[1] === 0) {
-                newDomain[1] = 0;
-            }
-            this._setDomain(newDomain);
-            return this;
-        };
-
-        QuantitiveScale.prototype.extentChanged = function (rendererID, extent) {
-            this._rendererID2Extent[rendererID] = extent;
-            var newDomain = this.calculateDomain();
-
-            // this.autoDomain will automatically broadcast for us.
-            // In the future, if we detect that the domain hasn't changed,
-            // we won't signal.
-            this.autoDomain();
-            return this;
-        };
-
-        // Returns a domain from this._rendererID2Extent. In the future, this
-        // will be where the pluggable autodomaining stuff will go.
-        QuantitiveScale.prototype.calculateDomain = function () {
-            var extents = d3.values(this._rendererID2Extent);
-            return extents.reduce(function (a, b) {
-                return [Math.min(a[0], b[0]), Math.max(a[1], b[1])];
-            });
-        };
-        return QuantitiveScale;
-    })(Plottable.Scale);
-    Plottable.QuantitiveScale = QuantitiveScale;
-=======
                 // currentDomain[1].valueOf() converts date to miliseconds, leaves numbers unchanged. else + attemps string concat.
                 var newDomain = [currentDomain[0] - padProportion / 2 * extent, currentDomain[1].valueOf() + padProportion / 2 * extent];
                 if (currentDomain[0] === 0) {
@@ -2694,13 +2541,32 @@
                 }
                 this._setDomain(newDomain);
                 return this;
+            };
+
+            QuantitiveScale.prototype.extentChanged = function (rendererID, extent) {
+                this._rendererID2Extent[rendererID] = extent;
+                var newDomain = this.calculateDomain();
+
+                // this.autoDomain will automatically broadcast for us.
+                // In the future, if we detect that the domain hasn't changed,
+                // we won't signal.
+                this.autoDomain();
+                return this;
+            };
+
+            // Returns a domain from this._rendererID2Extent. In the future, this
+            // will be where the pluggable autodomaining stuff will go.
+            QuantitiveScale.prototype.calculateDomain = function () {
+                var extents = d3.values(this._rendererID2Extent);
+                return extents.reduce(function (a, b) {
+                    return [Math.min(a[0], b[0]), Math.max(a[1], b[1])];
+                });
             };
             return QuantitiveScale;
         })(Plottable.Abstract.Scale);
         Abstract.QuantitiveScale = QuantitiveScale;
     })(Plottable.Abstract || (Plottable.Abstract = {}));
     var Abstract = Plottable.Abstract;
->>>>>>> 2634de8a
 })(Plottable || (Plottable = {}));
 
 ///<reference path="../reference.ts" />
@@ -2864,31 +2730,21 @@
                     this._broadcast();
                     return this;
                 }
-<<<<<<< HEAD
-                this._broadcast();
-                return this;
-            }
-        };
-
-        OrdinalScale.prototype.extentChanged = function (rendererID, extent) {
-            this._rendererID2Extent[rendererID] = extent;
-            extent = extent;
-
-            // this.domain will broadcast for us
-            this.domain(Plottable.Utils.uniq(this.domain()));
-            return this;
-        };
-        return OrdinalScale;
-    })(Plottable.Scale);
-    Plottable.OrdinalScale = OrdinalScale;
-=======
+            };
+
+            Ordinal.prototype.extentChanged = function (rendererID, extent) {
+                this._rendererID2Extent[rendererID] = extent;
+                extent = extent;
+
+                // this.domain will broadcast for us
+                this.domain(Plottable.Util.Methods.uniq(this.domain()));
+                return this;
             };
             return Ordinal;
         })(Plottable.Abstract.Scale);
         Scale.Ordinal = Ordinal;
     })(Plottable.Scale || (Plottable.Scale = {}));
     var Scale = Plottable.Scale;
->>>>>>> 2634de8a
 })(Plottable || (Plottable = {}));
 
 ///<reference path="../reference.ts" />
