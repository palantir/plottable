--- conflicted
+++ resolved
@@ -3277,11 +3277,7 @@
                 _super.prototype._setup.call(this);
                 this._majorTickLabels = this.content.append("g").classed(Plottable.Abstract.Axis.TICK_LABEL_CLASS, true);
                 this._minorTickLabels = this.content.append("g").classed(Plottable.Abstract.Axis.TICK_LABEL_CLASS, true);
-<<<<<<< HEAD
                 this.measurer = Plottable.Util.Text.getTextMeasurer(this._majorTickLabels.append("text"));
-                return this;
-=======
->>>>>>> 4bb65240
             };
             Time.prototype.getTickLevel = function () {
                 var startingPoint = Time.minorIntervals.length - 1;
@@ -3492,23 +3488,13 @@
             Numeric.prototype._setup = function () {
                 _super.prototype._setup.call(this);
                 this.measurer = Plottable.Util.Text.getTextMeasurer(this._tickLabelContainer.append("text").classed(Plottable.Abstract.Axis.TICK_LABEL_CLASS, true));
-                return this;
             };
             Numeric.prototype._computeWidth = function () {
                 var _this = this;
                 var tickValues = this._getTickValues();
-<<<<<<< HEAD
-                var epsilon = Math.pow(10, -this._formatter.precision());
-                var textLengths = tickValues.map(function (v) {
-                    var formattedValue = _this._formatter.format(v);
-                    return _this.measurer(formattedValue).width;
-=======
-                var testTextEl = this._tickLabelContainer.append("text").classed(Plottable.Abstract.Axis.TICK_LABEL_CLASS, true);
-                var measurer = Plottable.Util.Text.getTextMeasure(testTextEl);
                 var textLengths = tickValues.map(function (v) {
                     var formattedValue = _this._formatter(v);
-                    return measurer(formattedValue).width;
->>>>>>> 4bb65240
+                    return _this.measurer(formattedValue).width;
                 });
                 var maxTextLength = d3.max(textLengths);
                 if (this.tickLabelPositioning === "center") {
@@ -3693,12 +3679,7 @@
             }
             Category.prototype._setup = function () {
                 _super.prototype._setup.call(this);
-<<<<<<< HEAD
                 this.measurer = new Plottable.Util.Text.CachingCharacterMeasurer(this._tickLabelContainer.append("text"));
-                return this;
-=======
-                this.measurer = new Plottable.Util.Text.CachingCharacterMeasurer(this._tickLabelContainer);
->>>>>>> 4bb65240
             };
             Category.prototype._requestedSpace = function (offeredWidth, offeredHeight) {
                 var widthRequiredByTicks = this._isHorizontal() ? 0 : this._maxLabelTickLength() + this.tickLabelPadding();
