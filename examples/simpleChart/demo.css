--- conflicted
+++ resolved
@@ -2,12 +2,8 @@
 <link rel="stylesheet" type="text/css" href="http://palantir.github.io/plottable/style.css">
 <style type="text/css">
 /*-- Add custom styles after this line --*/
-<<<<<<< HEAD
-.demo-title { font-size: 24pt; }
-=======
 .demo-title { font-size: 24pt; }
 .plottable .random-data circle {
     fill: red;
     stroke: none;
-}
->>>>>>> ad3dd7af
+}