
declare module Plottable {
    module _Util {
        module Methods {
            /**
             * Checks if x is between a and b.
             *
             * @param {number} x The value to test if in range
             * @param {number} a The beginning of the (inclusive) range
             * @param {number} b The ending of the (inclusive) range
             * @return {boolean} Whether x is in [a, b]
             */
            function inRange(x: number, a: number, b: number): boolean;
            /** Print a warning message to the console, if it is available.
             *
             * @param {string} The warnings to print
             */
            function warn(warning: string): void;
            /**
             * Takes two arrays of numbers and adds them together
             *
             * @param {number[]} alist The first array of numbers
             * @param {number[]} blist The second array of numbers
             * @return {number[]} An array of numbers where x[i] = alist[i] + blist[i]
             */
            function addArrays(alist: number[], blist: number[]): number[];
            /**
             * Takes two sets and returns the intersection
             *
             * Due to the fact that D3.Sets store strings internally, return type is always a string set
             *
             * @param {D3.Set<T>} set1 The first set
             * @param {D3.Set<T>} set2 The second set
             * @return {D3.Set<string>} A set that contains elements that appear in both set1 and set2
             */
            function intersection<T>(set1: D3.Set<T>, set2: D3.Set<T>): D3.Set<string>;
            /**
             * Take an accessor object (may be a string to be made into a key, or a value, or a color code)
             * and "activate" it by turning it into a function in (datum, index, metadata)
             */
            function accessorize(accessor: any): _Accessor;
            /**
             * Take an accessor object, activate it, and partially apply it to a Plot's datasource's metadata.
             * Temporarily always grabs the metadata of the first dataset.
             * HACKHACK #1089 - The accessor currently only grabs the first dataset's metadata
             */
            function _applyAccessor(accessor: _Accessor, plot: Plot.AbstractPlot): (d: any, i: number) => any;
            /**
             * Takes two sets and returns the union
             *
             * Due to the fact that D3.Sets store strings internally, return type is always a string set
             *
             * @param {D3.Set<T>} set1 The first set
             * @param {D3.Set<T>} set2 The second set
             * @return {D3.Set<string>} A set that contains elements that appear in either set1 or set2
             */
            function union<T>(set1: D3.Set<T>, set2: D3.Set<T>): D3.Set<string>;
            /**
             * Populates a map from an array of keys and a transformation function.
             *
             * @param {string[]} keys The array of keys.
             * @param {(string, number) => T} transform A transformation function to apply to the keys.
             * @return {D3.Map<T>} A map mapping keys to their transformed values.
             */
            function populateMap<T>(keys: string[], transform: (key: string, index: number) => T): D3.Map<T>;
            /**
             * Take an array of values, and return the unique values.
             * Will work iff ∀ a, b, a.toString() == b.toString() => a == b; will break on Object inputs
             *
             * @param {T[]} values The values to find uniqueness for
             * @return {T[]} The unique values
             */
            function uniq<T>(arr: T[]): T[];
            /**
             * Creates an array of length `count`, filled with value or (if value is a function), value()
             *
             * @param {any} value The value to fill the array with, or, if a function, a generator for values (called with index as arg)
             * @param {number} count The length of the array to generate
             * @return {any[]}
             */
            function createFilledArray<T>(value: T, count: number): T[];
            function createFilledArray<T>(func: (index?: number) => T, count: number): T[];
            /**
             * @param {T[][]} a The 2D array that will have its elements joined together.
             * @return {T[]} Every array in a, concatenated together in the order they appear.
             */
            function flatten<T>(a: T[][]): T[];
            /**
             * Check if two arrays are equal by strict equality.
             */
            function arrayEq<T>(a: T[], b: T[]): boolean;
            /**
             * @param {any} a Object to check against b for equality.
             * @param {any} b Object to check against a for equality.
             *
             * @returns {boolean} whether or not two objects share the same keys, and
             *          values associated with those keys. Values will be compared
             *          with ===.
             */
            function objEq(a: any, b: any): boolean;
            /**
<<<<<<< HEAD
             * Computes max values from array.
             *
             * If type is not comperable then it will be converted to comperable one before computing max.
             */
            function max<C>(arr: C[], default_val?: C): C;
            function max<T, C>(arr: T[], acc: (x: T) => C, default_val?: C): C;
            /**
             * Computes min values from array.
             *
             * If type is not comparable then it will be converted to a comparable before computing min.
             */
            function min<C>(arr: C[], default_val?: C): C;
            function min<T, C>(arr: T[], acc: (x: T) => C, default_val?: C): C;
=======
             * Computes the max value from the array.
             *
             * If type is not comparable then t will be converted to a comparable before computing max.
             */
            function max<C>(arr: C[], default_val: C): C;
            function max<T, C>(arr: T[], acc: (x: T) => C, default_val: C): C;
            /**
             * Computes the min value from the array.
             *
             * If type is not comparable then t will be converted to a comparable before computing min.
             */
            function min<C>(arr: C[], default_val: C): C;
            function min<T, C>(arr: T[], acc: (x: T) => C, default_val: C): C;
            /**
             * Creates shallow copy of map.
             * @param {{ [key: string]: any }} oldMap Map to copy
             *
             * @returns {[{ [key: string]: any }} coppied map.
             */
            function copyMap<T>(oldMap: {
                [x: string]: T;
            }): {
                [x: string]: T;
            };
>>>>>>> 21e2e7e6
            function range(start: number, stop: number, step?: number): number[];
        }
    }
}


declare module Plottable {
    module _Util {
        module OpenSource {
            /**
             * Returns the sortedIndex for inserting a value into an array.
             * Takes a number and an array of numbers OR an array of objects and an accessor that returns a number.
             * @param {number} value: The numerical value to insert
             * @param {any[]} arr: Array to find insertion index, can be number[] or any[] (if accessor provided)
             * @param {_Accessor} accessor: If provided, this function is called on members of arr to determine insertion index
             * @returns {number} The insertion index.
             * The behavior is undefined for arrays that are unsorted
             * If there are multiple valid insertion indices that maintain sorted order (e.g. addign 1 to [1,1,1,1,1]) then
             * the behavior must satisfy that the array is sorted post-insertion, but is otherwise unspecified.
             * This is a modified version of Underscore.js's implementation of sortedIndex.
             * Underscore.js is released under the MIT License:
             *  Copyright (c) 2009-2014 Jeremy Ashkenas, DocumentCloud and Investigative
             *  Reporters & Editors
             *
             *  Permission is hereby granted, free of charge, to any person
             *  obtaining a copy of this software and associated documentation
             *  files (the "Software"), to deal in the Software without
             *  restriction, including without limitation the rights to use,
             *  copy, modify, merge, publish, distribute, sublicense, and/or sell
             *  copies of the Software, and to permit persons to whom the
             *  Software is furnished to do so, subject to the following
             *  conditions:
             *
             *  The above copyright notice and this permission notice shall be
             *  included in all copies or substantial portions of the Software.
             *
             *  THE SOFTWARE IS PROVIDED "AS IS", WITHOUT WARRANTY OF ANY KIND,
             *  EXPRESS OR IMPLIED, INCLUDING BUT NOT LIMITED TO THE WARRANTIES
             *  OF MERCHANTABILITY, FITNESS FOR A PARTICULAR PURPOSE AND
             *  NONINFRINGEMENT. IN NO EVENT SHALL THE AUTHORS OR COPYRIGHT
             *  HOLDERS BE LIABLE FOR ANY CLAIM, DAMAGES OR OTHER LIABILITY,
             *  WHETHER IN AN ACTION OF CONTRACT, TORT OR OTHERWISE, ARISING
             *  FROM, OUT OF OR IN CONNECTION WITH THE SOFTWARE OR THE USE OR
             *  OTHER DEALINGS IN THE SOFTWARE.
             */
            function sortedIndex(val: number, arr: number[]): number;
            function sortedIndex(val: number, arr: any[], accessor: _Accessor): number;
        }
    }
}


declare module Plottable {
    module _Util {
        class IDCounter {
            increment(id: any): number;
            decrement(id: any): number;
            get(id: any): number;
        }
    }
}


declare module Plottable {
    module _Util {
        /**
         * An associative array that can be keyed by anything (inc objects).
         * Uses pointer equality checks which is why this works.
         * This power has a price: everything is linear time since it is actually backed by an array...
         */
        class StrictEqualityAssociativeArray {
            /**
             * Set a new key/value pair in the store.
             *
             * @param {any} key Key to set in the store
             * @param {any} value Value to set in the store
             * @return {boolean} True if key already in store, false otherwise
             */
            set(key: any, value: any): boolean;
            /**
             * Get a value from the store, given a key.
             *
             * @param {any} key Key associated with value to retrieve
             * @return {any} Value if found, undefined otherwise
             */
            get(key: any): any;
            /**
             * Test whether store has a value associated with given key.
             *
             * Will return true if there is a key/value entry,
             * even if the value is explicitly `undefined`.
             *
             * @param {any} key Key to test for presence of an entry
             * @return {boolean} Whether there was a matching entry for that key
             */
            has(key: any): boolean;
            /**
             * Return an array of the values in the key-value store
             *
             * @return {any[]} The values in the store
             */
            values(): any[];
            /**
             * Return an array of keys in the key-value store
             *
             * @return {any[]} The keys in the store
             */
            keys(): any[];
            /**
             * Execute a callback for each entry in the array.
             *
             * @param {(key: any, val?: any, index?: number) => any} callback The callback to eecute
             * @return {any[]} The results of mapping the callback over the entries
             */
            map(cb: (key?: any, val?: any, index?: number) => any): any[];
            /**
             * Delete a key from the key-value store. Return whether the key was present.
             *
             * @param {any} The key to remove
             * @return {boolean} Whether a matching entry was found and removed
             */
            delete(key: any): boolean;
        }
    }
}


declare module Plottable {
    module _Util {
        class Cache<T> {
            /**
             * @constructor
             *
             * @param {string} compute The function whose results will be cached.
             * @param {string} [canonicalKey] If present, when clear() is called,
             *        this key will be re-computed. If its result hasn't been changed,
             *        the cache will not be cleared.
             * @param {(v: T, w: T) => boolean} [valueEq]
             *        Used to determine if the value of canonicalKey has changed.
             *        If omitted, defaults to === comparision.
             */
            constructor(compute: (k: string) => T, canonicalKey?: string, valueEq?: (v: T, w: T) => boolean);
            /**
             * Attempt to look up k in the cache, computing the result if it isn't
             * found.
             *
             * @param {string} k The key to look up in the cache.
             * @return {T} The value associated with k; the result of compute(k).
             */
            get(k: string): T;
            /**
             * Reset the cache empty.
             *
             * If canonicalKey was provided at construction, compute(canonicalKey)
             * will be re-run. If the result matches what is already in the cache,
             * it will not clear the cache.
             *
             * @return {Cache<T>} The calling Cache.
             */
            clear(): Cache<T>;
        }
    }
}


declare module Plottable {
    module _Util {
        module Text {
            var HEIGHT_TEXT: string;
            interface Dimensions {
                width: number;
                height: number;
            }
            interface TextMeasurer {
                (s: string): Dimensions;
            }
            /**
             * Returns a quasi-pure function of typesignature (t: string) => Dimensions which measures height and width of text
             * in the given text selection
             *
             * @param {D3.Selection} selection: A temporary text selection that the string will be placed into for measurement.
             *                                  Will be removed on function creation and appended only for measurement.
             * @returns {Dimensions} width and height of the text
             */
            function getTextMeasurer(selection: D3.Selection): TextMeasurer;
            /**
             * This class will measure text by measuring each character individually,
             * then adding up the dimensions. It will also cache the dimensions of each
             * letter.
             */
            class CachingCharacterMeasurer {
                /**
                 * @param {string} s The string to be measured.
                 * @return {Dimensions} The width and height of the measured text.
                 */
                measure: TextMeasurer;
                /**
                 * @param {D3.Selection} textSelection The element that will have text inserted into
                 *        it in order to measure text. The styles present for text in
                 *        this element will to the text being measured.
                 */
                constructor(textSelection: D3.Selection);
                /**
                 * Clear the cache, if it seems that the text has changed size.
                 */
                clear(): CachingCharacterMeasurer;
            }
            /**
             * Gets a truncated version of a sting that fits in the available space, given the element in which to draw the text
             *
             * @param {string} text: The string to be truncated
             * @param {number} availableWidth: The available width, in pixels
             * @param {D3.Selection} element: The text element used to measure the text
             * @returns {string} text - the shortened text
             */
            function getTruncatedText(text: string, availableWidth: number, measurer: TextMeasurer): string;
            /**
             * Takes a line, a width to fit it in, and a text measurer. Will attempt to add ellipses to the end of the line,
             * shortening the line as required to ensure that it fits within width.
             */
            function addEllipsesToLine(line: string, width: number, measureText: TextMeasurer): string;
            function writeLineHorizontally(line: string, g: D3.Selection, width: number, height: number, xAlign?: string, yAlign?: string): {
                width: number;
                height: number;
            };
            function writeLineVertically(line: string, g: D3.Selection, width: number, height: number, xAlign?: string, yAlign?: string, rotation?: string): {
                width: number;
                height: number;
            };
            interface IWriteTextResult {
                textFits: boolean;
                usedWidth: number;
                usedHeight: number;
            }
            interface IWriteOptions {
                g: D3.Selection;
                xAlign: string;
                yAlign: string;
            }
            /**
             * @param {write} [IWriteOptions] If supplied, the text will be written
             *        To the given g. Will align the text vertically if it seems like
             *        that is appropriate.
             * Returns an IWriteTextResult with info on whether the text fit, and how much width/height was used.
             */
            function writeText(text: string, width: number, height: number, tm: TextMeasurer, orientation?: string, write?: IWriteOptions): IWriteTextResult;
        }
    }
}


declare module Plottable {
    module _Util {
        module WordWrap {
            interface WrappedText {
                originalText: string;
                lines: string[];
                textFits: boolean;
            }
            /**
             * Takes a block of text, a width and height to fit it in, and a 2-d text measurement function.
             * Wraps words and fits as much of the text as possible into the given width and height.
             */
            function breakTextToFitRect(text: string, width: number, height: number, measureText: Text.TextMeasurer): WrappedText;
            /**
             * Determines if it is possible to fit a given text within width without breaking any of the words.
             * Simple algorithm, split the text up into tokens, and make sure that the widest token doesn't exceed
             * allowed width.
             */
            function canWrapWithoutBreakingWords(text: string, width: number, widthMeasure: (s: string) => number): boolean;
        }
    }
}

declare module Plottable {
    module _Util {
        module DOM {
            /**
             * Gets the bounding box of an element.
             * @param {D3.Selection} element
             * @returns {SVGRed} The bounding box.
             */
            function getBBox(element: D3.Selection): SVGRect;
            var POLYFILL_TIMEOUT_MSEC: number;
            function requestAnimationFramePolyfill(fn: () => any): void;
            function isSelectionRemovedFromSVG(selection: D3.Selection): boolean;
            function getElementWidth(elem: HTMLScriptElement): number;
            function getElementHeight(elem: HTMLScriptElement): number;
            function getSVGPixelWidth(svg: D3.Selection): number;
            function translate(s: D3.Selection, x?: number, y?: number): any;
            function boxesOverlap(boxA: ClientRect, boxB: ClientRect): boolean;
        }
    }
}


declare module Plottable {
    interface Formatter {
        (d: any): string;
    }
    var MILLISECONDS_IN_ONE_DAY: number;
    module Formatters {
        /**
         * Creates a formatter for currency values.
         *
         * @param {number} [precision] The number of decimal places to show (default 2).
         * @param {string} [symbol] The currency symbol to use (default "$").
         * @param {boolean} [prefix] Whether to prepend or append the currency symbol (default true).
         * @param {boolean} [onlyShowUnchanged] Whether to return a value if value changes after formatting (default true).
         *
         * @returns {Formatter} A formatter for currency values.
         */
        function currency(precision?: number, symbol?: string, prefix?: boolean, onlyShowUnchanged?: boolean): (d: any) => string;
        /**
         * Creates a formatter that displays exactly [precision] decimal places.
         *
         * @param {number} [precision] The number of decimal places to show (default 3).
         * @param {boolean} [onlyShowUnchanged] Whether to return a value if value changes after formatting (default true).
         *
         * @returns {Formatter} A formatter that displays exactly [precision] decimal places.
         */
        function fixed(precision?: number, onlyShowUnchanged?: boolean): (d: any) => string;
        /**
         * Creates a formatter that formats numbers to show no more than
         * [precision] decimal places. All other values are stringified.
         *
         * @param {number} [precision] The number of decimal places to show (default 3).
         * @param {boolean} [onlyShowUnchanged] Whether to return a value if value changes after formatting (default true).
         *
         * @returns {Formatter} A formatter for general values.
         */
        function general(precision?: number, onlyShowUnchanged?: boolean): (d: any) => string;
        /**
         * Creates a formatter that stringifies its input.
         *
         * @returns {Formatter} A formatter that stringifies its input.
         */
        function identity(): (d: any) => string;
        /**
         * Creates a formatter for percentage values.
         * Multiplies the input by 100 and appends "%".
         *
         * @param {number} [precision] The number of decimal places to show (default 0).
         * @param {boolean} [onlyShowUnchanged] Whether to return a value if value changes after formatting (default true).
         *
         * @returns {Formatter} A formatter for percentage values.
         */
        function percentage(precision?: number, onlyShowUnchanged?: boolean): (d: any) => string;
        /**
         * Creates a formatter for values that displays [precision] significant figures
         * and puts SI notation.
         *
         * @param {number} [precision] The number of significant figures to show (default 3).
         *
         * @returns {Formatter} A formatter for SI values.
         */
        function siSuffix(precision?: number): (d: any) => string;
        /**
         * Creates a formatter that displays dates.
         *
         * @returns {Formatter} A formatter for time/date values.
         */
        function time(): (d: any) => string;
        /**
         * Creates a formatter for relative dates.
         *
         * @param {number} baseValue The start date (as epoch time) used in computing relative dates (default 0)
         * @param {number} increment The unit used in calculating relative date values (default MILLISECONDS_IN_ONE_DAY)
         * @param {string} label The label to append to the formatted string (default "")
         *
         * @returns {Formatter} A formatter for time/date values.
         */
        function relativeDate(baseValue?: number, increment?: number, label?: string): (d: any) => string;
    }
}


declare module Plottable {
    var version: string;
}


declare module Plottable {
    module Core {
        /**
         * Colors we use as defaults on a number of graphs.
         */
        class Colors {
            static CORAL_RED: string;
            static INDIGO: string;
            static ROBINS_EGG_BLUE: string;
            static FERN: string;
            static BURNING_ORANGE: string;
            static ROYAL_HEATH: string;
            static CONIFER: string;
            static CERISE_RED: string;
            static BRIGHT_SUN: string;
            static JACARTA: string;
            static PLOTTABLE_COLORS: string[];
        }
    }
}


declare module Plottable {
    module Core {
        /**
         * A class most other Plottable classes inherit from, in order to have a
         * unique ID.
         */
        class PlottableObject {
            _plottableID: number;
        }
    }
}


declare module Plottable {
    module Core {
        /**
         * This interface represents anything in Plottable which can have a listener attached.
         * Listeners attach by referencing the Listenable's broadcaster, and calling registerListener
         * on it.
         *
         * e.g.:
         * listenable: Plottable.Listenable;
         * listenable.broadcaster.registerListener(callbackToCallOnBroadcast)
         */
        interface Listenable {
            broadcaster: Broadcaster;
        }
        /**
         * This interface represents the callback that should be passed to the Broadcaster on a Listenable.
         *
         * The callback will be called with the attached Listenable as the first object, and optional arguments
         * as the subsequent arguments.
         *
         * The Listenable is passed as the first argument so that it is easy for the callback to reference the
         * current state of the Listenable in the resolution logic.
         */
        interface BroadcasterCallback {
            (listenable: Listenable, ...args: any[]): any;
        }
        /**
         * The Broadcaster class is owned by an Listenable. Third parties can register and deregister listeners
         * from the broadcaster. When the broadcaster.broadcast method is activated, all registered callbacks are
         * called. The registered callbacks are called with the registered Listenable that the broadcaster is attached
         * to, along with optional arguments passed to the `broadcast` method.
         *
         * The listeners are called synchronously.
         */
        class Broadcaster extends PlottableObject {
            listenable: Listenable;
            /**
             * Constructs a broadcaster, taking the Listenable that the broadcaster will be attached to.
             *
             * @constructor
             * @param {Listenable} listenable The Listenable-object that this broadcaster is attached to.
             */
            constructor(listenable: Listenable);
            /**
             * Registers a callback to be called when the broadcast method is called. Also takes a key which
             * is used to support deregistering the same callback later, by passing in the same key.
             * If there is already a callback associated with that key, then the callback will be replaced.
             *
             * @param key The key associated with the callback. Key uniqueness is determined by deep equality.
             * @param {BroadcasterCallback} callback A callback to be called when the Scale's domain changes.
             * @returns {Broadcaster} this object
             */
            registerListener(key: any, callback: BroadcasterCallback): Broadcaster;
            /**
             * Call all listening callbacks, optionally with arguments passed through.
             *
             * @param ...args A variable number of optional arguments
             * @returns {Broadcaster} this object
             */
            broadcast(...args: any[]): Broadcaster;
            /**
             * Deregisters the callback associated with a key.
             *
             * @param key The key to deregister.
             * @returns {Broadcaster} this object
             */
            deregisterListener(key: any): Broadcaster;
            /**
             * Deregisters all listeners and callbacks associated with the broadcaster.
             *
             * @returns {Broadcaster} this object
             */
            deregisterAllListeners(): void;
        }
    }
}


declare module Plottable {
    class Dataset extends Core.PlottableObject implements Core.Listenable {
        broadcaster: any;
        /**
         * Constructs a new set.
         *
         * A Dataset is mostly just a wrapper around an any[], Dataset is the
         * data you're going to plot.
         *
         * @constructor
         * @param {any[]} data The data for this DataSource (default = []).
         * @param {any} metadata An object containing additional information (default = {}).
         */
        constructor(data?: any[], metadata?: any);
        /**
         * Gets the data.
         *
         * @returns {DataSource|any[]} The calling DataSource, or the current data.
         */
        data(): any[];
        /**
         * Sets the data.
         *
         * @param {any[]} data The new data.
         * @returns {Dataset} The calling Dataset.
         */
        data(data: any[]): Dataset;
        /**
         * Get the metadata.
         *
         * @returns {any} the current
         * metadata.
         */
        metadata(): any;
        /**
         * Set the metadata.
         *
         * @param {any} metadata The new metadata.
         * @returns {Dataset} The calling Dataset.
         */
        metadata(metadata: any): Dataset;
        _getExtent(accessor: _Accessor, typeCoercer: (d: any) => any): any[];
    }
}


declare module Plottable {
    module Core {
        module RenderController {
            module RenderPolicy {
                /**
                 * A policy to render components.
                 */
                interface RenderPolicy {
                    render(): any;
                }
                /**
                 * Never queue anything, render everything immediately. Useful for
                 * debugging, horrible for performance.
                 */
                class Immediate implements RenderPolicy {
                    render(): void;
                }
                /**
                 * The default way to render, which only tries to render every frame
                 * (usually, 1/60th of a second).
                 */
                class AnimationFrame implements RenderPolicy {
                    render(): void;
                }
                /**
                 * Renders with `setTimeout`. This is generally an inferior way to render
                 * compared to `requestAnimationFrame`, but it's still there if you want
                 * it.
                 */
                class Timeout implements RenderPolicy {
                    _timeoutMsec: number;
                    render(): void;
                }
            }
        }
    }
}


declare module Plottable {
    module Core {
        /**
         * The RenderController is responsible for enqueueing and synchronizing
         * layout and render calls for Plottable components.
         *
         * Layouts and renders occur inside an animation callback
         * (window.requestAnimationFrame if available).
         *
         * If you require immediate rendering, call RenderController.flush() to
         * perform enqueued layout and rendering serially.
         *
         * If you want to always have immediate rendering (useful for debugging),
         * call
         * ```typescript
         * Plottable.Core.RenderController.setRenderPolicy(
         *   new Plottable.Core.RenderController.RenderPolicy.Immediate()
         * );
         * ```
         */
        module RenderController {
            var _renderPolicy: RenderPolicy.RenderPolicy;
            function setRenderPolicy(policy: string): void;
            function setRenderPolicy(policy: RenderPolicy.RenderPolicy): void;
            /**
             * If the RenderController is enabled, we enqueue the component for
             * render. Otherwise, it is rendered immediately.
             *
             * @param {AbstractComponent} component Any Plottable component.
             */
            function registerToRender(c: Component.AbstractComponent): void;
            /**
             * If the RenderController is enabled, we enqueue the component for
             * layout and render. Otherwise, it is rendered immediately.
             *
             * @param {AbstractComponent} component Any Plottable component.
             */
            function registerToComputeLayout(c: Component.AbstractComponent): void;
            /**
             * Render everything that is waiting to be rendered right now, instead of
             * waiting until the next frame.
             *
             * Useful to call when debugging.
             */
            function flush(): void;
        }
    }
}


declare module Plottable {
    module Core {
        /**
         * The ResizeBroadcaster will broadcast a notification to any registered
         * components when the window is resized.
         *
         * The broadcaster and single event listener are lazily constructed.
         *
         * Upon resize, the _resized flag will be set to true until after the next
         * flush of the RenderController. This is used, for example, to disable
         * animations during resize.
         */
        module ResizeBroadcaster {
            /**
             * Checks if the window has been resized and the RenderController
             * has not yet been flushed.
             *
             * @returns {boolean} If the window has been resized/RenderController
             * has not yet been flushed.
             */
            function resizing(): boolean;
            /**
             * Sets that it is not resizing anymore. Good if it stubbornly thinks
             * it is still resizing, or for cancelling the effects of resizing
             * prematurely.
             */
            function clearResizing(): void;
            /**
             * Registers a component.
             *
             * When the window is resized, ._invalidateLayout() is invoked on the
             * component, which will enqueue the component for layout and rendering
             * with the RenderController.
             *
             * @param {Component} component Any Plottable component.
             */
            function register(c: Component.AbstractComponent): void;
            /**
             * Deregisters the components.
             *
             * The component will no longer receive updates on window resize.
             *
             * @param {Component} component Any Plottable component.
             */
            function deregister(c: Component.AbstractComponent): void;
        }
    }
}

declare module Plottable {
    interface _Accessor {
        (datum: any, index?: number, metadata?: any): any;
    }
    /**
     * A function to map across the data in a DataSource. For example, if your
     * data looked like `{foo: 5, bar: 6}`, then a popular function might be
     * `function(d) { return d.foo; }`.
     *
     * Index, if used, will be the index of the datum in the array.
     */
    interface AppliedAccessor {
        (datum?: any, index?: number): any;
    }
    interface _Projector {
        accessor: _Accessor;
        scale?: Scale.AbstractScale<any, any>;
        attribute: string;
    }
    /**
     * A mapping from attributes ("x", "fill", etc.) to the functions that get
     * that information out of the data.
     *
     * So if my data looks like `{foo: 5, bar: 6}` and I want the radius to scale
     * with both `foo` and `bar`, an entry in this type might be `{"r":
     * function(d) { return foo + bar; }`.
     */
    interface AttributeToProjector {
        [attrToSet: string]: AppliedAccessor;
    }
    /**
     * A simple bounding box.
     */
    interface SelectionArea {
        xMin: number;
        xMax: number;
        yMin: number;
        yMax: number;
    }
    interface _SpaceRequest {
        width: number;
        height: number;
        wantsWidth: boolean;
        wantsHeight: boolean;
    }
    interface _PixelArea {
        xMin: number;
        xMax: number;
        yMin: number;
        yMax: number;
    }
    /**
     * The range of your current data. For example, [1, 2, 6, -5] has the Extent
     * `{min: -5, max: 6}`.
     *
     * The point of this type is to hopefully replace the less-elegant `[min,
     * max]` extents produced by d3.
     */
    interface Extent {
        min: number;
        max: number;
    }
    /**
     * A simple location on the screen.
     */
    interface Point {
        x: number;
        y: number;
    }
    /**
     * A key that is also coupled with a dataset and a drawer.
     */
    interface DatasetDrawerKey {
        dataset: Dataset;
        drawer: _Drawer.AbstractDrawer;
        key: string;
    }
}


declare module Plottable {
    class Domainer {
        /**
         * Constructs a new Domainer.
         *
         * @constructor
         * @param {(extents: any[][]) => any[]} combineExtents
         *        If present, this function will be used by the Domainer to merge
         *        all the extents that are present on a scale.
         *
         *        A plot may draw multiple things relative to a scale, e.g.
         *        different stocks over time. The plot computes their extents,
         *        which are a [min, max] pair. combineExtents is responsible for
         *        merging them all into one [min, max] pair. It defaults to taking
         *        the min of the first elements and the max of the second arguments.
         */
        constructor(combineExtents?: (extents: any[][]) => any[]);
        /**
         * @param {any[][]} extents The list of extents to be reduced to a single
         *        extent.
         * @param {QuantitativeScale} scale
         *        Since nice() must do different things depending on Linear, Log,
         *        or Time scale, the scale must be passed in for nice() to work.
         * @returns {any[]} The domain, as a merging of all exents, as a [min, max]
         *                 pair.
         */
        computeDomain(extents: any[][], scale: Scale.AbstractQuantitative<any>): any[];
        /**
         * Sets the Domainer to pad by a given ratio.
         *
         * @param {number} padProportion Proportionally how much bigger the
         *         new domain should be (0.05 = 5% larger).
         *
         *         A domainer will pad equal visual amounts on each side.
         *         On a linear scale, this means both sides are padded the same
         *         amount: [10, 20] will be padded to [5, 25].
         *         On a log scale, the top will be padded more than the bottom, so
         *         [10, 100] will be padded to [1, 1000].
         *
         * @returns {Domainer} The calling Domainer.
         */
        pad(padProportion?: number): Domainer;
        /**
         * Adds a padding exception, a value that will not be padded at either end of the domain.
         *
         * Eg, if a padding exception is added at x=0, then [0, 100] will pad to [0, 105] instead of [-2.5, 102.5].
         * If a key is provided, it will be registered under that key with standard map semantics. (Overwrite / remove by key)
         * If a key is not provided, it will be added with set semantics (Can be removed by value)
         *
         * @param {any} exception The padding exception to add.
         * @param {string} key The key to register the exception under.
         * @returns {Domainer} The calling domainer
         */
        addPaddingException(exception: any, key?: string): Domainer;
        /**
         * Removes a padding exception, allowing the domain to pad out that value again.
         *
         * If a string is provided, it is assumed to be a key and the exception associated with that key is removed.
         * If a non-string is provdied, it is assumed to be an unkeyed exception and that exception is removed.
         *
         * @param {any} keyOrException The key for the value to remove, or the value to remove
         * @return {Domainer} The calling domainer
         */
        removePaddingException(keyOrException: any): Domainer;
        /**
         * Adds an included value, a value that must be included inside the domain.
         *
         * Eg, if a value exception is added at x=0, then [50, 100] will expand to [0, 100] rather than [50, 100].
         * If a key is provided, it will be registered under that key with standard map semantics. (Overwrite / remove by key)
         * If a key is not provided, it will be added with set semantics (Can be removed by value)
         *
         * @param {any} value The included value to add.
         * @param {string} key The key to register the value under.
         * @returns {Domainer} The calling domainer
         */
        addIncludedValue(value: any, key?: string): Domainer;
        /**
         * Remove an included value, allowing the domain to not include that value gain again.
         *
         * If a string is provided, it is assumed to be a key and the value associated with that key is removed.
         * If a non-string is provdied, it is assumed to be an unkeyed value and that value is removed.
         *
         * @param {any} keyOrException The key for the value to remove, or the value to remove
         * @return {Domainer} The calling domainer
         */
        removeIncludedValue(valueOrKey: any): Domainer;
        /**
         * Extends the scale's domain so it starts and ends with "nice" values.
         *
         * @param {number} count The number of ticks that should fit inside the new domain.
         * @return {Domainer} The calling Domainer.
         */
        nice(count?: number): Domainer;
    }
}


declare module Plottable {
    module Scale {
        class AbstractScale<D, R> extends Core.PlottableObject implements Core.Listenable {
            _d3Scale: D3.Scale.Scale;
            _autoDomainAutomatically: boolean;
            broadcaster: any;
            _rendererAttrID2Extent: {
                [x: string]: D[];
            };
            _typeCoercer: (d: any) => any;
            _adjustmentInProgress: boolean;
            /**
             * Constructs a new Scale.
             *
             * A Scale is a wrapper around a D3.Scale.Scale. A Scale is really just a
             * function. Scales have a domain (input), a range (output), and a function
             * from domain to range.
             *
             * @constructor
             * @param {D3.Scale.Scale} scale The D3 scale backing the Scale.
             */
            constructor(scale: D3.Scale.Scale);
            _getAllExtents(): D[][];
            _getExtent(): D[];
            /**
             * Modifies the domain on the scale so that it includes the extent of all
             * perspectives it depends on. This will normally happen automatically, but
             * if you set domain explicitly with `plot.domain(x)`, you will need to
             * call this function if you want the domain to neccessarily include all
             * the data.
             *
             * Extent: The [min, max] pair for a Scale.Quantitative, all covered
             * strings for a Scale.Ordinal.
             *
             * Perspective: A combination of a Dataset and an Accessor that
             * represents a view in to the data.
             *
             * @returns {Scale} The calling Scale.
             */
            autoDomain(): AbstractScale<D, R>;
            _autoDomainIfAutomaticMode(): void;
            /**
             * Computes the range value corresponding to a given domain value. In other
             * words, apply the function to value.
             *
             * @param {R} value A domain value to be scaled.
             * @returns {R} The range value corresponding to the supplied domain value.
             */
            scale(value: D): R;
            /**
             * Gets the domain.
             *
             * @returns {D[]} The current domain.
             */
            domain(): D[];
            /**
             * Sets the domain.
             *
             * @param {D[]} values If provided, the new value for the domain. On
             * a QuantitativeScale, this is a [min, max] pair, or a [max, min] pair to
             * make the function decreasing. On Scale.Ordinal, this is an array of all
             * input values.
             * @returns {Scale} The calling Scale.
             */
            domain(values: D[]): AbstractScale<D, R>;
            _getDomain(): any[];
            _setDomain(values: D[]): void;
            /**
             * Gets the range.
             *
             * In the case of having a numeric range, it will be a [min, max] pair. In
             * the case of string range (e.g. Scale.InterpolatedColor), it will be a
             * list of all possible outputs.
             *
             * @returns {R[]} The current range.
             */
            range(): R[];
            /**
             * Sets the range.
             *
             * In the case of having a numeric range, it will be a [min, max] pair. In
             * the case of string range (e.g. Scale.InterpolatedColor), it will be a
             * list of all possible outputs.
             *
             * @param {R[]} values If provided, the new values for the range.
             * @returns {Scale} The calling Scale.
             */
            range(values: R[]): AbstractScale<D, R>;
            /**
             * Constructs a copy of the Scale with the same domain and range but without
             * any registered listeners.
             *
             * @returns {Scale} A copy of the calling Scale.
             */
            copy(): AbstractScale<D, R>;
            /**
             * When a renderer determines that the extent of a projector has changed,
             * it will call this function. This function should ensure that
             * the scale has a domain at least large enough to include extent.
             *
             * @param {number} rendererID A unique indentifier of the renderer sending
             *                 the new extent.
             * @param {string} attr The attribute being projected, e.g. "x", "y0", "r"
             * @param {D[]} extent The new extent to be included in the scale.
             */
            _updateExtent(plotProvidedKey: string, attr: string, extent: D[]): AbstractScale<D, R>;
            _removeExtent(plotProvidedKey: string, attr: string): AbstractScale<D, R>;
        }
    }
}


declare module Plottable {
    module Scale {
        class AbstractQuantitative<D> extends AbstractScale<D, number> {
            _d3Scale: D3.Scale.QuantitativeScale;
            _numTicks: number;
            _PADDING_FOR_IDENTICAL_DOMAIN: number;
            _userSetDomainer: boolean;
            _domainer: Domainer;
            _typeCoercer: (d: any) => number;
            _tickGenerator: TickGenerators.TickGenerator<D>;
            /**
             * Constructs a new QuantitativeScale.
             *
             * A QuantitativeScale is a Scale that maps anys to numbers. It
             * is invertible and continuous.
             *
             * @constructor
             * @param {D3.Scale.QuantitativeScale} scale The D3 QuantitativeScale
             * backing the QuantitativeScale.
             */
            constructor(scale: D3.Scale.QuantitativeScale);
            _getExtent(): D[];
            /**
             * Retrieves the domain value corresponding to a supplied range value.
             *
             * @param {number} value: A value from the Scale's range.
             * @returns {D} The domain value corresponding to the supplied range value.
             */
            invert(value: number): D;
            /**
             * Creates a copy of the QuantitativeScale with the same domain and range but without any registered list.
             *
             * @returns {AbstractQuantitative} A copy of the calling QuantitativeScale.
             */
            copy(): AbstractQuantitative<D>;
            domain(): D[];
            domain(values: D[]): AbstractQuantitative<D>;
            _setDomain(values: D[]): void;
            /**
             * Sets or gets the QuantitativeScale's output interpolator
             *
             * @param {D3.Transition.Interpolate} [factory] The output interpolator to use.
             * @returns {D3.Transition.Interpolate|AbstractQuantitative} The current output interpolator, or the calling QuantitativeScale.
             */
            interpolate(): D3.Transition.Interpolate;
            interpolate(factory: D3.Transition.Interpolate): AbstractQuantitative<D>;
            /**
             * Sets the range of the QuantitativeScale and sets the interpolator to d3.interpolateRound.
             *
             * @param {number[]} values The new range value for the range.
             */
            rangeRound(values: number[]): AbstractQuantitative<D>;
            /**
             * Gets ticks generated by the default algorithm.
             */
            getDefaultTicks(): D[];
            /**
             * Gets the clamp status of the QuantitativeScale (whether to cut off values outside the ouput range).
             *
             * @returns {boolean} The current clamp status.
             */
            clamp(): boolean;
            /**
             * Sets the clamp status of the QuantitativeScale (whether to cut off values outside the ouput range).
             *
             * @param {boolean} clamp Whether or not to clamp the QuantitativeScale.
             * @returns {AbstractQuantitative} The calling QuantitativeScale.
             */
            clamp(clamp: boolean): AbstractQuantitative<D>;
            /**
             * Gets a set of tick values spanning the domain.
             *
             * @returns {any[]} The generated ticks.
             */
            ticks(): any[];
            /**
             * Gets the default number of ticks.
             *
             * @returns {number} The default number of ticks.
             */
            numTicks(): number;
            /**
             * Sets the default number of ticks to generate.
             *
             * @param {number} count The new default number of ticks.
             * @returns {Quantitative} The calling QuantitativeScale.
             */
            numTicks(count: number): AbstractQuantitative<D>;
            /**
             * Given a domain, expands its domain onto "nice" values, e.g. whole
             * numbers.
             */
            _niceDomain(domain: any[], count?: number): any[];
            /**
             * Gets a Domainer of a scale. A Domainer is responsible for combining
             * multiple extents into a single domain.
             *
             * @return {Domainer} The scale's current domainer.
             */
            domainer(): Domainer;
            /**
             * Sets a Domainer of a scale. A Domainer is responsible for combining
             * multiple extents into a single domain.
             *
             * When you set domainer, we assume that you know what you want the domain
             * to look like better that we do. Ensuring that the domain is padded,
             * includes 0, etc., will be the responsability of the new domainer.
             *
             * @param {Domainer} domainer If provided, the new domainer.
             * @return {AbstractQuantitative} The calling QuantitativeScale.
             */
            domainer(domainer: Domainer): AbstractQuantitative<D>;
            _defaultExtent(): any[];
            /**
             * Gets the tick generator of the AbstractQuantitative.
             *
             * @returns {TickGenerator} The current tick generator.
             */
            tickGenerator(): TickGenerators.TickGenerator<D>;
            /**
             * Sets a tick generator
             *
             * @param {TickGenerator} generator, the new tick generator.
             * @return {AbstractQuantitative} The calling AbstractQuantitative.
             */
            tickGenerator(generator: TickGenerators.TickGenerator<D>): AbstractQuantitative<D>;
        }
    }
}


declare module Plottable {
    module Scale {
        class Linear extends AbstractQuantitative<number> {
            /**
             * Constructs a new LinearScale.
             *
             * This scale maps from domain to range with a simple `mx + b` formula.
             *
             * @constructor
             * @param {D3.Scale.LinearScale} [scale] The D3 LinearScale backing the
             * LinearScale. If not supplied, uses a default scale.
             */
            constructor();
            constructor(scale: D3.Scale.LinearScale);
            /**
             * Constructs a copy of the LinearScale with the same domain and range but
             * without any registered listeners.
             *
             * @returns {Linear} A copy of the calling LinearScale.
             */
            copy(): Linear;
        }
    }
}


declare module Plottable {
    module Scale {
        class Log extends AbstractQuantitative<number> {
            /**
             * Constructs a new Scale.Log.
             *
             * Warning: Log is deprecated; if possible, use ModifiedLog. Log scales are
             * very unstable due to the fact that they can't handle 0 or negative
             * numbers. The only time when you would want to use a Log scale over a
             * ModifiedLog scale is if you're plotting very small data, such as all
             * data < 1.
             *
             * @constructor
             * @param {D3.Scale.LogScale} [scale] The D3 Scale.Log backing the Scale.Log. If not supplied, uses a default scale.
             */
            constructor();
            constructor(scale: D3.Scale.LogScale);
            /**
             * Creates a copy of the Scale.Log with the same domain and range but without any registered listeners.
             *
             * @returns {Log} A copy of the calling Log.
             */
            copy(): Log;
            _defaultExtent(): number[];
        }
    }
}


declare module Plottable {
    module Scale {
        class ModifiedLog extends AbstractQuantitative<number> {
            /**
             * Creates a new Scale.ModifiedLog.
             *
             * A ModifiedLog scale acts as a regular log scale for large numbers.
             * As it approaches 0, it gradually becomes linear. This means that the
             * scale won't freak out if you give it 0 or a negative number, where an
             * ordinary Log scale would.
             *
             * However, it does mean that scale will be effectively linear as values
             * approach 0. If you want very small values on a log scale, you should use
             * an ordinary Scale.Log instead.
             *
             * @constructor
             * @param {number} [base]
             *        The base of the log. Defaults to 10, and must be > 1.
             *
             *        For base <= x, scale(x) = log(x).
             *
             *        For 0 < x < base, scale(x) will become more and more
             *        linear as it approaches 0.
             *
             *        At x == 0, scale(x) == 0.
             *
             *        For negative values, scale(-x) = -scale(x).
             */
            constructor(base?: number);
            scale(x: number): number;
            invert(x: number): number;
            _getDomain(): number[];
            _setDomain(values: number[]): void;
            ticks(count?: number): number[];
            copy(): ModifiedLog;
            _niceDomain(domain: any[], count?: number): any[];
            /**
             * Gets whether or not to return tick values other than powers of base.
             *
             * This defaults to false, so you'll normally only see ticks like
             * [10, 100, 1000]. If you turn it on, you might see ticks values
             * like [10, 50, 100, 500, 1000].
             * @returns {boolean} the current setting.
             */
            showIntermediateTicks(): boolean;
            /**
             * Sets whether or not to return ticks values other than powers or base.
             *
             * @param {boolean} show If provided, the desired setting.
             * @returns {ModifiedLog} The calling ModifiedLog.
             */
            showIntermediateTicks(show: boolean): ModifiedLog;
        }
    }
}


declare module Plottable {
    module Scale {
        class Ordinal extends AbstractScale<string, number> {
            _d3Scale: D3.Scale.OrdinalScale;
            _typeCoercer: (d: any) => any;
            /**
             * Creates an OrdinalScale.
             *
             * An OrdinalScale maps strings to numbers. A common use is to map the
             * labels of a bar plot (strings) to their pixel locations (numbers).
             *
             * @constructor
             */
            constructor(scale?: D3.Scale.OrdinalScale);
            _getExtent(): string[];
            domain(): string[];
            domain(values: string[]): Ordinal;
            _setDomain(values: string[]): void;
            range(): number[];
            range(values: number[]): Ordinal;
            /**
             * Returns the width of the range band. Only valid when rangeType is set to "bands".
             *
             * @returns {number} The range band width or 0 if rangeType isn't "bands".
             */
            rangeBand(): number;
            innerPadding(): number;
            fullBandStartAndWidth(v: string): number[];
            /**
             * Get the range type.
             *
             * @returns {string} The current range type.
             */
            rangeType(): string;
            /**
             * Set the range type.
             *
             * @param {string} rangeType If provided, either "points" or "bands" indicating the
             *     d3 method used to generate range bounds.
             * @param {number} [outerPadding] If provided, the padding outside the range,
             *     proportional to the range step.
             * @param {number} [innerPadding] If provided, the padding between bands in the range,
             *     proportional to the range step. This parameter is only used in
             *     "bands" type ranges.
             * @returns {Ordinal} The calling Ordinal.
             */
            rangeType(rangeType: string, outerPadding?: number, innerPadding?: number): Ordinal;
            copy(): Ordinal;
        }
    }
}


declare module Plottable {
    module Scale {
        class Color extends AbstractScale<string, string> {
            /**
             * Constructs a ColorScale.
             *
             * @constructor
             * @param {string} [scaleType] the type of color scale to create
             *     (Category10/Category20/Category20b/Category20c).
             * See https://github.com/mbostock/d3/wiki/Ordinal-Scales#categorical-colors
             */
            constructor(scaleType?: string);
            _getExtent(): string[];
        }
    }
}


declare module Plottable {
    module Scale {
        class Time extends AbstractQuantitative<any> {
            _typeCoercer: (d: any) => any;
            /**
             * Constructs a TimeScale.
             *
             * A TimeScale maps Date objects to numbers.
             *
             * @constructor
             * @param {D3.Scale.Time} scale The D3 LinearScale backing the Scale.Time. If not supplied, uses a default scale.
             */
            constructor();
            constructor(scale: D3.Scale.LinearScale);
            _tickInterval(interval: D3.Time.Interval, step?: number): any[];
            _setDomain(values: any[]): void;
            copy(): Time;
            _defaultExtent(): any[];
        }
    }
}


declare module Plottable {
    module Scale {
        /**
         * This class implements a color scale that takes quantitive input and
         * interpolates between a list of color values. It returns a hex string
         * representing the interpolated color.
         *
         * By default it generates a linear scale internally.
         */
        class InterpolatedColor extends AbstractScale<number, string> {
            /**
             * Constructs an InterpolatedColorScale.
             *
             * An InterpolatedColorScale maps numbers evenly to color strings.
             *
             * @constructor
             * @param {string|string[]} colorRange the type of color scale to
             *     create. Default is "reds". @see {@link colorRange} for further
             *     options.
             * @param {string} scaleType the type of underlying scale to use
             *     (linear/pow/log/sqrt). Default is "linear". @see {@link scaleType}
             *     for further options.
             */
            constructor(colorRange?: any, scaleType?: string);
            /**
             * Gets the color range.
             *
             * @returns {string[]} the current color values for the range as strings.
             */
            colorRange(): string[];
            /**
             * Sets the color range.
             *
             * @param {string|string[]} [colorRange]. If provided and if colorRange is one of
             * (reds/blues/posneg), uses the built-in color groups. If colorRange is an
             * array of strings with at least 2 values (e.g. ["#FF00FF", "red",
             * "dodgerblue"], the resulting scale will interpolate between the color
             * values across the domain.
             * @returns {InterpolatedColor} The calling InterpolatedColor.
             */
            colorRange(colorRange: any): InterpolatedColor;
            /**
             * Gets the internal scale type.
             *
             * @returns {string} The current scale type.
             */
            scaleType(): string;
            /**
             * Sets the internal scale type.
             *
             * @param {string} scaleType If provided, the type of d3 scale to use internally.  (linear/log/sqrt/pow).
             * @returns {InterpolatedColor} The calling InterpolatedColor.
             */
            scaleType(scaleType: string): InterpolatedColor;
            autoDomain(): InterpolatedColor;
        }
    }
}


declare module Plottable {
    module _Util {
        class ScaleDomainCoordinator<D> {
            /**
             * Constructs a ScaleDomainCoordinator.
             *
             * @constructor
             * @param {Scale[]} scales A list of scales whose domains should be linked.
             */
            constructor(scales: Scale.AbstractScale<D, any>[]);
            rescale(scale: Scale.AbstractScale<D, any>): void;
        }
    }
}


declare module Plottable {
    module Scale {
        module TickGenerators {
            interface TickGenerator<D> {
                (scale: AbstractQuantitative<D>): D[];
            }
            /**
             * Creates a tick generator using the specified interval.
             *
             * Generates ticks at multiples of the interval while also including the domain boundaries.
             *
             * @param {number} interval The interval between two ticks (not including the end ticks).
             *
             * @returns {TickGenerator} A tick generator using the specified interval.
             */
            function intervalTickGenerator(interval: number): TickGenerator<number>;
        }
    }
}


declare module Plottable {
    module _Drawer {
        /**
         * A step for the drawer to draw.
         *
         * Specifies how AttributeToProjector needs to be animated.
         */
        interface DrawStep {
            attrToProjector: AttributeToProjector;
            animator: Animator.PlotAnimator;
        }
        class AbstractDrawer {
            _renderArea: D3.Selection;
            _className: string;
            key: string;
            /**
             * Sets the class, which needs to be applied to bound elements.
             *
             * @param{string} className The class name to be applied.
             */
            setClass(className: string): AbstractDrawer;
            /**
             * Constructs a Drawer
             *
             * @constructor
             * @param{string} key The key associated with this Drawer
             */
            constructor(key: string);
            setup(area: D3.Selection): void;
            /**
             * Removes the Drawer and its renderArea
             */
            remove(): void;
            /**
             * Enter new data to render area and creates binding
             *
             * @param{any[]} data The data to be drawn
             */
            _enterData(data: any[]): void;
            /**
             * Draws data using one step
             *
             * @param{DataStep} step The step, how data should be drawn.
             */
            _drawStep(step: DrawStep): void;
            /**
             * Draws the data into the renderArea using the spefic steps
             *
             * @param{any[]} data The data to be drawn
             * @param{DrawStep[]} drawSteps The list of steps, which needs to be drawn
             */
            draw(data: any[], drawSteps: DrawStep[]): void;
        }
    }
}


declare module Plottable {
    module _Drawer {
        class Line extends AbstractDrawer {
            _enterData(data: any[]): void;
            setup(area: D3.Selection): void;
            _drawStep(step: DrawStep): void;
        }
    }
}


declare module Plottable {
    module _Drawer {
        class Area extends Line {
            _enterData(data: any[]): void;
            /**
             * Sets the value determining if line should be drawn.
             *
             * @param{boolean} draw The value determing if line should be drawn.
             */
            drawLine(draw: boolean): Area;
            setup(area: D3.Selection): void;
            _drawStep(step: DrawStep): void;
        }
    }
}


declare module Plottable {
    module _Drawer {
        class Element extends AbstractDrawer {
            _svgElement: string;
            /**
             * Sets the svg element, which needs to be bind to data
             *
             * @param{string} tag The svg element to be bind
             */
            svgElement(tag: string): Element;
            _getDrawSelection(): D3.Selection;
            _drawStep(step: DrawStep): void;
            _enterData(data: any[]): void;
        }
    }
}


declare module Plottable {
    module _Drawer {
        class Arc extends Element {
            constructor(key: string);
            _drawStep(step: DrawStep): void;
            draw(data: any[], drawSteps: DrawStep[]): void;
        }
    }
}


declare module Plottable {
    module Component {
        class AbstractComponent extends Core.PlottableObject {
            static AUTORESIZE_BY_DEFAULT: boolean;
            _element: D3.Selection;
            _content: D3.Selection;
            _backgroundContainer: D3.Selection;
            _foregroundContainer: D3.Selection;
            clipPathEnabled: boolean;
            _parent: AbstractComponentContainer;
            _xAlignProportion: number;
            _yAlignProportion: number;
            _fixedHeightFlag: boolean;
            _fixedWidthFlag: boolean;
            _isSetup: boolean;
            _isAnchored: boolean;
            /**
             * Attaches the Component as a child of a given a DOM element. Usually only directly invoked on root-level Components.
             *
             * @param {D3.Selection} element A D3 selection consisting of the element to anchor under.
             */
            _anchor(element: D3.Selection): void;
            /**
             * Creates additional elements as necessary for the Component to function.
             * Called during _anchor() if the Component's element has not been created yet.
             * Override in subclasses to provide additional functionality.
             */
            _setup(): void;
            _requestedSpace(availableWidth: number, availableHeight: number): _SpaceRequest;
            /**
             * Computes the size, position, and alignment from the specified values.
             * If no parameters are supplied and the component is a root node,
             * they are inferred from the size of the component's element.
             *
             * @param {number} xOrigin x-coordinate of the origin of the component
             * @param {number} yOrigin y-coordinate of the origin of the component
             * @param {number} availableWidth available width for the component to render in
             * @param {number} availableHeight available height for the component to render in
             */
            _computeLayout(xOrigin?: number, yOrigin?: number, availableWidth?: number, availableHeight?: number): void;
            _render(): void;
            _scheduleComputeLayout(): void;
            _doRender(): void;
            _invalidateLayout(): void;
            /**
             * Renders the Component into a given DOM element. The element must be as <svg>.
             *
             * @param {String|D3.Selection} element A D3 selection or a selector for getting the element to render into.
             * @returns {Component} The calling component.
             */
            renderTo(selector: String): AbstractComponent;
            renderTo(element: D3.Selection): AbstractComponent;
            /**
             * Causes the Component to recompute layout and redraw. If passed arguments, will resize the root SVG it lives in.
             *
             * This function should be called when CSS changes could influence the size
             * of the components, e.g. changing the font size.
             *
             * @param {number} [availableWidth]  - the width of the container element
             * @param {number} [availableHeight] - the height of the container element
             * @returns {Component} The calling component.
             */
            resize(width?: number, height?: number): AbstractComponent;
            /**
             * Enables or disables resize on window resizes.
             *
             * If enabled, window resizes will enqueue this component for a re-layout
             * and re-render. Animations are disabled during window resizes when auto-
             * resize is enabled.
             *
             * @param {boolean} flag Enable (true) or disable (false) auto-resize.
             * @returns {Component} The calling component.
             */
            autoResize(flag: boolean): AbstractComponent;
            /**
             * Sets the x alignment of the Component. This will be used if the
             * Component is given more space than it needs.
             *
             * For example, you may want to make a Legend postition itself it the top
             * right, so you would call `legend.xAlign("right")` and
             * `legend.yAlign("top")`.
             *
             * @param {string} alignment The x alignment of the Component (one of ["left", "center", "right"]).
             * @returns {Component} The calling Component.
             */
            xAlign(alignment: string): AbstractComponent;
            /**
             * Sets the y alignment of the Component. This will be used if the
             * Component is given more space than it needs.
             *
             * For example, you may want to make a Legend postition itself it the top
             * right, so you would call `legend.xAlign("right")` and
             * `legend.yAlign("top")`.
             *
             * @param {string} alignment The x alignment of the Component (one of ["top", "center", "bottom"]).
             * @returns {Component} The calling Component.
             */
            yAlign(alignment: string): AbstractComponent;
            /**
             * Sets the x offset of the Component. This will be used if the Component
             * is given more space than it needs.
             *
             * @param {number} offset The desired x offset, in pixels, from the left
             * side of the container.
             * @returns {Component} The calling Component.
             */
            xOffset(offset: number): AbstractComponent;
            /**
             * Sets the y offset of the Component. This will be used if the Component
             * is given more space than it needs.
             *
             * @param {number} offset The desired y offset, in pixels, from the top
             * side of the container.
             * @returns {Component} The calling Component.
             */
            yOffset(offset: number): AbstractComponent;
            /**
             * Attaches an Interaction to the Component, so that the Interaction will listen for events on the Component.
             *
             * @param {Interaction} interaction The Interaction to attach to the Component.
             * @returns {Component} The calling Component.
             */
            registerInteraction(interaction: Interaction.AbstractInteraction): AbstractComponent;
            /**
             * Adds/removes a given CSS class to/from the Component, or checks if the Component has a particular CSS class.
             *
             * @param {string} cssClass The CSS class to add/remove/check for.
             * @param {boolean} addClass Whether to add or remove the CSS class. If not supplied, checks for the CSS class.
             * @returns {boolean|Component} Whether the Component has the given CSS class, or the calling Component (if addClass is supplied).
             */
            classed(cssClass: string): boolean;
            classed(cssClass: string, addClass: boolean): AbstractComponent;
            /**
             * Checks if the Component has a fixed width or false if it grows to fill available space.
             * Returns false by default on the base Component class.
             *
             * @returns {boolean} Whether the component has a fixed width.
             */
            _isFixedWidth(): boolean;
            /**
             * Checks if the Component has a fixed height or false if it grows to fill available space.
             * Returns false by default on the base Component class.
             *
             * @returns {boolean} Whether the component has a fixed height.
             */
            _isFixedHeight(): boolean;
            /**
             * Merges this Component with another Component, returning a
             * ComponentGroup. This is used to layer Components on top of each other.
             *
             * There are four cases:
             * Component + Component: Returns a ComponentGroup with both components inside it.
             * ComponentGroup + Component: Returns the ComponentGroup with the Component appended.
             * Component + ComponentGroup: Returns the ComponentGroup with the Component prepended.
             * ComponentGroup + ComponentGroup: Returns a new ComponentGroup with two ComponentGroups inside it.
             *
             * @param {Component} c The component to merge in.
             * @returns {ComponentGroup} The relevant ComponentGroup out of the above four cases.
             */
            merge(c: AbstractComponent): Group;
            /**
             * Detaches a Component from the DOM. The component can be reused.
             *
             * This should only be used if you plan on reusing the calling
             * Components. Otherwise, use remove().
             *
             * @returns The calling Component.
             */
            detach(): AbstractComponent;
            /**
             * Removes a Component from the DOM and disconnects it from everything it's
             * listening to (effectively destroying it).
             */
            remove(): void;
            /**
             * Return the width of the component
             *
             * @return {number} width of the component
             */
            width(): number;
            /**
             * Return the height of the component
             *
             * @return {number} height of the component
             */
            height(): number;
        }
    }
}


declare module Plottable {
    module Component {
        class AbstractComponentContainer extends AbstractComponent {
            _components: AbstractComponent[];
            _anchor(element: D3.Selection): void;
            _render(): void;
            _removeComponent(c: AbstractComponent): void;
            _addComponent(c: AbstractComponent, prepend?: boolean): boolean;
            /**
             * Returns a list of components in the ComponentContainer.
             *
             * @returns {Component[]} the contained Components
             */
            components(): AbstractComponent[];
            /**
             * Returns true iff the ComponentContainer is empty.
             *
             * @returns {boolean} Whether the calling ComponentContainer is empty.
             */
            empty(): boolean;
            /**
             * Detaches all components contained in the ComponentContainer, and
             * empties the ComponentContainer.
             *
             * @returns {ComponentContainer} The calling ComponentContainer
             */
            detachAll(): AbstractComponentContainer;
            remove(): void;
        }
    }
}


declare module Plottable {
    module Component {
        class Group extends AbstractComponentContainer {
            /**
             * Constructs a GroupComponent.
             *
             * A GroupComponent is a set of Components that will be rendered on top of
             * each other. When you call Component.merge(Component), it creates and
             * returns a GroupComponent.
             *
             * @constructor
             * @param {Component[]} components The Components in the Group (default = []).
             */
            constructor(components?: AbstractComponent[]);
            _requestedSpace(offeredWidth: number, offeredHeight: number): _SpaceRequest;
            merge(c: AbstractComponent): Group;
            _computeLayout(xOrigin?: number, yOrigin?: number, availableWidth?: number, availableHeight?: number): Group;
            _isFixedWidth(): boolean;
            _isFixedHeight(): boolean;
        }
    }
}


declare module Plottable {
    module Axis {
        class AbstractAxis extends Component.AbstractComponent {
            /**
             * The css class applied to each end tick mark (the line on the end tick).
             */
            static END_TICK_MARK_CLASS: string;
            /**
             * The css class applied to each tick mark (the line on the tick).
             */
            static TICK_MARK_CLASS: string;
            /**
             * The css class applied to each tick label (the text associated with the tick).
             */
            static TICK_LABEL_CLASS: string;
            _tickMarkContainer: D3.Selection;
            _tickLabelContainer: D3.Selection;
            _baseline: D3.Selection;
            _scale: Scale.AbstractScale<any, number>;
            _formatter: Formatter;
            _orientation: string;
            _computedWidth: number;
            _computedHeight: number;
            /**
             * Constructs an axis. An axis is a wrapper around a scale for rendering.
             *
             * @constructor
             * @param {Scale} scale The scale for this axis to render.
             * @param {string} orientation One of ["top", "left", "bottom", "right"];
             * on which side the axis will appear. On most axes, this is either "left"
             * or "bottom".
             * @param {Formatter} Data is passed through this formatter before being
             * displayed.
             */
            constructor(scale: Scale.AbstractScale<any, number>, orientation: string, formatter?: (d: any) => string);
            remove(): void;
            _isHorizontal(): boolean;
            _computeWidth(): number;
            _computeHeight(): number;
            _requestedSpace(offeredWidth: number, offeredHeight: number): _SpaceRequest;
            _isFixedHeight(): boolean;
            _isFixedWidth(): boolean;
            _rescale(): void;
            _computeLayout(xOffset?: number, yOffset?: number, availableWidth?: number, availableHeight?: number): void;
            _setup(): void;
            _getTickValues(): any[];
            _doRender(): void;
            _generateBaselineAttrHash(): {
                x1: number;
                y1: number;
                x2: number;
                y2: number;
            };
            _generateTickMarkAttrHash(isEndTickMark?: boolean): {
                x1: any;
                y1: any;
                x2: any;
                y2: any;
            };
            _invalidateLayout(): void;
            _setDefaultAlignment(): void;
            /**
             * Gets the current formatter on the axis. Data is passed through the
             * formatter before being displayed.
             *
             * @returns {Formatter} The calling Axis, or the current
             * Formatter.
             */
            formatter(): Formatter;
            /**
             * Sets the current formatter on the axis. Data is passed through the
             * formatter before being displayed.
             *
             * @param {Formatter} formatter If provided, data will be passed though `formatter(data)`.
             * @returns {Axis} The calling Axis.
             */
            formatter(formatter: Formatter): AbstractAxis;
            /**
             * Gets the current tick mark length.
             *
             * @returns {number} the current tick mark length.
             */
            tickLength(): number;
            /**
             * Sets the current tick mark length.
             *
             * @param {number} length If provided, length of each tick.
             * @returns {Axis} The calling Axis.
             */
            tickLength(length: number): AbstractAxis;
            /**
             * Gets the current end tick mark length.
             *
             * @returns {number} The current end tick mark length.
             */
            endTickLength(): number;
            /**
             * Sets the end tick mark length.
             *
             * @param {number} length If provided, the length of the end ticks.
             * @returns {BaseAxis} The calling Axis.
             */
            endTickLength(length: number): AbstractAxis;
            _maxLabelTickLength(): number;
            /**
             * Gets the padding between each tick mark and its associated label.
             *
             * @returns {number} the current padding.
             * length.
             */
            tickLabelPadding(): number;
            /**
             * Sets the padding between each tick mark and its associated label.
             *
             * @param {number} padding If provided, the desired padding.
             * @returns {Axis} The calling Axis.
             */
            tickLabelPadding(padding: number): AbstractAxis;
            /**
             * Gets the size of the gutter (the extra space between the tick
             * labels and the outer edge of the axis).
             *
             * @returns {number} the current gutter.
             * length.
             */
            gutter(): number;
            /**
             * Sets the size of the gutter (the extra space between the tick
             * labels and the outer edge of the axis).
             *
             * @param {number} size If provided, the desired gutter.
             * @returns {Axis} The calling Axis.
             */
            gutter(size: number): AbstractAxis;
            /**
             * Gets the orientation of the Axis.
             *
             * @returns {number} the current orientation.
             */
            orient(): string;
            /**
             * Sets the orientation of the Axis.
             *
             * @param {number} newOrientation If provided, the desired orientation
             * (top/bottom/left/right).
             * @returns {Axis} The calling Axis.
             */
            orient(newOrientation: string): AbstractAxis;
            /**
             * Gets whether the Axis is currently set to show the first and last
             * tick labels.
             *
             * @returns {boolean} whether or not the last
             * tick labels are showing.
             */
            showEndTickLabels(): boolean;
            /**
             * Sets whether the Axis is currently set to show the first and last tick
             * labels.
             *
             * @param {boolean} show Whether or not to show the first and last
             * labels.
             * @returns {Axis} The calling Axis.
             */
            showEndTickLabels(show: boolean): AbstractAxis;
            _hideEndTickLabels(): void;
            _hideOverlappingTickLabels(): void;
        }
    }
}


declare module Plottable {
    module Axis {
        interface _TimeInterval {
            timeUnit: D3.Time.Interval;
            step: number;
            formatString: string;
        }
        class Time extends AbstractAxis {
            _majorTickLabels: D3.Selection;
            _minorTickLabels: D3.Selection;
            _scale: Scale.Time;
            static _minorIntervals: _TimeInterval[];
            static _majorIntervals: _TimeInterval[];
            /**
             * Constructs a TimeAxis.
             *
             * A TimeAxis is used for rendering a TimeScale.
             *
             * @constructor
             * @param {TimeScale} scale The scale to base the Axis on.
             * @param {string} orientation The orientation of the Axis (top/bottom)
             */
            constructor(scale: Scale.Time, orientation: string);
            _computeHeight(): number;
            _setup(): void;
            _getTickIntervalValues(interval: _TimeInterval): any[];
            _getTickValues(): any[];
            _measureTextHeight(container: D3.Selection): number;
            _doRender(): Time;
        }
    }
}


declare module Plottable {
    module Axis {
        class Numeric extends AbstractAxis {
            _scale: Scale.AbstractQuantitative<number>;
            /**
             * Constructs a NumericAxis.
             *
             * Just as an CategoryAxis is for rendering an OrdinalScale, a NumericAxis
             * is for rendering a QuantitativeScale.
             *
             * @constructor
             * @param {QuantitativeScale} scale The QuantitativeScale to base the axis on.
             * @param {string} orientation The orientation of the QuantitativeScale (top/bottom/left/right)
             * @param {Formatter} formatter A function to format tick labels (default Formatters.general(3, false)).
             */
            constructor(scale: Scale.AbstractQuantitative<number>, orientation: string, formatter?: (d: any) => string);
            _setup(): void;
            _computeWidth(): number;
            _computeHeight(): number;
            _getTickValues(): any[];
            _rescale(): void;
            _doRender(): void;
            /**
             * Gets the tick label position relative to the tick marks.
             *
             * @returns {string} The current tick label position.
             */
            tickLabelPosition(): string;
            /**
             * Sets the tick label position relative to the tick marks.
             *
             * @param {string} position If provided, the relative position of the tick label.
             *                          [top/center/bottom] for a vertical NumericAxis,
             *                          [left/center/right] for a horizontal NumericAxis.
             *                          Defaults to center.
             * @returns {Numeric} The calling Axis.Numeric.
             */
            tickLabelPosition(position: string): Numeric;
            /**
             * Gets whether or not the tick labels at the end of the graph are
             * displayed when partially cut off.
             *
             * @param {string} orientation Where on the scale to change tick labels.
             *                 On a "top" or "bottom" axis, this can be "left" or
             *                 "right". On a "left" or "right" axis, this can be "top"
             *                 or "bottom".
             * @returns {boolean} The current setting.
             */
            showEndTickLabel(orientation: string): boolean;
            /**
             * Sets whether or not the tick labels at the end of the graph are
             * displayed when partially cut off.
             *
             * @param {string} orientation If provided, where on the scale to change tick labels.
             *                 On a "top" or "bottom" axis, this can be "left" or
             *                 "right". On a "left" or "right" axis, this can be "top"
             *                 or "bottom".
             * @param {boolean} show Whether or not the given tick should be
             * displayed.
             * @returns {Numeric} The calling NumericAxis.
             */
            showEndTickLabel(orientation: string, show: boolean): Numeric;
        }
    }
}


declare module Plottable {
    module Axis {
        class Category extends AbstractAxis {
            _scale: Scale.Ordinal;
            /**
             * Constructs a CategoryAxis.
             *
             * A CategoryAxis takes an OrdinalScale and includes word-wrapping
             * algorithms and advanced layout logic to try to display the scale as
             * efficiently as possible.
             *
             * @constructor
             * @param {OrdinalScale} scale The scale to base the Axis on.
             * @param {string} orientation The orientation of the Axis (top/bottom/left/right) (default = "bottom").
             * @param {Formatter} formatter The Formatter for the Axis (default Formatters.identity())
             */
            constructor(scale: Scale.Ordinal, orientation?: string, formatter?: (d: any) => string);
            _setup(): void;
            _rescale(): void;
            _requestedSpace(offeredWidth: number, offeredHeight: number): _SpaceRequest;
            _getTickValues(): string[];
            /**
             * Sets the angle for the tick labels. Right now vertical-left (-90), horizontal (0), and vertical-right (90) are the only options.
             * @param {number} angle The angle for the ticks
             * @returns {Category} The calling Category Axis.
             *
             * Warning - this is not currently well supported and is likely to behave badly unless all the tick labels are short.
             * See tracking at https://github.com/palantir/plottable/issues/504
             */
            tickLabelAngle(angle: number): Category;
            /**
             * Gets the tick label angle
             * @returns {number} the tick label angle
             */
            tickLabelAngle(): number;
            _doRender(): Category;
            _computeLayout(xOrigin?: number, yOrigin?: number, availableWidth?: number, availableHeight?: number): void;
        }
    }
}


declare module Plottable {
    module Component {
        class Label extends AbstractComponent {
            /**
             * Creates a Label.
             *
             * A label is component that renders just text. The most common use of
             * labels is to create a title or axis labels.
             *
             * @constructor
             * @param {string} displayText The text of the Label (default = "").
             * @param {string} orientation The orientation of the Label (horizontal/left/right) (default = "horizontal").
             */
            constructor(displayText?: string, orientation?: string);
            /**
             * Sets the horizontal side the label will go to given the label is given more space that it needs
             *
             * @param {string} alignment The new setting, one of `["left", "center",
             * "right"]`. Defaults to `"center"`.
             * @returns {Label} The calling Label.
             */
            xAlign(alignment: string): Label;
            /**
             * Sets the vertical side the label will go to given the label is given more space that it needs
             *
             * @param {string} alignment The new setting, one of `["top", "center",
             * "bottom"]`. Defaults to `"center"`.
             * @returns {Label} The calling Label.
             */
            yAlign(alignment: string): Label;
            _requestedSpace(offeredWidth: number, offeredHeight: number): _SpaceRequest;
            _setup(): void;
            /**
             * Gets the current text on the Label.
             *
             * @returns {string} the text on the label.
             */
            text(): string;
            /**
             * Sets the current text on the Label.
             *
             * @param {string} displayText If provided, the new text for the Label.
             * @returns {Label} The calling Label.
             */
            text(displayText: string): Label;
            /**
             * Gets the orientation of the Label.
             *
             * @returns {string} the current orientation.
             */
            orient(): string;
            /**
             * Sets the orientation of the Label.
             *
             * @param {string} newOrientation If provided, the desired orientation
             * (horizontal/left/right).
             * @returns {Label} The calling Label.
             */
            orient(newOrientation: string): Label;
            _doRender(): void;
            _computeLayout(xOffset?: number, yOffset?: number, availableWidth?: number, availableHeight?: number): Label;
        }
        class TitleLabel extends Label {
            /**
             * Creates a TitleLabel, a type of label made for rendering titles.
             *
             * @constructor
             */
            constructor(text?: string, orientation?: string);
        }
        class AxisLabel extends Label {
            /**
             * Creates a AxisLabel, a type of label made for rendering axis labels.
             *
             * @constructor
             */
            constructor(text?: string, orientation?: string);
        }
    }
}


declare module Plottable {
    module Component {
        interface ToggleCallback {
            (datum: string, newState: boolean): any;
        }
        interface HoverCallback {
            (datum?: string): any;
        }
        class Legend extends AbstractComponent {
            /**
             * The css class applied to each legend row
             */
            static SUBELEMENT_CLASS: string;
            /**
             * Constructs a Legend.
             *
             * A legend consists of a series of legend rows, each with a color and label taken from the `colorScale`.
             * The rows will be displayed in the order of the `colorScale` domain.
             * This legend also allows interactions, through the functions `toggleCallback` and `hoverCallback`
             * Setting a callback will also put classes on the individual rows.
             *
             * @constructor
             * @param {ColorScale} colorScale
             */
            constructor(colorScale?: Scale.Color);
            remove(): void;
            /**
             * Gets the toggle callback from the Legend.
             *
             * This callback is associated with toggle events, which trigger when a legend row is clicked.
             * Internally, this will change the state of of the row from "toggled-on" to "toggled-off" and vice versa.
             * Setting a callback will also set a class to each individual legend row as "toggled-on" or "toggled-off".
             * Call with argument of null to remove the callback. This will also remove the above classes to legend rows.
             *
             * @returns {ToggleCallback} The current toggle callback.
             */
            toggleCallback(): ToggleCallback;
            /**
             * Assigns a toggle callback to the Legend.
             *
             * This callback is associated with toggle events, which trigger when a legend row is clicked.
             * Internally, this will change the state of of the row from "toggled-on" to "toggled-off" and vice versa.
             * Setting a callback will also set a class to each individual legend row as "toggled-on" or "toggled-off".
             * Call with argument of null to remove the callback. This will also remove the above classes to legend rows.
             *
             * @param {ToggleCallback} callback The new callback function.
             * @returns {Legend} The calling Legend.
             */
            toggleCallback(callback: ToggleCallback): Legend;
            /**
             * Gets the hover callback from the Legend.
             *
             * This callback is associated with hover events, which trigger when the mouse enters or leaves a legend row
             * Setting a callback will also set the class "hover" to all legend row,
             * as well as the class "focus" to the legend row being hovered over.
             * Call with argument of null to remove the callback. This will also remove the above classes to legend rows.
             *
             * @returns {HoverCallback} The new current hover callback.
             */
            hoverCallback(): HoverCallback;
            /**
             * Assigns a hover callback to the Legend.
             *
             * This callback is associated with hover events, which trigger when the mouse enters or leaves a legend row
             * Setting a callback will also set the class "hover" to all legend row,
             * as well as the class "focus" to the legend row being hovered over.
             * Call with argument of null to remove the callback. This will also remove the above classes to legend rows.
             *
             * @param {HoverCallback} callback If provided, the new callback function.
             * @returns {Legend} The calling Legend.
             */
            hoverCallback(callback: HoverCallback): Legend;
            /**
             * Gets the current color scale from the Legend.
             *
             * @returns {ColorScale} The current color scale.
             */
            scale(): Scale.Color;
            /**
             * Assigns a new color scale to the Legend.
             *
             * @param {Scale.Color} scale If provided, the new scale.
             * @returns {Legend} The calling Legend.
             */
            scale(scale: Scale.Color): Legend;
            _computeLayout(xOrigin?: number, yOrigin?: number, availableWidth?: number, availableHeight?: number): void;
            _requestedSpace(offeredWidth: number, offeredHeight: number): _SpaceRequest;
            _doRender(): void;
        }
    }
}


declare module Plottable {
    module Component {
        class HorizontalLegend extends AbstractComponent {
            /**
             * The css class applied to each legend row
             */
            static LEGEND_ROW_CLASS: string;
            /**
             * The css class applied to each legend entry
             */
            static LEGEND_ENTRY_CLASS: string;
            /**
             * Creates a Horizontal Legend.
             *
             * The legend consists of a series of legend entries, each with a color and label taken from the `colorScale`.
             * The entries will be displayed in the order of the `colorScale` domain.
             *
             * @constructor
             * @param {Scale.Color} colorScale
             */
            constructor(colorScale: Scale.Color);
            remove(): void;
            _requestedSpace(offeredWidth: number, offeredHeight: number): _SpaceRequest;
            _doRender(): void;
        }
    }
}


declare module Plottable {
    module Component {
        class Gridlines extends AbstractComponent {
            /**
             * Creates a set of Gridlines.
             * @constructor
             *
             * @param {QuantitativeScale} xScale The scale to base the x gridlines on. Pass null if no gridlines are desired.
             * @param {QuantitativeScale} yScale The scale to base the y gridlines on. Pass null if no gridlines are desired.
             */
            constructor(xScale: Scale.AbstractQuantitative<any>, yScale: Scale.AbstractQuantitative<any>);
            remove(): Gridlines;
            _setup(): void;
            _doRender(): void;
        }
    }
}


declare module Plottable {
    module Component {
        interface _IterateLayoutResult {
            colProportionalSpace: number[];
            rowProportionalSpace: number[];
            guaranteedWidths: number[];
            guaranteedHeights: number[];
            wantsWidth: boolean;
            wantsHeight: boolean;
        }
        class Table extends AbstractComponentContainer {
            /**
             * Constructs a Table.
             *
             * A Table is used to combine multiple Components in the form of a grid. A
             * common case is combining a y-axis, x-axis, and the plotted data via
             * ```typescript
             * new Table([[yAxis, plot],
             *            [null,  xAxis]]);
             * ```
             *
             * @constructor
             * @param {Component[][]} [rows] A 2-D array of the Components to place in the table.
             * null can be used if a cell is empty. (default = [])
             */
            constructor(rows?: AbstractComponent[][]);
            /**
             * Adds a Component in the specified cell. The cell must be unoccupied.
             *
             * For example, instead of calling `new Table([[a, b], [null, c]])`, you
             * could call
             * ```typescript
             * var table = new Table();
             * table.addComponent(0, 0, a);
             * table.addComponent(0, 1, b);
             * table.addComponent(1, 1, c);
             * ```
             *
             * @param {number} row The row in which to add the Component.
             * @param {number} col The column in which to add the Component.
             * @param {Component} component The Component to be added.
             * @returns {Table} The calling Table.
             */
            addComponent(row: number, col: number, component: AbstractComponent): Table;
            _removeComponent(component: AbstractComponent): void;
            _requestedSpace(offeredWidth: number, offeredHeight: number): _SpaceRequest;
            _computeLayout(xOffset?: number, yOffset?: number, availableWidth?: number, availableHeight?: number): void;
            /**
             * Sets the row and column padding on the Table.
             *
             * @param {number} rowPadding The padding above and below each row, in pixels.
             * @param {number} colPadding the padding to the left and right of each column, in pixels.
             * @returns {Table} The calling Table.
             */
            padding(rowPadding: number, colPadding: number): Table;
            /**
             * Sets the layout weight of a particular row.
             * Space is allocated to rows based on their weight. Rows with higher weights receive proportionally more space.
             *
             * A common case would be to have one row take up 2/3rds of the space,
             * and the other row take up 1/3rd.
             *
             * Example:
             *
             * ```JavaScript
             * plot = new Plottable.Component.Table([
             *  [row1],
             *  [row2]
             * ]);
             *
             * // assign twice as much space to the first row
             * plot
             *  .rowWeight(0, 2)
             *  .rowWeight(1, 1)
             * ```
             *
             * @param {number} index The index of the row.
             * @param {number} weight The weight to be set on the row.
             * @returns {Table} The calling Table.
             */
            rowWeight(index: number, weight: number): Table;
            /**
             * Sets the layout weight of a particular column.
             * Space is allocated to columns based on their weight. Columns with higher weights receive proportionally more space.
             *
             * Please see `rowWeight` docs for an example.
             *
             * @param {number} index The index of the column.
             * @param {number} weight The weight to be set on the column.
             * @returns {Table} The calling Table.
             */
            colWeight(index: number, weight: number): Table;
            _isFixedWidth(): boolean;
            _isFixedHeight(): boolean;
        }
    }
}


declare module Plottable {
    module Plot {
        class AbstractPlot extends Component.AbstractComponent {
            _dataChanged: boolean;
            _key2DatasetDrawerKey: D3.Map<DatasetDrawerKey>;
            _datasetKeysInOrder: string[];
            _renderArea: D3.Selection;
            _projectors: {
                [x: string]: _Projector;
            };
            _animate: boolean;
            _animators: Animator.PlotAnimatorMap;
            _ANIMATION_DURATION: number;
            _animateOnNextRender: boolean;
            /**
             * Constructs a Plot.
             *
             * Plots render data. Common example include Plot.Scatter, Plot.Bar, and Plot.Line.
             *
             * A bare Plot has a DataSource and any number of projectors, which take
             * data and "project" it onto the Plot, such as "x", "y", "fill", "r".
             *
             * @constructor
             * @param {any[]|Dataset} [dataset] If provided, the data or Dataset to be associated with this Plot.
             */
            constructor();
            _anchor(element: D3.Selection): void;
            _setup(): void;
            remove(): void;
            /**
             * Adds a dataset to this plot. Identify this dataset with a key.
             *
             * A key is automatically generated if not supplied.
             *
             * @param {string} [key] The key of the dataset.
             * @param {any[]|Dataset} dataset dataset to add.
             * @returns {Plot} The calling Plot.
             */
            addDataset(key: string, dataset: Dataset): AbstractPlot;
            addDataset(key: string, dataset: any[]): AbstractPlot;
            addDataset(dataset: Dataset): AbstractPlot;
            addDataset(dataset: any[]): AbstractPlot;
            _addDataset(key: string, dataset: Dataset): void;
            _getDrawer(key: string): _Drawer.AbstractDrawer;
            _getAnimator(key: string): Animator.PlotAnimator;
            _onDatasetUpdate(): void;
            /**
             * Sets an attribute of every data point.
             *
             * Here's a common use case:
             * ```typescript
             * plot.attr("r", function(d) { return d.foo; });
             * ```
             * This will set the radius of each datum `d` to be `d.foo`.
             *
             * @param {string} attrToSet The attribute to set across each data
             * point. Popular examples include "x", "y", "r". Scales that inherit from
             * Plot define their meaning.
             *
             * @param {Function|string|any} accessor Function to apply to each element
             * of the dataSource. If a Function, use `accessor(d, i)`. If a string,
             * `d[accessor]` is used. If anything else, use `accessor` as a constant
             * across all data points.
             *
             * @param {Scale.AbstractScale} scale If provided, the result of the accessor
             * is passed through the scale, such as `scale.scale(accessor(d, i))`.
             *
             * @returns {Plot} The calling Plot.
             */
            attr(attrToSet: string, accessor: any, scale?: Scale.AbstractScale<any, any>): AbstractPlot;
            /**
             * Identical to plot.attr
             */
            project(attrToSet: string, accessor: any, scale?: Scale.AbstractScale<any, any>): AbstractPlot;
            _generateAttrToProjector(): AttributeToProjector;
            _doRender(): void;
            /**
             * Enables or disables animation.
             *
             * @param {boolean} enabled Whether or not to animate.
             */
            animate(enabled: boolean): AbstractPlot;
            detach(): AbstractPlot;
            /**
             * This function makes sure that all of the scales in this._projectors
             * have an extent that includes all the data that is projected onto them.
             */
            _updateScaleExtents(): void;
            _updateScaleExtent(attr: string): void;
            /**
             * Get the animator associated with the specified Animator key.
             *
             * @return {PlotAnimator} The Animator for the specified key.
             */
            animator(animatorKey: string): Animator.PlotAnimator;
            /**
             * Set the animator associated with the specified Animator key.
             *
             * @param {string} animatorKey The key for the Animator.
             * @param {PlotAnimator} animator An Animator to be assigned to
             * the specified key.
             * @returns {Plot} The calling Plot.
             */
            animator(animatorKey: string, animator: Animator.PlotAnimator): AbstractPlot;
            /**
             * Gets the dataset order by key
             *
             * @returns {string[]} A string array of the keys in order
             */
            datasetOrder(): string[];
            /**
             * Sets the dataset order by key
             *
             * @param {string[]} order If provided, a string array which represents the order of the keys.
             * This must be a permutation of existing keys.
             *
             * @returns {Plot} The calling Plot.
             */
            datasetOrder(order: string[]): AbstractPlot;
            /**
             * Removes a dataset by string key
             *
             * @param {string} key The key of the dataset
             * @return {Plot} The calling Plot.
             */
            removeDataset(key: string): AbstractPlot;
            /**
             * Remove a dataset given the dataset itself
             *
             * @param {Dataset} dataset The dataset to remove
             * @return {Plot} The calling Plot.
             */
            removeDataset(dataset: Dataset): AbstractPlot;
            /**
             * Remove a dataset given the underlying data array
             *
             * @param {any[]} dataArray The data to remove
             * @return {Plot} The calling Plot.
             */
            removeDataset(dataArray: any[]): AbstractPlot;
            _removeDataset(key: string): AbstractPlot;
            datasets(): Dataset[];
            _getDrawersInOrder(): _Drawer.AbstractDrawer[];
            _generateDrawSteps(): _Drawer.DrawStep[];
            _additionalPaint(): void;
            _getDataToDraw(): D3.Map<any[]>;
        }
    }
}


declare module Plottable {
    module Plot {
        class Pie extends AbstractPlot {
            /**
             * Constructs a PiePlot.
             *
             * @constructor
             */
            constructor();
            _computeLayout(xOffset?: number, yOffset?: number, availableWidth?: number, availableHeight?: number): void;
            _addDataset(key: string, dataset: Dataset): void;
            _generateAttrToProjector(): AttributeToProjector;
            _getDrawer(key: string): _Drawer.AbstractDrawer;
        }
    }
}


declare module Plottable {
    module Plot {
        class AbstractXYPlot<X, Y> extends AbstractPlot {
            _xScale: Scale.AbstractScale<X, number>;
            _yScale: Scale.AbstractScale<Y, number>;
            _autoAdjustXScaleDomain: boolean;
            _autoAdjustYScaleDomain: boolean;
            /**
             * Constructs an XYPlot.
             *
             * An XYPlot is a plot from drawing 2-dimensional data. Common examples
             * include Scale.Line and Scale.Bar.
             *
             * @constructor
             * @param {any[]|Dataset} [dataset] The data or Dataset to be associated with this Renderer.
             * @param {Scale} xScale The x scale to use.
             * @param {Scale} yScale The y scale to use.
             */
            constructor(xScale: Scale.AbstractScale<X, number>, yScale: Scale.AbstractScale<Y, number>);
            /**
             * @param {string} attrToSet One of ["x", "y"] which determines the point's
             * x and y position in the Plot.
             */
            project(attrToSet: string, accessor: any, scale?: Scale.AbstractScale<any, any>): AbstractXYPlot<X, Y>;
            /**
             * Sets the automatic domain adjustment over visible points for y scale.
             *
             * @param {boolean} autoAdjustment The new value for the automatic adjustment domain for y scale.
             * @returns {AbstractXYPlot} The calling AbstractXYPlot.
             */
            autoAdjustmentYScaleOverVisiblePoints(autoAdjustment: boolean): AbstractXYPlot<X, Y>;
            /**
             * Sets the automatic domain adjustment over visible points for x scale.
             *
             * @param {boolean} autoAdjustment The new value for the automatic adjustment domain for x scale.
             * @returns {AbstractXYPlot} The calling AbstractXYPlot.
             */
            autoAdjustmentXScaleOverVisiblePoints(autoAdjustment: boolean): AbstractXYPlot<X, Y>;
            _computeLayout(xOffset?: number, yOffset?: number, availableWidth?: number, availableHeight?: number): void;
            _updateXDomainer(): void;
            _updateYDomainer(): void;
            /**
             * Adjusts both domains' extents to show all datasets.
             *
             * This call does not override auto domain adjustment behavior over visible points.
             */
            showAllData(): void;
        }
    }
}


declare module Plottable {
    module Plot {
        class Scatter<X, Y> extends AbstractXYPlot<X, Y> {
            /**
             * Constructs a ScatterPlot.
             *
             * @constructor
             * @param {Scale} xScale The x scale to use.
             * @param {Scale} yScale The y scale to use.
             */
            constructor(xScale: Scale.AbstractScale<X, number>, yScale: Scale.AbstractScale<Y, number>);
            /**
             * @param {string} attrToSet One of ["x", "y", "cx", "cy", "r",
             * "fill"]. "cx" and "cy" are aliases for "x" and "y". "r" is the datum's
             * radius, and "fill" is the CSS color of the datum.
             */
            project(attrToSet: string, accessor: any, scale?: Scale.AbstractScale<any, any>): Scatter<X, Y>;
            _getDrawer(key: string): _Drawer.Element;
            _generateAttrToProjector(): AttributeToProjector;
            _generateDrawSteps(): _Drawer.DrawStep[];
        }
    }
}


declare module Plottable {
    module Plot {
        class Grid extends AbstractXYPlot<string, string> {
            _colorScale: Scale.AbstractScale<any, string>;
            _xScale: Scale.Ordinal;
            _yScale: Scale.Ordinal;
            _animators: Animator.PlotAnimatorMap;
            /**
             * Constructs a GridPlot.
             *
             * A GridPlot is used to shade a grid of data. Each datum is a cell on the
             * grid, and the datum can control what color it is.
             *
             * @constructor
             * @param {Scale.Ordinal} xScale The x scale to use.
             * @param {Scale.Ordinal} yScale The y scale to use.
             * @param {Scale.Color|Scale.InterpolatedColor} colorScale The color scale
             * to use for each grid cell.
             */
            constructor(xScale: Scale.Ordinal, yScale: Scale.Ordinal, colorScale: Scale.AbstractScale<any, string>);
            _addDataset(key: string, dataset: Dataset): void;
            _getDrawer(key: string): _Drawer.Element;
            /**
             * @param {string} attrToSet One of ["x", "y", "fill"]. If "fill" is used,
             * the data should return a valid CSS color.
             */
            project(attrToSet: string, accessor: any, scale?: Scale.AbstractScale<any, any>): Grid;
            _generateAttrToProjector(): AttributeToProjector;
            _generateDrawSteps(): _Drawer.DrawStep[];
        }
    }
}


declare module Plottable {
    module Plot {
        class AbstractBarPlot<X, Y> extends AbstractXYPlot<X, Y> implements Interaction.Hoverable {
            static _BarAlignmentToFactor: {
                [x: string]: number;
            };
            _baseline: D3.Selection;
            _baselineValue: number;
            _barAlignmentFactor: number;
            _isVertical: boolean;
            /**
             * Constructs a BarPlot.
             *
             * @constructor
             * @param {Scale} xScale The x scale to use.
             * @param {Scale} yScale The y scale to use.
             */
            constructor(xScale: Scale.AbstractScale<X, number>, yScale: Scale.AbstractScale<Y, number>);
            _getDrawer(key: string): _Drawer.Element;
            _setup(): void;
            /**
             * Sets the baseline for the bars to the specified value.
             *
             * The baseline is the line that the bars are drawn from, defaulting to 0.
             *
             * @param {number} value The value to position the baseline at.
             * @returns {AbstractBarPlot} The calling AbstractBarPlot.
             */
            baseline(value: number): AbstractBarPlot<X, Y>;
            /**
             * Sets the bar alignment relative to the independent axis.
             * VerticalBarPlot supports "left", "center", "right"
             * HorizontalBarPlot supports "top", "center", "bottom"
             *
             * @param {string} alignment The desired alignment.
             * @returns {AbstractBarPlot} The calling AbstractBarPlot.
             */
            barAlignment(alignment: string): AbstractBarPlot<X, Y>;
            /**
             * Selects the bar under the given pixel position (if [xValOrExtent]
             * and [yValOrExtent] are {number}s), under a given line (if only one
             * of [xValOrExtent] or [yValOrExtent] are {Extent}s) or are under a
             * 2D area (if [xValOrExtent] and [yValOrExtent] are both {Extent}s).
             *
             * @param {any} xValOrExtent The pixel x position, or range of x values.
             * @param {any} yValOrExtent The pixel y position, or range of y values.
             * @param {boolean} [select] Whether or not to select the bar (by classing it "selected");
             * @returns {D3.Selection} The selected bar, or null if no bar was selected.
             */
            selectBar(xValOrExtent: Extent, yValOrExtent: Extent, select?: boolean): D3.Selection;
            selectBar(xValOrExtent: number, yValOrExtent: Extent, select?: boolean): D3.Selection;
            selectBar(xValOrExtent: Extent, yValOrExtent: number, select?: boolean): D3.Selection;
            selectBar(xValOrExtent: number, yValOrExtent: number, select?: boolean): D3.Selection;
            /**
             * Deselects all bars.
             * @returns {AbstractBarPlot} The calling AbstractBarPlot.
             */
            deselectAll(): AbstractBarPlot<X, Y>;
            _updateDomainer(scale: Scale.AbstractScale<any, number>): void;
            _updateYDomainer(): void;
            _updateXDomainer(): void;
            _additionalPaint(): void;
            _generateDrawSteps(): _Drawer.DrawStep[];
            _generateAttrToProjector(): AttributeToProjector;
            /**
             * Gets the current hover mode.
             *
             * @return {string} The current hover mode.
             */
            hoverMode(): string;
            /**
             * Sets the hover mode for hover interactions. There are two modes:
             *     - "point": Selects the bar under the mouse cursor (default).
             *     - "line" : Selects any bar that would be hit by a line extending
             *                in the same direction as the bar and passing through
             *                the cursor.
             *
             * @param {string} mode The desired hover mode.
             * @return {AbstractBarPlot} The calling Bar Plot.
             */
            hoverMode(mode: String): AbstractBarPlot<X, Y>;
            _hoverOverComponent(p: Point): void;
            _hoverOutComponent(p: Point): void;
            _doHover(p: Point): Interaction.HoverData;
        }
    }
}


declare module Plottable {
    module Plot {
        /**
         * A VerticalBarPlot draws bars vertically.
         * Key projected attributes:
         *  - "width" - the horizontal width of a bar.
         *      - if an ordinal scale is attached, this defaults to ordinalScale.rangeBand()
         *      - if a quantitative scale is attached, this defaults to 10
         *  - "x" - the horizontal position of a bar
         *  - "y" - the vertical height of a bar
         */
        class VerticalBar<X> extends AbstractBarPlot<X, number> {
            static _BarAlignmentToFactor: {
                [x: string]: number;
            };
            /**
             * Constructs a VerticalBarPlot.
             *
             * @constructor
             * @param {Scale} xScale The x scale to use.
             * @param {QuantitativeScale} yScale The y scale to use.
             */
            constructor(xScale: Scale.AbstractScale<X, number>, yScale: Scale.AbstractQuantitative<number>);
            _updateYDomainer(): void;
        }
    }
}


declare module Plottable {
    module Plot {
        /**
         * A HorizontalBarPlot draws bars horizontally.
         * Key projected attributes:
         *  - "width" - the vertical height of a bar (since the bar is rotated horizontally)
         *      - if an ordinal scale is attached, this defaults to ordinalScale.rangeBand()
         *      - if a quantitative scale is attached, this defaults to 10
         *  - "x" - the horizontal length of a bar
         *  - "y" - the vertical position of a bar
         */
        class HorizontalBar<Y> extends AbstractBarPlot<number, Y> {
            static _BarAlignmentToFactor: {
                [x: string]: number;
            };
            /**
             * Constructs a HorizontalBarPlot.
             *
             * @constructor
             * @param {QuantitativeScale} xScale The x scale to use.
             * @param {Scale} yScale The y scale to use.
             */
            constructor(xScale: Scale.AbstractQuantitative<number>, yScale: Scale.AbstractScale<Y, number>);
            _updateXDomainer(): void;
            _generateAttrToProjector(): AttributeToProjector;
        }
    }
}


declare module Plottable {
    module Plot {
        class Line<X> extends AbstractXYPlot<X, number> {
            _yScale: Scale.AbstractQuantitative<number>;
            /**
             * Constructs a LinePlot.
             *
             * @constructor
             * @param {QuantitativeScale} xScale The x scale to use.
             * @param {QuantitativeScale} yScale The y scale to use.
             */
            constructor(xScale: Scale.AbstractQuantitative<X>, yScale: Scale.AbstractQuantitative<number>);
            _rejectNullsAndNaNs(d: any, i: number, projector: AppliedAccessor): boolean;
            _getDrawer(key: string): _Drawer.Line;
            _getResetYFunction(): (d: any, i: number) => number;
            _generateDrawSteps(): _Drawer.DrawStep[];
            _generateAttrToProjector(): AttributeToProjector;
            _wholeDatumAttributes(): string[];
        }
    }
}


declare module Plottable {
    module Plot {
        /**
         * An AreaPlot draws a filled region (area) between the plot's projected "y" and projected "y0" values.
         */
        class Area<X> extends Line<X> {
            /**
             * Constructs an AreaPlot.
             *
             * @constructor
             * @param {QuantitativeScale} xScale The x scale to use.
             * @param {QuantitativeScale} yScale The y scale to use.
             */
            constructor(xScale: Scale.AbstractQuantitative<X>, yScale: Scale.AbstractQuantitative<number>);
            _onDatasetUpdate(): void;
            _getDrawer(key: string): _Drawer.Area;
            _updateYDomainer(): void;
            project(attrToSet: string, accessor: any, scale?: Scale.AbstractScale<any, any>): Area<X>;
            _getResetYFunction(): AppliedAccessor;
            _wholeDatumAttributes(): string[];
        }
    }
}


declare module Plottable {
    module Plot {
        class ClusteredBar<X, Y> extends AbstractBarPlot<X, Y> {
            /**
             * Creates a ClusteredBarPlot.
             *
             * A ClusteredBarPlot is a plot that plots several bar plots next to each
             * other. For example, when plotting life expectancy across each country,
             * you would want each country to have a "male" and "female" bar.
             *
             * @constructor
             * @param {Scale} xScale The x scale to use.
             * @param {Scale} yScale The y scale to use.
             */
            constructor(xScale: Scale.AbstractScale<X, number>, yScale: Scale.AbstractScale<Y, number>, isVertical?: boolean);
            _generateAttrToProjector(): AttributeToProjector;
            _getDataToDraw(): D3.Map<any[]>;
        }
    }
}


declare module Plottable {
    module Plot {
        class AbstractStacked<X, Y> extends AbstractXYPlot<X, Y> {
            _isVertical: boolean;
            project(attrToSet: string, accessor: any, scale?: Scale.AbstractScale<any, any>): AbstractStacked<X, Y>;
            _onDatasetUpdate(): void;
            _updateScaleExtents(): void;
        }
    }
}


declare module Plottable {
    module Plot {
        class StackedArea<X> extends AbstractStacked<X, number> {
            _baseline: D3.Selection;
            _baselineValue: number;
            /**
             * Constructs a StackedArea plot.
             *
             * @constructor
             * @param {QuantitativeScale} xScale The x scale to use.
             * @param {QuantitativeScale} yScale The y scale to use.
             */
            constructor(xScale: Scale.AbstractQuantitative<X>, yScale: Scale.AbstractQuantitative<number>);
            _getDrawer(key: string): _Drawer.Area;
            _setup(): void;
            _additionalPaint(): void;
            _updateYDomainer(): void;
            _onDatasetUpdate(): void;
            _generateAttrToProjector(): AttributeToProjector;
        }
    }
}


declare module Plottable {
    module Plot {
        class StackedBar<X, Y> extends AbstractStacked<X, Y> {
            _baselineValue: number;
            _baseline: D3.Selection;
            _barAlignmentFactor: number;
            /**
             * Constructs a StackedBar plot.
             * A StackedBarPlot is a plot that plots several bar plots stacking on top of each
             * other.
             * @constructor
             * @param {Scale} xScale the x scale of the plot.
             * @param {Scale} yScale the y scale of the plot.
             * @param {boolean} isVertical if the plot if vertical.
             */
            constructor(xScale?: Scale.AbstractScale<X, number>, yScale?: Scale.AbstractScale<Y, number>, isVertical?: boolean);
            _setup(): void;
            _getAnimator(key: string): Animator.PlotAnimator;
            _getDrawer(key: string): any;
            _generateAttrToProjector(): any;
            _additionalPaint(): void;
            baseline(value: number): any;
            _updateDomainer(scale: Scale.AbstractScale<any, number>): any;
            _updateXDomainer(): any;
            _updateYDomainer(): any;
        }
    }
}


declare module Plottable {
    module Animator {
        interface PlotAnimator {
            /**
             * Applies the supplied attributes to a D3.Selection with some animation.
             *
             * @param {D3.Selection} selection The update selection or transition selection that we wish to animate.
             * @param {AttributeToProjector} attrToProjector The set of
             *     IAccessors that we will use to set attributes on the selection.
             * @return {any} Animators should return the selection or
             *     transition object so that plots may chain the transitions between
             *     animators.
             */
            animate(selection: any, attrToProjector: AttributeToProjector): any;
        }
        interface PlotAnimatorMap {
            [animatorKey: string]: PlotAnimator;
        }
    }
}


declare module Plottable {
    module Animator {
        /**
         * An animator implementation with no animation. The attributes are
         * immediately set on the selection.
         */
        class Null implements PlotAnimator {
            animate(selection: any, attrToProjector: AttributeToProjector): D3.Selection;
        }
    }
}


declare module Plottable {
    module Animator {
        /**
         * The base animator implementation with easing, duration, and delay.
         *
         * The maximum delay between animations can be configured with maxIterativeDelay.
         *
         * The maximum total animation duration can be configured with maxTotalDuration.
         * maxTotalDuration does not set actual total animation duration.
         *
         * The actual interval delay is calculated by following formula:
         * min(maxIterativeDelay(),
         *   max(maxTotalDuration() - duration(), 0) / <number of iterations>)
         */
        class Base implements PlotAnimator {
            /**
             * The default duration of the animation in milliseconds
             */
            static DEFAULT_DURATION_MILLISECONDS: number;
            /**
             * The default starting delay of the animation in milliseconds
             */
            static DEFAULT_DELAY_MILLISECONDS: number;
            /**
             * The default maximum start delay between each start of an animation
             */
            static DEFAULT_MAX_ITERATIVE_DELAY_MILLISECONDS: number;
            /**
             * The default maximum total animation duration
             */
            static DEFAULT_MAX_TOTAL_DURATION_MILLISECONDS: number;
            /**
             * The default easing of the animation
             */
            static DEFAULT_EASING: string;
            /**
             * Constructs the default animator
             *
             * @constructor
             */
            constructor();
            animate(selection: any, attrToProjector: AttributeToProjector): D3.Transition.Transition;
            /**
             * Gets the duration of the animation in milliseconds.
             *
             * @returns {number} The current duration.
             */
            duration(): number;
            /**
             * Sets the duration of the animation in milliseconds.
             *
             * @param {number} duration The duration in milliseconds.
             * @returns {Default} The calling Default Animator.
             */
            duration(duration: number): Base;
            /**
             * Gets the delay of the animation in milliseconds.
             *
             * @returns {number} The current delay.
             */
            delay(): number;
            /**
             * Sets the delay of the animation in milliseconds.
             *
             * @param {number} delay The delay in milliseconds.
             * @returns {Default} The calling Default Animator.
             */
            delay(delay: number): Base;
            /**
             * Gets the current easing of the animation.
             *
             * @returns {string} the current easing mode.
             */
            easing(): string;
            /**
             * Sets the easing mode of the animation.
             *
             * @param {string} easing The desired easing mode.
             * @returns {Default} The calling Default Animator.
             */
            easing(easing: string): Base;
            /**
             * Gets the maximum start delay between animations in milliseconds.
             *
             * @returns {number} The current maximum iterative delay.
             */
            maxIterativeDelay(): number;
            /**
             * Sets the maximum start delay between animations in milliseconds.
             *
             * @param {number} maxIterDelay The maximum iterative delay in milliseconds.
             * @returns {Base} The calling Base Animator.
             */
            maxIterativeDelay(maxIterDelay: number): Base;
            /**
             * Gets the maximum total animation duration in milliseconds.
             *
             * @returns {number} The current maximum total animation duration.
             */
            maxTotalDuration(): number;
            /**
             * Sets the maximum total animation duration in miliseconds.
             *
             * @param {number} maxDuration The maximum total animation duration in milliseconds.
             * @returns {Base} The calling Base Animator.
             */
            maxTotalDuration(maxDuration: number): Base;
        }
    }
}


declare module Plottable {
    module Animator {
        /**
         * The default animator implementation with easing, duration, and delay.
         */
        class Rect extends Base {
            static ANIMATED_ATTRIBUTES: string[];
            isVertical: boolean;
            isReverse: boolean;
            constructor(isVertical?: boolean, isReverse?: boolean);
            animate(selection: any, attrToProjector: AttributeToProjector): D3.Transition.Transition;
            _startMovingProjector(attrToProjector: AttributeToProjector): AppliedAccessor;
        }
    }
}


declare module Plottable {
    module Animator {
        /**
         * A child class of RectAnimator that will move the rectangle
         * as well as animate its growth.
         */
        class MovingRect extends Rect {
            /**
             * The pixel value to move from
             */
            startPixelValue: number;
            /**
             * Constructs a MovingRectAnimator
             *
             * @param {number} basePixel The pixel value to start moving from
             * @param {boolean} isVertical If the movement/animation is vertical
             */
            constructor(startPixelValue: number, isVertical?: boolean);
            _startMovingProjector(attrToProjector: AttributeToProjector): (p: any) => number;
        }
    }
}


declare module Plottable {
    module Core {
        /**
         * A function to be called when an event occurs. The argument is the d3 event
         * generated by the event.
         */
        interface KeyEventListenerCallback {
            (e: D3.D3Event): any;
        }
        /**
         * A module for listening to keypresses on the document.
         */
        module KeyEventListener {
            /**
             * Turns on key listening.
             */
            function initialize(): void;
            /**
             * When a key event occurs with the key corresponding te keyCod, call cb.
             *
             * @param {number} keyCode The javascript key code to call cb on.
             * @param {IKeyEventListener} cb Will be called when keyCode key event
             * occurs.
             */
            function addCallback(keyCode: number, cb: KeyEventListenerCallback): void;
        }
    }
}


declare module Plottable {
    module Interaction {
        class AbstractInteraction extends Core.PlottableObject {
            /**
             * It maintains a 'hitBox' which is where all event listeners are
             * attached. Due to cross- browser weirdness, the hitbox needs to be an
             * opaque but invisible rectangle.  TODO: We should give the interaction
             * "foreground" and "background" elements where it can draw things,
             * e.g. crosshairs.
             */
            _hitBox: D3.Selection;
            _componentToListenTo: Component.AbstractComponent;
            _anchor(component: Component.AbstractComponent, hitBox: D3.Selection): void;
        }
    }
}


declare module Plottable {
    module Interaction {
        class Click extends AbstractInteraction {
            _anchor(component: Component.AbstractComponent, hitBox: D3.Selection): void;
            _listenTo(): string;
            /**
             * Sets a callback to be called when a click is received.
             *
             * @param {(p: Point) => any} cb Callback that takes the pixel position of the click event.
             */
            callback(cb: (p: Point) => any): Click;
        }
        class DoubleClick extends Click {
            _listenTo(): string;
        }
    }
}


declare module Plottable {
    module Interaction {
        class Key extends AbstractInteraction {
            /**
             * Creates a KeyInteraction.
             *
             * KeyInteraction listens to key events that occur while the component is
             * moused over.
             *
             * @constructor
             * @param {number} keyCode The key code to listen for.
             */
            constructor(keyCode: number);
            _anchor(component: Component.AbstractComponent, hitBox: D3.Selection): void;
            /**
             * Sets a callback to be called when the designated key is pressed and the
             * user is moused over the component.
             *
             * @param {() => any} cb Callback to be called.
             * @returns The calling Key.
             */
            callback(cb: () => any): Key;
        }
    }
}


declare module Plottable {
    module Interaction {
        class PanZoom extends AbstractInteraction {
            _xScale: Scale.AbstractQuantitative<any>;
            _yScale: Scale.AbstractQuantitative<any>;
            /**
             * Creates a PanZoomInteraction.
             *
             * The allows you to move around and zoom in on a plot, interactively. It
             * does so by changing the xScale and yScales' domains repeatedly.
             *
             * @constructor
             * @param {QuantitativeScale} [xScale] The X scale to update on panning/zooming.
             * @param {QuantitativeScale} [yScale] The Y scale to update on panning/zooming.
             */
            constructor(xScale?: Scale.AbstractQuantitative<any>, yScale?: Scale.AbstractQuantitative<any>);
            /**
             * Sets the scales back to their original domains.
             */
            resetZoom(): void;
            _anchor(component: Component.AbstractComponent, hitBox: D3.Selection): void;
        }
    }
}


declare module Plottable {
    module Interaction {
        class BarHover extends AbstractInteraction {
            _componentToListenTo: Plot.AbstractBarPlot<any, any>;
            _anchor(barPlot: Plot.AbstractBarPlot<any, any>, hitBox: D3.Selection): void;
            /**
             * Gets the current hover mode.
             *
             * @return {string} The current hover mode.
             */
            hoverMode(): string;
            /**
             * Sets the hover mode for the interaction. There are two modes:
             *     - "point": Selects the bar under the mouse cursor (default).
             *     - "line" : Selects any bar that would be hit by a line extending
             *                in the same direction as the bar and passing through
             *                the cursor.
             *
             * @param {string} mode If provided, the desired hover mode.
             * @return {BarHover} The calling BarHover.
             */
            hoverMode(mode: string): BarHover;
            /**
             * Attaches an callback to be called when the user mouses over a bar.
             *
             * @param {(datum: any, bar: D3.Selection) => any} callback The callback to be called.
             *      The callback will be passed the data from the hovered-over bar.
             * @return {BarHover} The calling BarHover.
             */
            onHover(callback: (datum: any, bar: D3.Selection) => any): BarHover;
            /**
             * Attaches a callback to be called when the user mouses off of a bar.
             *
             * @param {(datum: any, bar: D3.Selection) => any} callback The callback to be called.
             *      The callback will be passed the data from the last-hovered bar.
             * @return {BarHover} The calling BarHover.
             */
            onUnhover(callback: (datum: any, bar: D3.Selection) => any): BarHover;
        }
    }
}


declare module Plottable {
    module Interaction {
        class Drag extends AbstractInteraction {
            _origin: number[];
            _location: number[];
            /**
             * Constructs a Drag. A Drag will signal its callbacks on mouse drag.
             */
            constructor();
            /**
             * Gets the callback that is called when dragging starts.
             *
             * @returns {(startLocation: Point) => void} The callback called when dragging starts.
             */
            dragstart(): (startLocation: Point) => void;
            /**
             * Sets the callback to be called when dragging starts.
             *
             * @param {(startLocation: Point) => any} cb If provided, the function to be called. Takes in a Point in pixels.
             * @returns {Drag} The calling Drag.
             */
            dragstart(cb: (startLocation: Point) => any): Drag;
            /**
             * Gets the callback that is called during dragging.
             *
             * @returns {(startLocation: Point, endLocation: Point) => void} The callback called during dragging.
             */
            drag(): (startLocation: Point, endLocation: Point) => void;
            /**
             * Adds a callback to be called during dragging.
             *
             * @param {(startLocation: Point, endLocation: Point) => any} cb If provided, the function to be called. Takes in Points in pixels.
             * @returns {Drag} The calling Drag.
             */
            drag(cb: (startLocation: Point, endLocation: Point) => any): Drag;
            /**
             * Gets the callback that is called when dragging ends.
             *
             * @returns {(startLocation: Point, endLocation: Point) => void} The callback called when dragging ends.
             */
            dragend(): (startLocation: Point, endLocation: Point) => void;
            /**
             * Adds a callback to be called when the dragging ends.
             *
             * @param {(startLocation: Point, endLocation: Point) => any} cb If provided, the function to be called. Takes in Points in pixels.
             * @returns {Drag} The calling Drag.
             */
            dragend(cb: (startLocation: Point, endLocation: Point) => any): Drag;
            _dragstart(): void;
            _doDragstart(): void;
            _drag(): void;
            _doDrag(): void;
            _dragend(): void;
            _doDragend(): void;
            _anchor(component: Component.AbstractComponent, hitBox: D3.Selection): Drag;
            /**
             * Sets up so that the xScale and yScale that are passed have their
             * domains automatically changed as you zoom.
             *
             * @param {QuantitativeScale} xScale The scale along the x-axis.
             * @param {QuantitativeScale} yScale The scale along the y-axis.
             * @returns {Drag} The calling Drag.
             */
            setupZoomCallback(xScale?: Scale.AbstractQuantitative<any>, yScale?: Scale.AbstractQuantitative<any>): Drag;
        }
    }
}


declare module Plottable {
    module Interaction {
        /**
         * A DragBox is an interaction that automatically draws a box across the
         * element you attach it to when you drag.
         */
        class DragBox extends Drag {
            /**
             * The DOM element of the box that is drawn. When no box is drawn, it is
             * null.
             */
            dragBox: D3.Selection;
            /**
             * Whether or not dragBox has been rendered in a visible area.
             */
            boxIsDrawn: boolean;
            _dragstart(): void;
            /**
             * Clears the highlighted drag-selection box drawn by the DragBox.
             *
             * @returns {DragBox} The calling DragBox.
             */
            clearBox(): DragBox;
            /**
             * Set where the box is draw explicitly.
             *
             * @param {number} x0 Left.
             * @param {number} x1 Right.
             * @param {number} y0 Top.
             * @param {number} y1 Bottom.
             *
             * @returns {DragBox} The calling DragBox.
             */
            setBox(x0: number, x1: number, y0: number, y1: number): DragBox;
            _anchor(component: Component.AbstractComponent, hitBox: D3.Selection): DragBox;
        }
    }
}


declare module Plottable {
    module Interaction {
        class XDragBox extends DragBox {
            _drag(): void;
            setBox(x0: number, x1: number): XDragBox;
        }
    }
}


declare module Plottable {
    module Interaction {
        class XYDragBox extends DragBox {
            _drag(): void;
        }
    }
}


declare module Plottable {
    module Interaction {
        class YDragBox extends DragBox {
            _drag(): void;
            setBox(y0: number, y1: number): YDragBox;
        }
    }
}


declare module Plottable {
    module Interaction {
        interface HoverData {
            data: any[];
            selection: D3.Selection;
        }
        interface Hoverable extends Component.AbstractComponent {
            /**
             * Called when the user first mouses over the Component.
             *
             * @param {Point} The cursor's position relative to the Component's origin.
             */
            _hoverOverComponent(p: Point): void;
            /**
             * Called when the user mouses out of the Component.
             *
             * @param {Point} The cursor's position relative to the Component's origin.
             */
            _hoverOutComponent(p: Point): void;
            /**
             * Returns the HoverData associated with the given position, and performs
             * any visual changes associated with hovering inside a Component.
             *
             * @param {Point} The cursor's position relative to the Component's origin.
             * @return {HoverData} The HoverData associated with the given position.
             */
            _doHover(p: Point): HoverData;
        }
        class Hover extends AbstractInteraction {
            _componentToListenTo: Hoverable;
            _anchor(component: Hoverable, hitBox: D3.Selection): void;
            /**
             * Attaches an callback to be called when the user mouses over an element.
             *
             * @param {(hoverData: HoverData) => any} callback The callback to be called.
             *      The callback will be passed data for newly hovered-over elements.
             * @return {Interaction.Hover} The calling Interaction.Hover.
             */
            onHoverOver(callback: (hoverData: HoverData) => any): Hover;
            /**
             * Attaches a callback to be called when the user mouses off of an element.
             *
             * @param {(hoverData: HoverData) => any} callback The callback to be called.
             *      The callback will be passed data from the hovered-out elements.
             * @return {Interaction.Hover} The calling Interaction.Hover.
             */
            onHoverOut(callback: (hoverData: HoverData) => any): Hover;
            /**
             * Retrieves the HoverData associated with the elements the user is currently hovering over.
             *
             * @return {HoverData} The data and selection corresponding to the elements
             *                     the user is currently hovering over.
             */
            getCurrentHoverData(): HoverData;
        }
    }
}


declare module Plottable {
    module Dispatcher {
        class AbstractDispatcher extends Core.PlottableObject {
            _target: D3.Selection;
            _event2Callback: {
                [x: string]: () => any;
            };
            /**
             * Constructs a Dispatcher with the specified target.
             *
             * @param {D3.Selection} target The selection to listen for events on.
             */
            constructor(target: D3.Selection);
            /**
             * Gets the target of the Dispatcher.
             *
             * @returns {D3.Selection} The Dispatcher's current target.
             */
            target(): D3.Selection;
            /**
             * Sets the target of the Dispatcher.
             *
             * @param {D3.Selection} target The element to listen for updates on.
             * @returns {Dispatcher} The calling Dispatcher.
             */
            target(targetElement: D3.Selection): AbstractDispatcher;
            /**
             * Attaches the Dispatcher's listeners to the Dispatcher's target element.
             *
             * @returns {Dispatcher} The calling Dispatcher.
             */
            connect(): AbstractDispatcher;
            /**
             * Detaches the Dispatcher's listeners from the Dispatchers' target element.
             *
             * @returns {Dispatcher} The calling Dispatcher.
             */
            disconnect(): AbstractDispatcher;
        }
    }
}


declare module Plottable {
    module Dispatcher {
        class Mouse extends AbstractDispatcher {
            /**
             * Constructs a Mouse Dispatcher with the specified target.
             *
             * @param {D3.Selection} target The selection to listen for events on.
             */
            constructor(target: D3.Selection);
            /**
             * Gets the current callback to be called on mouseover.
             *
             * @return {(location: Point) => any} The current mouseover callback.
             */
            mouseover(): (location: Point) => any;
            /**
             * Attaches a callback to be called on mouseover.
             *
             * @param {(location: Point) => any} callback A function that takes the pixel position of the mouse event.
             *                                            Pass in null to remove the callback.
             * @return {Mouse} The calling Mouse Handler.
             */
            mouseover(callback: (location: Point) => any): Mouse;
            /**
             * Gets the current callback to be called on mousemove.
             *
             * @return {(location: Point) => any} The current mousemove callback.
             */
            mousemove(): (location: Point) => any;
            /**
             * Attaches a callback to be called on mousemove.
             *
             * @param {(location: Point) => any} callback A function that takes the pixel position of the mouse event.
             *                                            Pass in null to remove the callback.
             * @return {Mouse} The calling Mouse Handler.
             */
            mousemove(callback: (location: Point) => any): Mouse;
            /**
             * Gets the current callback to be called on mouseout.
             *
             * @return {(location: Point) => any} The current mouseout callback.
             */
            mouseout(): (location: Point) => any;
            /**
             * Attaches a callback to be called on mouseout.
             *
             * @param {(location: Point) => any} callback A function that takes the pixel position of the mouse event.
             *                                            Pass in null to remove the callback.
             * @return {Mouse} The calling Mouse Handler.
             */
            mouseout(callback: (location: Point) => any): Mouse;
        }
    }
}<|MERGE_RESOLUTION|>--- conflicted
+++ resolved
@@ -99,21 +99,6 @@
              */
             function objEq(a: any, b: any): boolean;
             /**
-<<<<<<< HEAD
-             * Computes max values from array.
-             *
-             * If type is not comperable then it will be converted to comperable one before computing max.
-             */
-            function max<C>(arr: C[], default_val?: C): C;
-            function max<T, C>(arr: T[], acc: (x: T) => C, default_val?: C): C;
-            /**
-             * Computes min values from array.
-             *
-             * If type is not comparable then it will be converted to a comparable before computing min.
-             */
-            function min<C>(arr: C[], default_val?: C): C;
-            function min<T, C>(arr: T[], acc: (x: T) => C, default_val?: C): C;
-=======
              * Computes the max value from the array.
              *
              * If type is not comparable then t will be converted to a comparable before computing max.
@@ -138,7 +123,6 @@
             }): {
                 [x: string]: T;
             };
->>>>>>> 21e2e7e6
             function range(start: number, stop: number, step?: number): number[];
         }
     }
@@ -2733,20 +2717,21 @@
              * x and y position in the Plot.
              */
             project(attrToSet: string, accessor: any, scale?: Scale.AbstractScale<any, any>): AbstractXYPlot<X, Y>;
+            remove(): AbstractXYPlot<X, Y>;
             /**
              * Sets the automatic domain adjustment over visible points for y scale.
              *
              * @param {boolean} autoAdjustment The new value for the automatic adjustment domain for y scale.
              * @returns {AbstractXYPlot} The calling AbstractXYPlot.
              */
-            autoAdjustmentYScaleOverVisiblePoints(autoAdjustment: boolean): AbstractXYPlot<X, Y>;
+            automaticallyAdjustYScaleOverVisiblePoints(autoAdjustment: boolean): AbstractXYPlot<X, Y>;
             /**
              * Sets the automatic domain adjustment over visible points for x scale.
              *
              * @param {boolean} autoAdjustment The new value for the automatic adjustment domain for x scale.
              * @returns {AbstractXYPlot} The calling AbstractXYPlot.
              */
-            autoAdjustmentXScaleOverVisiblePoints(autoAdjustment: boolean): AbstractXYPlot<X, Y>;
+            automaticallyAdjustXScaleOverVisiblePoints(autoAdjustment: boolean): AbstractXYPlot<X, Y>;
             _computeLayout(xOffset?: number, yOffset?: number, availableWidth?: number, availableHeight?: number): void;
             _updateXDomainer(): void;
             _updateYDomainer(): void;
