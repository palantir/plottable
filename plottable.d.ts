
declare module Plottable {
    module _Util {
        module Methods {
            /**
             * Checks if x is between a and b.
             *
             * @param {number} x The value to test if in range
             * @param {number} a The beginning of the (inclusive) range
             * @param {number} b The ending of the (inclusive) range
             * @return {boolean} Whether x is in [a, b]
             */
            function inRange(x: number, a: number, b: number): boolean;
            /** Print a warning message to the console, if it is available.
             *
             * @param {string} The warnings to print
             */
            function warn(warning: string): void;
            /**
             * Takes two arrays of numbers and adds them together
             *
             * @param {number[]} alist The first array of numbers
             * @param {number[]} blist The second array of numbers
             * @return {number[]} An array of numbers where x[i] = alist[i] + blist[i]
             */
            function addArrays(alist: number[], blist: number[]): number[];
            /**
             * Takes two sets and returns the intersection
             *
             * Due to the fact that D3.Sets store strings internally, return type is always a string set
             *
             * @param {D3.Set<T>} set1 The first set
             * @param {D3.Set<T>} set2 The second set
             * @return {D3.Set<string>} A set that contains elements that appear in both set1 and set2
             */
            function intersection<T>(set1: D3.Set<T>, set2: D3.Set<T>): D3.Set<string>;
            /**
             * Take an accessor object (may be a string to be made into a key, or a value, or a color code)
             * and "activate" it by turning it into a function in (datum, index, metadata)
             */
            function accessorize(accessor: any): _Accessor;
            /**
             * Take an accessor object, activate it, and partially apply it to a Plot's datasource's metadata.
             * Temporarily always grabs the metadata of the first dataset.
             * HACKHACK #1089 - The accessor currently only grabs the first dataset's metadata
             */
            function _applyAccessor(accessor: _Accessor, plot: Plot.AbstractPlot): (d: any, i: number) => any;
            /**
             * Takes two sets and returns the union
             *
             * Due to the fact that D3.Sets store strings internally, return type is always a string set
             *
             * @param {D3.Set<T>} set1 The first set
             * @param {D3.Set<T>} set2 The second set
             * @return {D3.Set<string>} A set that contains elements that appear in either set1 or set2
             */
            function union<T>(set1: D3.Set<T>, set2: D3.Set<T>): D3.Set<string>;
            /**
             * Populates a map from an array of keys and a transformation function.
             *
             * @param {string[]} keys The array of keys.
             * @param {(string, number) => T} transform A transformation function to apply to the keys.
             * @return {D3.Map<T>} A map mapping keys to their transformed values.
             */
            function populateMap<T>(keys: string[], transform: (key: string, index: number) => T): D3.Map<T>;
            /**
             * Take an array of values, and return the unique values.
             * Will work iff ∀ a, b, a.toString() == b.toString() => a == b; will break on Object inputs
             *
             * @param {T[]} values The values to find uniqueness for
             * @return {T[]} The unique values
             */
            function uniq<T>(arr: T[]): T[];
            /**
             * Creates an array of length `count`, filled with value or (if value is a function), value()
             *
             * @param {any} value The value to fill the array with, or, if a function, a generator for values (called with index as arg)
             * @param {number} count The length of the array to generate
             * @return {any[]}
             */
            function createFilledArray<T>(value: T, count: number): T[];
            function createFilledArray<T>(func: (index?: number) => T, count: number): T[];
            /**
             * @param {T[][]} a The 2D array that will have its elements joined together.
             * @return {T[]} Every array in a, concatenated together in the order they appear.
             */
            function flatten<T>(a: T[][]): T[];
            /**
             * Check if two arrays are equal by strict equality.
             */
            function arrayEq<T>(a: T[], b: T[]): boolean;
            /**
             * @param {any} a Object to check against b for equality.
             * @param {any} b Object to check against a for equality.
             *
             * @returns {boolean} whether or not two objects share the same keys, and
             *          values associated with those keys. Values will be compared
             *          with ===.
             */
            function objEq(a: any, b: any): boolean;
            /**
             * Computes the max value from the array.
             *
             * If type is not comparable then t will be converted to a comparable before computing max.
             */
            function max<C>(arr: C[], default_val: C): C;
            function max<T, C>(arr: T[], acc: (x?: T, i?: number) => C, default_val: C): C;
            /**
             * Computes the min value from the array.
             *
             * If type is not comparable then t will be converted to a comparable before computing min.
             */
            function min<C>(arr: C[], default_val: C): C;
            function min<T, C>(arr: T[], acc: (x?: T, i?: number) => C, default_val: C): C;
            /**
             * Creates shallow copy of map.
             * @param {{ [key: string]: any }} oldMap Map to copy
             *
             * @returns {[{ [key: string]: any }} coppied map.
             */
            function copyMap<T>(oldMap: {
                [x: string]: T;
            }): {
                [x: string]: T;
            };
            function range(start: number, stop: number, step?: number): number[];
        }
    }
}


declare module Plottable {
    module _Util {
        module OpenSource {
            /**
             * Returns the sortedIndex for inserting a value into an array.
             * Takes a number and an array of numbers OR an array of objects and an accessor that returns a number.
             * @param {number} value: The numerical value to insert
             * @param {any[]} arr: Array to find insertion index, can be number[] or any[] (if accessor provided)
             * @param {_Accessor} accessor: If provided, this function is called on members of arr to determine insertion index
             * @returns {number} The insertion index.
             * The behavior is undefined for arrays that are unsorted
             * If there are multiple valid insertion indices that maintain sorted order (e.g. addign 1 to [1,1,1,1,1]) then
             * the behavior must satisfy that the array is sorted post-insertion, but is otherwise unspecified.
             * This is a modified version of Underscore.js's implementation of sortedIndex.
             * Underscore.js is released under the MIT License:
             *  Copyright (c) 2009-2014 Jeremy Ashkenas, DocumentCloud and Investigative
             *  Reporters & Editors
             *
             *  Permission is hereby granted, free of charge, to any person
             *  obtaining a copy of this software and associated documentation
             *  files (the "Software"), to deal in the Software without
             *  restriction, including without limitation the rights to use,
             *  copy, modify, merge, publish, distribute, sublicense, and/or sell
             *  copies of the Software, and to permit persons to whom the
             *  Software is furnished to do so, subject to the following
             *  conditions:
             *
             *  The above copyright notice and this permission notice shall be
             *  included in all copies or substantial portions of the Software.
             *
             *  THE SOFTWARE IS PROVIDED "AS IS", WITHOUT WARRANTY OF ANY KIND,
             *  EXPRESS OR IMPLIED, INCLUDING BUT NOT LIMITED TO THE WARRANTIES
             *  OF MERCHANTABILITY, FITNESS FOR A PARTICULAR PURPOSE AND
             *  NONINFRINGEMENT. IN NO EVENT SHALL THE AUTHORS OR COPYRIGHT
             *  HOLDERS BE LIABLE FOR ANY CLAIM, DAMAGES OR OTHER LIABILITY,
             *  WHETHER IN AN ACTION OF CONTRACT, TORT OR OTHERWISE, ARISING
             *  FROM, OUT OF OR IN CONNECTION WITH THE SOFTWARE OR THE USE OR
             *  OTHER DEALINGS IN THE SOFTWARE.
             */
            function sortedIndex(val: number, arr: number[]): number;
            function sortedIndex(val: number, arr: any[], accessor: _Accessor): number;
        }
    }
}


declare module Plottable {
    module _Util {
        class IDCounter {
            increment(id: any): number;
            decrement(id: any): number;
            get(id: any): number;
        }
    }
}


declare module Plottable {
    module _Util {
        /**
         * An associative array that can be keyed by anything (inc objects).
         * Uses pointer equality checks which is why this works.
         * This power has a price: everything is linear time since it is actually backed by an array...
         */
        class StrictEqualityAssociativeArray {
            /**
             * Set a new key/value pair in the store.
             *
             * @param {any} key Key to set in the store
             * @param {any} value Value to set in the store
             * @return {boolean} True if key already in store, false otherwise
             */
            set(key: any, value: any): boolean;
            /**
             * Get a value from the store, given a key.
             *
             * @param {any} key Key associated with value to retrieve
             * @return {any} Value if found, undefined otherwise
             */
            get(key: any): any;
            /**
             * Test whether store has a value associated with given key.
             *
             * Will return true if there is a key/value entry,
             * even if the value is explicitly `undefined`.
             *
             * @param {any} key Key to test for presence of an entry
             * @return {boolean} Whether there was a matching entry for that key
             */
            has(key: any): boolean;
            /**
             * Return an array of the values in the key-value store
             *
             * @return {any[]} The values in the store
             */
            values(): any[];
            /**
             * Return an array of keys in the key-value store
             *
             * @return {any[]} The keys in the store
             */
            keys(): any[];
            /**
             * Execute a callback for each entry in the array.
             *
             * @param {(key: any, val?: any, index?: number) => any} callback The callback to eecute
             * @return {any[]} The results of mapping the callback over the entries
             */
            map(cb: (key?: any, val?: any, index?: number) => any): any[];
            /**
             * Delete a key from the key-value store. Return whether the key was present.
             *
             * @param {any} The key to remove
             * @return {boolean} Whether a matching entry was found and removed
             */
            delete(key: any): boolean;
        }
    }
}


declare module Plottable {
    module _Util {
        class Cache<T> {
            /**
             * @constructor
             *
             * @param {string} compute The function whose results will be cached.
             * @param {string} [canonicalKey] If present, when clear() is called,
             *        this key will be re-computed. If its result hasn't been changed,
             *        the cache will not be cleared.
             * @param {(v: T, w: T) => boolean} [valueEq]
             *        Used to determine if the value of canonicalKey has changed.
             *        If omitted, defaults to === comparision.
             */
            constructor(compute: (k: string) => T, canonicalKey?: string, valueEq?: (v: T, w: T) => boolean);
            /**
             * Attempt to look up k in the cache, computing the result if it isn't
             * found.
             *
             * @param {string} k The key to look up in the cache.
             * @return {T} The value associated with k; the result of compute(k).
             */
            get(k: string): T;
            /**
             * Reset the cache empty.
             *
             * If canonicalKey was provided at construction, compute(canonicalKey)
             * will be re-run. If the result matches what is already in the cache,
             * it will not clear the cache.
             *
             * @return {Cache<T>} The calling Cache.
             */
            clear(): Cache<T>;
        }
    }
}


declare module Plottable {
    module _Util {
        module Text {
            var HEIGHT_TEXT: string;
            interface Dimensions {
                width: number;
                height: number;
            }
            interface TextMeasurer {
                (s: string): Dimensions;
            }
            /**
             * Returns a quasi-pure function of typesignature (t: string) => Dimensions which measures height and width of text
             * in the given text selection
             *
             * @param {D3.Selection} selection: A temporary text selection that the string will be placed into for measurement.
             *                                  Will be removed on function creation and appended only for measurement.
             * @returns {Dimensions} width and height of the text
             */
            function getTextMeasurer(selection: D3.Selection): TextMeasurer;
            /**
             * This class will measure text by measuring each character individually,
             * then adding up the dimensions. It will also cache the dimensions of each
             * letter.
             */
            class CachingCharacterMeasurer {
                /**
                 * @param {string} s The string to be measured.
                 * @return {Dimensions} The width and height of the measured text.
                 */
                measure: TextMeasurer;
                /**
                 * @param {D3.Selection} textSelection The element that will have text inserted into
                 *        it in order to measure text. The styles present for text in
                 *        this element will to the text being measured.
                 */
                constructor(textSelection: D3.Selection);
                /**
                 * Clear the cache, if it seems that the text has changed size.
                 */
                clear(): CachingCharacterMeasurer;
            }
            /**
             * Gets a truncated version of a sting that fits in the available space, given the element in which to draw the text
             *
             * @param {string} text: The string to be truncated
             * @param {number} availableWidth: The available width, in pixels
             * @param {D3.Selection} element: The text element used to measure the text
             * @returns {string} text - the shortened text
             */
            function getTruncatedText(text: string, availableWidth: number, measurer: TextMeasurer): string;
            /**
             * Takes a line, a width to fit it in, and a text measurer. Will attempt to add ellipses to the end of the line,
             * shortening the line as required to ensure that it fits within width.
             */
            function addEllipsesToLine(line: string, width: number, measureText: TextMeasurer): string;
            function writeLineHorizontally(line: string, g: D3.Selection, width: number, height: number, xAlign?: string, yAlign?: string): {
                width: number;
                height: number;
            };
            function writeLineVertically(line: string, g: D3.Selection, width: number, height: number, xAlign?: string, yAlign?: string, rotation?: string): {
                width: number;
                height: number;
            };
            interface IWriteTextResult {
                textFits: boolean;
                usedWidth: number;
                usedHeight: number;
            }
            interface IWriteOptions {
                g: D3.Selection;
                xAlign: string;
                yAlign: string;
            }
            /**
             * @param {write} [IWriteOptions] If supplied, the text will be written
             *        To the given g. Will align the text vertically if it seems like
             *        that is appropriate.
             * Returns an IWriteTextResult with info on whether the text fit, and how much width/height was used.
             */
            function writeText(text: string, width: number, height: number, tm: TextMeasurer, orientation?: string, write?: IWriteOptions): IWriteTextResult;
        }
    }
}


declare module Plottable {
    module _Util {
        module WordWrap {
            interface WrappedText {
                originalText: string;
                lines: string[];
                textFits: boolean;
            }
            /**
             * Takes a block of text, a width and height to fit it in, and a 2-d text measurement function.
             * Wraps words and fits as much of the text as possible into the given width and height.
             */
            function breakTextToFitRect(text: string, width: number, height: number, measureText: Text.TextMeasurer): WrappedText;
            /**
             * Determines if it is possible to fit a given text within width without breaking any of the words.
             * Simple algorithm, split the text up into tokens, and make sure that the widest token doesn't exceed
             * allowed width.
             */
            function canWrapWithoutBreakingWords(text: string, width: number, widthMeasure: (s: string) => number): boolean;
        }
    }
}

declare module Plottable {
    module _Util {
        module DOM {
            /**
             * Gets the bounding box of an element.
             * @param {D3.Selection} element
             * @returns {SVGRed} The bounding box.
             */
            function getBBox(element: D3.Selection): SVGRect;
            var POLYFILL_TIMEOUT_MSEC: number;
            function requestAnimationFramePolyfill(fn: () => any): void;
            function isSelectionRemovedFromSVG(selection: D3.Selection): boolean;
            function getElementWidth(elem: HTMLScriptElement): number;
            function getElementHeight(elem: HTMLScriptElement): number;
            function getSVGPixelWidth(svg: D3.Selection): number;
            function translate(s: D3.Selection, x?: number, y?: number): any;
            function boxesOverlap(boxA: ClientRect, boxB: ClientRect): boolean;
        }
    }
}


declare module Plottable {
    interface Formatter {
        (d: any): string;
    }
    var MILLISECONDS_IN_ONE_DAY: number;
    module Formatters {
        /**
         * Creates a formatter for currency values.
         *
         * @param {number} [precision] The number of decimal places to show (default 2).
         * @param {string} [symbol] The currency symbol to use (default "$").
         * @param {boolean} [prefix] Whether to prepend or append the currency symbol (default true).
         * @param {boolean} [onlyShowUnchanged] Whether to return a value if value changes after formatting (default true).
         *
         * @returns {Formatter} A formatter for currency values.
         */
        function currency(precision?: number, symbol?: string, prefix?: boolean, onlyShowUnchanged?: boolean): (d: any) => string;
        /**
         * Creates a formatter that displays exactly [precision] decimal places.
         *
         * @param {number} [precision] The number of decimal places to show (default 3).
         * @param {boolean} [onlyShowUnchanged] Whether to return a value if value changes after formatting (default true).
         *
         * @returns {Formatter} A formatter that displays exactly [precision] decimal places.
         */
        function fixed(precision?: number, onlyShowUnchanged?: boolean): (d: any) => string;
        /**
         * Creates a formatter that formats numbers to show no more than
         * [precision] decimal places. All other values are stringified.
         *
         * @param {number} [precision] The number of decimal places to show (default 3).
         * @param {boolean} [onlyShowUnchanged] Whether to return a value if value changes after formatting (default true).
         *
         * @returns {Formatter} A formatter for general values.
         */
        function general(precision?: number, onlyShowUnchanged?: boolean): (d: any) => string;
        /**
         * Creates a formatter that stringifies its input.
         *
         * @returns {Formatter} A formatter that stringifies its input.
         */
        function identity(): (d: any) => string;
        /**
         * Creates a formatter for percentage values.
         * Multiplies the input by 100 and appends "%".
         *
         * @param {number} [precision] The number of decimal places to show (default 0).
         * @param {boolean} [onlyShowUnchanged] Whether to return a value if value changes after formatting (default true).
         *
         * @returns {Formatter} A formatter for percentage values.
         */
        function percentage(precision?: number, onlyShowUnchanged?: boolean): (d: any) => string;
        /**
         * Creates a formatter for values that displays [precision] significant figures
         * and puts SI notation.
         *
         * @param {number} [precision] The number of significant figures to show (default 3).
         *
         * @returns {Formatter} A formatter for SI values.
         */
        function siSuffix(precision?: number): (d: any) => string;
        /**
         * Creates a formatter that displays dates.
         *
         * @returns {Formatter} A formatter for time/date values.
         */
        function time(): (d: any) => string;
        /**
         * Creates a formatter for relative dates.
         *
         * @param {number} baseValue The start date (as epoch time) used in computing relative dates (default 0)
         * @param {number} increment The unit used in calculating relative date values (default MILLISECONDS_IN_ONE_DAY)
         * @param {string} label The label to append to the formatted string (default "")
         *
         * @returns {Formatter} A formatter for time/date values.
         */
        function relativeDate(baseValue?: number, increment?: number, label?: string): (d: any) => string;
    }
}


declare module Plottable {
    var version: string;
}


declare module Plottable {
    module Core {
        /**
         * Colors we use as defaults on a number of graphs.
         */
        class Colors {
            static CORAL_RED: string;
            static INDIGO: string;
            static ROBINS_EGG_BLUE: string;
            static FERN: string;
            static BURNING_ORANGE: string;
            static ROYAL_HEATH: string;
            static CONIFER: string;
            static CERISE_RED: string;
            static BRIGHT_SUN: string;
            static JACARTA: string;
            static PLOTTABLE_COLORS: string[];
        }
    }
}


declare module Plottable {
    module Core {
        /**
         * A class most other Plottable classes inherit from, in order to have a
         * unique ID.
         */
        class PlottableObject {
            _plottableID: number;
        }
    }
}


declare module Plottable {
    module Core {
        /**
         * This interface represents anything in Plottable which can have a listener attached.
         * Listeners attach by referencing the Listenable's broadcaster, and calling registerListener
         * on it.
         *
         * e.g.:
         * listenable: Plottable.Listenable;
         * listenable.broadcaster.registerListener(callbackToCallOnBroadcast)
         */
        interface Listenable {
            broadcaster: Broadcaster;
        }
        /**
         * This interface represents the callback that should be passed to the Broadcaster on a Listenable.
         *
         * The callback will be called with the attached Listenable as the first object, and optional arguments
         * as the subsequent arguments.
         *
         * The Listenable is passed as the first argument so that it is easy for the callback to reference the
         * current state of the Listenable in the resolution logic.
         */
        interface BroadcasterCallback {
            (listenable: Listenable, ...args: any[]): any;
        }
        /**
         * The Broadcaster class is owned by an Listenable. Third parties can register and deregister listeners
         * from the broadcaster. When the broadcaster.broadcast method is activated, all registered callbacks are
         * called. The registered callbacks are called with the registered Listenable that the broadcaster is attached
         * to, along with optional arguments passed to the `broadcast` method.
         *
         * The listeners are called synchronously.
         */
        class Broadcaster extends PlottableObject {
            listenable: Listenable;
            /**
             * Constructs a broadcaster, taking the Listenable that the broadcaster will be attached to.
             *
             * @constructor
             * @param {Listenable} listenable The Listenable-object that this broadcaster is attached to.
             */
            constructor(listenable: Listenable);
            /**
             * Registers a callback to be called when the broadcast method is called. Also takes a key which
             * is used to support deregistering the same callback later, by passing in the same key.
             * If there is already a callback associated with that key, then the callback will be replaced.
             *
             * @param key The key associated with the callback. Key uniqueness is determined by deep equality.
             * @param {BroadcasterCallback} callback A callback to be called when the Scale's domain changes.
             * @returns {Broadcaster} this object
             */
            registerListener(key: any, callback: BroadcasterCallback): Broadcaster;
            /**
             * Call all listening callbacks, optionally with arguments passed through.
             *
             * @param ...args A variable number of optional arguments
             * @returns {Broadcaster} this object
             */
            broadcast(...args: any[]): Broadcaster;
            /**
             * Deregisters the callback associated with a key.
             *
             * @param key The key to deregister.
             * @returns {Broadcaster} this object
             */
            deregisterListener(key: any): Broadcaster;
            /**
             * Deregisters all listeners and callbacks associated with the broadcaster.
             *
             * @returns {Broadcaster} this object
             */
            deregisterAllListeners(): void;
        }
    }
}


declare module Plottable {
    class Dataset extends Core.PlottableObject implements Core.Listenable {
        broadcaster: any;
        /**
         * Constructs a new set.
         *
         * A Dataset is mostly just a wrapper around an any[], Dataset is the
         * data you're going to plot.
         *
         * @constructor
         * @param {any[]} data The data for this DataSource (default = []).
         * @param {any} metadata An object containing additional information (default = {}).
         */
        constructor(data?: any[], metadata?: any);
        /**
         * Gets the data.
         *
         * @returns {DataSource|any[]} The calling DataSource, or the current data.
         */
        data(): any[];
        /**
         * Sets the data.
         *
         * @param {any[]} data The new data.
         * @returns {Dataset} The calling Dataset.
         */
        data(data: any[]): Dataset;
        /**
         * Get the metadata.
         *
         * @returns {any} the current
         * metadata.
         */
        metadata(): any;
        /**
         * Set the metadata.
         *
         * @param {any} metadata The new metadata.
         * @returns {Dataset} The calling Dataset.
         */
        metadata(metadata: any): Dataset;
        _getExtent(accessor: _Accessor, typeCoercer: (d: any) => any): any[];
    }
}


declare module Plottable {
    module Core {
        module RenderController {
            module RenderPolicy {
                /**
                 * A policy to render components.
                 */
                interface RenderPolicy {
                    render(): any;
                }
                /**
                 * Never queue anything, render everything immediately. Useful for
                 * debugging, horrible for performance.
                 */
                class Immediate implements RenderPolicy {
                    render(): void;
                }
                /**
                 * The default way to render, which only tries to render every frame
                 * (usually, 1/60th of a second).
                 */
                class AnimationFrame implements RenderPolicy {
                    render(): void;
                }
                /**
                 * Renders with `setTimeout`. This is generally an inferior way to render
                 * compared to `requestAnimationFrame`, but it's still there if you want
                 * it.
                 */
                class Timeout implements RenderPolicy {
                    _timeoutMsec: number;
                    render(): void;
                }
            }
        }
    }
}


declare module Plottable {
    module Core {
        /**
         * The RenderController is responsible for enqueueing and synchronizing
         * layout and render calls for Plottable components.
         *
         * Layouts and renders occur inside an animation callback
         * (window.requestAnimationFrame if available).
         *
         * If you require immediate rendering, call RenderController.flush() to
         * perform enqueued layout and rendering serially.
         *
         * If you want to always have immediate rendering (useful for debugging),
         * call
         * ```typescript
         * Plottable.Core.RenderController.setRenderPolicy(
         *   new Plottable.Core.RenderController.RenderPolicy.Immediate()
         * );
         * ```
         */
        module RenderController {
            var _renderPolicy: RenderPolicy.RenderPolicy;
            function setRenderPolicy(policy: string): void;
            function setRenderPolicy(policy: RenderPolicy.RenderPolicy): void;
            /**
             * If the RenderController is enabled, we enqueue the component for
             * render. Otherwise, it is rendered immediately.
             *
             * @param {AbstractComponent} component Any Plottable component.
             */
            function registerToRender(c: Component.AbstractComponent): void;
            /**
             * If the RenderController is enabled, we enqueue the component for
             * layout and render. Otherwise, it is rendered immediately.
             *
             * @param {AbstractComponent} component Any Plottable component.
             */
            function registerToComputeLayout(c: Component.AbstractComponent): void;
            /**
             * Render everything that is waiting to be rendered right now, instead of
             * waiting until the next frame.
             *
             * Useful to call when debugging.
             */
            function flush(): void;
        }
    }
}


declare module Plottable {
    module Core {
        /**
         * The ResizeBroadcaster will broadcast a notification to any registered
         * components when the window is resized.
         *
         * The broadcaster and single event listener are lazily constructed.
         *
         * Upon resize, the _resized flag will be set to true until after the next
         * flush of the RenderController. This is used, for example, to disable
         * animations during resize.
         */
        module ResizeBroadcaster {
            /**
             * Checks if the window has been resized and the RenderController
             * has not yet been flushed.
             *
             * @returns {boolean} If the window has been resized/RenderController
             * has not yet been flushed.
             */
            function resizing(): boolean;
            /**
             * Sets that it is not resizing anymore. Good if it stubbornly thinks
             * it is still resizing, or for cancelling the effects of resizing
             * prematurely.
             */
            function clearResizing(): void;
            /**
             * Registers a component.
             *
             * When the window is resized, ._invalidateLayout() is invoked on the
             * component, which will enqueue the component for layout and rendering
             * with the RenderController.
             *
             * @param {Component} component Any Plottable component.
             */
            function register(c: Component.AbstractComponent): void;
            /**
             * Deregisters the components.
             *
             * The component will no longer receive updates on window resize.
             *
             * @param {Component} component Any Plottable component.
             */
            function deregister(c: Component.AbstractComponent): void;
        }
    }
}

declare module Plottable {
    interface _Accessor {
        (datum: any, index?: number, metadata?: any): any;
    }
    /**
     * A function to map across the data in a DataSource. For example, if your
     * data looked like `{foo: 5, bar: 6}`, then a popular function might be
     * `function(d) { return d.foo; }`.
     *
     * Index, if used, will be the index of the datum in the array.
     */
    interface AppliedAccessor {
        (datum?: any, index?: number): any;
    }
    interface _Projector {
        accessor: _Accessor;
        scale?: Scale.AbstractScale<any, any>;
        attribute: string;
    }
    /**
     * A mapping from attributes ("x", "fill", etc.) to the functions that get
     * that information out of the data.
     *
     * So if my data looks like `{foo: 5, bar: 6}` and I want the radius to scale
     * with both `foo` and `bar`, an entry in this type might be `{"r":
     * function(d) { return foo + bar; }`.
     */
    interface AttributeToProjector {
        [attrToSet: string]: AppliedAccessor;
    }
    /**
     * A simple bounding box.
     */
    interface SelectionArea {
        xMin: number;
        xMax: number;
        yMin: number;
        yMax: number;
    }
    interface _SpaceRequest {
        width: number;
        height: number;
        wantsWidth: boolean;
        wantsHeight: boolean;
    }
    interface _PixelArea {
        xMin: number;
        xMax: number;
        yMin: number;
        yMax: number;
    }
    /**
     * The range of your current data. For example, [1, 2, 6, -5] has the Extent
     * `{min: -5, max: 6}`.
     *
     * The point of this type is to hopefully replace the less-elegant `[min,
     * max]` extents produced by d3.
     */
    interface Extent {
        min: number;
        max: number;
    }
    /**
     * A simple location on the screen.
     */
    interface Point {
        x: number;
        y: number;
    }
    /**
     * A key that is also coupled with a dataset and a drawer.
     */
    interface DatasetDrawerKey {
        dataset: Dataset;
        drawer: _Drawer.AbstractDrawer;
        key: string;
    }
}


declare module Plottable {
    class Domainer {
        /**
         * Constructs a new Domainer.
         *
         * @constructor
         * @param {(extents: any[][]) => any[]} combineExtents
         *        If present, this function will be used by the Domainer to merge
         *        all the extents that are present on a scale.
         *
         *        A plot may draw multiple things relative to a scale, e.g.
         *        different stocks over time. The plot computes their extents,
         *        which are a [min, max] pair. combineExtents is responsible for
         *        merging them all into one [min, max] pair. It defaults to taking
         *        the min of the first elements and the max of the second arguments.
         */
        constructor(combineExtents?: (extents: any[][]) => any[]);
        /**
         * @param {any[][]} extents The list of extents to be reduced to a single
         *        extent.
         * @param {QuantitativeScale} scale
         *        Since nice() must do different things depending on Linear, Log,
         *        or Time scale, the scale must be passed in for nice() to work.
         * @returns {any[]} The domain, as a merging of all exents, as a [min, max]
         *                 pair.
         */
        computeDomain(extents: any[][], scale: Scale.AbstractQuantitative<any>): any[];
        /**
         * Sets the Domainer to pad by a given ratio.
         *
         * @param {number} padProportion Proportionally how much bigger the
         *         new domain should be (0.05 = 5% larger).
         *
         *         A domainer will pad equal visual amounts on each side.
         *         On a linear scale, this means both sides are padded the same
         *         amount: [10, 20] will be padded to [5, 25].
         *         On a log scale, the top will be padded more than the bottom, so
         *         [10, 100] will be padded to [1, 1000].
         *
         * @returns {Domainer} The calling Domainer.
         */
        pad(padProportion?: number): Domainer;
        /**
         * Adds a padding exception, a value that will not be padded at either end of the domain.
         *
         * Eg, if a padding exception is added at x=0, then [0, 100] will pad to [0, 105] instead of [-2.5, 102.5].
         * If a key is provided, it will be registered under that key with standard map semantics. (Overwrite / remove by key)
         * If a key is not provided, it will be added with set semantics (Can be removed by value)
         *
         * @param {any} exception The padding exception to add.
         * @param {string} key The key to register the exception under.
         * @returns {Domainer} The calling domainer
         */
        addPaddingException(exception: any, key?: string): Domainer;
        /**
         * Removes a padding exception, allowing the domain to pad out that value again.
         *
         * If a string is provided, it is assumed to be a key and the exception associated with that key is removed.
         * If a non-string is provdied, it is assumed to be an unkeyed exception and that exception is removed.
         *
         * @param {any} keyOrException The key for the value to remove, or the value to remove
         * @return {Domainer} The calling domainer
         */
        removePaddingException(keyOrException: any): Domainer;
        /**
         * Adds an included value, a value that must be included inside the domain.
         *
         * Eg, if a value exception is added at x=0, then [50, 100] will expand to [0, 100] rather than [50, 100].
         * If a key is provided, it will be registered under that key with standard map semantics. (Overwrite / remove by key)
         * If a key is not provided, it will be added with set semantics (Can be removed by value)
         *
         * @param {any} value The included value to add.
         * @param {string} key The key to register the value under.
         * @returns {Domainer} The calling domainer
         */
        addIncludedValue(value: any, key?: string): Domainer;
        /**
         * Remove an included value, allowing the domain to not include that value gain again.
         *
         * If a string is provided, it is assumed to be a key and the value associated with that key is removed.
         * If a non-string is provdied, it is assumed to be an unkeyed value and that value is removed.
         *
         * @param {any} keyOrException The key for the value to remove, or the value to remove
         * @return {Domainer} The calling domainer
         */
        removeIncludedValue(valueOrKey: any): Domainer;
        /**
         * Extends the scale's domain so it starts and ends with "nice" values.
         *
         * @param {number} count The number of ticks that should fit inside the new domain.
         * @return {Domainer} The calling Domainer.
         */
        nice(count?: number): Domainer;
    }
}


declare module Plottable {
    module Scale {
        class AbstractScale<D, R> extends Core.PlottableObject implements Core.Listenable {
            _d3Scale: D3.Scale.Scale;
            _autoDomainAutomatically: boolean;
            broadcaster: any;
            _rendererAttrID2Extent: {
                [x: string]: D[];
            };
            _typeCoercer: (d: any) => any;
            /**
             * Constructs a new Scale.
             *
             * A Scale is a wrapper around a D3.Scale.Scale. A Scale is really just a
             * function. Scales have a domain (input), a range (output), and a function
             * from domain to range.
             *
             * @constructor
             * @param {D3.Scale.Scale} scale The D3 scale backing the Scale.
             */
            constructor(scale: D3.Scale.Scale);
            _getAllExtents(): D[][];
            _getExtent(): D[];
            /**
             * Modifies the domain on the scale so that it includes the extent of all
             * perspectives it depends on. This will normally happen automatically, but
             * if you set domain explicitly with `plot.domain(x)`, you will need to
             * call this function if you want the domain to neccessarily include all
             * the data.
             *
             * Extent: The [min, max] pair for a Scale.Quantitative, all covered
             * strings for a Scale.Ordinal.
             *
             * Perspective: A combination of a Dataset and an Accessor that
             * represents a view in to the data.
             *
             * @returns {Scale} The calling Scale.
             */
            autoDomain(): AbstractScale<D, R>;
            _autoDomainIfAutomaticMode(): void;
            /**
             * Computes the range value corresponding to a given domain value. In other
             * words, apply the function to value.
             *
             * @param {R} value A domain value to be scaled.
             * @returns {R} The range value corresponding to the supplied domain value.
             */
            scale(value: D): R;
            /**
             * Gets the domain.
             *
             * @returns {D[]} The current domain.
             */
            domain(): D[];
            /**
             * Sets the domain.
             *
             * @param {D[]} values If provided, the new value for the domain. On
             * a QuantitativeScale, this is a [min, max] pair, or a [max, min] pair to
             * make the function decreasing. On Scale.Ordinal, this is an array of all
             * input values.
             * @returns {Scale} The calling Scale.
             */
            domain(values: D[]): AbstractScale<D, R>;
            _getDomain(): any[];
            _setDomain(values: D[]): void;
            /**
             * Gets the range.
             *
             * In the case of having a numeric range, it will be a [min, max] pair. In
             * the case of string range (e.g. Scale.InterpolatedColor), it will be a
             * list of all possible outputs.
             *
             * @returns {R[]} The current range.
             */
            range(): R[];
            /**
             * Sets the range.
             *
             * In the case of having a numeric range, it will be a [min, max] pair. In
             * the case of string range (e.g. Scale.InterpolatedColor), it will be a
             * list of all possible outputs.
             *
             * @param {R[]} values If provided, the new values for the range.
             * @returns {Scale} The calling Scale.
             */
            range(values: R[]): AbstractScale<D, R>;
            /**
             * Constructs a copy of the Scale with the same domain and range but without
             * any registered listeners.
             *
             * @returns {Scale} A copy of the calling Scale.
             */
            copy(): AbstractScale<D, R>;
            /**
             * When a renderer determines that the extent of a projector has changed,
             * it will call this function. This function should ensure that
             * the scale has a domain at least large enough to include extent.
             *
             * @param {number} rendererID A unique indentifier of the renderer sending
             *                 the new extent.
             * @param {string} attr The attribute being projected, e.g. "x", "y0", "r"
             * @param {D[]} extent The new extent to be included in the scale.
             */
            _updateExtent(plotProvidedKey: string, attr: string, extent: D[]): AbstractScale<D, R>;
            _removeExtent(plotProvidedKey: string, attr: string): AbstractScale<D, R>;
        }
    }
}


declare module Plottable {
    module Scale {
        class AbstractQuantitative<D> extends AbstractScale<D, number> {
            _d3Scale: D3.Scale.QuantitativeScale;
            _numTicks: number;
            _PADDING_FOR_IDENTICAL_DOMAIN: number;
            _userSetDomainer: boolean;
            _domainer: Domainer;
            _typeCoercer: (d: any) => number;
            _tickGenerator: TickGenerators.TickGenerator<D>;
            /**
             * Constructs a new QuantitativeScale.
             *
             * A QuantitativeScale is a Scale that maps anys to numbers. It
             * is invertible and continuous.
             *
             * @constructor
             * @param {D3.Scale.QuantitativeScale} scale The D3 QuantitativeScale
             * backing the QuantitativeScale.
             */
            constructor(scale: D3.Scale.QuantitativeScale);
            _getExtent(): D[];
            /**
             * Retrieves the domain value corresponding to a supplied range value.
             *
             * @param {number} value: A value from the Scale's range.
             * @returns {D} The domain value corresponding to the supplied range value.
             */
            invert(value: number): D;
            /**
             * Creates a copy of the QuantitativeScale with the same domain and range but without any registered list.
             *
             * @returns {AbstractQuantitative} A copy of the calling QuantitativeScale.
             */
            copy(): AbstractQuantitative<D>;
            domain(): D[];
            domain(values: D[]): AbstractQuantitative<D>;
            _setDomain(values: D[]): void;
            /**
             * Sets or gets the QuantitativeScale's output interpolator
             *
             * @param {D3.Transition.Interpolate} [factory] The output interpolator to use.
             * @returns {D3.Transition.Interpolate|AbstractQuantitative} The current output interpolator, or the calling QuantitativeScale.
             */
            interpolate(): D3.Transition.Interpolate;
            interpolate(factory: D3.Transition.Interpolate): AbstractQuantitative<D>;
            /**
             * Sets the range of the QuantitativeScale and sets the interpolator to d3.interpolateRound.
             *
             * @param {number[]} values The new range value for the range.
             */
            rangeRound(values: number[]): AbstractQuantitative<D>;
            /**
             * Gets ticks generated by the default algorithm.
             */
            getDefaultTicks(): D[];
            /**
             * Gets the clamp status of the QuantitativeScale (whether to cut off values outside the ouput range).
             *
             * @returns {boolean} The current clamp status.
             */
            clamp(): boolean;
            /**
             * Sets the clamp status of the QuantitativeScale (whether to cut off values outside the ouput range).
             *
             * @param {boolean} clamp Whether or not to clamp the QuantitativeScale.
             * @returns {AbstractQuantitative} The calling QuantitativeScale.
             */
            clamp(clamp: boolean): AbstractQuantitative<D>;
            /**
             * Gets a set of tick values spanning the domain.
             *
             * @returns {any[]} The generated ticks.
             */
            ticks(): any[];
            /**
             * Gets the default number of ticks.
             *
             * @returns {number} The default number of ticks.
             */
            numTicks(): number;
            /**
             * Sets the default number of ticks to generate.
             *
             * @param {number} count The new default number of ticks.
             * @returns {Quantitative} The calling QuantitativeScale.
             */
            numTicks(count: number): AbstractQuantitative<D>;
            /**
             * Given a domain, expands its domain onto "nice" values, e.g. whole
             * numbers.
             */
            _niceDomain(domain: any[], count?: number): any[];
            /**
             * Gets a Domainer of a scale. A Domainer is responsible for combining
             * multiple extents into a single domain.
             *
             * @return {Domainer} The scale's current domainer.
             */
            domainer(): Domainer;
            /**
             * Sets a Domainer of a scale. A Domainer is responsible for combining
             * multiple extents into a single domain.
             *
             * When you set domainer, we assume that you know what you want the domain
             * to look like better that we do. Ensuring that the domain is padded,
             * includes 0, etc., will be the responsability of the new domainer.
             *
             * @param {Domainer} domainer If provided, the new domainer.
             * @return {AbstractQuantitative} The calling QuantitativeScale.
             */
            domainer(domainer: Domainer): AbstractQuantitative<D>;
            _defaultExtent(): any[];
            /**
             * Gets the tick generator of the AbstractQuantitative.
             *
             * @returns {TickGenerator} The current tick generator.
             */
            tickGenerator(): TickGenerators.TickGenerator<D>;
            /**
             * Sets a tick generator
             *
             * @param {TickGenerator} generator, the new tick generator.
             * @return {AbstractQuantitative} The calling AbstractQuantitative.
             */
            tickGenerator(generator: TickGenerators.TickGenerator<D>): AbstractQuantitative<D>;
        }
    }
}


declare module Plottable {
    module Scale {
        class Linear extends AbstractQuantitative<number> {
            /**
             * Constructs a new LinearScale.
             *
             * This scale maps from domain to range with a simple `mx + b` formula.
             *
             * @constructor
             * @param {D3.Scale.LinearScale} [scale] The D3 LinearScale backing the
             * LinearScale. If not supplied, uses a default scale.
             */
            constructor();
            constructor(scale: D3.Scale.LinearScale);
            /**
             * Constructs a copy of the LinearScale with the same domain and range but
             * without any registered listeners.
             *
             * @returns {Linear} A copy of the calling LinearScale.
             */
            copy(): Linear;
        }
    }
}


declare module Plottable {
    module Scale {
        class Log extends AbstractQuantitative<number> {
            /**
             * Constructs a new Scale.Log.
             *
             * Warning: Log is deprecated; if possible, use ModifiedLog. Log scales are
             * very unstable due to the fact that they can't handle 0 or negative
             * numbers. The only time when you would want to use a Log scale over a
             * ModifiedLog scale is if you're plotting very small data, such as all
             * data < 1.
             *
             * @constructor
             * @param {D3.Scale.LogScale} [scale] The D3 Scale.Log backing the Scale.Log. If not supplied, uses a default scale.
             */
            constructor();
            constructor(scale: D3.Scale.LogScale);
            /**
             * Creates a copy of the Scale.Log with the same domain and range but without any registered listeners.
             *
             * @returns {Log} A copy of the calling Log.
             */
            copy(): Log;
            _defaultExtent(): number[];
        }
    }
}


declare module Plottable {
    module Scale {
        class ModifiedLog extends AbstractQuantitative<number> {
            /**
             * Creates a new Scale.ModifiedLog.
             *
             * A ModifiedLog scale acts as a regular log scale for large numbers.
             * As it approaches 0, it gradually becomes linear. This means that the
             * scale won't freak out if you give it 0 or a negative number, where an
             * ordinary Log scale would.
             *
             * However, it does mean that scale will be effectively linear as values
             * approach 0. If you want very small values on a log scale, you should use
             * an ordinary Scale.Log instead.
             *
             * @constructor
             * @param {number} [base]
             *        The base of the log. Defaults to 10, and must be > 1.
             *
             *        For base <= x, scale(x) = log(x).
             *
             *        For 0 < x < base, scale(x) will become more and more
             *        linear as it approaches 0.
             *
             *        At x == 0, scale(x) == 0.
             *
             *        For negative values, scale(-x) = -scale(x).
             */
            constructor(base?: number);
            scale(x: number): number;
            invert(x: number): number;
            _getDomain(): number[];
            _setDomain(values: number[]): void;
            ticks(count?: number): number[];
            copy(): ModifiedLog;
            _niceDomain(domain: any[], count?: number): any[];
            /**
             * Gets whether or not to return tick values other than powers of base.
             *
             * This defaults to false, so you'll normally only see ticks like
             * [10, 100, 1000]. If you turn it on, you might see ticks values
             * like [10, 50, 100, 500, 1000].
             * @returns {boolean} the current setting.
             */
            showIntermediateTicks(): boolean;
            /**
             * Sets whether or not to return ticks values other than powers or base.
             *
             * @param {boolean} show If provided, the desired setting.
             * @returns {ModifiedLog} The calling ModifiedLog.
             */
            showIntermediateTicks(show: boolean): ModifiedLog;
        }
    }
}


declare module Plottable {
    module Scale {
        class Ordinal extends AbstractScale<string, number> {
            _d3Scale: D3.Scale.OrdinalScale;
            _typeCoercer: (d: any) => any;
            /**
             * Creates an OrdinalScale.
             *
             * An OrdinalScale maps strings to numbers. A common use is to map the
             * labels of a bar plot (strings) to their pixel locations (numbers).
             *
             * @constructor
             */
            constructor(scale?: D3.Scale.OrdinalScale);
            _getExtent(): string[];
            domain(): string[];
            domain(values: string[]): Ordinal;
            _setDomain(values: string[]): void;
            range(): number[];
            range(values: number[]): Ordinal;
            /**
             * Returns the width of the range band. Only valid when rangeType is set to "bands".
             *
             * @returns {number} The range band width or 0 if rangeType isn't "bands".
             */
            rangeBand(): number;
            innerPadding(): number;
            fullBandStartAndWidth(v: string): number[];
            /**
             * Get the range type.
             *
             * @returns {string} The current range type.
             */
            rangeType(): string;
            /**
             * Set the range type.
             *
             * @param {string} rangeType If provided, either "points" or "bands" indicating the
             *     d3 method used to generate range bounds.
             * @param {number} [outerPadding] If provided, the padding outside the range,
             *     proportional to the range step.
             * @param {number} [innerPadding] If provided, the padding between bands in the range,
             *     proportional to the range step. This parameter is only used in
             *     "bands" type ranges.
             * @returns {Ordinal} The calling Ordinal.
             */
            rangeType(rangeType: string, outerPadding?: number, innerPadding?: number): Ordinal;
            copy(): Ordinal;
        }
    }
}


declare module Plottable {
    module Scale {
        class Color extends AbstractScale<string, string> {
            /**
             * Constructs a ColorScale.
             *
             * @constructor
             * @param {string} [scaleType] the type of color scale to create
             *     (Category10/Category20/Category20b/Category20c).
             * See https://github.com/mbostock/d3/wiki/Ordinal-Scales#categorical-colors
             */
            constructor(scaleType?: string);
            _getExtent(): string[];
        }
    }
}


declare module Plottable {
    module Scale {
        class Time extends AbstractQuantitative<any> {
            _typeCoercer: (d: any) => any;
            /**
             * Constructs a TimeScale.
             *
             * A TimeScale maps Date objects to numbers.
             *
             * @constructor
             * @param {D3.Scale.Time} scale The D3 LinearScale backing the Scale.Time. If not supplied, uses a default scale.
             */
            constructor();
            constructor(scale: D3.Scale.LinearScale);
            _tickInterval(interval: D3.Time.Interval, step?: number): any[];
            _setDomain(values: any[]): void;
            copy(): Time;
            _defaultExtent(): any[];
        }
    }
}


declare module Plottable {
    module Scale {
        /**
         * This class implements a color scale that takes quantitive input and
         * interpolates between a list of color values. It returns a hex string
         * representing the interpolated color.
         *
         * By default it generates a linear scale internally.
         */
        class InterpolatedColor extends AbstractScale<number, string> {
            /**
             * Constructs an InterpolatedColorScale.
             *
             * An InterpolatedColorScale maps numbers evenly to color strings.
             *
             * @constructor
             * @param {string|string[]} colorRange the type of color scale to
             *     create. Default is "reds". @see {@link colorRange} for further
             *     options.
             * @param {string} scaleType the type of underlying scale to use
             *     (linear/pow/log/sqrt). Default is "linear". @see {@link scaleType}
             *     for further options.
             */
            constructor(colorRange?: any, scaleType?: string);
            /**
             * Gets the color range.
             *
             * @returns {string[]} the current color values for the range as strings.
             */
            colorRange(): string[];
            /**
             * Sets the color range.
             *
             * @param {string|string[]} [colorRange]. If provided and if colorRange is one of
             * (reds/blues/posneg), uses the built-in color groups. If colorRange is an
             * array of strings with at least 2 values (e.g. ["#FF00FF", "red",
             * "dodgerblue"], the resulting scale will interpolate between the color
             * values across the domain.
             * @returns {InterpolatedColor} The calling InterpolatedColor.
             */
            colorRange(colorRange: any): InterpolatedColor;
            /**
             * Gets the internal scale type.
             *
             * @returns {string} The current scale type.
             */
            scaleType(): string;
            /**
             * Sets the internal scale type.
             *
             * @param {string} scaleType If provided, the type of d3 scale to use internally.  (linear/log/sqrt/pow).
             * @returns {InterpolatedColor} The calling InterpolatedColor.
             */
            scaleType(scaleType: string): InterpolatedColor;
            autoDomain(): InterpolatedColor;
        }
    }
}


declare module Plottable {
    module _Util {
        class ScaleDomainCoordinator<D> {
            /**
             * Constructs a ScaleDomainCoordinator.
             *
             * @constructor
             * @param {Scale[]} scales A list of scales whose domains should be linked.
             */
            constructor(scales: Scale.AbstractScale<D, any>[]);
            rescale(scale: Scale.AbstractScale<D, any>): void;
        }
    }
}


declare module Plottable {
    module Scale {
        module TickGenerators {
            interface TickGenerator<D> {
                (scale: AbstractQuantitative<D>): D[];
            }
            /**
             * Creates a tick generator using the specified interval.
             *
             * Generates ticks at multiples of the interval while also including the domain boundaries.
             *
             * @param {number} interval The interval between two ticks (not including the end ticks).
             *
             * @returns {TickGenerator} A tick generator using the specified interval.
             */
            function intervalTickGenerator(interval: number): TickGenerator<number>;
        }
    }
}


declare module Plottable {
    module _Drawer {
        /**
         * A step for the drawer to draw.
         *
         * Specifies how AttributeToProjector needs to be animated.
         */
        interface DrawStep {
            attrToProjector: AttributeToProjector;
            animator: Animator.PlotAnimator;
        }
        class AbstractDrawer {
            _renderArea: D3.Selection;
            _className: string;
            key: string;
            /**
             * Sets the class, which needs to be applied to bound elements.
             *
             * @param{string} className The class name to be applied.
             */
            setClass(className: string): AbstractDrawer;
            /**
             * Constructs a Drawer
             *
             * @constructor
             * @param{string} key The key associated with this Drawer
             */
            constructor(key: string);
            setup(area: D3.Selection): void;
            /**
             * Removes the Drawer and its renderArea
             */
            remove(): void;
            /**
             * Enter new data to render area and creates binding
             *
             * @param{any[]} data The data to be drawn
             */
            _enterData(data: any[]): void;
            /**
             * Draws data using one step
             *
             * @param{DataStep} step The step, how data should be drawn.
             */
            _drawStep(step: DrawStep): void;
            /**
             * Draws the data into the renderArea using the spefic steps
             *
             * @param{any[]} data The data to be drawn
             * @param{DrawStep[]} drawSteps The list of steps, which needs to be drawn
             */
            draw(data: any[], drawSteps: DrawStep[]): void;
        }
    }
}


declare module Plottable {
    module _Drawer {
        class Line extends AbstractDrawer {
            _enterData(data: any[]): void;
            setup(area: D3.Selection): void;
            _drawStep(step: DrawStep): void;
        }
    }
}


declare module Plottable {
    module _Drawer {
        class Area extends Line {
            _enterData(data: any[]): void;
            /**
             * Sets the value determining if line should be drawn.
             *
             * @param{boolean} draw The value determing if line should be drawn.
             */
            drawLine(draw: boolean): Area;
            setup(area: D3.Selection): void;
            _drawStep(step: DrawStep): void;
        }
    }
}


declare module Plottable {
    module _Drawer {
        class Element extends AbstractDrawer {
            _svgElement: string;
            /**
             * Sets the svg element, which needs to be bind to data
             *
             * @param{string} tag The svg element to be bind
             */
            svgElement(tag: string): Element;
            _getDrawSelection(): D3.Selection;
            _drawStep(step: DrawStep): void;
            _enterData(data: any[]): void;
        }
    }
}


declare module Plottable {
    module _Drawer {
        class Arc extends Element {
            constructor(key: string);
            _drawStep(step: DrawStep): void;
            draw(data: any[], drawSteps: DrawStep[]): void;
        }
    }
}


declare module Plottable {
    module Component {
        class AbstractComponent extends Core.PlottableObject {
            static AUTORESIZE_BY_DEFAULT: boolean;
            _element: D3.Selection;
            _content: D3.Selection;
            _backgroundContainer: D3.Selection;
            _foregroundContainer: D3.Selection;
            clipPathEnabled: boolean;
            _parent: AbstractComponentContainer;
            _xAlignProportion: number;
            _yAlignProportion: number;
            _fixedHeightFlag: boolean;
            _fixedWidthFlag: boolean;
            _isSetup: boolean;
            _isAnchored: boolean;
            /**
             * Attaches the Component as a child of a given a DOM element. Usually only directly invoked on root-level Components.
             *
             * @param {D3.Selection} element A D3 selection consisting of the element to anchor under.
             */
            _anchor(element: D3.Selection): void;
            /**
             * Creates additional elements as necessary for the Component to function.
             * Called during _anchor() if the Component's element has not been created yet.
             * Override in subclasses to provide additional functionality.
             */
            _setup(): void;
            _requestedSpace(availableWidth: number, availableHeight: number): _SpaceRequest;
            /**
             * Computes the size, position, and alignment from the specified values.
             * If no parameters are supplied and the component is a root node,
             * they are inferred from the size of the component's element.
             *
             * @param {number} xOrigin x-coordinate of the origin of the component
             * @param {number} yOrigin y-coordinate of the origin of the component
             * @param {number} availableWidth available width for the component to render in
             * @param {number} availableHeight available height for the component to render in
             */
            _computeLayout(xOrigin?: number, yOrigin?: number, availableWidth?: number, availableHeight?: number): void;
            _render(): void;
            _scheduleComputeLayout(): void;
            _doRender(): void;
            _invalidateLayout(): void;
            /**
             * Renders the Component into a given DOM element. The element must be as <svg>.
             *
             * @param {String|D3.Selection} element A D3 selection or a selector for getting the element to render into.
             * @returns {Component} The calling component.
             */
            renderTo(selector: String): AbstractComponent;
            renderTo(element: D3.Selection): AbstractComponent;
            /**
             * Causes the Component to recompute layout and redraw. If passed arguments, will resize the root SVG it lives in.
             *
             * This function should be called when CSS changes could influence the size
             * of the components, e.g. changing the font size.
             *
             * @param {number} [availableWidth]  - the width of the container element
             * @param {number} [availableHeight] - the height of the container element
             * @returns {Component} The calling component.
             */
            resize(width?: number, height?: number): AbstractComponent;
            /**
             * Enables or disables resize on window resizes.
             *
             * If enabled, window resizes will enqueue this component for a re-layout
             * and re-render. Animations are disabled during window resizes when auto-
             * resize is enabled.
             *
             * @param {boolean} flag Enable (true) or disable (false) auto-resize.
             * @returns {Component} The calling component.
             */
            autoResize(flag: boolean): AbstractComponent;
            /**
             * Sets the x alignment of the Component. This will be used if the
             * Component is given more space than it needs.
             *
             * For example, you may want to make a Legend postition itself it the top
             * right, so you would call `legend.xAlign("right")` and
             * `legend.yAlign("top")`.
             *
             * @param {string} alignment The x alignment of the Component (one of ["left", "center", "right"]).
             * @returns {Component} The calling Component.
             */
            xAlign(alignment: string): AbstractComponent;
            /**
             * Sets the y alignment of the Component. This will be used if the
             * Component is given more space than it needs.
             *
             * For example, you may want to make a Legend postition itself it the top
             * right, so you would call `legend.xAlign("right")` and
             * `legend.yAlign("top")`.
             *
             * @param {string} alignment The x alignment of the Component (one of ["top", "center", "bottom"]).
             * @returns {Component} The calling Component.
             */
            yAlign(alignment: string): AbstractComponent;
            /**
             * Sets the x offset of the Component. This will be used if the Component
             * is given more space than it needs.
             *
             * @param {number} offset The desired x offset, in pixels, from the left
             * side of the container.
             * @returns {Component} The calling Component.
             */
            xOffset(offset: number): AbstractComponent;
            /**
             * Sets the y offset of the Component. This will be used if the Component
             * is given more space than it needs.
             *
             * @param {number} offset The desired y offset, in pixels, from the top
             * side of the container.
             * @returns {Component} The calling Component.
             */
            yOffset(offset: number): AbstractComponent;
            /**
             * Attaches an Interaction to the Component, so that the Interaction will listen for events on the Component.
             *
             * @param {Interaction} interaction The Interaction to attach to the Component.
             * @returns {Component} The calling Component.
             */
            registerInteraction(interaction: Interaction.AbstractInteraction): AbstractComponent;
            /**
             * Adds/removes a given CSS class to/from the Component, or checks if the Component has a particular CSS class.
             *
             * @param {string} cssClass The CSS class to add/remove/check for.
             * @param {boolean} addClass Whether to add or remove the CSS class. If not supplied, checks for the CSS class.
             * @returns {boolean|Component} Whether the Component has the given CSS class, or the calling Component (if addClass is supplied).
             */
            classed(cssClass: string): boolean;
            classed(cssClass: string, addClass: boolean): AbstractComponent;
            /**
             * Checks if the Component has a fixed width or false if it grows to fill available space.
             * Returns false by default on the base Component class.
             *
             * @returns {boolean} Whether the component has a fixed width.
             */
            _isFixedWidth(): boolean;
            /**
             * Checks if the Component has a fixed height or false if it grows to fill available space.
             * Returns false by default on the base Component class.
             *
             * @returns {boolean} Whether the component has a fixed height.
             */
            _isFixedHeight(): boolean;
            /**
             * Merges this Component with another Component, returning a
             * ComponentGroup. This is used to layer Components on top of each other.
             *
             * There are four cases:
             * Component + Component: Returns a ComponentGroup with both components inside it.
             * ComponentGroup + Component: Returns the ComponentGroup with the Component appended.
             * Component + ComponentGroup: Returns the ComponentGroup with the Component prepended.
             * ComponentGroup + ComponentGroup: Returns a new ComponentGroup with two ComponentGroups inside it.
             *
             * @param {Component} c The component to merge in.
             * @returns {ComponentGroup} The relevant ComponentGroup out of the above four cases.
             */
            merge(c: AbstractComponent): Group;
            /**
             * Detaches a Component from the DOM. The component can be reused.
             *
             * This should only be used if you plan on reusing the calling
             * Components. Otherwise, use remove().
             *
             * @returns The calling Component.
             */
            detach(): AbstractComponent;
            /**
             * Removes a Component from the DOM and disconnects it from everything it's
             * listening to (effectively destroying it).
             */
            remove(): void;
            /**
             * Return the width of the component
             *
             * @return {number} width of the component
             */
            width(): number;
            /**
             * Return the height of the component
             *
             * @return {number} height of the component
             */
            height(): number;
        }
    }
}


declare module Plottable {
    module Component {
        class AbstractComponentContainer extends AbstractComponent {
            _components: AbstractComponent[];
            _anchor(element: D3.Selection): void;
            _render(): void;
            _removeComponent(c: AbstractComponent): void;
            _addComponent(c: AbstractComponent, prepend?: boolean): boolean;
            /**
             * Returns a list of components in the ComponentContainer.
             *
             * @returns {Component[]} the contained Components
             */
            components(): AbstractComponent[];
            /**
             * Returns true iff the ComponentContainer is empty.
             *
             * @returns {boolean} Whether the calling ComponentContainer is empty.
             */
            empty(): boolean;
            /**
             * Detaches all components contained in the ComponentContainer, and
             * empties the ComponentContainer.
             *
             * @returns {ComponentContainer} The calling ComponentContainer
             */
            detachAll(): AbstractComponentContainer;
            remove(): void;
        }
    }
}


declare module Plottable {
    module Component {
        class Group extends AbstractComponentContainer {
            /**
             * Constructs a GroupComponent.
             *
             * A GroupComponent is a set of Components that will be rendered on top of
             * each other. When you call Component.merge(Component), it creates and
             * returns a GroupComponent.
             *
             * @constructor
             * @param {Component[]} components The Components in the Group (default = []).
             */
            constructor(components?: AbstractComponent[]);
            _requestedSpace(offeredWidth: number, offeredHeight: number): _SpaceRequest;
            merge(c: AbstractComponent): Group;
            _computeLayout(xOrigin?: number, yOrigin?: number, availableWidth?: number, availableHeight?: number): Group;
            _isFixedWidth(): boolean;
            _isFixedHeight(): boolean;
        }
    }
}


declare module Plottable {
    module Axis {
        class AbstractAxis extends Component.AbstractComponent {
            /**
             * The css class applied to each end tick mark (the line on the end tick).
             */
            static END_TICK_MARK_CLASS: string;
            /**
             * The css class applied to each tick mark (the line on the tick).
             */
            static TICK_MARK_CLASS: string;
            /**
             * The css class applied to each tick label (the text associated with the tick).
             */
            static TICK_LABEL_CLASS: string;
            _tickMarkContainer: D3.Selection;
            _tickLabelContainer: D3.Selection;
            _baseline: D3.Selection;
            _scale: Scale.AbstractScale<any, number>;
            _formatter: Formatter;
            _orientation: string;
            _computedWidth: number;
            _computedHeight: number;
            /**
             * Constructs an axis. An axis is a wrapper around a scale for rendering.
             *
             * @constructor
             * @param {Scale} scale The scale for this axis to render.
             * @param {string} orientation One of ["top", "left", "bottom", "right"];
             * on which side the axis will appear. On most axes, this is either "left"
             * or "bottom".
             * @param {Formatter} Data is passed through this formatter before being
             * displayed.
             */
            constructor(scale: Scale.AbstractScale<any, number>, orientation: string, formatter?: (d: any) => string);
            remove(): void;
            _isHorizontal(): boolean;
            _computeWidth(): number;
            _computeHeight(): number;
            _requestedSpace(offeredWidth: number, offeredHeight: number): _SpaceRequest;
            _isFixedHeight(): boolean;
            _isFixedWidth(): boolean;
            _rescale(): void;
            _computeLayout(xOffset?: number, yOffset?: number, availableWidth?: number, availableHeight?: number): void;
            _setup(): void;
            _getTickValues(): any[];
            _doRender(): void;
            _generateBaselineAttrHash(): {
                x1: number;
                y1: number;
                x2: number;
                y2: number;
            };
            _generateTickMarkAttrHash(isEndTickMark?: boolean): {
                x1: any;
                y1: any;
                x2: any;
                y2: any;
            };
            _invalidateLayout(): void;
            _setDefaultAlignment(): void;
            /**
             * Gets the current formatter on the axis. Data is passed through the
             * formatter before being displayed.
             *
             * @returns {Formatter} The calling Axis, or the current
             * Formatter.
             */
            formatter(): Formatter;
            /**
             * Sets the current formatter on the axis. Data is passed through the
             * formatter before being displayed.
             *
             * @param {Formatter} formatter If provided, data will be passed though `formatter(data)`.
             * @returns {Axis} The calling Axis.
             */
            formatter(formatter: Formatter): AbstractAxis;
            /**
             * Gets the current tick mark length.
             *
             * @returns {number} the current tick mark length.
             */
            tickLength(): number;
            /**
             * Sets the current tick mark length.
             *
             * @param {number} length If provided, length of each tick.
             * @returns {Axis} The calling Axis.
             */
            tickLength(length: number): AbstractAxis;
            /**
             * Gets the current end tick mark length.
             *
             * @returns {number} The current end tick mark length.
             */
            endTickLength(): number;
            /**
             * Sets the end tick mark length.
             *
             * @param {number} length If provided, the length of the end ticks.
             * @returns {BaseAxis} The calling Axis.
             */
            endTickLength(length: number): AbstractAxis;
            _maxLabelTickLength(): number;
            /**
             * Gets the padding between each tick mark and its associated label.
             *
             * @returns {number} the current padding.
             * length.
             */
            tickLabelPadding(): number;
            /**
             * Sets the padding between each tick mark and its associated label.
             *
             * @param {number} padding If provided, the desired padding.
             * @returns {Axis} The calling Axis.
             */
            tickLabelPadding(padding: number): AbstractAxis;
            /**
             * Gets the size of the gutter (the extra space between the tick
             * labels and the outer edge of the axis).
             *
             * @returns {number} the current gutter.
             * length.
             */
            gutter(): number;
            /**
             * Sets the size of the gutter (the extra space between the tick
             * labels and the outer edge of the axis).
             *
             * @param {number} size If provided, the desired gutter.
             * @returns {Axis} The calling Axis.
             */
            gutter(size: number): AbstractAxis;
            /**
             * Gets the orientation of the Axis.
             *
             * @returns {number} the current orientation.
             */
            orient(): string;
            /**
             * Sets the orientation of the Axis.
             *
             * @param {number} newOrientation If provided, the desired orientation
             * (top/bottom/left/right).
             * @returns {Axis} The calling Axis.
             */
            orient(newOrientation: string): AbstractAxis;
            /**
             * Gets whether the Axis is currently set to show the first and last
             * tick labels.
             *
             * @returns {boolean} whether or not the last
             * tick labels are showing.
             */
            showEndTickLabels(): boolean;
            /**
             * Sets whether the Axis is currently set to show the first and last tick
             * labels.
             *
             * @param {boolean} show Whether or not to show the first and last
             * labels.
             * @returns {Axis} The calling Axis.
             */
            showEndTickLabels(show: boolean): AbstractAxis;
            _hideEndTickLabels(): void;
            _hideOverlappingTickLabels(): void;
        }
    }
}


declare module Plottable {
    module Axis {
        interface _TimeInterval {
            timeUnit: D3.Time.Interval;
            step: number;
            formatString: string;
        }
        class Time extends AbstractAxis {
            _majorTickLabels: D3.Selection;
            _minorTickLabels: D3.Selection;
            _scale: Scale.Time;
            static _minorIntervals: _TimeInterval[];
            static _majorIntervals: _TimeInterval[];
            /**
             * Constructs a TimeAxis.
             *
             * A TimeAxis is used for rendering a TimeScale.
             *
             * @constructor
             * @param {TimeScale} scale The scale to base the Axis on.
             * @param {string} orientation The orientation of the Axis (top/bottom)
             */
            constructor(scale: Scale.Time, orientation: string);
            _computeHeight(): number;
            _setup(): void;
            _getTickIntervalValues(interval: _TimeInterval): any[];
            _getTickValues(): any[];
            _measureTextHeight(container: D3.Selection): number;
            _doRender(): Time;
        }
    }
}


declare module Plottable {
    module Axis {
        class Numeric extends AbstractAxis {
            _scale: Scale.AbstractQuantitative<number>;
            /**
             * Constructs a NumericAxis.
             *
             * Just as an CategoryAxis is for rendering an OrdinalScale, a NumericAxis
             * is for rendering a QuantitativeScale.
             *
             * @constructor
             * @param {QuantitativeScale} scale The QuantitativeScale to base the axis on.
             * @param {string} orientation The orientation of the QuantitativeScale (top/bottom/left/right)
             * @param {Formatter} formatter A function to format tick labels (default Formatters.general(3, false)).
             */
            constructor(scale: Scale.AbstractQuantitative<number>, orientation: string, formatter?: (d: any) => string);
            _setup(): void;
            _computeWidth(): number;
            _computeHeight(): number;
            _getTickValues(): any[];
            _rescale(): void;
            _doRender(): void;
            /**
             * Gets the tick label position relative to the tick marks.
             *
             * @returns {string} The current tick label position.
             */
            tickLabelPosition(): string;
            /**
             * Sets the tick label position relative to the tick marks.
             *
             * @param {string} position If provided, the relative position of the tick label.
             *                          [top/center/bottom] for a vertical NumericAxis,
             *                          [left/center/right] for a horizontal NumericAxis.
             *                          Defaults to center.
             * @returns {Numeric} The calling Axis.Numeric.
             */
            tickLabelPosition(position: string): Numeric;
            /**
             * Gets whether or not the tick labels at the end of the graph are
             * displayed when partially cut off.
             *
             * @param {string} orientation Where on the scale to change tick labels.
             *                 On a "top" or "bottom" axis, this can be "left" or
             *                 "right". On a "left" or "right" axis, this can be "top"
             *                 or "bottom".
             * @returns {boolean} The current setting.
             */
            showEndTickLabel(orientation: string): boolean;
            /**
             * Sets whether or not the tick labels at the end of the graph are
             * displayed when partially cut off.
             *
             * @param {string} orientation If provided, where on the scale to change tick labels.
             *                 On a "top" or "bottom" axis, this can be "left" or
             *                 "right". On a "left" or "right" axis, this can be "top"
             *                 or "bottom".
             * @param {boolean} show Whether or not the given tick should be
             * displayed.
             * @returns {Numeric} The calling NumericAxis.
             */
            showEndTickLabel(orientation: string, show: boolean): Numeric;
        }
    }
}


declare module Plottable {
    module Axis {
        class Category extends AbstractAxis {
            _scale: Scale.Ordinal;
            /**
             * Constructs a CategoryAxis.
             *
             * A CategoryAxis takes an OrdinalScale and includes word-wrapping
             * algorithms and advanced layout logic to try to display the scale as
             * efficiently as possible.
             *
             * @constructor
             * @param {OrdinalScale} scale The scale to base the Axis on.
             * @param {string} orientation The orientation of the Axis (top/bottom/left/right) (default = "bottom").
             * @param {Formatter} formatter The Formatter for the Axis (default Formatters.identity())
             */
            constructor(scale: Scale.Ordinal, orientation?: string, formatter?: (d: any) => string);
            _setup(): void;
            _rescale(): void;
            _requestedSpace(offeredWidth: number, offeredHeight: number): _SpaceRequest;
            _getTickValues(): string[];
            /**
             * Sets the angle for the tick labels. Right now vertical-left (-90), horizontal (0), and vertical-right (90) are the only options.
             * @param {number} angle The angle for the ticks
             * @returns {Category} The calling Category Axis.
             *
             * Warning - this is not currently well supported and is likely to behave badly unless all the tick labels are short.
             * See tracking at https://github.com/palantir/plottable/issues/504
             */
            tickLabelAngle(angle: number): Category;
            /**
             * Gets the tick label angle
             * @returns {number} the tick label angle
             */
            tickLabelAngle(): number;
            _doRender(): Category;
            _computeLayout(xOrigin?: number, yOrigin?: number, availableWidth?: number, availableHeight?: number): void;
        }
    }
}


declare module Plottable {
    module Component {
        class Label extends AbstractComponent {
            /**
             * Creates a Label.
             *
             * A label is component that renders just text. The most common use of
             * labels is to create a title or axis labels.
             *
             * @constructor
             * @param {string} displayText The text of the Label (default = "").
             * @param {string} orientation The orientation of the Label (horizontal/left/right) (default = "horizontal").
             */
            constructor(displayText?: string, orientation?: string);
            /**
             * Sets the horizontal side the label will go to given the label is given more space that it needs
             *
             * @param {string} alignment The new setting, one of `["left", "center",
             * "right"]`. Defaults to `"center"`.
             * @returns {Label} The calling Label.
             */
            xAlign(alignment: string): Label;
            /**
             * Sets the vertical side the label will go to given the label is given more space that it needs
             *
             * @param {string} alignment The new setting, one of `["top", "center",
             * "bottom"]`. Defaults to `"center"`.
             * @returns {Label} The calling Label.
             */
            yAlign(alignment: string): Label;
            _requestedSpace(offeredWidth: number, offeredHeight: number): _SpaceRequest;
            _setup(): void;
            /**
             * Gets the current text on the Label.
             *
             * @returns {string} the text on the label.
             */
            text(): string;
            /**
             * Sets the current text on the Label.
             *
             * @param {string} displayText If provided, the new text for the Label.
             * @returns {Label} The calling Label.
             */
            text(displayText: string): Label;
            /**
             * Gets the orientation of the Label.
             *
             * @returns {string} the current orientation.
             */
            orient(): string;
            /**
             * Sets the orientation of the Label.
             *
             * @param {string} newOrientation If provided, the desired orientation
             * (horizontal/left/right).
             * @returns {Label} The calling Label.
             */
            orient(newOrientation: string): Label;
            _doRender(): void;
            _computeLayout(xOffset?: number, yOffset?: number, availableWidth?: number, availableHeight?: number): Label;
        }
        class TitleLabel extends Label {
            /**
             * Creates a TitleLabel, a type of label made for rendering titles.
             *
             * @constructor
             */
            constructor(text?: string, orientation?: string);
        }
        class AxisLabel extends Label {
            /**
             * Creates a AxisLabel, a type of label made for rendering axis labels.
             *
             * @constructor
             */
            constructor(text?: string, orientation?: string);
        }
    }
}


declare module Plottable {
    module Component {
        interface ToggleCallback {
            (datum: string, newState: boolean): any;
        }
        interface HoverCallback {
            (datum?: string): any;
        }
        class Legend extends AbstractComponent {
            /**
             * The css class applied to each legend row
             */
            static SUBELEMENT_CLASS: string;
            /**
             * Constructs a Legend.
             *
             * A legend consists of a series of legend rows, each with a color and label taken from the `colorScale`.
             * The rows will be displayed in the order of the `colorScale` domain.
             * This legend also allows interactions, through the functions `toggleCallback` and `hoverCallback`
             * Setting a callback will also put classes on the individual rows.
             *
             * @constructor
             * @param {ColorScale} colorScale
             */
            constructor(colorScale?: Scale.Color);
            remove(): void;
            /**
             * Gets the toggle callback from the Legend.
             *
             * This callback is associated with toggle events, which trigger when a legend row is clicked.
             * Internally, this will change the state of of the row from "toggled-on" to "toggled-off" and vice versa.
             * Setting a callback will also set a class to each individual legend row as "toggled-on" or "toggled-off".
             * Call with argument of null to remove the callback. This will also remove the above classes to legend rows.
             *
             * @returns {ToggleCallback} The current toggle callback.
             */
            toggleCallback(): ToggleCallback;
            /**
             * Assigns a toggle callback to the Legend.
             *
             * This callback is associated with toggle events, which trigger when a legend row is clicked.
             * Internally, this will change the state of of the row from "toggled-on" to "toggled-off" and vice versa.
             * Setting a callback will also set a class to each individual legend row as "toggled-on" or "toggled-off".
             * Call with argument of null to remove the callback. This will also remove the above classes to legend rows.
             *
             * @param {ToggleCallback} callback The new callback function.
             * @returns {Legend} The calling Legend.
             */
            toggleCallback(callback: ToggleCallback): Legend;
            /**
             * Gets the hover callback from the Legend.
             *
             * This callback is associated with hover events, which trigger when the mouse enters or leaves a legend row
             * Setting a callback will also set the class "hover" to all legend row,
             * as well as the class "focus" to the legend row being hovered over.
             * Call with argument of null to remove the callback. This will also remove the above classes to legend rows.
             *
             * @returns {HoverCallback} The new current hover callback.
             */
            hoverCallback(): HoverCallback;
            /**
             * Assigns a hover callback to the Legend.
             *
             * This callback is associated with hover events, which trigger when the mouse enters or leaves a legend row
             * Setting a callback will also set the class "hover" to all legend row,
             * as well as the class "focus" to the legend row being hovered over.
             * Call with argument of null to remove the callback. This will also remove the above classes to legend rows.
             *
             * @param {HoverCallback} callback If provided, the new callback function.
             * @returns {Legend} The calling Legend.
             */
            hoverCallback(callback: HoverCallback): Legend;
            /**
             * Gets the current color scale from the Legend.
             *
             * @returns {ColorScale} The current color scale.
             */
            scale(): Scale.Color;
            /**
             * Assigns a new color scale to the Legend.
             *
             * @param {Scale.Color} scale If provided, the new scale.
             * @returns {Legend} The calling Legend.
             */
            scale(scale: Scale.Color): Legend;
            _computeLayout(xOrigin?: number, yOrigin?: number, availableWidth?: number, availableHeight?: number): void;
            _requestedSpace(offeredWidth: number, offeredHeight: number): _SpaceRequest;
            _doRender(): void;
        }
    }
}


declare module Plottable {
    module Component {
        class HorizontalLegend extends AbstractComponent {
            /**
             * The css class applied to each legend row
             */
            static LEGEND_ROW_CLASS: string;
            /**
             * The css class applied to each legend entry
             */
            static LEGEND_ENTRY_CLASS: string;
            /**
             * Creates a Horizontal Legend.
             *
             * The legend consists of a series of legend entries, each with a color and label taken from the `colorScale`.
             * The entries will be displayed in the order of the `colorScale` domain.
             *
             * @constructor
             * @param {Scale.Color} colorScale
             */
            constructor(colorScale: Scale.Color);
            remove(): void;
            _requestedSpace(offeredWidth: number, offeredHeight: number): _SpaceRequest;
            _doRender(): void;
        }
    }
}


declare module Plottable {
    module Component {
        class Gridlines extends AbstractComponent {
            /**
             * Creates a set of Gridlines.
             * @constructor
             *
             * @param {QuantitativeScale} xScale The scale to base the x gridlines on. Pass null if no gridlines are desired.
             * @param {QuantitativeScale} yScale The scale to base the y gridlines on. Pass null if no gridlines are desired.
             */
            constructor(xScale: Scale.AbstractQuantitative<any>, yScale: Scale.AbstractQuantitative<any>);
            remove(): Gridlines;
            _setup(): void;
            _doRender(): void;
        }
    }
}


declare module Plottable {
    module Component {
        interface _IterateLayoutResult {
            colProportionalSpace: number[];
            rowProportionalSpace: number[];
            guaranteedWidths: number[];
            guaranteedHeights: number[];
            wantsWidth: boolean;
            wantsHeight: boolean;
        }
        class Table extends AbstractComponentContainer {
            /**
             * Constructs a Table.
             *
             * A Table is used to combine multiple Components in the form of a grid. A
             * common case is combining a y-axis, x-axis, and the plotted data via
             * ```typescript
             * new Table([[yAxis, plot],
             *            [null,  xAxis]]);
             * ```
             *
             * @constructor
             * @param {Component[][]} [rows] A 2-D array of the Components to place in the table.
             * null can be used if a cell is empty. (default = [])
             */
            constructor(rows?: AbstractComponent[][]);
            /**
             * Adds a Component in the specified cell. The cell must be unoccupied.
             *
             * For example, instead of calling `new Table([[a, b], [null, c]])`, you
             * could call
             * ```typescript
             * var table = new Table();
             * table.addComponent(0, 0, a);
             * table.addComponent(0, 1, b);
             * table.addComponent(1, 1, c);
             * ```
             *
             * @param {number} row The row in which to add the Component.
             * @param {number} col The column in which to add the Component.
             * @param {Component} component The Component to be added.
             * @returns {Table} The calling Table.
             */
            addComponent(row: number, col: number, component: AbstractComponent): Table;
            _removeComponent(component: AbstractComponent): void;
            _requestedSpace(offeredWidth: number, offeredHeight: number): _SpaceRequest;
            _computeLayout(xOffset?: number, yOffset?: number, availableWidth?: number, availableHeight?: number): void;
            /**
             * Sets the row and column padding on the Table.
             *
             * @param {number} rowPadding The padding above and below each row, in pixels.
             * @param {number} colPadding the padding to the left and right of each column, in pixels.
             * @returns {Table} The calling Table.
             */
            padding(rowPadding: number, colPadding: number): Table;
            /**
             * Sets the layout weight of a particular row.
             * Space is allocated to rows based on their weight. Rows with higher weights receive proportionally more space.
             *
             * A common case would be to have one row take up 2/3rds of the space,
             * and the other row take up 1/3rd.
             *
             * Example:
             *
             * ```JavaScript
             * plot = new Plottable.Component.Table([
             *  [row1],
             *  [row2]
             * ]);
             *
             * // assign twice as much space to the first row
             * plot
             *  .rowWeight(0, 2)
             *  .rowWeight(1, 1)
             * ```
             *
             * @param {number} index The index of the row.
             * @param {number} weight The weight to be set on the row.
             * @returns {Table} The calling Table.
             */
            rowWeight(index: number, weight: number): Table;
            /**
             * Sets the layout weight of a particular column.
             * Space is allocated to columns based on their weight. Columns with higher weights receive proportionally more space.
             *
             * Please see `rowWeight` docs for an example.
             *
             * @param {number} index The index of the column.
             * @param {number} weight The weight to be set on the column.
             * @returns {Table} The calling Table.
             */
            colWeight(index: number, weight: number): Table;
            _isFixedWidth(): boolean;
            _isFixedHeight(): boolean;
        }
    }
}


declare module Plottable {
    module Plot {
        class AbstractPlot extends Component.AbstractComponent {
            _dataChanged: boolean;
            _key2DatasetDrawerKey: D3.Map<DatasetDrawerKey>;
            _datasetKeysInOrder: string[];
            _renderArea: D3.Selection;
            _projectors: {
                [x: string]: _Projector;
            };
            _animate: boolean;
            _animators: Animator.PlotAnimatorMap;
            _ANIMATION_DURATION: number;
            _animateOnNextRender: boolean;
            /**
             * Constructs a Plot.
             *
             * Plots render data. Common example include Plot.Scatter, Plot.Bar, and Plot.Line.
             *
             * A bare Plot has a DataSource and any number of projectors, which take
             * data and "project" it onto the Plot, such as "x", "y", "fill", "r".
             *
             * @constructor
             * @param {any[]|Dataset} [dataset] If provided, the data or Dataset to be associated with this Plot.
             */
            constructor();
            _anchor(element: D3.Selection): void;
            _setup(): void;
            remove(): void;
            /**
             * Adds a dataset to this plot. Identify this dataset with a key.
             *
             * A key is automatically generated if not supplied.
             *
             * @param {string} [key] The key of the dataset.
             * @param {any[]|Dataset} dataset dataset to add.
             * @returns {Plot} The calling Plot.
             */
            addDataset(key: string, dataset: Dataset): AbstractPlot;
            addDataset(key: string, dataset: any[]): AbstractPlot;
            addDataset(dataset: Dataset): AbstractPlot;
            addDataset(dataset: any[]): AbstractPlot;
            _addDataset(key: string, dataset: Dataset): void;
            _getDrawer(key: string): _Drawer.AbstractDrawer;
            _getAnimator(key: string): Animator.PlotAnimator;
            _onDatasetUpdate(): void;
            /**
             * Sets an attribute of every data point.
             *
             * Here's a common use case:
             * ```typescript
             * plot.attr("r", function(d) { return d.foo; });
             * ```
             * This will set the radius of each datum `d` to be `d.foo`.
             *
             * @param {string} attrToSet The attribute to set across each data
             * point. Popular examples include "x", "y", "r". Scales that inherit from
             * Plot define their meaning.
             *
             * @param {Function|string|any} accessor Function to apply to each element
             * of the dataSource. If a Function, use `accessor(d, i)`. If a string,
             * `d[accessor]` is used. If anything else, use `accessor` as a constant
             * across all data points.
             *
             * @param {Scale.AbstractScale} scale If provided, the result of the accessor
             * is passed through the scale, such as `scale.scale(accessor(d, i))`.
             *
             * @returns {Plot} The calling Plot.
             */
            attr(attrToSet: string, accessor: any, scale?: Scale.AbstractScale<any, any>): AbstractPlot;
            /**
             * Identical to plot.attr
             */
            project(attrToSet: string, accessor: any, scale?: Scale.AbstractScale<any, any>): AbstractPlot;
            _generateAttrToProjector(): AttributeToProjector;
            _doRender(): void;
            /**
             * Enables or disables animation.
             *
             * @param {boolean} enabled Whether or not to animate.
             */
            animate(enabled: boolean): AbstractPlot;
            detach(): AbstractPlot;
            /**
             * This function makes sure that all of the scales in this._projectors
             * have an extent that includes all the data that is projected onto them.
             */
            _updateScaleExtents(): void;
            _updateScaleExtent(attr: string): void;
            /**
             * Get the animator associated with the specified Animator key.
             *
             * @return {PlotAnimator} The Animator for the specified key.
             */
            animator(animatorKey: string): Animator.PlotAnimator;
            /**
             * Set the animator associated with the specified Animator key.
             *
             * @param {string} animatorKey The key for the Animator.
             * @param {PlotAnimator} animator An Animator to be assigned to
             * the specified key.
             * @returns {Plot} The calling Plot.
             */
            animator(animatorKey: string, animator: Animator.PlotAnimator): AbstractPlot;
            /**
             * Gets the dataset order by key
             *
             * @returns {string[]} A string array of the keys in order
             */
            datasetOrder(): string[];
            /**
             * Sets the dataset order by key
             *
             * @param {string[]} order If provided, a string array which represents the order of the keys.
             * This must be a permutation of existing keys.
             *
             * @returns {Plot} The calling Plot.
             */
            datasetOrder(order: string[]): AbstractPlot;
            /**
             * Removes a dataset by string key
             *
             * @param {string} key The key of the dataset
             * @return {Plot} The calling Plot.
             */
            removeDataset(key: string): AbstractPlot;
            /**
             * Remove a dataset given the dataset itself
             *
             * @param {Dataset} dataset The dataset to remove
             * @return {Plot} The calling Plot.
             */
            removeDataset(dataset: Dataset): AbstractPlot;
            /**
             * Remove a dataset given the underlying data array
             *
             * @param {any[]} dataArray The data to remove
             * @return {Plot} The calling Plot.
             */
            removeDataset(dataArray: any[]): AbstractPlot;
            _removeDataset(key: string): AbstractPlot;
            datasets(): Dataset[];
            _getDrawersInOrder(): _Drawer.AbstractDrawer[];
            _generateDrawSteps(): _Drawer.DrawStep[];
            _additionalPaint(): void;
            _getDataToDraw(): D3.Map<any[]>;
        }
    }
}


declare module Plottable {
    module Plot {
        class Pie extends AbstractPlot {
            /**
             * Constructs a PiePlot.
             *
             * @constructor
             */
            constructor();
            _computeLayout(xOffset?: number, yOffset?: number, availableWidth?: number, availableHeight?: number): void;
            _addDataset(key: string, dataset: Dataset): void;
            _generateAttrToProjector(): AttributeToProjector;
            _getDrawer(key: string): _Drawer.AbstractDrawer;
        }
    }
}


declare module Plottable {
    module Plot {
        class AbstractXYPlot<X, Y> extends AbstractPlot {
            _xScale: Scale.AbstractScale<X, number>;
            _yScale: Scale.AbstractScale<Y, number>;
            /**
             * Constructs an XYPlot.
             *
             * An XYPlot is a plot from drawing 2-dimensional data. Common examples
             * include Scale.Line and Scale.Bar.
             *
             * @constructor
             * @param {any[]|Dataset} [dataset] The data or Dataset to be associated with this Renderer.
             * @param {Scale} xScale The x scale to use.
             * @param {Scale} yScale The y scale to use.
             */
            constructor(xScale: Scale.AbstractScale<X, number>, yScale: Scale.AbstractScale<Y, number>);
            /**
             * @param {string} attrToSet One of ["x", "y"] which determines the point's
             * x and y position in the Plot.
             */
            project(attrToSet: string, accessor: any, scale?: Scale.AbstractScale<any, any>): AbstractXYPlot<X, Y>;
            _computeLayout(xOffset?: number, yOffset?: number, availableWidth?: number, availableHeight?: number): void;
            _updateXDomainer(): void;
            _updateYDomainer(): void;
        }
    }
}


declare module Plottable {
    module Plot {
        class Scatter<X, Y> extends AbstractXYPlot<X, Y> {
            /**
             * Constructs a ScatterPlot.
             *
             * @constructor
             * @param {Scale} xScale The x scale to use.
             * @param {Scale} yScale The y scale to use.
             */
            constructor(xScale: Scale.AbstractScale<X, number>, yScale: Scale.AbstractScale<Y, number>);
            /**
             * @param {string} attrToSet One of ["x", "y", "cx", "cy", "r",
             * "fill"]. "cx" and "cy" are aliases for "x" and "y". "r" is the datum's
             * radius, and "fill" is the CSS color of the datum.
             */
            project(attrToSet: string, accessor: any, scale?: Scale.AbstractScale<any, any>): Scatter<X, Y>;
            _getDrawer(key: string): _Drawer.Element;
            _generateAttrToProjector(): AttributeToProjector;
            _generateDrawSteps(): _Drawer.DrawStep[];
        }
    }
}


declare module Plottable {
    module Plot {
        class Grid extends AbstractXYPlot<string, string> {
            _colorScale: Scale.AbstractScale<any, string>;
            _xScale: Scale.Ordinal;
            _yScale: Scale.Ordinal;
            _animators: Animator.PlotAnimatorMap;
            /**
             * Constructs a GridPlot.
             *
             * A GridPlot is used to shade a grid of data. Each datum is a cell on the
             * grid, and the datum can control what color it is.
             *
             * @constructor
             * @param {Scale.Ordinal} xScale The x scale to use.
             * @param {Scale.Ordinal} yScale The y scale to use.
             * @param {Scale.Color|Scale.InterpolatedColor} colorScale The color scale
             * to use for each grid cell.
             */
            constructor(xScale: Scale.Ordinal, yScale: Scale.Ordinal, colorScale: Scale.AbstractScale<any, string>);
            _addDataset(key: string, dataset: Dataset): void;
            _getDrawer(key: string): _Drawer.Element;
            /**
             * @param {string} attrToSet One of ["x", "y", "fill"]. If "fill" is used,
             * the data should return a valid CSS color.
             */
            project(attrToSet: string, accessor: any, scale?: Scale.AbstractScale<any, any>): Grid;
            _generateAttrToProjector(): AttributeToProjector;
            _generateDrawSteps(): _Drawer.DrawStep[];
        }
    }
}


declare module Plottable {
    module Plot {
        class AbstractBarPlot<X, Y> extends AbstractXYPlot<X, Y> implements Interaction.Hoverable {
            static _BarAlignmentToFactor: {
                [x: string]: number;
            };
            _baseline: D3.Selection;
            _baselineValue: number;
            _barAlignmentFactor: number;
            _isVertical: boolean;
            /**
             * Constructs a BarPlot.
             *
             * @constructor
             * @param {Scale} xScale The x scale to use.
             * @param {Scale} yScale The y scale to use.
             */
            constructor(xScale: Scale.AbstractScale<X, number>, yScale: Scale.AbstractScale<Y, number>);
            _getDrawer(key: string): _Drawer.Element;
            _setup(): void;
            /**
             * Sets the baseline for the bars to the specified value.
             *
             * The baseline is the line that the bars are drawn from, defaulting to 0.
             *
             * @param {number} value The value to position the baseline at.
             * @returns {AbstractBarPlot} The calling AbstractBarPlot.
             */
            baseline(value: number): AbstractBarPlot<X, Y>;
            /**
             * Sets the bar alignment relative to the independent axis.
             * VerticalBarPlot supports "left", "center", "right"
             * HorizontalBarPlot supports "top", "center", "bottom"
             *
             * @param {string} alignment The desired alignment.
             * @returns {AbstractBarPlot} The calling AbstractBarPlot.
             */
            barAlignment(alignment: string): AbstractBarPlot<X, Y>;
            /**
             * Selects the bar under the given pixel position (if [xValOrExtent]
             * and [yValOrExtent] are {number}s), under a given line (if only one
             * of [xValOrExtent] or [yValOrExtent] are {Extent}s) or are under a
             * 2D area (if [xValOrExtent] and [yValOrExtent] are both {Extent}s).
             *
             * @param {any} xValOrExtent The pixel x position, or range of x values.
             * @param {any} yValOrExtent The pixel y position, or range of y values.
             * @param {boolean} [select] Whether or not to select the bar (by classing it "selected");
             * @returns {D3.Selection} The selected bar, or null if no bar was selected.
             */
            selectBar(xValOrExtent: Extent, yValOrExtent: Extent, select?: boolean): D3.Selection;
            selectBar(xValOrExtent: number, yValOrExtent: Extent, select?: boolean): D3.Selection;
            selectBar(xValOrExtent: Extent, yValOrExtent: number, select?: boolean): D3.Selection;
            selectBar(xValOrExtent: number, yValOrExtent: number, select?: boolean): D3.Selection;
            /**
             * Deselects all bars.
             * @returns {AbstractBarPlot} The calling AbstractBarPlot.
             */
            deselectAll(): AbstractBarPlot<X, Y>;
            _updateDomainer(scale: Scale.AbstractScale<any, number>): void;
            _updateYDomainer(): void;
            _updateXDomainer(): void;
            _additionalPaint(): void;
            _generateDrawSteps(): _Drawer.DrawStep[];
            _generateAttrToProjector(): AttributeToProjector;
            /**
             * Gets the current hover mode.
             *
             * @return {string} The current hover mode.
             */
            hoverMode(): string;
            /**
             * Sets the hover mode for hover interactions. There are two modes:
             *     - "point": Selects the bar under the mouse cursor (default).
             *     - "line" : Selects any bar that would be hit by a line extending
             *                in the same direction as the bar and passing through
             *                the cursor.
             *
             * @param {string} mode The desired hover mode.
             * @return {AbstractBarPlot} The calling Bar Plot.
             */
            hoverMode(mode: String): AbstractBarPlot<X, Y>;
            _hoverOverComponent(p: Point): void;
            _hoverOutComponent(p: Point): void;
            _doHover(p: Point): Interaction.HoverData;
        }
    }
}


declare module Plottable {
    module Plot {
        /**
         * A VerticalBarPlot draws bars vertically.
         * Key projected attributes:
         *  - "width" - the horizontal width of a bar.
         *      - if an ordinal scale is attached, this defaults to ordinalScale.rangeBand()
         *      - if a quantitative scale is attached, this defaults to 10
         *  - "x" - the horizontal position of a bar
         *  - "y" - the vertical height of a bar
         */
        class VerticalBar<X> extends AbstractBarPlot<X, number> {
            static _BarAlignmentToFactor: {
                [x: string]: number;
            };
            /**
             * Constructs a VerticalBarPlot.
             *
             * @constructor
             * @param {Scale} xScale The x scale to use.
             * @param {QuantitativeScale} yScale The y scale to use.
             */
            constructor(xScale: Scale.AbstractScale<X, number>, yScale: Scale.AbstractQuantitative<number>);
            _updateYDomainer(): void;
        }
    }
}


declare module Plottable {
    module Plot {
        /**
         * A HorizontalBarPlot draws bars horizontally.
         * Key projected attributes:
         *  - "width" - the vertical height of a bar (since the bar is rotated horizontally)
         *      - if an ordinal scale is attached, this defaults to ordinalScale.rangeBand()
         *      - if a quantitative scale is attached, this defaults to 10
         *  - "x" - the horizontal length of a bar
         *  - "y" - the vertical position of a bar
         */
        class HorizontalBar<Y> extends AbstractBarPlot<number, Y> {
            static _BarAlignmentToFactor: {
                [x: string]: number;
            };
            /**
             * Constructs a HorizontalBarPlot.
             *
             * @constructor
             * @param {QuantitativeScale} xScale The x scale to use.
             * @param {Scale} yScale The y scale to use.
             */
            constructor(xScale: Scale.AbstractQuantitative<number>, yScale: Scale.AbstractScale<Y, number>);
            _updateXDomainer(): void;
            _generateAttrToProjector(): AttributeToProjector;
        }
    }
}


declare module Plottable {
    module Plot {
        class Line<X> extends AbstractXYPlot<X, number> {
            _yScale: Scale.AbstractQuantitative<number>;
            /**
             * Constructs a LinePlot.
             *
             * @constructor
             * @param {QuantitativeScale} xScale The x scale to use.
             * @param {QuantitativeScale} yScale The y scale to use.
             */
            constructor(xScale: Scale.AbstractQuantitative<X>, yScale: Scale.AbstractQuantitative<number>);
            _rejectNullsAndNaNs(d: any, i: number, projector: AppliedAccessor): boolean;
            _getDrawer(key: string): _Drawer.Line;
            _getResetYFunction(): (d: any, i: number) => number;
            _generateDrawSteps(): _Drawer.DrawStep[];
            _generateAttrToProjector(): AttributeToProjector;
            _wholeDatumAttributes(): string[];
        }
    }
}


declare module Plottable {
    module Plot {
        /**
         * An AreaPlot draws a filled region (area) between the plot's projected "y" and projected "y0" values.
         */
        class Area<X> extends Line<X> {
            /**
             * Constructs an AreaPlot.
             *
             * @constructor
             * @param {QuantitativeScale} xScale The x scale to use.
             * @param {QuantitativeScale} yScale The y scale to use.
             */
            constructor(xScale: Scale.AbstractQuantitative<X>, yScale: Scale.AbstractQuantitative<number>);
            _onDatasetUpdate(): void;
            _getDrawer(key: string): _Drawer.Area;
            _updateYDomainer(): void;
            project(attrToSet: string, accessor: any, scale?: Scale.AbstractScale<any, any>): Area<X>;
            _getResetYFunction(): AppliedAccessor;
            _wholeDatumAttributes(): string[];
        }
    }
}


declare module Plottable {
    module Plot {
        class ClusteredBar<X, Y> extends AbstractBarPlot<X, Y> {
            /**
             * Creates a ClusteredBarPlot.
             *
             * A ClusteredBarPlot is a plot that plots several bar plots next to each
             * other. For example, when plotting life expectancy across each country,
             * you would want each country to have a "male" and "female" bar.
             *
             * @constructor
             * @param {Scale} xScale The x scale to use.
             * @param {Scale} yScale The y scale to use.
             */
            constructor(xScale: Scale.AbstractScale<X, number>, yScale: Scale.AbstractScale<Y, number>, isVertical?: boolean);
            _generateAttrToProjector(): AttributeToProjector;
            _getDataToDraw(): D3.Map<any[]>;
        }
    }
}


declare module Plottable {
    module Plot {
        interface StackedDatum {
            key: any;
            value: number;
            offset?: number;
        }
        class AbstractStacked<X, Y> extends AbstractXYPlot<X, Y> {
            _isVertical: boolean;
            project(attrToSet: string, accessor: any, scale?: Scale.AbstractScale<any, any>): AbstractStacked<X, Y>;
            _onDatasetUpdate(): void;
            _updateStackOffsets(): void;
<<<<<<< HEAD
            _getDomainKeys(): string[];
=======
            _updateStackExtents(): void;
            /**
             * Feeds the data through d3's stack layout function which will calculate
             * the stack offsets and use the the function declared in .out to set the offsets on the data.
             */
            _stack(dataArray: D3.Map<StackedDatum>[]): D3.Map<StackedDatum>[];
            /**
             * After the stack offsets have been determined on each separate dataset, the offsets need
             * to be determined correctly on the overall datasets
             */
            _setDatasetStackOffsets(positiveDataMapArray: D3.Map<StackedDatum>[], negativeDataMapArray: D3.Map<StackedDatum>[]): void;
            _getDomainKeys(): string[];
            _generateDefaultMapArray(): D3.Map<StackedDatum>[];
>>>>>>> 10932f37
            _updateScaleExtents(): void;
            _keyAccessor(): AppliedAccessor;
            _valueAccessor(): AppliedAccessor;
        }
    }
}


declare module Plottable {
    module Plot {
        class StackedArea<X> extends AbstractStacked<X, number> {
            _baseline: D3.Selection;
            _baselineValue: number;
            /**
             * Constructs a StackedArea plot.
             *
             * @constructor
             * @param {QuantitativeScale} xScale The x scale to use.
             * @param {QuantitativeScale} yScale The y scale to use.
             */
            constructor(xScale: Scale.AbstractQuantitative<X>, yScale: Scale.AbstractQuantitative<number>);
            _getDrawer(key: string): _Drawer.Area;
            _setup(): void;
            _updateStackOffsets(): void;
            _additionalPaint(): void;
            _updateYDomainer(): void;
            _onDatasetUpdate(): void;
            _generateAttrToProjector(): AttributeToProjector;
        }
    }
}


declare module Plottable {
    module Plot {
        class StackedBar<X, Y> extends AbstractBarPlot<X, Y> {
            _baselineValue: number;
            _baseline: D3.Selection;
            _barAlignmentFactor: number;
            /**
             * Constructs a StackedBar plot.
             * A StackedBarPlot is a plot that plots several bar plots stacking on top of each
             * other.
             * @constructor
             * @param {Scale} xScale the x scale of the plot.
             * @param {Scale} yScale the y scale of the plot.
             * @param {boolean} isVertical if the plot if vertical.
             */
            constructor(xScale?: Scale.AbstractScale<X, number>, yScale?: Scale.AbstractScale<Y, number>, isVertical?: boolean);
            _getAnimator(key: string): Animator.PlotAnimator;
            _generateAttrToProjector(): any;
            project(attrToSet: string, accessor: any, scale?: Scale.AbstractScale<any, any>): StackedBar<X, Y>;
            _onDatasetUpdate(): StackedBar<X, Y>;
            _updateStackOffsets(): void;
            _updateStackExtents(): void;
            _stack(dataArray: D3.Map<StackedDatum>[]): D3.Map<StackedDatum>[];
            _setDatasetStackOffsets(positiveDataMapArray: D3.Map<StackedDatum>[], negativeDataMapArray: D3.Map<StackedDatum>[]): void;
            _getDomainKeys(): any;
            _generateDefaultMapArray(): D3.Map<StackedDatum>[];
            _updateScaleExtents(): void;
            _keyAccessor(): AppliedAccessor;
            _valueAccessor(): AppliedAccessor;
        }
    }
}


declare module Plottable {
    module Animator {
        interface PlotAnimator {
            /**
             * Applies the supplied attributes to a D3.Selection with some animation.
             *
             * @param {D3.Selection} selection The update selection or transition selection that we wish to animate.
             * @param {AttributeToProjector} attrToProjector The set of
             *     IAccessors that we will use to set attributes on the selection.
             * @return {any} Animators should return the selection or
             *     transition object so that plots may chain the transitions between
             *     animators.
             */
            animate(selection: any, attrToProjector: AttributeToProjector): any;
        }
        interface PlotAnimatorMap {
            [animatorKey: string]: PlotAnimator;
        }
    }
}


declare module Plottable {
    module Animator {
        /**
         * An animator implementation with no animation. The attributes are
         * immediately set on the selection.
         */
        class Null implements PlotAnimator {
            animate(selection: any, attrToProjector: AttributeToProjector): D3.Selection;
        }
    }
}


declare module Plottable {
    module Animator {
        /**
         * The base animator implementation with easing, duration, and delay.
         *
         * The maximum delay between animations can be configured with maxIterativeDelay.
         *
         * The maximum total animation duration can be configured with maxTotalDuration.
         * maxTotalDuration does not set actual total animation duration.
         *
         * The actual interval delay is calculated by following formula:
         * min(maxIterativeDelay(),
         *   max(maxTotalDuration() - duration(), 0) / <number of iterations>)
         */
        class Base implements PlotAnimator {
            /**
             * The default duration of the animation in milliseconds
             */
            static DEFAULT_DURATION_MILLISECONDS: number;
            /**
             * The default starting delay of the animation in milliseconds
             */
            static DEFAULT_DELAY_MILLISECONDS: number;
            /**
             * The default maximum start delay between each start of an animation
             */
            static DEFAULT_MAX_ITERATIVE_DELAY_MILLISECONDS: number;
            /**
             * The default maximum total animation duration
             */
            static DEFAULT_MAX_TOTAL_DURATION_MILLISECONDS: number;
            /**
             * The default easing of the animation
             */
            static DEFAULT_EASING: string;
            /**
             * Constructs the default animator
             *
             * @constructor
             */
            constructor();
            animate(selection: any, attrToProjector: AttributeToProjector): D3.Transition.Transition;
            /**
             * Gets the duration of the animation in milliseconds.
             *
             * @returns {number} The current duration.
             */
            duration(): number;
            /**
             * Sets the duration of the animation in milliseconds.
             *
             * @param {number} duration The duration in milliseconds.
             * @returns {Default} The calling Default Animator.
             */
            duration(duration: number): Base;
            /**
             * Gets the delay of the animation in milliseconds.
             *
             * @returns {number} The current delay.
             */
            delay(): number;
            /**
             * Sets the delay of the animation in milliseconds.
             *
             * @param {number} delay The delay in milliseconds.
             * @returns {Default} The calling Default Animator.
             */
            delay(delay: number): Base;
            /**
             * Gets the current easing of the animation.
             *
             * @returns {string} the current easing mode.
             */
            easing(): string;
            /**
             * Sets the easing mode of the animation.
             *
             * @param {string} easing The desired easing mode.
             * @returns {Default} The calling Default Animator.
             */
            easing(easing: string): Base;
            /**
             * Gets the maximum start delay between animations in milliseconds.
             *
             * @returns {number} The current maximum iterative delay.
             */
            maxIterativeDelay(): number;
            /**
             * Sets the maximum start delay between animations in milliseconds.
             *
             * @param {number} maxIterDelay The maximum iterative delay in milliseconds.
             * @returns {Base} The calling Base Animator.
             */
            maxIterativeDelay(maxIterDelay: number): Base;
            /**
             * Gets the maximum total animation duration in milliseconds.
             *
             * @returns {number} The current maximum total animation duration.
             */
            maxTotalDuration(): number;
            /**
             * Sets the maximum total animation duration in miliseconds.
             *
             * @param {number} maxDuration The maximum total animation duration in milliseconds.
             * @returns {Base} The calling Base Animator.
             */
            maxTotalDuration(maxDuration: number): Base;
        }
    }
}


declare module Plottable {
    module Animator {
        /**
         * The default animator implementation with easing, duration, and delay.
         */
        class Rect extends Base {
            static ANIMATED_ATTRIBUTES: string[];
            isVertical: boolean;
            isReverse: boolean;
            constructor(isVertical?: boolean, isReverse?: boolean);
            animate(selection: any, attrToProjector: AttributeToProjector): D3.Transition.Transition;
            _startMovingProjector(attrToProjector: AttributeToProjector): AppliedAccessor;
        }
    }
}


declare module Plottable {
    module Animator {
        /**
         * A child class of RectAnimator that will move the rectangle
         * as well as animate its growth.
         */
        class MovingRect extends Rect {
            /**
             * The pixel value to move from
             */
            startPixelValue: number;
            /**
             * Constructs a MovingRectAnimator
             *
             * @param {number} basePixel The pixel value to start moving from
             * @param {boolean} isVertical If the movement/animation is vertical
             */
            constructor(startPixelValue: number, isVertical?: boolean);
            _startMovingProjector(attrToProjector: AttributeToProjector): (p: any) => number;
        }
    }
}


declare module Plottable {
    module Core {
        /**
         * A function to be called when an event occurs. The argument is the d3 event
         * generated by the event.
         */
        interface KeyEventListenerCallback {
            (e: D3.D3Event): any;
        }
        /**
         * A module for listening to keypresses on the document.
         */
        module KeyEventListener {
            /**
             * Turns on key listening.
             */
            function initialize(): void;
            /**
             * When a key event occurs with the key corresponding te keyCod, call cb.
             *
             * @param {number} keyCode The javascript key code to call cb on.
             * @param {IKeyEventListener} cb Will be called when keyCode key event
             * occurs.
             */
            function addCallback(keyCode: number, cb: KeyEventListenerCallback): void;
        }
    }
}


declare module Plottable {
    module Interaction {
        class AbstractInteraction extends Core.PlottableObject {
            /**
             * It maintains a 'hitBox' which is where all event listeners are
             * attached. Due to cross- browser weirdness, the hitbox needs to be an
             * opaque but invisible rectangle.  TODO: We should give the interaction
             * "foreground" and "background" elements where it can draw things,
             * e.g. crosshairs.
             */
            _hitBox: D3.Selection;
            _componentToListenTo: Component.AbstractComponent;
            _anchor(component: Component.AbstractComponent, hitBox: D3.Selection): void;
        }
    }
}


declare module Plottable {
    module Interaction {
        class Click extends AbstractInteraction {
            _anchor(component: Component.AbstractComponent, hitBox: D3.Selection): void;
            _listenTo(): string;
            /**
             * Sets a callback to be called when a click is received.
             *
             * @param {(p: Point) => any} cb Callback that takes the pixel position of the click event.
             */
            callback(cb: (p: Point) => any): Click;
        }
        class DoubleClick extends Click {
            _listenTo(): string;
        }
    }
}


declare module Plottable {
    module Interaction {
        class Key extends AbstractInteraction {
            /**
             * Creates a KeyInteraction.
             *
             * KeyInteraction listens to key events that occur while the component is
             * moused over.
             *
             * @constructor
             * @param {number} keyCode The key code to listen for.
             */
            constructor(keyCode: number);
            _anchor(component: Component.AbstractComponent, hitBox: D3.Selection): void;
            /**
             * Sets a callback to be called when the designated key is pressed and the
             * user is moused over the component.
             *
             * @param {() => any} cb Callback to be called.
             * @returns The calling Key.
             */
            callback(cb: () => any): Key;
        }
    }
}


declare module Plottable {
    module Interaction {
        class PanZoom extends AbstractInteraction {
            _xScale: Scale.AbstractQuantitative<any>;
            _yScale: Scale.AbstractQuantitative<any>;
            /**
             * Creates a PanZoomInteraction.
             *
             * The allows you to move around and zoom in on a plot, interactively. It
             * does so by changing the xScale and yScales' domains repeatedly.
             *
             * @constructor
             * @param {QuantitativeScale} [xScale] The X scale to update on panning/zooming.
             * @param {QuantitativeScale} [yScale] The Y scale to update on panning/zooming.
             */
            constructor(xScale?: Scale.AbstractQuantitative<any>, yScale?: Scale.AbstractQuantitative<any>);
            /**
             * Sets the scales back to their original domains.
             */
            resetZoom(): void;
            _anchor(component: Component.AbstractComponent, hitBox: D3.Selection): void;
        }
    }
}


declare module Plottable {
    module Interaction {
        class BarHover extends AbstractInteraction {
            _componentToListenTo: Plot.AbstractBarPlot<any, any>;
            _anchor(barPlot: Plot.AbstractBarPlot<any, any>, hitBox: D3.Selection): void;
            /**
             * Gets the current hover mode.
             *
             * @return {string} The current hover mode.
             */
            hoverMode(): string;
            /**
             * Sets the hover mode for the interaction. There are two modes:
             *     - "point": Selects the bar under the mouse cursor (default).
             *     - "line" : Selects any bar that would be hit by a line extending
             *                in the same direction as the bar and passing through
             *                the cursor.
             *
             * @param {string} mode If provided, the desired hover mode.
             * @return {BarHover} The calling BarHover.
             */
            hoverMode(mode: string): BarHover;
            /**
             * Attaches an callback to be called when the user mouses over a bar.
             *
             * @param {(datum: any, bar: D3.Selection) => any} callback The callback to be called.
             *      The callback will be passed the data from the hovered-over bar.
             * @return {BarHover} The calling BarHover.
             */
            onHover(callback: (datum: any, bar: D3.Selection) => any): BarHover;
            /**
             * Attaches a callback to be called when the user mouses off of a bar.
             *
             * @param {(datum: any, bar: D3.Selection) => any} callback The callback to be called.
             *      The callback will be passed the data from the last-hovered bar.
             * @return {BarHover} The calling BarHover.
             */
            onUnhover(callback: (datum: any, bar: D3.Selection) => any): BarHover;
        }
    }
}


declare module Plottable {
    module Interaction {
        class Drag extends AbstractInteraction {
            _origin: number[];
            _location: number[];
            /**
             * Constructs a Drag. A Drag will signal its callbacks on mouse drag.
             */
            constructor();
            /**
             * Gets the callback that is called when dragging starts.
             *
             * @returns {(startLocation: Point) => void} The callback called when dragging starts.
             */
            dragstart(): (startLocation: Point) => void;
            /**
             * Sets the callback to be called when dragging starts.
             *
             * @param {(startLocation: Point) => any} cb If provided, the function to be called. Takes in a Point in pixels.
             * @returns {Drag} The calling Drag.
             */
            dragstart(cb: (startLocation: Point) => any): Drag;
            /**
             * Gets the callback that is called during dragging.
             *
             * @returns {(startLocation: Point, endLocation: Point) => void} The callback called during dragging.
             */
            drag(): (startLocation: Point, endLocation: Point) => void;
            /**
             * Adds a callback to be called during dragging.
             *
             * @param {(startLocation: Point, endLocation: Point) => any} cb If provided, the function to be called. Takes in Points in pixels.
             * @returns {Drag} The calling Drag.
             */
            drag(cb: (startLocation: Point, endLocation: Point) => any): Drag;
            /**
             * Gets the callback that is called when dragging ends.
             *
             * @returns {(startLocation: Point, endLocation: Point) => void} The callback called when dragging ends.
             */
            dragend(): (startLocation: Point, endLocation: Point) => void;
            /**
             * Adds a callback to be called when the dragging ends.
             *
             * @param {(startLocation: Point, endLocation: Point) => any} cb If provided, the function to be called. Takes in Points in pixels.
             * @returns {Drag} The calling Drag.
             */
            dragend(cb: (startLocation: Point, endLocation: Point) => any): Drag;
            _dragstart(): void;
            _doDragstart(): void;
            _drag(): void;
            _doDrag(): void;
            _dragend(): void;
            _doDragend(): void;
            _anchor(component: Component.AbstractComponent, hitBox: D3.Selection): Drag;
            /**
             * Sets up so that the xScale and yScale that are passed have their
             * domains automatically changed as you zoom.
             *
             * @param {QuantitativeScale} xScale The scale along the x-axis.
             * @param {QuantitativeScale} yScale The scale along the y-axis.
             * @returns {Drag} The calling Drag.
             */
            setupZoomCallback(xScale?: Scale.AbstractQuantitative<any>, yScale?: Scale.AbstractQuantitative<any>): Drag;
        }
    }
}


declare module Plottable {
    module Interaction {
        /**
         * A DragBox is an interaction that automatically draws a box across the
         * element you attach it to when you drag.
         */
        class DragBox extends Drag {
            /**
             * The DOM element of the box that is drawn. When no box is drawn, it is
             * null.
             */
            dragBox: D3.Selection;
            /**
             * Whether or not dragBox has been rendered in a visible area.
             */
            boxIsDrawn: boolean;
            _dragstart(): void;
            /**
             * Clears the highlighted drag-selection box drawn by the DragBox.
             *
             * @returns {DragBox} The calling DragBox.
             */
            clearBox(): DragBox;
            /**
             * Set where the box is draw explicitly.
             *
             * @param {number} x0 Left.
             * @param {number} x1 Right.
             * @param {number} y0 Top.
             * @param {number} y1 Bottom.
             *
             * @returns {DragBox} The calling DragBox.
             */
            setBox(x0: number, x1: number, y0: number, y1: number): DragBox;
            _anchor(component: Component.AbstractComponent, hitBox: D3.Selection): DragBox;
        }
    }
}


declare module Plottable {
    module Interaction {
        class XDragBox extends DragBox {
            _drag(): void;
            setBox(x0: number, x1: number): XDragBox;
        }
    }
}


declare module Plottable {
    module Interaction {
        class XYDragBox extends DragBox {
            _drag(): void;
        }
    }
}


declare module Plottable {
    module Interaction {
        class YDragBox extends DragBox {
            _drag(): void;
            setBox(y0: number, y1: number): YDragBox;
        }
    }
}


declare module Plottable {
    module Interaction {
        interface HoverData {
            data: any[];
            selection: D3.Selection;
        }
        interface Hoverable extends Component.AbstractComponent {
            /**
             * Called when the user first mouses over the Component.
             *
             * @param {Point} The cursor's position relative to the Component's origin.
             */
            _hoverOverComponent(p: Point): void;
            /**
             * Called when the user mouses out of the Component.
             *
             * @param {Point} The cursor's position relative to the Component's origin.
             */
            _hoverOutComponent(p: Point): void;
            /**
             * Returns the HoverData associated with the given position, and performs
             * any visual changes associated with hovering inside a Component.
             *
             * @param {Point} The cursor's position relative to the Component's origin.
             * @return {HoverData} The HoverData associated with the given position.
             */
            _doHover(p: Point): HoverData;
        }
        class Hover extends AbstractInteraction {
            _componentToListenTo: Hoverable;
            _anchor(component: Hoverable, hitBox: D3.Selection): void;
            /**
             * Attaches an callback to be called when the user mouses over an element.
             *
             * @param {(hoverData: HoverData) => any} callback The callback to be called.
             *      The callback will be passed data for newly hovered-over elements.
             * @return {Interaction.Hover} The calling Interaction.Hover.
             */
            onHoverOver(callback: (hoverData: HoverData) => any): Hover;
            /**
             * Attaches a callback to be called when the user mouses off of an element.
             *
             * @param {(hoverData: HoverData) => any} callback The callback to be called.
             *      The callback will be passed data from the hovered-out elements.
             * @return {Interaction.Hover} The calling Interaction.Hover.
             */
            onHoverOut(callback: (hoverData: HoverData) => any): Hover;
            /**
             * Retrieves the HoverData associated with the elements the user is currently hovering over.
             *
             * @return {HoverData} The data and selection corresponding to the elements
             *                     the user is currently hovering over.
             */
            getCurrentHoverData(): HoverData;
        }
    }
}


declare module Plottable {
    module Dispatcher {
        class AbstractDispatcher extends Core.PlottableObject {
            _target: D3.Selection;
            _event2Callback: {
                [x: string]: () => any;
            };
            /**
             * Constructs a Dispatcher with the specified target.
             *
             * @param {D3.Selection} target The selection to listen for events on.
             */
            constructor(target: D3.Selection);
            /**
             * Gets the target of the Dispatcher.
             *
             * @returns {D3.Selection} The Dispatcher's current target.
             */
            target(): D3.Selection;
            /**
             * Sets the target of the Dispatcher.
             *
             * @param {D3.Selection} target The element to listen for updates on.
             * @returns {Dispatcher} The calling Dispatcher.
             */
            target(targetElement: D3.Selection): AbstractDispatcher;
            /**
             * Attaches the Dispatcher's listeners to the Dispatcher's target element.
             *
             * @returns {Dispatcher} The calling Dispatcher.
             */
            connect(): AbstractDispatcher;
            /**
             * Detaches the Dispatcher's listeners from the Dispatchers' target element.
             *
             * @returns {Dispatcher} The calling Dispatcher.
             */
            disconnect(): AbstractDispatcher;
        }
    }
}


declare module Plottable {
    module Dispatcher {
        class Mouse extends AbstractDispatcher {
            /**
             * Constructs a Mouse Dispatcher with the specified target.
             *
             * @param {D3.Selection} target The selection to listen for events on.
             */
            constructor(target: D3.Selection);
            /**
             * Gets the current callback to be called on mouseover.
             *
             * @return {(location: Point) => any} The current mouseover callback.
             */
            mouseover(): (location: Point) => any;
            /**
             * Attaches a callback to be called on mouseover.
             *
             * @param {(location: Point) => any} callback A function that takes the pixel position of the mouse event.
             *                                            Pass in null to remove the callback.
             * @return {Mouse} The calling Mouse Handler.
             */
            mouseover(callback: (location: Point) => any): Mouse;
            /**
             * Gets the current callback to be called on mousemove.
             *
             * @return {(location: Point) => any} The current mousemove callback.
             */
            mousemove(): (location: Point) => any;
            /**
             * Attaches a callback to be called on mousemove.
             *
             * @param {(location: Point) => any} callback A function that takes the pixel position of the mouse event.
             *                                            Pass in null to remove the callback.
             * @return {Mouse} The calling Mouse Handler.
             */
            mousemove(callback: (location: Point) => any): Mouse;
            /**
             * Gets the current callback to be called on mouseout.
             *
             * @return {(location: Point) => any} The current mouseout callback.
             */
            mouseout(): (location: Point) => any;
            /**
             * Attaches a callback to be called on mouseout.
             *
             * @param {(location: Point) => any} callback A function that takes the pixel position of the mouse event.
             *                                            Pass in null to remove the callback.
             * @return {Mouse} The calling Mouse Handler.
             */
            mouseout(callback: (location: Point) => any): Mouse;
        }
    }
}<|MERGE_RESOLUTION|>--- conflicted
+++ resolved
@@ -3011,9 +3011,6 @@
             project(attrToSet: string, accessor: any, scale?: Scale.AbstractScale<any, any>): AbstractStacked<X, Y>;
             _onDatasetUpdate(): void;
             _updateStackOffsets(): void;
-<<<<<<< HEAD
-            _getDomainKeys(): string[];
-=======
             _updateStackExtents(): void;
             /**
              * Feeds the data through d3's stack layout function which will calculate
@@ -3027,7 +3024,6 @@
             _setDatasetStackOffsets(positiveDataMapArray: D3.Map<StackedDatum>[], negativeDataMapArray: D3.Map<StackedDatum>[]): void;
             _getDomainKeys(): string[];
             _generateDefaultMapArray(): D3.Map<StackedDatum>[];
->>>>>>> 10932f37
             _updateScaleExtents(): void;
             _keyAccessor(): AppliedAccessor;
             _valueAccessor(): AppliedAccessor;
