
declare module Plottable {
    module Util {
        module Methods {
            /**
            * Checks if x is between a and b.
            *
            * @param {number} x The value to test if in range
            * @param {number} a The beginning of the (inclusive) range
            * @param {number} b The ending of the (inclusive) range
            * @return {boolean} Whether x is in [a, b]
            */
            function inRange(x: number, a: number, b: number): boolean;
            /**
            * Takes two arrays of numbers and adds them together
            *
            * @param {number[]} alist The first array of numbers
            * @param {number[]} blist The second array of numbers
            * @return {number[]} An array of numbers where x[i] = alist[i] + blist[i]
            */
            function addArrays(alist: number[], blist: number[]): number[];
            /**
            * Takes two sets and returns the intersection
            *
            * @param {D3.Set} set1 The first set
            * @param {D3.Set} set2 The second set
            * @return {D3.Set} A set that contains elements that appear in both set1 and set2
            */
            function intersection(set1: D3.Set, set2: D3.Set): D3.Set;
            function accessorize(accessor: any): IAccessor;
            function applyAccessor(accessor: IAccessor, dataSource: DataSource): (d: any, i: number) => any;
            function uniq(strings: string[]): string[];
            /**
            * Creates an array of length `count`, filled with value or (if value is a function), value()
            *
            * @param {any} value The value to fill the array with, or, if a function, a generator for values
            * @param {number} count The length of the array to generate
            * @return {any[]}
            */
            function createFilledArray(value: any, count: number): any[];
            /**
            * @param {T[][]} a The 2D array that will have its elements joined together.
            * @return {T[]} Every array in a, concatenated together in the order they appear.
            */
            function flatten<T>(a: T[][]): T[];
            /**
            * Check if two arrays are equal by strict equality.
            */
            function arrayEq<T>(a: T[], b: T[]): boolean;
            /**
            * @param {any} a Object to check against b for equality.
            * @param {any} b Object to check against a for equality.
            *
            * @returns {boolean} whether or not two objects share the same keys, and
            *          values associated with those keys. Values will be compared
            *          with ===.
            */
            function objEq(a: any, b: any): boolean;
        }
    }
}


declare module Plottable {
    module Util {
        module OpenSource {
            /**
            * Returns the sortedIndex for inserting a value into an array.
            * Takes a number and an array of numbers OR an array of objects and an accessor that returns a number.
            * @param {number} value: The numerical value to insert
            * @param {any[]} arr: Array to find insertion index, can be number[] or any[] (if accessor provided)
            * @param {IAccessor} accessor: If provided, this function is called on members of arr to determine insertion index
            * @returns {number} The insertion index.
            * The behavior is undefined for arrays that are unsorted
            * If there are multiple valid insertion indices that maintain sorted order (e.g. addign 1 to [1,1,1,1,1]) then
            * the behavior must satisfy that the array is sorted post-insertion, but is otherwise unspecified.
            * This is a modified version of Underscore.js's implementation of sortedIndex.
            * Underscore.js is released under the MIT License:
            *  Copyright (c) 2009-2014 Jeremy Ashkenas, DocumentCloud and Investigative
            *  Reporters & Editors
            *
            *  Permission is hereby granted, free of charge, to any person
            *  obtaining a copy of this software and associated documentation
            *  files (the "Software"), to deal in the Software without
            *  restriction, including without limitation the rights to use,
            *  copy, modify, merge, publish, distribute, sublicense, and/or sell
            *  copies of the Software, and to permit persons to whom the
            *  Software is furnished to do so, subject to the following
            *  conditions:
            *
            *  The above copyright notice and this permission notice shall be
            *  included in all copies or substantial portions of the Software.
            *
            *  THE SOFTWARE IS PROVIDED "AS IS", WITHOUT WARRANTY OF ANY KIND,
            *  EXPRESS OR IMPLIED, INCLUDING BUT NOT LIMITED TO THE WARRANTIES
            *  OF MERCHANTABILITY, FITNESS FOR A PARTICULAR PURPOSE AND
            *  NONINFRINGEMENT. IN NO EVENT SHALL THE AUTHORS OR COPYRIGHT
            *  HOLDERS BE LIABLE FOR ANY CLAIM, DAMAGES OR OTHER LIABILITY,
            *  WHETHER IN AN ACTION OF CONTRACT, TORT OR OTHERWISE, ARISING
            *  FROM, OUT OF OR IN CONNECTION WITH THE SOFTWARE OR THE USE OR
            *  OTHER DEALINGS IN THE SOFTWARE.
            */
            function sortedIndex(val: number, arr: number[]): number;
            function sortedIndex(val: number, arr: any[], accessor: IAccessor): number;
        }
    }
}


declare module Plottable {
    module Util {
        class IDCounter {
            public increment(id: any): number;
            public decrement(id: any): number;
            public get(id: any): number;
        }
    }
}


declare module Plottable {
    module Util {
        /**
        * An associative array that can be keyed by anything (inc objects).
        * Uses pointer equality checks which is why this works.
        * This power has a price: everything is linear time since it is actually backed by an array...
        */
        class StrictEqualityAssociativeArray {
            /**
            * Set a new key/value pair in the store.
            *
            * @param {any} key Key to set in the store
            * @param {any} value Value to set in the store
            * @return {boolean} True if key already in store, false otherwise
            */
            public set(key: any, value: any): boolean;
            /**
            * Get a value from the store, given a key.
            *
            * @param {any} key Key associated with value to retrieve
            * @return {any} Value if found, undefined otherwise
            */
            public get(key: any): any;
            /**
            * Test whether store has a value associated with given key.
            *
            * Will return true if there is a key/value entry,
            * even if the value is explicitly `undefined`.
            *
            * @param {any} key Key to test for presence of an entry
            * @return {boolean} Whether there was a matching entry for that key
            */
            public has(key: any): boolean;
            /**
            * Return an array of the values in the key-value store
            *
            * @return {any[]} The values in the store
            */
            public values(): any[];
            /**
            * Return an array of keys in the key-value store
            *
            * @return {any[]} The keys in the store
            */
            public keys(): any[];
            /**
            * Execute a callback for each entry in the array.
            *
            * @param {(key: any, val?: any, index?: number) => any} callback The callback to eecute
            * @return {any[]} The results of mapping the callback over the entries
            */
            public map(cb: (key?: any, val?: any, index?: number) => any): any[];
            /**
            * Delete a key from the key-value store. Return whether the key was present.
            *
            * @param {any} The key to remove
            * @return {boolean} Whether a matching entry was found and removed
            */
            public delete(key: any): boolean;
        }
    }
}


declare module Plottable {
    module Util {
        class Cache<T> {
            /**
            * @constructor
            *
            * @param {string} compute The function whose results will be cached.
            * @param {string} [canonicalKey] If present, when clear() is called,
            *        this key will be re-computed. If its result hasn't been changed,
            *        the cache will not be cleared.
            * @param {(v: T, w: T) => boolean} [valueEq]
            *        Used to determine if the value of canonicalKey has changed.
            *        If omitted, defaults to === comparision.
            */
            constructor(compute: (k: string) => T, canonicalKey?: string, valueEq?: (v: T, w: T) => boolean);
            /**
            * Attempt to look up k in the cache, computing the result if it isn't
            * found.
            *
            * @param {string} k The key to look up in the cache.
            * @return {T} The value associated with k; the result of compute(k).
            */
            public get(k: string): T;
            /**
            * Reset the cache empty.
            *
            * If canonicalKey was provided at construction, compute(canonicalKey)
            * will be re-run. If the result matches what is already in the cache,
            * it will not clear the cache.
            *
            * @return {Cache<T>} The calling Cache.
            */
            public clear(): Cache<T>;
        }
    }
}


declare module Plottable {
    module Util {
        module Text {
            interface Dimensions {
                width: number;
                height: number;
            }
            interface TextMeasurer {
                (s: string): Dimensions;
            }
            /**
            * Returns a quasi-pure function of typesignature (t: string) => Dimensions which measures height and width of text
            *
            * @param {D3.Selection} selection: The selection in which text will be drawn and measured
            * @returns {Dimensions} width and height of the text
            */
            function getTextMeasure(selection: D3.Selection): TextMeasurer;
            /**
            * This class will measure text by measuring each character individually,
            * then adding up the dimensions. It will also cache the dimensions of each
            * letter.
            */
            class CachingCharacterMeasurer {
                /**
                * @param {string} s The string to be measured.
                * @return {Dimensions} The width and height of the measured text.
                */
                public measure: TextMeasurer;
                /**
                * @param {D3.Selection} g The element that will have text inserted into
                *        it in order to measure text. The styles present for text in
                *        this element will to the text being measured.
                */
                constructor(g: D3.Selection);
                /**
                * Clear the cache, if it seems that the text has changed size.
                */
                public clear(): CachingCharacterMeasurer;
            }
            /**
            * Gets a truncated version of a sting that fits in the available space, given the element in which to draw the text
            *
            * @param {string} text: The string to be truncated
            * @param {number} availableWidth: The available width, in pixels
            * @param {D3.Selection} element: The text element used to measure the text
            * @returns {string} text - the shortened text
            */
            function getTruncatedText(text: string, availableWidth: number, measurer: TextMeasurer): string;
            /**
            * Gets the height of a text element, as rendered.
            *
            * @param {D3.Selection} textElement
            * @return {number} The height of the text element, in pixels.
            */
            function getTextHeight(selection: D3.Selection): number;
            /**
            * Gets the width of a text element, as rendered.
            *
            * @param {D3.Selection} textElement
            * @return {number} The width of the text element, in pixels.
            */
            function getTextWidth(textElement: D3.Selection, text: string): number;
            /**
            * Takes a line, a width to fit it in, and a text measurer. Will attempt to add ellipses to the end of the line,
            * shortening the line as required to ensure that it fits within width.
            */
            function _addEllipsesToLine(line: string, width: number, measureText: TextMeasurer): string;
            function writeLineHorizontally(line: string, g: D3.Selection, width: number, height: number, xAlign?: string, yAlign?: string): {
                width: number;
                height: number;
            };
            function writeLineVertically(line: string, g: D3.Selection, width: number, height: number, xAlign?: string, yAlign?: string, rotation?: string): {
                width: number;
                height: number;
            };
            function writeTextHorizontally(brokenText: string[], g: D3.Selection, width: number, height: number, xAlign?: string, yAlign?: string): {
                width: number;
                height: number;
            };
            function writeTextVertically(brokenText: string[], g: D3.Selection, width: number, height: number, xAlign?: string, yAlign?: string, rotation?: string): {
                width: number;
                height: number;
            };
            interface IWriteTextResult {
                textFits: boolean;
                usedWidth: number;
                usedHeight: number;
            }
            interface IWriteOptions {
                g: D3.Selection;
                xAlign: string;
                yAlign: string;
            }
            /**
            * @param {write} [IWriteOptions] If supplied, the text will be written
            *        To the given g. Will align the text vertically if it seems like
            *        that is appropriate.
            * Returns an IWriteTextResult with info on whether the text fit, and how much width/height was used.
            */
            function writeText(text: string, width: number, height: number, tm: TextMeasurer, horizontally?: boolean, write?: IWriteOptions): IWriteTextResult;
        }
    }
}


declare module Plottable {
    module Util {
        module WordWrap {
            interface IWrappedText {
                originalText: string;
                lines: string[];
                textFits: boolean;
            }
            /**
            * Takes a block of text, a width and height to fit it in, and a 2-d text measurement function.
            * Wraps words and fits as much of the text as possible into the given width and height.
            */
            function breakTextToFitRect(text: string, width: number, height: number, measureText: Text.TextMeasurer): IWrappedText;
            /**
            * Determines if it is possible to fit a given text within width without breaking any of the words.
            * Simple algorithm, split the text up into tokens, and make sure that the widest token doesn't exceed
            * allowed width.
            */
            function canWrapWithoutBreakingWords(text: string, width: number, widthMeasure: (s: string) => number): boolean;
        }
    }
}

declare module Plottable {
    module Util {
        module DOM {
            /**
            * Gets the bounding box of an element.
            * @param {D3.Selection} element
            * @returns {SVGRed} The bounding box.
            */
            function getBBox(element: D3.Selection): SVGRect;
            var POLYFILL_TIMEOUT_MSEC: number;
            function requestAnimationFramePolyfill(fn: () => any): void;
            function isSelectionRemovedFromSVG(selection: D3.Selection): boolean;
            function getElementWidth(elem: HTMLScriptElement): number;
            function getElementHeight(elem: HTMLScriptElement): number;
            function getSVGPixelWidth(svg: D3.Selection): number;
            function translate(s: D3.Selection, x?: number, y?: number): any;
        }
    }
}


declare module Plottable {
    module Abstract {
        class Formatter {
            constructor(precision: number);
            /**
            * Format an input value.
            *
            * @param {any} d The value to be formatted.
            * @returns {string} The formatted value.
            */
            public format(d: any): string;
            /**
            * Gets the current precision of the Formatter.
            * The meaning depends on the implementation.
            *
            * @returns {number} The current precision.
            */
            public precision(): number;
            /**
            * Sets the precision of the Formatter.
            * The meaning depends on the implementation.
            *
            * @param {number} [value] The new precision.
            * @returns {Formatter} The calling Formatter.
            */
            public precision(value: number): Formatter;
            /**
            * Checks if this formatter will show only unchanged values.
            *
            * @returns {boolean}
            */
            public showOnlyUnchangedValues(): boolean;
            /**
            * Sets whether this formatter will show only unchanged values.
            * If true, inputs whose value is changed by the formatter will be formatted
            * to an empty string.
            *
            * @param {boolean} showUnchanged Whether or not to show only unchanged values.
            * @returns {Formatter} The calling Formatter.
            */
            public showOnlyUnchangedValues(showUnchanged: boolean): Formatter;
        }
    }
}


declare module Plottable {
    module Formatter {
        class Identity extends Abstract.Formatter {
            /**
            * Creates an formatter that simply stringifies the input.
            *
            * @constructor
            */
            constructor();
        }
    }
}


declare module Plottable {
    module Formatter {
        class General extends Abstract.Formatter {
            /**
            * Creates a formatter that formats numbers to show no more than
            * [precision] decimal places. All other values are stringified.
            *
            * @constructor
            * @param {number} [precision] The maximum number of decimal places to display.
            */
            constructor(precision?: number);
        }
    }
}


declare module Plottable {
    module Formatter {
        class Fixed extends Abstract.Formatter {
            /**
            * Creates a formatter that displays exactly [precision] decimal places.
            *
            * @constructor
            * @param {number} [precision] The number of decimal places to display.
            */
            constructor(precision?: number);
        }
    }
}


declare module Plottable {
    module Formatter {
        class Currency extends Fixed {
            /**
            * Creates a formatter for currency values.
            *
            * @param {number} [precision] The number of decimal places to show.
            * @param {string} [symbol] The currency symbol to use.
            * @param {boolean} [prefix] Whether to prepend or append the currency symbol.
            *
            * @returns {IFormatter} A formatter for currency values.
            */
            constructor(precision?: number, symbol?: string, prefix?: boolean);
            public format(d: any): string;
        }
    }
}


declare module Plottable {
    module Formatter {
        class Percentage extends Fixed {
            /**
            * Creates a formatter for percentage values.
            * Multiplies the supplied value by 100 and appends "%".
            *
            * @constructor
            * @param {number} [precision] The number of decimal places to display.
            */
            constructor(precision?: number);
            public format(d: any): string;
        }
    }
}


declare module Plottable {
    module Formatter {
        class SISuffix extends Abstract.Formatter {
            /**
            * Creates a formatter for values that displays [precision] significant figures.
            *
            * @constructor
            * @param {number} [precision] The number of significant figures to display.
            */
            constructor(precision?: number);
            /**
            * Gets the current number of significant figures shown by the Formatter.
            *
            * @returns {number} The current precision.
            */
            public precision(): number;
            /**
            * Sets the number of significant figures to be shown by the Formatter.
            *
            * @param {number} [value] The new precision.
            * @returns {Formatter} The calling SISuffix Formatter.
            */
            public precision(value: number): SISuffix;
        }
    }
}


declare module Plottable {
    module Formatter {
        class Custom extends Abstract.Formatter {
            constructor(customFormatFunction: (d: any, formatter: Custom) => string, precision?: number);
        }
    }
}


declare module Plottable {
    interface FilterFormat {
        format: string;
        filter: (d: any) => any;
    }
    module Formatter {
        class Time extends Abstract.Formatter {
            /**
            * Creates a formatter that displays dates
            *
            * @constructor
            */
            constructor();
        }
    }
}


declare module Plottable {
    var version: string;
}


declare module Plottable {
    module Abstract {
        class PlottableObject {
        }
    }
}


declare module Plottable {
    module Core {
        interface IListenable {
            broadcaster: Broadcaster;
        }
        interface IBroadcasterCallback {
            (listenable: IListenable, ...args: any[]): any;
        }
        class Broadcaster extends Abstract.PlottableObject {
            public listenable: IListenable;
            constructor(listenable: IListenable);
            /**
            * Registers a callback to be called when the broadcast method is called. Also takes a listener which
            * is used to support deregistering the same callback later, by passing in the same listener.
            * If there is already a callback associated with that listener, then the callback will be replaced.
            *
            * This should NOT be called directly by a Component; registerToBroadcaster should be used instead.
            *
            * @param listener The listener associated with the callback.
            * @param {IBroadcasterCallback} callback A callback to be called when the Scale's domain changes.
            * @returns {Broadcaster} this object
            */
            public registerListener(listener: any, callback: IBroadcasterCallback): Broadcaster;
            /**
            * Call all listening callbacks, optionally with arguments passed through.
            *
            * @param ...args A variable number of optional arguments
            * @returns {Broadcaster} this object
            */
            public broadcast(...args: any[]): Broadcaster;
            /**
            * Deregisters the callback associated with a listener.
            *
            * @param listener The listener to deregister.
            * @returns {Broadcaster} this object
            */
            public deregisterListener(listener: any): Broadcaster;
            /**
            * Deregisters all listeners and callbacks associated with the broadcaster.
            *
            * @returns {Broadcaster} this object
            */
            public deregisterAllListeners(): void;
        }
    }
}


declare module Plottable {
    class DataSource extends Abstract.PlottableObject implements Core.IListenable {
        public broadcaster: Core.Broadcaster;
        /**
        * Creates a new DataSource.
        *
        * @constructor
        * @param {any[]} data
        * @param {any} metadata An object containing additional information.
        */
        constructor(data?: any[], metadata?: any);
        /**
        * Gets the data.
        *
        * @returns {any[]} The current data.
        */
        public data(): any[];
        /**
        * Sets new data.
        *
        * @param {any[]} data The new data.
        * @returns {DataSource} The calling DataSource.
        */
        public data(data: any[]): DataSource;
        /**
        * Gets the metadata.
        *
        * @returns {any} The current metadata.
        */
        public metadata(): any;
        /**
        * Sets the metadata.
        *
        * @param {any} metadata The new metadata.
        * @returns {DataSource} The calling DataSource.
        */
        public metadata(metadata: any): DataSource;
    }
}


declare module Plottable {
    module Abstract {
        class Component extends PlottableObject {
            public element: D3.Selection;
            public content: D3.Selection;
            public backgroundContainer: D3.Selection;
            public foregroundContainer: D3.Selection;
            public clipPathEnabled: boolean;
            public availableWidth: number;
            public availableHeight: number;
            public xOrigin: number;
            public yOrigin: number;
            static AUTORESIZE_BY_DEFAULT: boolean;
            /**
            * Renders the Component into a given DOM element.
            *
            * @param {String|D3.Selection} element A D3 selection or a selector for getting the element to render into.
            * @return {Component} The calling component.
            */
            public renderTo(element: any): Component;
            /**
            * Cause the Component to recompute layout and redraw. If passed arguments, will resize the root SVG it lives in.
            *
            * @param {number} [availableWidth]  - the width of the container element
            * @param {number} [availableHeight] - the height of the container element
            */
            public resize(width?: number, height?: number): Component;
            /**
            * Enables and disables auto-resize.
            *
            * If enabled, window resizes will enqueue this component for a re-layout
            * and re-render. Animations are disabled during window resizes when auto-
            * resize is enabled.
            *
            * @param {boolean} flag - Enables (true) or disables (false) auto-resize.
            */
            public autoResize(flag: boolean): Component;
            /**
            * Sets the x alignment of the Component.
            *
            * @param {string} alignment The x alignment of the Component (one of LEFT/CENTER/RIGHT).
            * @returns {Component} The calling Component.
            */
            public xAlign(alignment: string): Component;
            /**
            * Sets the y alignment of the Component.
            *
            * @param {string} alignment The y alignment of the Component (one of TOP/CENTER/BOTTOM).
            * @returns {Component} The calling Component.
            */
            public yAlign(alignment: string): Component;
            /**
            * Sets the x offset of the Component.
            *
            * @param {number} offset The desired x offset, in pixels.
            * @returns {Component} The calling Component.
            */
            public xOffset(offset: number): Component;
            /**
            * Sets the y offset of the Component.
            *
            * @param {number} offset The desired y offset, in pixels.
            * @returns {Component} The calling Component.
            */
            public yOffset(offset: number): Component;
            /**
            * Attaches an Interaction to the Component, so that the Interaction will listen for events on the Component.
            *
            * @param {Interaction} interaction The Interaction to attach to the Component.
            * @return {Component} The calling Component.
            */
            public registerInteraction(interaction: Interaction): Component;
            /**
            * Adds/removes a given CSS class to/from the Component, or checks if the Component has a particular CSS class.
            *
            * @param {string} cssClass The CSS class to add/remove/check for.
            * @param {boolean} [addClass] Whether to add or remove the CSS class. If not supplied, checks for the CSS class.
            * @return {boolean|Component} Whether the Component has the given CSS class, or the calling Component (if addClass is supplied).
            */
            public classed(cssClass: string): boolean;
            public classed(cssClass: string, addClass: boolean): Component;
            /**
            * Merges this Component with another Component, returning a ComponentGroup.
            * There are four cases:
            * Component + Component: Returns a ComponentGroup with both components inside it.
            * ComponentGroup + Component: Returns the ComponentGroup with the Component appended.
            * Component + ComponentGroup: Returns the ComponentGroup with the Component prepended.
            * ComponentGroup + ComponentGroup: Returns a new ComponentGroup with two ComponentGroups inside it.
            *
            * @param {Component} c The component to merge in.
            * @return {ComponentGroup}
            */
            public merge(c: Component): Component.Group;
            /**
            * Detaches a Component from the DOM. The component can be reused.
            *
            * @returns The calling Component.
            */
            public detach(): Component;
            /**
            * Removes a Component from the DOM and disconnects it from everything it's
            * listening to (effectively destroying it).
            */
            public remove(): void;
        }
    }
}


declare module Plottable {
    module Abstract {
        class ComponentContainer extends Component {
            /**
            * Returns a list of components in the ComponentContainer
            *
            * @returns{Component[]} the contained Components
            */
            public components(): Component[];
            /**
            * Returns true iff the ComponentContainer is empty.
            *
            * @returns {boolean} Whether the calling ComponentContainer is empty.
            */
            public empty(): boolean;
            /**
            * Detaches all components contained in the ComponentContainer, and
            * empties the ComponentContainer.
            *
            * @returns {ComponentContainer} The calling ComponentContainer
            */
            public detachAll(): ComponentContainer;
            public remove(): void;
        }
    }
}


declare module Plottable {
    module Component {
        class Group extends Abstract.ComponentContainer {
            /**
            * Creates a ComponentGroup.
            *
            * @constructor
            * @param {Component[]} [components] The Components in the Group.
            */
            constructor(components?: Abstract.Component[]);
            public merge(c: Abstract.Component): Group;
        }
    }
}


declare module Plottable {
    module Component {
        interface IterateLayoutResult {
            colProportionalSpace: number[];
            rowProportionalSpace: number[];
            guaranteedWidths: number[];
            guaranteedHeights: number[];
            wantsWidth: boolean;
            wantsHeight: boolean;
        }
        class Table extends Abstract.ComponentContainer {
            /**
            * Creates a Table.
            *
            * @constructor
            * @param {Component[][]} [rows] A 2-D array of the Components to place in the table.
            * null can be used if a cell is empty.
            */
            constructor(rows?: Abstract.Component[][]);
            /**
            * Adds a Component in the specified cell.
            *
            * @param {number} row The row in which to add the Component.
            * @param {number} col The column in which to add the Component.
            * @param {Component} component The Component to be added.
            */
            public addComponent(row: number, col: number, component: Abstract.Component): Table;
            /**
            * Sets the row and column padding on the Table.
            *
            * @param {number} rowPadding The padding above and below each row, in pixels.
            * @param {number} colPadding the padding to the left and right of each column, in pixels.
            * @returns {Table} The calling Table.
            */
            public padding(rowPadding: number, colPadding: number): Table;
            /**
            * Sets the layout weight of a particular row.
            * Space is allocated to rows based on their weight. Rows with higher weights receive proportionally more space.
            *
            * @param {number} index The index of the row.
            * @param {number} weight The weight to be set on the row.
            * @returns {Table} The calling Table.
            */
            public rowWeight(index: number, weight: number): Table;
            /**
            * Sets the layout weight of a particular column.
            * Space is allocated to columns based on their weight. Columns with higher weights receive proportionally more space.
            *
            * @param {number} index The index of the column.
            * @param {number} weight The weight to be set on the column.
            * @returns {Table} The calling Table.
            */
            public colWeight(index: number, weight: number): Table;
        }
    }
}


declare module Plottable {
    module Abstract {
        class Scale extends PlottableObject implements Core.IListenable {
            public broadcaster: Core.Broadcaster;
            /**
            * Creates a new Scale.
            *
            * @constructor
            * @param {D3.Scale.Scale} scale The D3 scale backing the Scale.
            */
            constructor(scale: D3.Scale.Scale);
            /**
            * Modify the domain on the scale so that it includes the extent of all
            * perspectives it depends on. Extent: The (min, max) pair for a
            * QuantitiativeScale, all covered strings for an OrdinalScale.
            * Perspective: A combination of a DataSource and an Accessor that
            * represents a view in to the data.
            */
            public autoDomain(): Scale;
            /**
            * Returns the range value corresponding to a given domain value.
            *
            * @param value {any} A domain value to be scaled.
            * @returns {any} The range value corresponding to the supplied domain value.
            */
            public scale(value: any): any;
            /**
            * Gets the domain.
            *
            * @returns {any[]} The current domain.
            */
            public domain(): any[];
            /**
            * Sets the Scale's domain to the specified values.
            *
            * @param {any[]} values The new value for the domain. This array may
            *     contain more than 2 values if the scale type allows it (e.g.
            *     ordinal scales). Other scales such as quantitative scales accept
            *     only a 2-value extent array.
            * @returns {Scale} The calling Scale.
            */
            public domain(values: any[]): Scale;
            /**
            * Gets the range.
            *
            * @returns {any[]} The current range.
            */
            public range(): any[];
            /**
            * Sets the Scale's range to the specified values.
            *
            * @param {any[]} values The new values for the range.
            * @returns {Scale} The calling Scale.
            */
            public range(values: any[]): Scale;
            /**
            * Creates a copy of the Scale with the same domain and range but without any registered listeners.
            *
            * @returns {Scale} A copy of the calling Scale.
            */
            public copy(): Scale;
            /**
            * When a renderer determines that the extent of a projector has changed,
            * it will call this function. This function should ensure that
            * the scale has a domain at least large enough to include extent.
            *
            * @param {number} rendererID A unique indentifier of the renderer sending
            *                 the new extent.
            * @param {string} attr The attribute being projected, e.g. "x", "y0", "r"
            * @param {any[]} extent The new extent to be included in the scale.
            */
            public updateExtent(rendererID: number, attr: string, extent: any[]): Scale;
            public removeExtent(rendererID: number, attr: string): Scale;
        }
    }
}


declare module Plottable {
    module Abstract {
        interface _IProjector {
            accessor: IAccessor;
            scale?: Scale;
        }
        interface IAttributeToProjector {
            [attrToSet: string]: IAppliedAccessor;
        }
        class Plot extends Component {
            public renderArea: D3.Selection;
            public element: D3.Selection;
            /**
            * Creates a Plot.
            *
            * @constructor
            * @param {any[]|DataSource} [dataset] The data or DataSource to be associated with this Plot.
            */
            constructor();
            constructor(dataset: any[]);
            constructor(dataset: DataSource);
            public remove(): void;
            /**
            * Gets the Plot's DataSource.
            *
            * @return {DataSource} The current DataSource.
            */
            public dataSource(): DataSource;
            /**
            * Sets the Plot's DataSource.
            *
            * @param {DataSource} source The DataSource the Plot should use.
            * @return {Plot} The calling Plot.
            */
            public dataSource(source: DataSource): Plot;
            public project(attrToSet: string, accessor: any, scale?: Scale): Plot;
            /**
            * Enables or disables animation.
            *
            * @param {boolean} enabled Whether or not to animate.
            */
            public animate(enabled: boolean): Plot;
            public detach(): Plot;
            /**
            * Gets the animator associated with the specified Animator key.
            *
            * @param {string} animatorKey The key for the Animator.
            * @return {Animator.IPlotAnimator} The Animator for the specified key.
            */
            public animator(animatorKey: string): Animator.IPlotAnimator;
            /**
            * Sets the animator associated with the specified Animator key.
            *
            * @param {string} animatorKey The key for the Animator.
            * @param {Animator.IPlotAnimator} animator An Animator to be assigned to
            *                                          the specified key.
            * @return {Plot} The calling Plot.
            */
            public animator(animatorKey: string, animator: Animator.IPlotAnimator): Plot;
        }
    }
}


declare module Plottable {
    module Core {
        module RenderController {
            module RenderPolicy {
                interface IRenderPolicy {
                    render(): any;
                }
                class Immediate implements IRenderPolicy {
                    public render(): void;
                }
                class AnimationFrame implements IRenderPolicy {
                    public render(): void;
                }
                class Timeout implements IRenderPolicy {
                    public render(): void;
                }
            }
        }
    }
}


declare module Plottable {
    module Core {
        /**
        * The RenderController is responsible for enqueueing and synchronizing
        * layout and render calls for Plottable components.
        *
        * Layouts and renders occur inside an animation callback
        * (window.requestAnimationFrame if available).
        *
        * If you require immediate rendering, call RenderController.flush() to
        * perform enqueued layout and rendering serially.
        */
        module RenderController {
            var _renderPolicy: RenderPolicy.IRenderPolicy;
            function setRenderPolicy(policy: RenderPolicy.IRenderPolicy): any;
            /**
            * If the RenderController is enabled, we enqueue the component for
            * render. Otherwise, it is rendered immediately.
            *
            * @param {Abstract.Component} component Any Plottable component.
            */
            function registerToRender(c: Abstract.Component): void;
            /**
            * If the RenderController is enabled, we enqueue the component for
            * layout and render. Otherwise, it is rendered immediately.
            *
            * @param {Abstract.Component} component Any Plottable component.
            */
            function registerToComputeLayout(c: Abstract.Component): void;
            function flush(): void;
        }
    }
}


declare module Plottable {
    module Core {
        /**
        * The ResizeBroadcaster will broadcast a notification to any registered
        * components when the window is resized.
        *
        * The broadcaster and single event listener are lazily constructed.
        *
        * Upon resize, the _resized flag will be set to true until after the next
        * flush of the RenderController. This is used, for example, to disable
        * animations during resize.
        */
        module ResizeBroadcaster {
            /**
            * Returns true if the window has been resized and the RenderController
            * has not yet been flushed.
            */
            function resizing(): boolean;
            function clearResizing(): any;
            /**
            * Registers a component.
            *
            * When the window is resized, we invoke ._invalidateLayout() on the
            * component, which will enqueue the component for layout and rendering
            * with the RenderController.
            *
            * @param {Abstract.Component} component Any Plottable component.
            */
            function register(c: Abstract.Component): void;
            /**
            * Deregisters the components.
            *
            * The component will no longer receive updates on window resize.
            *
            * @param {Abstract.Component} component Any Plottable component.
            */
            function deregister(c: Abstract.Component): void;
        }
    }
}


declare module Plottable {
    module Animator {
        interface IPlotAnimator {
            /**
            * Applies the supplied attributes to a D3.Selection with some animation.
            *
            * @param {D3.Selection} selection The update selection or transition selection that we wish to animate.
            * @param {Abstract.IAttributeToProjector} attrToProjector The set of
            *     IAccessors that we will use to set attributes on the selection.
            * @param {Abstract.Plot} plot The plot being animated.
            * @return {D3.Selection} Animators should return the selection or
            *     transition object so that plots may chain the transitions between
            *     animators.
            */
            animate(selection: any, attrToProjector: Abstract.IAttributeToProjector, plot: Abstract.Plot): any;
        }
        interface IPlotAnimatorMap {
            [animatorKey: string]: IPlotAnimator;
        }
    }
}

declare module Plottable {
    interface IDataset {
        data: any[];
        metadata: IMetadata;
    }
    interface IMetadata {
        cssClass?: string;
        color?: string;
    }
    interface IAccessor {
        (datum: any, index?: number, metadata?: any): any;
    }
    interface IAppliedAccessor {
        (datum: any, index: number): any;
    }
    interface SelectionArea {
        xMin: number;
        xMax: number;
        yMin: number;
        yMax: number;
    }
    interface FullSelectionArea {
        pixel: SelectionArea;
        data: SelectionArea;
    }
    interface ISpaceRequest {
        width: number;
        height: number;
        wantsWidth: boolean;
        wantsHeight: boolean;
    }
    interface IPixelArea {
        xMin: number;
        xMax: number;
        yMin: number;
        yMax: number;
    }
    interface IExtent {
        min: number;
        max: number;
    }
}


declare module Plottable {
    class Domainer {
        /**
        * @param {(extents: any[][]) => any[]} combineExtents
        *        If present, this function will be used by the Domainer to merge
        *        all the extents that are present on a scale.
        *
        *        A plot may draw multiple things relative to a scale, e.g.
        *        different stocks over time. The plot computes their extents,
        *        which are a [min, max] pair. combineExtents is responsible for
        *        merging them all into one [min, max] pair. It defaults to taking
        *        the min of the first elements and the max of the second arguments.
        */
        constructor(combineExtents?: (extents: any[][]) => any[]);
        /**
        * @param {any[][]} extents The list of extents to be reduced to a single
        *        extent.
        * @param {Abstract.QuantitiveScale} scale
        *        Since nice() must do different things depending on Linear, Log,
        *        or Time scale, the scale must be passed in for nice() to work.
        * @return {any[]} The domain, as a merging of all exents, as a [min, max]
        *                 pair.
        */
        public computeDomain(extents: any[][], scale: Abstract.QuantitiveScale): any[];
        /**
        * Sets the Domainer to pad by a given ratio.
        *
        * @param {number} [padProportion] Proportionally how much bigger the
        *         new domain should be (0.05 = 5% larger).
        * @return {Domainer} The calling Domainer.
        */
        public pad(padProportion?: number): Domainer;
        /**
        * Add a padding exception, a value that will not be padded at either end of the domain.
        *
        * Eg, if a padding exception is added at x=0, then [0, 100] will pad to [0, 105] instead of [-2.5, 102.5].
        * If a key is provided, it will be registered under that key with standard map semantics. (Overwrite / remove by key)
        * If a key is not provided, it will be added with set semantics (Can be removed by value)
        *
        * @param {any} exception The padding exception to add.
        * @param string [key] The key to register the exception under.
        * @return Domainer The calling domainer
        */
        public addPaddingException(exception: any, key?: string): Domainer;
        /**
        * Remove a padding exception, allowing the domain to pad out that value again.
        *
        * If a string is provided, it is assumed to be a key and the exception associated with that key is removed.
        * If a non-string is provdied, it is assumed to be an unkeyed exception and that exception is removed.
        *
        * @param {any} keyOrException The key for the value to remove, or the value to remove
        * @return Domainer The calling domainer
        */
        public removePaddingException(keyOrException: any): Domainer;
        /**
        * Add an included value, a value that must be included inside the domain.
        *
        * Eg, if a value exception is added at x=0, then [50, 100] will expand to [0, 100] rather than [50, 100].
        * If a key is provided, it will be registered under that key with standard map semantics. (Overwrite / remove by key)
        * If a key is not provided, it will be added with set semantics (Can be removed by value)
        *
        * @param {any} value The included value to add.
        * @param string [key] The key to register the value under.
        * @return Domainer The calling domainer
        */
        public addIncludedValue(value: any, key?: string): Domainer;
        /**
        * Remove an included value, allowing the domain to not include that value gain again.
        *
        * If a string is provided, it is assumed to be a key and the value associated with that key is removed.
        * If a non-string is provdied, it is assumed to be an unkeyed value and that value is removed.
        *
        * @param {any} keyOrException The key for the value to remove, or the value to remove
        * @return Domainer The calling domainer
        */
        public removeIncludedValue(valueOrKey: any): Domainer;
        /**
        * Extends the scale's domain so it starts and ends with "nice" values.
        *
        * @param {number} [count] The number of ticks that should fit inside the new domain.
        * @return {Domainer} The calling Domainer.
        */
        public nice(count?: number): Domainer;
    }
}


declare module Plottable {
    module Abstract {
        class QuantitiveScale extends Scale {
            /**
            * Creates a new QuantitiveScale.
            *
            * @constructor
            * @param {D3.Scale.QuantitiveScale} scale The D3 QuantitiveScale backing the QuantitiveScale.
            */
            constructor(scale: D3.Scale.QuantitiveScale);
            public autoDomain(): QuantitiveScale;
            /**
            * Retrieves the domain value corresponding to a supplied range value.
            *
            * @param {number} value: A value from the Scale's range.
            * @returns {number} The domain value corresponding to the supplied range value.
            */
            public invert(value: number): number;
            /**
            * Creates a copy of the QuantitiveScale with the same domain and range but without any registered listeners.
            *
            * @returns {QuantitiveScale} A copy of the calling QuantitiveScale.
            */
            public copy(): QuantitiveScale;
            public domain(): any[];
            public domain(values: any[]): QuantitiveScale;
            /**
            * Sets or gets the QuantitiveScale's output interpolator
            *
            * @param {D3.Transition.Interpolate} [factory] The output interpolator to use.
            * @returns {D3.Transition.Interpolate|QuantitiveScale} The current output interpolator, or the calling QuantitiveScale.
            */
            public interpolate(): D3.Transition.Interpolate;
            public interpolate(factory: D3.Transition.Interpolate): QuantitiveScale;
            /**
            * Sets the range of the QuantitiveScale and sets the interpolator to d3.interpolateRound.
            *
            * @param {number[]} values The new range value for the range.
            */
            public rangeRound(values: number[]): QuantitiveScale;
            /**
            * Gets the clamp status of the QuantitiveScale (whether to cut off values outside the ouput range).
            *
            * @returns {boolean} The current clamp status.
            */
            public clamp(): boolean;
            /**
            * Sets the clamp status of the QuantitiveScale (whether to cut off values outside the ouput range).
            *
            * @param {boolean} clamp Whether or not to clamp the QuantitiveScale.
            * @returns {QuantitiveScale} The calling QuantitiveScale.
            */
            public clamp(clamp: boolean): QuantitiveScale;
            /**
            * Generates tick values.
            *
            * @param {number} [count] The number of ticks to generate.
            * @returns {any[]} The generated ticks.
            */
            public ticks(count?: number): any[];
            /**
            * Gets a tick formatting function for displaying tick values.
            *
            * @param {number} count The number of ticks to be displayed
            * @param {string} [format] A format specifier string.
            * @returns {(n: number) => string} A formatting function.
            */
            public tickFormat(count: number, format?: string): (n: number) => string;
            /**
            * Retrieve a Domainer of a scale. A Domainer is responsible for combining
            * multiple extents into a single domain.
            *
            * @return {QuantitiveScale} The scale's current domainer.
            */
            public domainer(): Domainer;
            /**
            * Sets a Domainer of a scale. A Domainer is responsible for combining
            * multiple extents into a single domain.
            *
            * When you set domainer, we assume that you know what you want the domain
            * to look like better that we do. Ensuring that the domain is padded,
            * includes 0, etc., will be the responsability of the new domainer.
            *
            * @param {Domainer} domainer The domainer to be set.
            * @return {QuantitiveScale} The calling scale.
            */
            public domainer(domainer: Domainer): QuantitiveScale;
        }
    }
}


declare module Plottable {
    module Scale {
        class Linear extends Abstract.QuantitiveScale {
            /**
            * Creates a new LinearScale.
            *
            * @constructor
            * @param {D3.Scale.LinearScale} [scale] The D3 LinearScale backing the LinearScale. If not supplied, uses a default scale.
            */
            constructor();
            constructor(scale: D3.Scale.LinearScale);
            /**
            * Creates a copy of the LinearScale with the same domain and range but without any registered listeners.
            *
            * @returns {LinearScale} A copy of the calling LinearScale.
            */
            public copy(): Linear;
        }
    }
}


declare module Plottable {
    module Scale {
        class Log extends Abstract.QuantitiveScale {
            /**
            * Creates a new Scale.Log.
            *
            * @constructor
            * @param {D3.Scale.LogScale} [scale] The D3 Scale.Log backing the Scale.Log. If not supplied, uses a default scale.
            */
            constructor();
            constructor(scale: D3.Scale.LogScale);
            /**
            * Creates a copy of the Scale.Log with the same domain and range but without any registered listeners.
            *
            * @returns {Scale.Log} A copy of the calling Scale.Log.
            */
            public copy(): Log;
        }
    }
}


declare module Plottable {
    module Scale {
        class Ordinal extends Abstract.Scale {
            /**
            * Creates a new OrdinalScale. Domain and Range are set later.
            *
            * @constructor
            */
            constructor(scale?: D3.Scale.OrdinalScale);
            /**
            * Gets the domain.
            *
            * @returns {any[]} The current domain.
            */
            public domain(): any[];
            /**
            * Sets the domain.
            *
            * @param {any[]} values The new values for the domain. This array may contain more than 2 values.
            * @returns {Ordinal} The calling Ordinal Scale.
            */
            public domain(values: any[]): Ordinal;
            /**
            * Gets the range of pixels spanned by the Ordinal Scale.
            *
            * @returns {number[]} The pixel range.
            */
            public range(): number[];
            /**
            * Sets the range of pixels spanned by the Ordinal Scale.
            *
            * @param {number[]} values The pixel range to to be spanend by the scale.
            * @returns {Ordinal} The calling Ordinal Scale.
            */
            public range(values: number[]): Ordinal;
            /**
            * Returns the width of the range band. Only valid when rangeType is set to "bands".
            *
            * @returns {number} The range band width or 0 if rangeType isn't "bands".
            */
            public rangeBand(): number;
            public innerPadding(): number;
            public fullBandStartAndWidth(v: any): number[];
            /**
            * Gets the range type.
            *
            * @returns {string} The current range type.
            */
            public rangeType(): string;
            /**
            * Sets the range type.
            *
            * @param {string} rangeType Either "points" or "bands" indicating the
            *     d3 method used to generate range bounds.
            * @param {number} [outerPadding] The padding outside the range,
            *     proportional to the range step.
            * @param {number} [innerPadding] The padding between bands in the range,
            *     proportional to the range step. This parameter is only used in
            *     "bands" type ranges.
            * @returns {Ordinal} The calling Ordinal Scale.
            */
            public rangeType(rangeType: string, outerPadding?: number, innerPadding?: number): Ordinal;
            /**
            * Creates a copy of the Scale with the same domain and range but without any registered listeners.
            *
            * @returns {Ordinal} A copy of the calling Scale.
            */
            public copy(): Ordinal;
        }
    }
}


declare module Plottable {
    module Scale {
        class Color extends Abstract.Scale {
            /**
            * Creates a ColorScale.
            *
            * @constructor
            * @param {string} [scaleType] the type of color scale to create
            *     (Category10/Category20/Category20b/Category20c).
            */
            constructor(scaleType?: string);
        }
    }
}


declare module Plottable {
    module Scale {
        class Time extends Abstract.QuantitiveScale {
            /**
            * Creates a new Time Scale.
            *
            * @constructor
            * @param {D3.Scale.Time} [scale] The D3 TimeScale backing the TimeScale. If not supplied, uses a default scale.
            */
            constructor();
            constructor(scale: D3.Scale.TimeScale);
        }
    }
}


declare module Plottable {
    module Scale {
        class InterpolatedColor extends Abstract.QuantitiveScale {
            /**
            * Creates a InterpolatedColorScale.
            *
            * @constructor
            * @param {string|string[]} [colorRange] the type of color scale to
            *     create. Default is "reds". @see {@link colorRange} for further
            *     options.
            * @param {string} [scaleType] the type of underlying scale to use
            *     (linear/pow/log/sqrt). Default is "linear". @see {@link scaleType}
            *     for further options.
            */
            constructor(colorRange?: any, scaleType?: string);
            /**
            * Gets the color range.
            *
            * @returns {string[]} the current color values for the range as strings.
            */
            public colorRange(): string[];
            /**
            * Sets the color range.
            *
            * @param {string|string[]} colorRange. If colorRange is one of
            *     (reds/blues/posneg), uses the built-in color groups. If colorRange
            *     is an array of strings with at least 2 values
            *     (e.g. ["#FF00FF", "red", "dodgerblue"], the resulting scale
            *     will interpolate between the color values across the domain.
            * @returns {InterpolatedColor} The calling InterpolatedColor Scale.
            */
            public colorRange(colorRange: any): InterpolatedColor;
            /**
            * Gets the internal scale type.
            *
            * @returns {string} The current scale type.
            */
            public scaleType(): string;
            /**
            * Sets the internal scale type.
            *
            * @param {string} scaleType. The type of d3 scale to use internally.
            *                            (linear/log/sqrt/pow).
            * @returns {InterpolatedColor} The calling InterpolatedColor Scale.
            */
            public scaleType(scaleType: string): InterpolatedColor;
        }
    }
}


declare module Plottable {
    module Util {
        class ScaleDomainCoordinator {
            /**
            * Creates a ScaleDomainCoordinator.
            *
            * @constructor
            * @param {Scale[]} scales A list of scales whose domains should be linked.
            */
            constructor(scales: Abstract.Scale[]);
            public rescale(scale: Abstract.Scale): void;
        }
    }
}


declare module Plottable {
    module Abstract {
        class Axis extends Component {
            static TICK_MARK_CLASS: string;
            static TICK_LABEL_CLASS: string;
            public axisElement: D3.Selection;
<<<<<<< HEAD
            constructor(scale: Scale, orientation: string, formatter?: any);
=======
            constructor(scale: Scale, orientation: string, formatter?: Formatter);
            public remove(): void;
>>>>>>> 62629781
            /**
            * Gets the current width.
            *
            * @returns {number} The current width.
            */
            public width(): number;
            /**
            * Sets a user-specified width.
            *
            * @param {number|String} w A fixed width for the Axis, or "auto" for automatic mode.
            * @returns {Axis} The calling Axis.
            */
            public width(w: any): Axis;
            /**
            * Gets the current height.
            *
            * @returns {number} The current height.
            */
            public height(): number;
            /**
            * Sets a user-specified height.
            *
            * @param {number|String} h A fixed height for the Axis, or "auto" for automatic mode.
            * @returns {Axis} The calling Axis.
            */
            public height(h: any): Axis;
            /**
            * Sets a new tick formatter.
            *
            * @param {Abstract.Formatter} formatter
            * @returns {BaseAxis} The calling BaseAxis.
            */
            public formatter(formatter: any): Axis;
            /**
            * Gets the current tick mark length.
            *
            * @returns {number} The current tick mark length.
            */
            public tickLength(): number;
            /**
            * Sets the tick mark length.
            *
            * @param {number} length The length of each tick.
            * @returns {BaseAxis} The calling Axis.
            */
            public tickLength(length: number): Axis;
            /**
            * Gets the padding between each tick mark and its associated label.
            *
            * @returns {number} The current padding, in pixels.
            */
            public tickLabelPadding(): number;
            /**
            * Sets the padding between each tick mark and its associated label.
            *
            * @param {number} padding The desired padding, in pixels.
            * @returns {Axis} The calling Axis.
            */
            public tickLabelPadding(padding: number): Axis;
            /**
            * Gets the orientation of the Axis.
            *
            * @returns {string} The current orientation.
            */
            public orient(): string;
            /**
            * Sets the orientation of the Axis.
            *
            * @param {string} newOrientation The desired orientation (top/bottom/left/right).
            * @returns {Axis} The calling Axis.
            */
            public orient(newOrientation: string): Axis;
            /**
            * Checks whether the Axis is currently set to show the first and last
            * tick labels.
            *
            * @returns {boolean}
            */
            public showEndTickLabels(): boolean;
            /**
            * Set whether or not to show the first and last tick labels.
            *
            * @param {boolean} show Whether or not to show the first and last labels.
            * @returns {Axis} The calling Axis.
            */
            public showEndTickLabels(show: boolean): Axis;
        }
    }
}


declare module Plottable {
    module Axis {
        class Numeric extends Abstract.Axis {
            /**
            * Creates a NumericAxis.
            *
            * @constructor
            * @param {QuantitiveScale} scale The QuantitiveScale to base the NumericAxis on.
            * @param {string} orientation The orientation of the QuantitiveScale (top/bottom/left/right)
            * @param {Formatter} [formatter] A function to format tick labels.
            */
            constructor(scale: Abstract.QuantitiveScale, orientation: string, formatter?: Abstract.Formatter);
            /**
            * Gets the tick label position relative to the tick marks.
            *
            * @returns {string} The current tick label position.
            */
            public tickLabelPosition(): string;
            /**
            * Sets the tick label position relative to the tick marks.
            *
            * @param {string} position The relative position of the tick label.
            *                          [top/center/bottom] for a vertical NumericAxis,
            *                          [left/center/right] for a horizontal NumericAxis.
            * @returns {NumericAxis} The calling NumericAxis.
            */
            public tickLabelPosition(position: string): Numeric;
            /**
            * Return whether or not the tick labels at the end of the graph are
            * displayed when partially cut off.
            *
            * @param {string} orientation Where on the scale to change tick labels.
            *                 On a "top" or "bottom" axis, this can be "left" or
            *                 "right". On a "left" or "right" axis, this can be "top"
            *                 or "bottom".
            * @returns {boolean} The current setting.
            */
            public showEndTickLabel(orientation: string): boolean;
            /**
            * Control whether or not the tick labels at the end of the graph are
            * displayed when partially cut off.
            *
            * @param {string} orientation Where on the scale to change tick labels.
            *                 On a "top" or "bottom" axis, this can be "left" or
            *                 "right". On a "left" or "right" axis, this can be "top"
            *                 or "bottom".
            * @param {boolean} show Whether or not the given tick should be displayed.
            * @returns {Numeric} The calling Numeric.
            */
            public showEndTickLabel(orientation: string, show: boolean): Numeric;
        }
    }
}


declare module Plottable {
    module Axis {
        class Category extends Abstract.Axis {
            /**
            * Creates a CategoryAxis.
            *
            * A CategoryAxis takes an OrdinalScale and includes word-wrapping algorithms and advanced layout logic to try to
            * display the scale as efficiently as possible.
            *
            * @constructor
            * @param {OrdinalScale} scale The scale to base the Axis on.
            * @param {string} orientation The orientation of the Axis (top/bottom/left/right)
            * @param {formatter} [formatter] The Formatter for the Axis (default Formatter.Identity)
            */
            constructor(scale: Scale.Ordinal, orientation?: string, formatter?: any);
        }
    }
}


declare module Plottable {
    module Component {
        class Label extends Abstract.Component {
            /**
            * Creates a Label.
            *
            * @constructor
            * @param {string} [displayText] The text of the Label.
            * @param {string} [orientation] The orientation of the Label (horizontal/vertical-left/vertical-right).
            */
            constructor(displayText?: string, orientation?: string);
            public xAlign(alignment: string): Label;
            public yAlign(alignment: string): Label;
            /**
            * Retrieve the current text on the Label.
            *
            * @returns {string} The text on the label.
            */
            public text(): string;
            /**
            * Sets the text on the Label.
            *
            * @param {string} displayText The new text for the Label.
            * @returns {Label} The calling Label.
            */
            public text(displayText: string): Label;
        }
        class TitleLabel extends Label {
            constructor(text?: string, orientation?: string);
        }
        class AxisLabel extends Label {
            constructor(text?: string, orientation?: string);
        }
    }
}


declare module Plottable {
    module Component {
        interface ToggleCallback {
            (datum: string, newState: boolean): any;
        }
        interface HoverCallback {
            (datum?: string): any;
        }
        class Legend extends Abstract.Component {
            /**
            * Creates a Legend.
            * A legend consists of a series of legend rows, each with a color and label taken from the colorScale.
            * The rows will be displayed in the order of the colorScale domain.
            * This legend also allows interactions, through the functions "toggleCallback" and "hoverCallback"
            * Setting a callback will also put classes on the individual rows.
            *
            * @constructor
            * @param {ColorScale} colorScale
            */
            constructor(colorScale?: Scale.Color);
            public remove(): void;
            /**
            * Assigns or gets the callback to the Legend
            * This callback is associated with toggle events, which trigger when a legend row is clicked.
            * Internally, this will change the state of of the row from "toggled-on" to "toggled-off" and vice versa.
            * Setting a callback will also set a class to each individual legend row as "toggled-on" or "toggled-off".
            * Call with argument of null to remove the callback. This will also remove the above classes to legend rows.
            *
            * @param{ToggleCallback} callback The new callback function
            */
            public toggleCallback(callback: ToggleCallback): Legend;
            public toggleCallback(): ToggleCallback;
            /**
            * Assigns or gets the callback to the Legend
            * This callback is associated with hover events, which trigger when the mouse enters or leaves a legend row
            * Setting a callback will also set the class "hover" to all legend row,
            * as well as the class "focus" to the legend row being hovered over.
            * Call with argument of null to remove the callback. This will also remove the above classes to legend rows.
            *
            * @param{HoverCallback} callback The new callback function
            */
            public hoverCallback(callback: HoverCallback): Legend;
            public hoverCallback(): HoverCallback;
            /**
            * Assigns a new ColorScale to the Legend.
            *
            * @param {ColorScale} scale
            * @returns {Legend} The calling Legend.
            */
            public scale(scale: Scale.Color): Legend;
            public scale(): Scale.Color;
        }
    }
}


declare module Plottable {
    module Component {
        class Gridlines extends Abstract.Component {
            /**
            * Creates a set of Gridlines.
            * @constructor
            *
            * @param {QuantitiveScale} xScale The scale to base the x gridlines on. Pass null if no gridlines are desired.
            * @param {QuantitiveScale} yScale The scale to base the y gridlines on. Pass null if no gridlines are desired.
            */
            constructor(xScale: Abstract.QuantitiveScale, yScale: Abstract.QuantitiveScale);
            public remove(): Gridlines;
        }
    }
}


declare module Plottable {
    module Util {
        module Axis {
            var ONE_DAY: number;
            /**
            * Generates a relative date axis formatter.
            *
            * @param {number} baseValue The start date (as epoch time) used in computing relative dates
            * @param {number} increment The unit used in calculating relative date tick values
            * @param {string} label The label to append to tick values
            */
            function generateRelativeDateFormatter(baseValue: number, increment?: number, label?: string): (tickValue: any) => string;
        }
    }
}


declare module Plottable {
    module Abstract {
        class XYPlot extends Plot {
            public xScale: Scale;
            public yScale: Scale;
            /**
            * Creates an XYPlot.
            *
            * @constructor
            * @param {any[]|DataSource} [dataset] The data or DataSource to be associated with this Renderer.
            * @param {Scale} xScale The x scale to use.
            * @param {Scale} yScale The y scale to use.
            */
            constructor(dataset: any, xScale: Scale, yScale: Scale);
            public project(attrToSet: string, accessor: any, scale?: Scale): XYPlot;
        }
    }
}


declare module Plottable {
    module Plot {
        class Scatter extends Abstract.XYPlot {
            /**
            * Creates a ScatterPlot.
            *
            * @constructor
            * @param {IDataset} dataset The dataset to render.
            * @param {Scale} xScale The x scale to use.
            * @param {Scale} yScale The y scale to use.
            */
            constructor(dataset: any, xScale: Abstract.Scale, yScale: Abstract.Scale);
            public project(attrToSet: string, accessor: any, scale?: Abstract.Scale): Scatter;
        }
    }
}


declare module Plottable {
    module Plot {
        class Grid extends Abstract.XYPlot {
            public colorScale: Abstract.Scale;
            public xScale: Scale.Ordinal;
            public yScale: Scale.Ordinal;
            /**
            * Creates a GridPlot.
            *
            * @constructor
            * @param {IDataset} dataset The dataset to render.
            * @param {OrdinalScale} xScale The x scale to use.
            * @param {OrdinalScale} yScale The y scale to use.
            * @param {ColorScale|InterpolatedColorScale} colorScale The color scale to use for each grid
            *     cell.
            */
            constructor(dataset: any, xScale: Scale.Ordinal, yScale: Scale.Ordinal, colorScale: Abstract.Scale);
            public project(attrToSet: string, accessor: any, scale?: Abstract.Scale): Grid;
        }
    }
}


declare module Plottable {
    module Abstract {
        class BarPlot extends XYPlot {
            static DEFAULT_WIDTH: number;
            static _BarAlignmentToFactor: {
                [alignment: string]: number;
            };
            /**
            * Creates an AbstractBarPlot.
            *
            * @constructor
            * @param {IDataset} dataset The dataset to render.
            * @param {Scale} xScale The x scale to use.
            * @param {Scale} yScale The y scale to use.
            */
            constructor(dataset: any, xScale: Scale, yScale: Scale);
            /**
            * Sets the baseline for the bars to the specified value.
            *
            * @param {number} value The value to position the baseline at.
            * @return {AbstractBarPlot} The calling AbstractBarPlot.
            */
            public baseline(value: number): BarPlot;
            /**
            * Sets the bar alignment relative to the independent axis.
            * VerticalBarPlot supports "left", "center", "right"
            * HorizontalBarPlot supports "top", "center", "bottom"
            *
            * @param {string} alignment The desired alignment.
            * @return {AbstractBarPlot} The calling AbstractBarPlot.
            */
            public barAlignment(alignment: string): BarPlot;
            /**
            * Selects the bar under the given pixel position (if [xValOrExtent]
            * and [yValOrExtent] are {number}s), under a given line (if only one
            * of [xValOrExtent] or [yValOrExtent] are {IExtent}s) or are under a
            * 2D area (if [xValOrExtent] and [yValOrExtent] are both {IExtent}s).
            *
            * @param {any} xValOrExtent The pixel x position, or range of x values.
            * @param {any} yValOrExtent The pixel y position, or range of y values.
            * @param {boolean} [select] Whether or not to select the bar (by classing it "selected");
            * @return {D3.Selection} The selected bar, or null if no bar was selected.
            */
            public selectBar(xValOrExtent: IExtent, yValOrExtent: IExtent, select?: boolean): D3.Selection;
            public selectBar(xValOrExtent: number, yValOrExtent: IExtent, select?: boolean): D3.Selection;
            public selectBar(xValOrExtent: IExtent, yValOrExtent: number, select?: boolean): D3.Selection;
            public selectBar(xValOrExtent: number, yValOrExtent: number, select?: boolean): D3.Selection;
            /**
            * Deselects all bars.
            * @return {AbstractBarPlot} The calling AbstractBarPlot.
            */
            public deselectAll(): BarPlot;
        }
    }
}


declare module Plottable {
    module Plot {
        class VerticalBar extends Abstract.BarPlot {
            static _BarAlignmentToFactor: {
                [alignment: string]: number;
            };
            /**
            * Creates a VerticalBarPlot.
            *
            * @constructor
            * @param {IDataset} dataset The dataset to render.
            * @param {Scale} xScale The x scale to use.
            * @param {QuantitiveScale} yScale The y scale to use.
            */
            constructor(dataset: any, xScale: Abstract.Scale, yScale: Abstract.QuantitiveScale);
        }
    }
}


declare module Plottable {
    module Plot {
        class HorizontalBar extends Abstract.BarPlot {
            static _BarAlignmentToFactor: {
                [alignment: string]: number;
            };
            public isVertical: boolean;
            /**
            * Creates a HorizontalBarPlot.
            *
            * @constructor
            * @param {IDataset} dataset The dataset to render.
            * @param {QuantitiveScale} xScale The x scale to use.
            * @param {Scale} yScale The y scale to use.
            */
            constructor(dataset: any, xScale: Abstract.QuantitiveScale, yScale: Abstract.Scale);
        }
    }
}


declare module Plottable {
    module Plot {
        class Line extends Abstract.XYPlot {
            /**
            * Creates a LinePlot.
            *
            * @constructor
            * @param {IDataset} dataset The dataset to render.
            * @param {Scale} xScale The x scale to use.
            * @param {Scale} yScale The y scale to use.
            */
            constructor(dataset: any, xScale: Abstract.Scale, yScale: Abstract.Scale);
        }
    }
}


declare module Plottable {
    module Plot {
        class Area extends Line {
            /**
            * Creates an AreaPlot.
            *
            * @constructor
            * @param {IDataset} dataset The dataset to render.
            * @param {Scale} xScale The x scale to use.
            * @param {Scale} yScale The y scale to use.
            */
            constructor(dataset: any, xScale: Abstract.Scale, yScale: Abstract.Scale);
            public project(attrToSet: string, accessor: any, scale?: Abstract.Scale): Area;
        }
    }
}


declare module Plottable {
    module Animator {
        /**
        * An animator implementation with no animation. The attributes are
        * immediately set on the selection.
        */
        class Null implements IPlotAnimator {
            public animate(selection: any, attrToProjector: Abstract.IAttributeToProjector, plot: Abstract.Plot): any;
        }
    }
}


declare module Plottable {
    module Animator {
        /**
        * The default animator implementation with easing, duration, and delay.
        */
        class Default implements IPlotAnimator {
            public animate(selection: any, attrToProjector: Abstract.IAttributeToProjector, plot: Abstract.Plot): any;
            /**
            * Gets the duration of the animation in milliseconds.
            *
            * @returns {Number} The current duration.
            */
            public duration(): Number;
            /**
            * Sets the duration of the animation in milliseconds.
            *
            * @param {Number} duration The duration in milliseconds.
            * @returns {Default} The calling Default Animator.
            */
            public duration(duration: Number): Default;
            /**
            * Gets the delay of the animation in milliseconds.
            *
            * @returns {Number} The current delay.
            */
            public delay(): Number;
            /**
            * Sets the delay of the animation in milliseconds.
            *
            * @param {Number} delay The delay in milliseconds.
            * @returns {Default} The calling Default Animator.
            */
            public delay(delay: Number): Default;
            /**
            * Gets the current easing of the animation.
            *
            * @returns {string} the current easing mode.
            */
            public easing(): string;
            /**
            * Sets the easing mode of the animation.
            *
            * @param {string} easing The desired easing mode.
            * @returns {Default} The calling Default Animator.
            */
            public easing(easing: string): Default;
        }
    }
}


declare module Plottable {
    module Animator {
        /**
        * An animator that delays the animation of the attributes using the index
        * of the selection data.
        *
        * The delay between animations can be configured with the .delay getter/setter.
        */
        class IterativeDelay extends Default {
            public animate(selection: any, attrToProjector: Abstract.IAttributeToProjector, plot: Abstract.Plot): any;
        }
    }
}


declare module Plottable {
    module Core {
        interface IKeyEventListenerCallback {
            (e: D3.Event): any;
        }
        module KeyEventListener {
            function initialize(): void;
            function addCallback(keyCode: number, cb: IKeyEventListenerCallback): void;
        }
    }
}


declare module Plottable {
    module Abstract {
        class Interaction {
            public hitBox: D3.Selection;
            public componentToListenTo: Component;
            /**
            * Creates an Interaction.
            *
            * @constructor
            * @param {Component} componentToListenTo The component to listen for interactions on.
            */
            constructor(componentToListenTo: Component);
            /**
            * Registers the Interaction on the Component it's listening to.
            * This needs to be called to activate the interaction.
            */
            public registerWithComponent(): Interaction;
        }
    }
}


declare module Plottable {
    module Interaction {
        class Click extends Abstract.Interaction {
            /**
            * Creates a ClickInteraction.
            *
            * @constructor
            * @param {Component} componentToListenTo The component to listen for clicks on.
            */
            constructor(componentToListenTo: Abstract.Component);
            /**
            * Sets an callback to be called when a click is received.
            *
            * @param {(x: number, y: number) => any} cb: Callback to be called. Takes click x and y in pixels.
            */
            public callback(cb: (x: number, y: number) => any): Click;
        }
        class DoubleClick extends Click {
            /**
            * Creates a DoubleClickInteraction.
            *
            * @constructor
            * @param {Component} componentToListenTo The component to listen for clicks on.
            */
            constructor(componentToListenTo: Abstract.Component);
        }
    }
}


declare module Plottable {
    module Interaction {
        class Mousemove extends Abstract.Interaction {
            constructor(componentToListenTo: Abstract.Component);
            public mousemove(x: number, y: number): void;
        }
    }
}


declare module Plottable {
    module Interaction {
        class Key extends Abstract.Interaction {
            /**
            * Creates a KeyInteraction.
            *
            * @constructor
            * @param {Component} componentToListenTo The component to listen for keypresses on.
            * @param {number} keyCode The key code to listen for.
            */
            constructor(componentToListenTo: Abstract.Component, keyCode: number);
            /**
            * Sets an callback to be called when the designated key is pressed.
            *
            * @param {() => any} cb: Callback to be called.
            */
            public callback(cb: () => any): Key;
        }
    }
}


declare module Plottable {
    module Interaction {
        class PanZoom extends Abstract.Interaction {
            public xScale: Abstract.QuantitiveScale;
            public yScale: Abstract.QuantitiveScale;
            /**
            * Creates a PanZoomInteraction.
            *
            * @constructor
            * @param {Component} componentToListenTo The component to listen for interactions on.
            * @param {QuantitiveScale} xScale The X scale to update on panning/zooming.
            * @param {QuantitiveScale} yScale The Y scale to update on panning/zooming.
            */
            constructor(componentToListenTo: Abstract.Component, xScale: Abstract.QuantitiveScale, yScale: Abstract.QuantitiveScale);
            public resetZoom(): void;
        }
    }
}


declare module Plottable {
    module Interaction {
        class Drag extends Abstract.Interaction {
            public origin: number[];
            public location: number[];
            public callbackToCall: (dragInfo: any) => any;
            /**
            * Creates a Drag.
            *
            * @param {Component} componentToListenTo The component to listen for interactions on.
            */
            constructor(componentToListenTo: Abstract.Component);
            /**
            * Adds a callback to be called when the AreaInteraction triggers.
            *
            * @param {(a: SelectionArea) => any} cb The function to be called. Takes in a SelectionArea in pixels.
            * @returns {AreaInteraction} The calling AreaInteraction.
            */
            public callback(cb?: (a: any) => any): Drag;
            public setupZoomCallback(xScale?: Abstract.QuantitiveScale, yScale?: Abstract.QuantitiveScale): Drag;
        }
    }
}


declare module Plottable {
    module Interaction {
        class DragBox extends Drag {
            public dragBox: D3.Selection;
            public boxIsDrawn: boolean;
            /**
            * Clears the highlighted drag-selection box drawn by the AreaInteraction.
            *
            * @returns {AreaInteraction} The calling AreaInteraction.
            */
            public clearBox(): DragBox;
            public setBox(x0: number, x1: number, y0: number, y1: number): DragBox;
        }
    }
}


declare module Plottable {
    module Interaction {
        class XDragBox extends DragBox {
            public setBox(x0: number, x1: number): XDragBox;
        }
    }
}


declare module Plottable {
    module Interaction {
        class XYDragBox extends DragBox {
        }
    }
}


declare module Plottable {
    module Interaction {
        class YDragBox extends DragBox {
            public setBox(y0: number, y1: number): YDragBox;
        }
    }
}


declare module Plottable {
    module Template {
        class StandardChart extends Component.Table {
            constructor();
            public yAxis(y: Abstract.Axis): StandardChart;
            public yAxis(): Abstract.Axis;
            public xAxis(x: Abstract.Axis): StandardChart;
            public xAxis(): Abstract.Axis;
            public yLabel(y: Component.AxisLabel): StandardChart;
            public yLabel(y: string): StandardChart;
            public yLabel(): Component.AxisLabel;
            public xLabel(x: Component.AxisLabel): StandardChart;
            public xLabel(x: string): StandardChart;
            public xLabel(): Component.AxisLabel;
            public titleLabel(x: Component.TitleLabel): StandardChart;
            public titleLabel(x: string): StandardChart;
            public titleLabel(): Component.TitleLabel;
            public center(c: Abstract.Component): StandardChart;
        }
    }
}<|MERGE_RESOLUTION|>--- conflicted
+++ resolved
@@ -1572,12 +1572,8 @@
             static TICK_MARK_CLASS: string;
             static TICK_LABEL_CLASS: string;
             public axisElement: D3.Selection;
-<<<<<<< HEAD
             constructor(scale: Scale, orientation: string, formatter?: any);
-=======
-            constructor(scale: Scale, orientation: string, formatter?: Formatter);
             public remove(): void;
->>>>>>> 62629781
             /**
             * Gets the current width.
             *
