--- conflicted
+++ resolved
@@ -397,8 +397,7 @@
          * @param {any} metadata
          * @returns {Dataset} The calling Dataset.
          */
-<<<<<<< HEAD
-        metadata(metadata: any): Dataset;
+        metadata(metadata: any): this;
         keyFunction(): (datum: any, index: number) => any;
         /**
          * Sets the keyFunction.
@@ -410,9 +409,6 @@
          * @returns {Dataset} The calling Dataset.
          */
         keyFunction(keyFunction: (datum: any, index: number) => any): Dataset;
-=======
-        metadata(metadata: any): this;
->>>>>>> 7f04593e
     }
 }
 declare module Plottable.RenderPolicies {
@@ -3939,94 +3935,6 @@
         private _updateSubtotals();
     }
 }
-<<<<<<< HEAD
-declare module Plottable.Plots {
-    class Wheel<R, T> extends Plot {
-        private static _R_KEY;
-        private static _R2_KEY;
-        private static _T_KEY;
-        private static _T2_KEY;
-        /**
-         * @constructor
-         */
-        constructor();
-        computeLayout(origin?: Point, availableWidth?: number, availableHeight?: number): Wheel<R, T>;
-        protected _createDrawer(dataset: Dataset): Drawers.Arc;
-        entities(datasets?: Dataset[]): PlotEntity[];
-        protected _getDataToDraw(): Utils.Map<Dataset, any[]>;
-        protected _propertyProjectors(): AttributeToProjector;
-        /**
-         * Gets the AccessorScaleBinding for t in degrees.
-         */
-        t(): AccessorScaleBinding<T, number>;
-        /**
-         * Sets t to a constant number or the result of an Accessor<number> in degrees.
-         *
-         * @param {number|Accessor<number>} t
-         * @returns {Wheel} The calling Wheel Plot.
-         */
-        t(t: number | Accessor<number>): Plots.Wheel<R, T>;
-        /**
-         * Sets t to a scaled constant value or scaled result of an Accessor in degrees.
-         * The supplied Scale will also be used for t2().
-         * The provided Scale will account for the values when autoDomain()-ing.
-         *
-         * @param {T|Accessor<T>} t
-         * @param {QuantitativeScale<T>} scale
-         * @returns {Wheel} The calling Wheel Plot.
-         */
-        t(t: T | Accessor<T>, scale: QuantitativeScale<T>): Plots.Wheel<R, T>;
-        /**
-         * Gets the AccessorScaleBinding for t2 in degrees.
-         */
-        t2(): AccessorScaleBinding<T, number>;
-        /**
-         * Sets t2 to a constant number or the result of an Accessor<number> in degrees.
-         * If a Scale has been set for t, it will also be used to scale t2.
-         *
-         * @param {number|Accessor<number|T|Accessor<T>>} t2
-         * @returns {Wheel} The calling Wheel Plot.
-         */
-        t2(t2: number | Accessor<number> | T | Accessor<T>): Plots.Wheel<R, T>;
-        /**
-         * Gets the AccessorScaleBinding for r.
-         */
-        r(): AccessorScaleBinding<R, number>;
-        /**
-         * Sets r to a constant number or the result of an Accessor<number>.
-         *
-         * @param {number|Accessor<number>} r
-         * @returns {Wheel} The calling Wheel Plot.
-         */
-        r(r: number | Accessor<number>): Plots.Wheel<R, T>;
-        /**
-         * Sets r to a scaled constant value or scaled result of an Accessor.
-         * The supplied Scale will also be used for r2().
-         * The provided Scale will account for the values when autoDomain()-ing.
-         *
-         * @param {R|Accessor<R>} r
-         * @param {QuantitativeScale<R>} scale
-         * @returns {Wheel} The calling Wheel Plot.
-         */
-        r(r: R | Accessor<R>, scale: QuantitativeScale<R>): Plots.Wheel<R, T>;
-        /**
-         * Gets the AccessorScaleBinding for r2.
-         */
-        r2(): AccessorScaleBinding<R, number>;
-        /**
-         * Sets r2 to a constant number or the result of an Accessor<number>.
-         * If a Scale has been set for r, it will also be used to scale r2.
-         *
-         * @param {number|Accessor<number>|R|Accessor<R>} r2
-         * @returns {Wheel} The calling Wheel Plot.
-         */
-        r2(r2: number | Accessor<number> | R | Accessor<R>): Plots.Wheel<R, T>;
-        protected _pixelPoint(datum: any, index: number, dataset: Dataset): {
-            x: number;
-            y: number;
-        };
-    }
-}
 declare module Plottable.Animators {
     type d3SelectionOrTransition = d3.Selection<any> | d3.Transition<any>;
     type EasingFunction = (t: number) => number;
@@ -4068,8 +3976,6 @@
         static squEase(easingFunction: EasingFunctionSpecifier, start: number, end: number): EasingFunction;
     }
 }
-=======
->>>>>>> 7f04593e
 declare module Plottable {
     interface Animator {
         /**
