
declare module Plottable {
    module _Util {
        module Methods {
            /**
             * Checks if x is between a and b.
             *
             * @param {number} x The value to test if in range
             * @param {number} a The beginning of the (inclusive) range
             * @param {number} b The ending of the (inclusive) range
             * @return {boolean} Whether x is in [a, b]
             */
            function inRange(x: number, a: number, b: number): boolean;
            /** Print a warning message to the console, if it is available.
             *
             * @param {string} The warnings to print
             */
            function warn(warning: string): void;
            /**
             * Takes two arrays of numbers and adds them together
             *
             * @param {number[]} alist The first array of numbers
             * @param {number[]} blist The second array of numbers
             * @return {number[]} An array of numbers where x[i] = alist[i] + blist[i]
             */
            function addArrays(alist: number[], blist: number[]): number[];
            /**
             * Takes two sets and returns the intersection
             *
             * Due to the fact that D3.Sets store strings internally, return type is always a string set
             *
             * @param {D3.Set<T>} set1 The first set
             * @param {D3.Set<T>} set2 The second set
             * @return {D3.Set<string>} A set that contains elements that appear in both set1 and set2
             */
            function intersection<T>(set1: D3.Set<T>, set2: D3.Set<T>): D3.Set<string>;
            /**
             * Take an accessor object (may be a string to be made into a key, or a value, or a color code)
             * and "activate" it by turning it into a function in (datum, index, metadata)
             */
            function accessorize(accessor: any): _Accessor;
            /**
             * Takes two sets and returns the union
             *
             * Due to the fact that D3.Sets store strings internally, return type is always a string set
             *
             * @param {D3.Set<T>} set1 The first set
             * @param {D3.Set<T>} set2 The second set
             * @return {D3.Set<string>} A set that contains elements that appear in either set1 or set2
             */
            function union<T>(set1: D3.Set<T>, set2: D3.Set<T>): D3.Set<string>;
            /**
             * Populates a map from an array of keys and a transformation function.
             *
             * @param {string[]} keys The array of keys.
             * @param {(string, number) => T} transform A transformation function to apply to the keys.
             * @return {D3.Map<T>} A map mapping keys to their transformed values.
             */
            function populateMap<T>(keys: string[], transform: (key: string, index: number) => T): D3.Map<T>;
            /**
             * Take an array of values, and return the unique values.
             * Will work iff ∀ a, b, a.toString() == b.toString() => a == b; will break on Object inputs
             *
             * @param {T[]} values The values to find uniqueness for
             * @return {T[]} The unique values
             */
            function uniq<T>(arr: T[]): T[];
            /**
             * Creates an array of length `count`, filled with value or (if value is a function), value()
             *
             * @param {T | ((index?: number) => T)} value The value to fill the array with or a value generator (called with index as arg)
             * @param {number} count The length of the array to generate
             * @return {any[]}
             */
            function createFilledArray<T>(value: T | ((index?: number) => T), count: number): T[];
            /**
             * @param {T[][]} a The 2D array that will have its elements joined together.
             * @return {T[]} Every array in a, concatenated together in the order they appear.
             */
            function flatten<T>(a: T[][]): T[];
            /**
             * Check if two arrays are equal by strict equality.
             */
            function arrayEq<T>(a: T[], b: T[]): boolean;
            /**
             * @param {any} a Object to check against b for equality.
             * @param {any} b Object to check against a for equality.
             *
             * @returns {boolean} whether or not two objects share the same keys, and
             *          values associated with those keys. Values will be compared
             *          with ===.
             */
            function objEq(a: any, b: any): boolean;
            /**
             * Computes the max value from the array.
             *
             * If type is not comparable then t will be converted to a comparable before computing max.
             */
            function max<C>(arr: C[], default_val: C): C;
            function max<T, C>(arr: T[], acc: (x?: T, i?: number) => C, default_val: C): C;
            /**
             * Computes the min value from the array.
             *
             * If type is not comparable then t will be converted to a comparable before computing min.
             */
            function min<C>(arr: C[], default_val: C): C;
            function min<T, C>(arr: T[], acc: (x?: T, i?: number) => C, default_val: C): C;
            /**
             * Creates shallow copy of map.
             * @param {{ [key: string]: any }} oldMap Map to copy
             *
             * @returns {[{ [key: string]: any }} coppied map.
             */
            function copyMap<T>(oldMap: {
                [key: string]: T;
            }): {
                [key: string]: T;
            };
            function range(start: number, stop: number, step?: number): number[];
            /** Is like setTimeout, but activates synchronously if time=0
             * We special case 0 because of an observed issue where calling setTimeout causes visible flickering.
             * We believe this is because when requestAnimationFrame calls into the paint function, as soon as that function finishes
             * evaluating, the results are painted to the screen. As a result, if we want something to occur immediately but call setTimeout
             * with time=0, then it is pushed to the call stack and rendered in the next frame, so the component that was rendered via
             * setTimeout appears out-of-sync with the rest of the plot.
             */
            function setTimeout(f: Function, time: number, ...args: any[]): number;
            function colorTest(colorTester: D3.Selection, className: string): string;
            function lightenColor(color: string, factor: number): string;
            function darkenColor(color: string, factor: number, darkenAmount: number): string;
            function toExtent(input: number): Extent;
        }
    }
}


declare module Plottable {
    module _Util {
        module OpenSource {
            /**
             * Returns the sortedIndex for inserting a value into an array.
             * Takes a number and an array of numbers OR an array of objects and an accessor that returns a number.
             * @param {number} value: The numerical value to insert
             * @param {any[]} arr: Array to find insertion index, can be number[] or any[] (if accessor provided)
             * @param {_Accessor} accessor: If provided, this function is called on members of arr to determine insertion index
             * @returns {number} The insertion index.
             * The behavior is undefined for arrays that are unsorted
             * If there are multiple valid insertion indices that maintain sorted order (e.g. addign 1 to [1,1,1,1,1]) then
             * the behavior must satisfy that the array is sorted post-insertion, but is otherwise unspecified.
             * This is a modified version of Underscore.js's implementation of sortedIndex.
             * Underscore.js is released under the MIT License:
             *  Copyright (c) 2009-2014 Jeremy Ashkenas, DocumentCloud and Investigative
             *  Reporters & Editors
             *
             *  Permission is hereby granted, free of charge, to any person
             *  obtaining a copy of this software and associated documentation
             *  files (the "Software"), to deal in the Software without
             *  restriction, including without limitation the rights to use,
             *  copy, modify, merge, publish, distribute, sublicense, and/or sell
             *  copies of the Software, and to permit persons to whom the
             *  Software is furnished to do so, subject to the following
             *  conditions:
             *
             *  The above copyright notice and this permission notice shall be
             *  included in all copies or substantial portions of the Software.
             *
             *  THE SOFTWARE IS PROVIDED "AS IS", WITHOUT WARRANTY OF ANY KIND,
             *  EXPRESS OR IMPLIED, INCLUDING BUT NOT LIMITED TO THE WARRANTIES
             *  OF MERCHANTABILITY, FITNESS FOR A PARTICULAR PURPOSE AND
             *  NONINFRINGEMENT. IN NO EVENT SHALL THE AUTHORS OR COPYRIGHT
             *  HOLDERS BE LIABLE FOR ANY CLAIM, DAMAGES OR OTHER LIABILITY,
             *  WHETHER IN AN ACTION OF CONTRACT, TORT OR OTHERWISE, ARISING
             *  FROM, OUT OF OR IN CONNECTION WITH THE SOFTWARE OR THE USE OR
             *  OTHER DEALINGS IN THE SOFTWARE.
             */
            function sortedIndex(val: number, arr: number[]): number;
            function sortedIndex(val: number, arr: any[], accessor: _Accessor): number;
        }
    }
}


declare module Plottable {
    module _Util {
        class IDCounter {
            increment(id: any): number;
            decrement(id: any): number;
            get(id: any): number;
        }
    }
}


declare module Plottable {
    module _Util {
        /**
         * An associative array that can be keyed by anything (inc objects).
         * Uses pointer equality checks which is why this works.
         * This power has a price: everything is linear time since it is actually backed by an array...
         */
        class StrictEqualityAssociativeArray {
            /**
             * Set a new key/value pair in the store.
             *
             * @param {any} key Key to set in the store
             * @param {any} value Value to set in the store
             * @return {boolean} True if key already in store, false otherwise
             */
            set(key: any, value: any): boolean;
            /**
             * Get a value from the store, given a key.
             *
             * @param {any} key Key associated with value to retrieve
             * @return {any} Value if found, undefined otherwise
             */
            get(key: any): any;
            /**
             * Test whether store has a value associated with given key.
             *
             * Will return true if there is a key/value entry,
             * even if the value is explicitly `undefined`.
             *
             * @param {any} key Key to test for presence of an entry
             * @return {boolean} Whether there was a matching entry for that key
             */
            has(key: any): boolean;
            /**
             * Return an array of the values in the key-value store
             *
             * @return {any[]} The values in the store
             */
            values(): any[];
            /**
             * Return an array of keys in the key-value store
             *
             * @return {any[]} The keys in the store
             */
            keys(): any[];
            /**
             * Execute a callback for each entry in the array.
             *
             * @param {(key: any, val?: any, index?: number) => any} callback The callback to eecute
             * @return {any[]} The results of mapping the callback over the entries
             */
            map(cb: (key?: any, val?: any, index?: number) => any): any[];
            /**
             * Delete a key from the key-value store. Return whether the key was present.
             *
             * @param {any} The key to remove
             * @return {boolean} Whether a matching entry was found and removed
             */
            delete(key: any): boolean;
        }
    }
}

declare module Plottable {
    module _Util {
        module DOM {
            /**
             * Gets the bounding box of an element.
             * @param {D3.Selection} element
             * @returns {SVGRed} The bounding box.
             */
            function getBBox(element: D3.Selection): SVGRect;
            var POLYFILL_TIMEOUT_MSEC: number;
            function requestAnimationFramePolyfill(fn: () => any): void;
            function isSelectionRemovedFromSVG(selection: D3.Selection): boolean;
            function getElementWidth(elem: HTMLScriptElement): number;
            function getElementHeight(elem: HTMLScriptElement): number;
            function getSVGPixelWidth(svg: D3.Selection): number;
            function translate(s: D3.Selection, x?: number, y?: number): any;
            function boxesOverlap(boxA: ClientRect, boxB: ClientRect): boolean;
            function boxIsInside(inner: ClientRect, outer: ClientRect): boolean;
        }
    }
}


declare module Plottable {
    module _Util {
        module Color {
            /**
             * Return contrast ratio between two colors
             * Based on implementation from chroma.js by Gregor Aisch (gka) (licensed under BSD)
             * chroma.js may be found here: https://github.com/gka/chroma.js
             * License may be found here: https://github.com/gka/chroma.js/blob/master/LICENSE
             * see http://www.w3.org/TR/2008/REC-WCAG20-20081211/#contrast-ratiodef
             */
            function contrast(a: string, b: string): number;
            /**
             * Converts an RGB color value to HSL. Conversion formula
             * adapted from http://en.wikipedia.org/wiki/HSL_color_space.
             * Assumes r, g, and b are contained in the set [0, 255] and
             * returns h, s, and l in the set [0, 1].
             * Source: https://stackoverflow.com/questions/2353211/hsl-to-rgb-color-conversion
             *
             * @param   Number  r       The red color value
             * @param   Number  g       The green color value
             * @param   Number  b       The blue color value
             * @return  Array           The HSL representation
             */
            function rgbToHsl(r: number, g: number, b: number): number[];
            /**
             * Converts an HSL color value to RGB. Conversion formula
             * adapted from http://en.wikipedia.org/wiki/HSL_color_space.
             * Assumes h, s, and l are contained in the set [0, 1] and
             * returns r, g, and b in the set [0, 255].
             * Source: https://stackoverflow.com/questions/2353211/hsl-to-rgb-color-conversion
             *
             * @param   Number  h       The hue
             * @param   Number  s       The saturation
             * @param   Number  l       The lightness
             * @return  Array           The RGB representation
             */
            function hslToRgb(h: number, s: number, l: number): number[];
        }
    }
}


declare module Plottable {
    type Formatter = (d: any) => string;
    var MILLISECONDS_IN_ONE_DAY: number;
    module Formatters {
        /**
         * Creates a formatter for currency values.
         *
         * @param {number} [precision] The number of decimal places to show (default 2).
         * @param {string} [symbol] The currency symbol to use (default "$").
         * @param {boolean} [prefix] Whether to prepend or append the currency symbol (default true).
         * @param {boolean} [onlyShowUnchanged] Whether to return a value if value changes after formatting (default true).
         *
         * @returns {Formatter} A formatter for currency values.
         */
        function currency(precision?: number, symbol?: string, prefix?: boolean): (d: any) => string;
        /**
         * Creates a formatter that displays exactly [precision] decimal places.
         *
         * @param {number} [precision] The number of decimal places to show (default 3).
         * @param {boolean} [onlyShowUnchanged] Whether to return a value if value changes after formatting (default true).
         *
         * @returns {Formatter} A formatter that displays exactly [precision] decimal places.
         */
        function fixed(precision?: number): (d: any) => string;
        /**
         * Creates a formatter that formats numbers to show no more than
         * [precision] decimal places. All other values are stringified.
         *
         * @param {number} [precision] The number of decimal places to show (default 3).
         * @param {boolean} [onlyShowUnchanged] Whether to return a value if value changes after formatting (default true).
         *
         * @returns {Formatter} A formatter for general values.
         */
        function general(precision?: number): (d: any) => string;
        /**
         * Creates a formatter that stringifies its input.
         *
         * @returns {Formatter} A formatter that stringifies its input.
         */
        function identity(): (d: any) => string;
        /**
         * Creates a formatter for percentage values.
         * Multiplies the input by 100 and appends "%".
         *
         * @param {number} [precision] The number of decimal places to show (default 0).
         * @param {boolean} [onlyShowUnchanged] Whether to return a value if value changes after formatting (default true).
         *
         * @returns {Formatter} A formatter for percentage values.
         */
        function percentage(precision?: number): (d: any) => string;
        /**
         * Creates a formatter for values that displays [precision] significant figures
         * and puts SI notation.
         *
         * @param {number} [precision] The number of significant figures to show (default 3).
         *
         * @returns {Formatter} A formatter for SI values.
         */
        function siSuffix(precision?: number): (d: any) => string;
        /**
         * Creates a multi time formatter that displays dates.
         *
         * @returns {Formatter} A formatter for time/date values.
         */
        function multiTime(): (d: any) => string;
        /**
         * Creates a time formatter that displays time/date using given specifier.
         *
         * List of directives can be found on: https://github.com/mbostock/d3/wiki/Time-Formatting#format
         *
         * @param {string} [specifier] The specifier for the formatter.
         *
         * @returns {Formatter} A formatter for time/date values.
         */
        function time(specifier: string): Formatter;
        /**
         * Creates a formatter for relative dates.
         *
         * @param {number} baseValue The start date (as epoch time) used in computing relative dates (default 0)
         * @param {number} increment The unit used in calculating relative date values (default MILLISECONDS_IN_ONE_DAY)
         * @param {string} label The label to append to the formatted string (default "")
         *
         * @returns {Formatter} A formatter for time/date values.
         */
        function relativeDate(baseValue?: number, increment?: number, label?: string): (d: any) => string;
    }
}


declare module Plottable {
    module Config {
        /**
         * Specifies if Plottable should show warnings.
         */
        var SHOW_WARNINGS: boolean;
    }
}


declare module Plottable {
    var version: string;
}


declare module Plottable {
    module Core {
        /**
         * Colors we use as defaults on a number of graphs.
         */
        class Colors {
            static CORAL_RED: string;
            static INDIGO: string;
            static ROBINS_EGG_BLUE: string;
            static FERN: string;
            static BURNING_ORANGE: string;
            static ROYAL_HEATH: string;
            static CONIFER: string;
            static CERISE_RED: string;
            static BRIGHT_SUN: string;
            static JACARTA: string;
            static PLOTTABLE_COLORS: string[];
        }
    }
}


declare module Plottable {
    module Core {
        /**
         * A class most other Plottable classes inherit from, in order to have a
         * unique ID.
         */
        class PlottableObject {
            getID(): number;
        }
    }
}


declare module Plottable {
    module Core {
        /**
         * A callback for a Broadcaster. The callback will be called with the Broadcaster's
         * "listenable" as the first argument, with subsequent optional arguments depending
         * on the listenable.
         */
        interface BroadcasterCallback<L> {
            (listenable: L, ...args: any[]): any;
        }
        /**
         * The Broadcaster holds a reference to a "listenable" object.
         * Third parties can register and deregister listeners from the Broadcaster.
         * When the broadcaster.broadcast() method is called, all registered callbacks
         * are called with the Broadcaster's "listenable", along with optional
         * arguments passed to the `broadcast` method.
         *
         * The listeners are called synchronously.
         */
        class Broadcaster<L> extends Core.PlottableObject {
            /**
             * Constructs a broadcaster, taking a "listenable" object to broadcast about.
             *
             * @constructor
             * @param {L} listenable The listenable object to broadcast.
             */
            constructor(listenable: L);
            /**
             * Registers a callback to be called when the broadcast method is called. Also takes a key which
             * is used to support deregistering the same callback later, by passing in the same key.
             * If there is already a callback associated with that key, then the callback will be replaced.
             *
             * @param key The key associated with the callback. Key uniqueness is determined by deep equality.
             * @param {BroadcasterCallback<L>} callback A callback to be called.
             * @returns {Broadcaster} The calling Broadcaster
             */
            registerListener(key: any, callback: BroadcasterCallback<L>): Broadcaster<L>;
            /**
             * Call all listening callbacks, optionally with arguments passed through.
             *
             * @param ...args A variable number of optional arguments
             * @returns {Broadcaster} The calling Broadcaster
             */
            broadcast(...args: any[]): Broadcaster<L>;
            /**
             * Deregisters the callback associated with a key.
             *
             * @param key The key to deregister.
             * @returns {Broadcaster} The calling Broadcaster
             */
            deregisterListener(key: any): Broadcaster<L>;
            /**
             * Deregisters all listeners and callbacks associated with the broadcaster.
             *
             * @returns {Broadcaster} The calling Broadcaster
             */
            deregisterAllListeners(): void;
        }
    }
}


declare module Plottable {
    class Dataset extends Core.PlottableObject {
        broadcaster: Core.Broadcaster<Dataset>;
        /**
         * Constructs a new set.
         *
         * A Dataset is mostly just a wrapper around an any[], Dataset is the
         * data you're going to plot.
         *
         * @constructor
         * @param {any[]} data The data for this DataSource (default = []).
         * @param {any} metadata An object containing additional information (default = {}).
         */
        constructor(data?: any[], metadata?: any);
        /**
         * Gets the data.
         *
         * @returns {DataSource|any[]} The calling DataSource, or the current data.
         */
        data(): any[];
        /**
         * Sets the data.
         *
         * @param {any[]} data The new data.
         * @returns {Dataset} The calling Dataset.
         */
        data(data: any[]): Dataset;
        /**
         * Get the metadata.
         *
         * @returns {any} the current
         * metadata.
         */
        metadata(): any;
        /**
         * Set the metadata.
         *
         * @param {any} metadata The new metadata.
         * @returns {Dataset} The calling Dataset.
         */
        metadata(metadata: any): Dataset;
        _getExtent(accessor: _Accessor, typeCoercer: (d: any) => any, plotMetadata?: any): any[];
    }
}


declare module Plottable {
    module Core {
        module RenderController {
            module RenderPolicy {
                /**
                 * A policy to render components.
                 */
                interface RenderPolicy {
                    render(): any;
                }
                /**
                 * Never queue anything, render everything immediately. Useful for
                 * debugging, horrible for performance.
                 */
                class Immediate implements RenderPolicy {
                    render(): void;
                }
                /**
                 * The default way to render, which only tries to render every frame
                 * (usually, 1/60th of a second).
                 */
                class AnimationFrame implements RenderPolicy {
                    render(): void;
                }
                /**
                 * Renders with `setTimeout`. This is generally an inferior way to render
                 * compared to `requestAnimationFrame`, but it's still there if you want
                 * it.
                 */
                class Timeout implements RenderPolicy {
                    _timeoutMsec: number;
                    render(): void;
                }
            }
        }
    }
}


declare module Plottable {
    module Core {
        /**
         * The RenderController is responsible for enqueueing and synchronizing
         * layout and render calls for Plottable components.
         *
         * Layouts and renders occur inside an animation callback
         * (window.requestAnimationFrame if available).
         *
         * If you require immediate rendering, call RenderController.flush() to
         * perform enqueued layout and rendering serially.
         *
         * If you want to always have immediate rendering (useful for debugging),
         * call
         * ```typescript
         * Plottable.Core.RenderController.setRenderPolicy(
         *   new Plottable.Core.RenderController.RenderPolicy.Immediate()
         * );
         * ```
         */
        module RenderController {
            var _renderPolicy: RenderPolicy.RenderPolicy;
            function setRenderPolicy(policy: string | RenderPolicy.RenderPolicy): void;
            /**
             * If the RenderController is enabled, we enqueue the component for
             * render. Otherwise, it is rendered immediately.
             *
             * @param {AbstractComponent} component Any Plottable component.
             */
            function registerToRender(c: Component.AbstractComponent): void;
            /**
             * If the RenderController is enabled, we enqueue the component for
             * layout and render. Otherwise, it is rendered immediately.
             *
             * @param {AbstractComponent} component Any Plottable component.
             */
            function registerToComputeLayout(c: Component.AbstractComponent): void;
            /**
             * Render everything that is waiting to be rendered right now, instead of
             * waiting until the next frame.
             *
             * Useful to call when debugging.
             */
            function flush(): void;
        }
    }
}


declare module Plottable {
    module Core {
        /**
         * The ResizeBroadcaster will broadcast a notification to any registered
         * components when the window is resized.
         *
         * The broadcaster and single event listener are lazily constructed.
         *
         * Upon resize, the _resized flag will be set to true until after the next
         * flush of the RenderController. This is used, for example, to disable
         * animations during resize.
         */
        module ResizeBroadcaster {
            /**
             * Checks if the window has been resized and the RenderController
             * has not yet been flushed.
             *
             * @returns {boolean} If the window has been resized/RenderController
             * has not yet been flushed.
             */
            function resizing(): boolean;
            /**
             * Sets that it is not resizing anymore. Good if it stubbornly thinks
             * it is still resizing, or for cancelling the effects of resizing
             * prematurely.
             */
            function clearResizing(): void;
            /**
             * Registers a component.
             *
             * When the window is resized, ._invalidateLayout() is invoked on the
             * component, which will enqueue the component for layout and rendering
             * with the RenderController.
             *
             * @param {Component} component Any Plottable component.
             */
            function register(c: Component.AbstractComponent): void;
            /**
             * Deregisters the components.
             *
             * The component will no longer receive updates on window resize.
             *
             * @param {Component} component Any Plottable component.
             */
            function deregister(c: Component.AbstractComponent): void;
        }
    }
}

declare module Plottable {
    /**
     * Access specific datum property.
     */
    type _Accessor = (datum: any, index?: number, userMetadata?: any, plotMetadata?: Plot.PlotMetadata) => any;
    /**
     * Retrieves scaled datum property.
     */
    type _Projector = (datum: any, index: number, userMetadata: any, plotMetadata: Plot.PlotMetadata) => any;
    /**
     * Projector with applied user and plot metadata
     */
    type _AppliedProjector = (datum: any, index: number) => any;
    /**
     * Defines a way how specific attribute needs be retrieved before rendering.
     */
    type _Projection = {
        accessor: _Accessor;
        scale?: Scale.AbstractScale<any, any>;
        attribute: string;
    };
    /**
     * A mapping from attributes ("x", "fill", etc.) to the functions that get
     * that information out of the data.
     *
     * So if my data looks like `{foo: 5, bar: 6}` and I want the radius to scale
     * with both `foo` and `bar`, an entry in this type might be `{"r":
     * function(d) { return foo + bar; }`.
     */
    type AttributeToProjector = {
        [attrToSet: string]: _Projector;
    };
    type _AttributeToAppliedProjector = {
        [attrToSet: string]: _AppliedProjector;
    };
    /**
     * A simple bounding box.
     */
    type SelectionArea = {
        xMin: number;
        xMax: number;
        yMin: number;
        yMax: number;
    };
    type _SpaceRequest = {
        width: number;
        height: number;
        wantsWidth: boolean;
        wantsHeight: boolean;
    };
    type _PixelArea = {
        xMin: number;
        xMax: number;
        yMin: number;
        yMax: number;
    };
    /**
     * The range of your current data. For example, [1, 2, 6, -5] has the Extent
     * `{min: -5, max: 6}`.
     *
     * The point of this type is to hopefully replace the less-elegant `[min,
     * max]` extents produced by d3.
     */
    type Extent = {
        min: number;
        max: number;
    };
    /**
     * A simple location on the screen.
     */
    type Point = {
        x: number;
        y: number;
    };
}


declare module Plottable {
    class Domainer {
        /**
         * Constructs a new Domainer.
         *
         * @constructor
         * @param {(extents: any[][]) => any[]} combineExtents
         *        If present, this function will be used by the Domainer to merge
         *        all the extents that are present on a scale.
         *
         *        A plot may draw multiple things relative to a scale, e.g.
         *        different stocks over time. The plot computes their extents,
         *        which are a [min, max] pair. combineExtents is responsible for
         *        merging them all into one [min, max] pair. It defaults to taking
         *        the min of the first elements and the max of the second arguments.
         */
        constructor(combineExtents?: (extents: any[][]) => any[]);
        /**
         * @param {any[][]} extents The list of extents to be reduced to a single
         *        extent.
         * @param {QuantitativeScale} scale
         *        Since nice() must do different things depending on Linear, Log,
         *        or Time scale, the scale must be passed in for nice() to work.
         * @returns {any[]} The domain, as a merging of all exents, as a [min, max]
         *                 pair.
         */
        computeDomain(extents: any[][], scale: Scale.AbstractQuantitative<any>): any[];
        /**
         * Sets the Domainer to pad by a given ratio.
         *
         * @param {number} padProportion Proportionally how much bigger the
         *         new domain should be (0.05 = 5% larger).
         *
         *         A domainer will pad equal visual amounts on each side.
         *         On a linear scale, this means both sides are padded the same
         *         amount: [10, 20] will be padded to [5, 25].
         *         On a log scale, the top will be padded more than the bottom, so
         *         [10, 100] will be padded to [1, 1000].
         *
         * @returns {Domainer} The calling Domainer.
         */
        pad(padProportion?: number): Domainer;
        /**
         * Adds a padding exception, a value that will not be padded at either end of the domain.
         *
         * Eg, if a padding exception is added at x=0, then [0, 100] will pad to [0, 105] instead of [-2.5, 102.5].
         * If a key is provided, it will be registered under that key with standard map semantics. (Overwrite / remove by key)
         * If a key is not provided, it will be added with set semantics (Can be removed by value)
         *
         * @param {any} exception The padding exception to add.
         * @param {string} key The key to register the exception under.
         * @returns {Domainer} The calling domainer
         */
        addPaddingException(exception: any, key?: string): Domainer;
        /**
         * Removes a padding exception, allowing the domain to pad out that value again.
         *
         * If a string is provided, it is assumed to be a key and the exception associated with that key is removed.
         * If a non-string is provdied, it is assumed to be an unkeyed exception and that exception is removed.
         *
         * @param {any} keyOrException The key for the value to remove, or the value to remove
         * @return {Domainer} The calling domainer
         */
        removePaddingException(keyOrException: any): Domainer;
        /**
         * Adds an included value, a value that must be included inside the domain.
         *
         * Eg, if a value exception is added at x=0, then [50, 100] will expand to [0, 100] rather than [50, 100].
         * If a key is provided, it will be registered under that key with standard map semantics. (Overwrite / remove by key)
         * If a key is not provided, it will be added with set semantics (Can be removed by value)
         *
         * @param {any} value The included value to add.
         * @param {string} key The key to register the value under.
         * @returns {Domainer} The calling domainer
         */
        addIncludedValue(value: any, key?: string): Domainer;
        /**
         * Remove an included value, allowing the domain to not include that value gain again.
         *
         * If a string is provided, it is assumed to be a key and the value associated with that key is removed.
         * If a non-string is provdied, it is assumed to be an unkeyed value and that value is removed.
         *
         * @param {any} keyOrException The key for the value to remove, or the value to remove
         * @return {Domainer} The calling domainer
         */
        removeIncludedValue(valueOrKey: any): Domainer;
        /**
         * Extends the scale's domain so it starts and ends with "nice" values.
         *
         * @param {number} count The number of ticks that should fit inside the new domain.
         * @return {Domainer} The calling Domainer.
         */
        nice(count?: number): Domainer;
    }
}


declare module Plottable {
    module Scale {
        class AbstractScale<D, R> extends Core.PlottableObject {
            protected _d3Scale: D3.Scale.Scale;
            broadcaster: Core.Broadcaster<AbstractScale<D, R>>;
            _typeCoercer: (d: any) => any;
            /**
             * Constructs a new Scale.
             *
             * A Scale is a wrapper around a D3.Scale.Scale. A Scale is really just a
             * function. Scales have a domain (input), a range (output), and a function
             * from domain to range.
             *
             * @constructor
             * @param {D3.Scale.Scale} scale The D3 scale backing the Scale.
             */
            constructor(scale: D3.Scale.Scale);
            protected _getAllExtents(): D[][];
            protected _getExtent(): D[];
            /**
             * Modifies the domain on the scale so that it includes the extent of all
             * perspectives it depends on. This will normally happen automatically, but
             * if you set domain explicitly with `plot.domain(x)`, you will need to
             * call this function if you want the domain to neccessarily include all
             * the data.
             *
             * Extent: The [min, max] pair for a Scale.Quantitative, all covered
             * strings for a Scale.Ordinal.
             *
             * Perspective: A combination of a Dataset and an Accessor that
             * represents a view in to the data.
             *
             * @returns {Scale} The calling Scale.
             */
            autoDomain(): AbstractScale<D, R>;
            _autoDomainIfAutomaticMode(): void;
            /**
             * Computes the range value corresponding to a given domain value. In other
             * words, apply the function to value.
             *
             * @param {R} value A domain value to be scaled.
             * @returns {R} The range value corresponding to the supplied domain value.
             */
            scale(value: D): R;
            /**
             * Gets the domain.
             *
             * @returns {D[]} The current domain.
             */
            domain(): D[];
            /**
             * Sets the domain.
             *
             * @param {D[]} values If provided, the new value for the domain. On
             * a QuantitativeScale, this is a [min, max] pair, or a [max, min] pair to
             * make the function decreasing. On Scale.Ordinal, this is an array of all
             * input values.
             * @returns {Scale} The calling Scale.
             */
            domain(values: D[]): AbstractScale<D, R>;
            protected _getDomain(): any[];
            protected _setDomain(values: D[]): void;
            /**
             * Gets the range.
             *
             * In the case of having a numeric range, it will be a [min, max] pair. In
             * the case of string range (e.g. Scale.InterpolatedColor), it will be a
             * list of all possible outputs.
             *
             * @returns {R[]} The current range.
             */
            range(): R[];
            /**
             * Sets the range.
             *
             * In the case of having a numeric range, it will be a [min, max] pair. In
             * the case of string range (e.g. Scale.InterpolatedColor), it will be a
             * list of all possible outputs.
             *
             * @param {R[]} values If provided, the new values for the range.
             * @returns {Scale} The calling Scale.
             */
            range(values: R[]): AbstractScale<D, R>;
            /**
             * Constructs a copy of the Scale with the same domain and range but without
             * any registered listeners.
             *
             * @returns {Scale} A copy of the calling Scale.
             */
            copy(): AbstractScale<D, R>;
            /**
             * When a renderer determines that the extent of a projector has changed,
             * it will call this function. This function should ensure that
             * the scale has a domain at least large enough to include extent.
             *
             * @param {number} rendererID A unique indentifier of the renderer sending
             *                 the new extent.
             * @param {string} attr The attribute being projected, e.g. "x", "y0", "r"
             * @param {D[]} extent The new extent to be included in the scale.
             */
            _updateExtent(plotProvidedKey: string, attr: string, extent: D[]): AbstractScale<D, R>;
            _removeExtent(plotProvidedKey: string, attr: string): AbstractScale<D, R>;
        }
    }
}


declare module Plottable {
    module Scale {
        class AbstractQuantitative<D> extends AbstractScale<D, number> {
            protected _d3Scale: D3.Scale.QuantitativeScale;
            _userSetDomainer: boolean;
            _typeCoercer: (d: any) => number;
            /**
             * Constructs a new QuantitativeScale.
             *
             * A QuantitativeScale is a Scale that maps anys to numbers. It
             * is invertible and continuous.
             *
             * @constructor
             * @param {D3.Scale.QuantitativeScale} scale The D3 QuantitativeScale
             * backing the QuantitativeScale.
             */
            constructor(scale: D3.Scale.QuantitativeScale);
            protected _getExtent(): D[];
            /**
             * Retrieves the domain value corresponding to a supplied range value.
             *
             * @param {number} value: A value from the Scale's range.
             * @returns {D} The domain value corresponding to the supplied range value.
             */
            invert(value: number): D;
            /**
             * Creates a copy of the QuantitativeScale with the same domain and range but without any registered list.
             *
             * @returns {AbstractQuantitative} A copy of the calling QuantitativeScale.
             */
            copy(): AbstractQuantitative<D>;
            domain(): D[];
            domain(values: D[]): AbstractQuantitative<D>;
            protected _setDomain(values: D[]): void;
            /**
             * Sets or gets the QuantitativeScale's output interpolator
             *
             * @param {D3.Transition.Interpolate} [factory] The output interpolator to use.
             * @returns {D3.Transition.Interpolate|AbstractQuantitative} The current output interpolator, or the calling QuantitativeScale.
             */
            interpolate(): D3.Transition.Interpolate;
            interpolate(factory: D3.Transition.Interpolate): AbstractQuantitative<D>;
            /**
             * Sets the range of the QuantitativeScale and sets the interpolator to d3.interpolateRound.
             *
             * @param {number[]} values The new range value for the range.
             */
            rangeRound(values: number[]): AbstractQuantitative<D>;
            /**
             * Gets ticks generated by the default algorithm.
             */
            getDefaultTicks(): D[];
            /**
             * Gets the clamp status of the QuantitativeScale (whether to cut off values outside the ouput range).
             *
             * @returns {boolean} The current clamp status.
             */
            clamp(): boolean;
            /**
             * Sets the clamp status of the QuantitativeScale (whether to cut off values outside the ouput range).
             *
             * @param {boolean} clamp Whether or not to clamp the QuantitativeScale.
             * @returns {AbstractQuantitative} The calling QuantitativeScale.
             */
            clamp(clamp: boolean): AbstractQuantitative<D>;
            /**
             * Gets a set of tick values spanning the domain.
             *
             * @returns {any[]} The generated ticks.
             */
            ticks(): any[];
            /**
             * Gets the default number of ticks.
             *
             * @returns {number} The default number of ticks.
             */
            numTicks(): number;
            /**
             * Sets the default number of ticks to generate.
             *
             * @param {number} count The new default number of ticks.
             * @returns {Quantitative} The calling QuantitativeScale.
             */
            numTicks(count: number): AbstractQuantitative<D>;
            /**
             * Given a domain, expands its domain onto "nice" values, e.g. whole
             * numbers.
             */
            _niceDomain(domain: any[], count?: number): any[];
            /**
             * Gets a Domainer of a scale. A Domainer is responsible for combining
             * multiple extents into a single domain.
             *
             * @return {Domainer} The scale's current domainer.
             */
            domainer(): Domainer;
            /**
             * Sets a Domainer of a scale. A Domainer is responsible for combining
             * multiple extents into a single domain.
             *
             * When you set domainer, we assume that you know what you want the domain
             * to look like better that we do. Ensuring that the domain is padded,
             * includes 0, etc., will be the responsability of the new domainer.
             *
             * @param {Domainer} domainer If provided, the new domainer.
             * @return {AbstractQuantitative} The calling QuantitativeScale.
             */
            domainer(domainer: Domainer): AbstractQuantitative<D>;
            _defaultExtent(): any[];
            /**
             * Gets the tick generator of the AbstractQuantitative.
             *
             * @returns {TickGenerator} The current tick generator.
             */
            tickGenerator(): TickGenerators.TickGenerator<D>;
            /**
             * Sets a tick generator
             *
             * @param {TickGenerator} generator, the new tick generator.
             * @return {AbstractQuantitative} The calling AbstractQuantitative.
             */
            tickGenerator(generator: TickGenerators.TickGenerator<D>): AbstractQuantitative<D>;
        }
    }
}


declare module Plottable {
    module Scale {
        class Linear extends AbstractQuantitative<number> {
            /**
             * Constructs a new LinearScale.
             *
             * This scale maps from domain to range with a simple `mx + b` formula.
             *
             * @constructor
             * @param {D3.Scale.LinearScale} [scale] The D3 LinearScale backing the
             * LinearScale. If not supplied, uses a default scale.
             */
            constructor();
            constructor(scale: D3.Scale.LinearScale);
            /**
             * Constructs a copy of the LinearScale with the same domain and range but
             * without any registered listeners.
             *
             * @returns {Linear} A copy of the calling LinearScale.
             */
            copy(): Linear;
        }
    }
}


declare module Plottable {
    module Scale {
        class Log extends AbstractQuantitative<number> {
            /**
             * Constructs a new Scale.Log.
             *
             * Warning: Log is deprecated; if possible, use ModifiedLog. Log scales are
             * very unstable due to the fact that they can't handle 0 or negative
             * numbers. The only time when you would want to use a Log scale over a
             * ModifiedLog scale is if you're plotting very small data, such as all
             * data < 1.
             *
             * @constructor
             * @param {D3.Scale.LogScale} [scale] The D3 Scale.Log backing the Scale.Log. If not supplied, uses a default scale.
             */
            constructor();
            constructor(scale: D3.Scale.LogScale);
            /**
             * Creates a copy of the Scale.Log with the same domain and range but without any registered listeners.
             *
             * @returns {Log} A copy of the calling Log.
             */
            copy(): Log;
            _defaultExtent(): number[];
        }
    }
}


declare module Plottable {
    module Scale {
        class ModifiedLog extends AbstractQuantitative<number> {
            /**
             * Creates a new Scale.ModifiedLog.
             *
             * A ModifiedLog scale acts as a regular log scale for large numbers.
             * As it approaches 0, it gradually becomes linear. This means that the
             * scale won't freak out if you give it 0 or a negative number, where an
             * ordinary Log scale would.
             *
             * However, it does mean that scale will be effectively linear as values
             * approach 0. If you want very small values on a log scale, you should use
             * an ordinary Scale.Log instead.
             *
             * @constructor
             * @param {number} [base]
             *        The base of the log. Defaults to 10, and must be > 1.
             *
             *        For base <= x, scale(x) = log(x).
             *
             *        For 0 < x < base, scale(x) will become more and more
             *        linear as it approaches 0.
             *
             *        At x == 0, scale(x) == 0.
             *
             *        For negative values, scale(-x) = -scale(x).
             */
            constructor(base?: number);
            scale(x: number): number;
            invert(x: number): number;
            protected _getDomain(): number[];
            protected _setDomain(values: number[]): void;
            ticks(count?: number): number[];
            copy(): ModifiedLog;
            _niceDomain(domain: any[], count?: number): any[];
            /**
             * Gets whether or not to return tick values other than powers of base.
             *
             * This defaults to false, so you'll normally only see ticks like
             * [10, 100, 1000]. If you turn it on, you might see ticks values
             * like [10, 50, 100, 500, 1000].
             * @returns {boolean} the current setting.
             */
            showIntermediateTicks(): boolean;
            /**
             * Sets whether or not to return ticks values other than powers or base.
             *
             * @param {boolean} show If provided, the desired setting.
             * @returns {ModifiedLog} The calling ModifiedLog.
             */
            showIntermediateTicks(show: boolean): ModifiedLog;
        }
    }
}


declare module Plottable {
    module Scale {
        class Ordinal extends AbstractScale<string, number> {
            protected _d3Scale: D3.Scale.OrdinalScale;
            _typeCoercer: (d: any) => any;
            /**
             * Creates an OrdinalScale.
             *
             * An OrdinalScale maps strings to numbers. A common use is to map the
             * labels of a bar plot (strings) to their pixel locations (numbers).
             *
             * @constructor
             */
            constructor(scale?: D3.Scale.OrdinalScale);
            protected _getExtent(): string[];
            domain(): string[];
            domain(values: string[]): Ordinal;
            protected _setDomain(values: string[]): void;
            range(): number[];
            range(values: number[]): Ordinal;
            /**
             * Returns the width of the range band.
             *
             * @returns {number} The range band width
             */
            rangeBand(): number;
            /**
             * Returns the step width of the scale.
             *
             * The step width is defined as the entire space for a band to occupy,
             * including the padding in between the bands.
             *
             * @returns {number} the full band width of the scale
             */
            stepWidth(): number;
            /**
             * Returns the inner padding of the scale.
             *
             * The inner padding is defined as the padding in between bands on the scale.
             * Units are a proportion of the band width (value returned by rangeBand()).
             *
             * @returns {number} The inner padding of the scale
             */
            innerPadding(): number;
            /**
             * Sets the inner padding of the scale.
             *
             * The inner padding of the scale is defined as the padding in between bands on the scale.
             * Units are a proportion of the band width (value returned by rangeBand()).
             *
             * @returns {Ordinal} The calling Scale.Ordinal
             */
            innerPadding(innerPadding: number): Ordinal;
            /**
             * Returns the outer padding of the scale.
             *
             * The outer padding is defined as the padding in between the outer bands and the edges on the scale.
             * Units are a proportion of the band width (value returned by rangeBand()).
             *
             * @returns {number} The outer padding of the scale
             */
            outerPadding(): number;
            /**
             * Sets the outer padding of the scale.
             *
             * The inner padding of the scale is defined as the padding in between bands on the scale.
             * Units are a proportion of the band width (value returned by rangeBand()).
             *
             * @returns {Ordinal} The calling Scale.Ordinal
             */
            outerPadding(outerPadding: number): Ordinal;
            copy(): Ordinal;
            scale(value: string): number;
        }
    }
}


declare module Plottable {
    module Scale {
        class Color extends AbstractScale<string, string> {
            /**
             * Constructs a ColorScale.
             *
             * @constructor
             * @param {string} [scaleType] the type of color scale to create
             *     (Category10/Category20/Category20b/Category20c).
             * See https://github.com/mbostock/d3/wiki/Ordinal-Scales#categorical-colors
             */
            constructor(scaleType?: string);
            protected _getExtent(): string[];
            scale(value: string): string;
        }
    }
}


declare module Plottable {
    module Scale {
        class Time extends AbstractQuantitative<any> {
            _typeCoercer: (d: any) => any;
            /**
             * Constructs a TimeScale.
             *
             * A TimeScale maps Date objects to numbers.
             *
             * @constructor
             * @param {D3.Scale.Time} scale The D3 LinearScale backing the Scale.Time. If not supplied, uses a default scale.
             */
            constructor();
            constructor(scale: D3.Scale.LinearScale);
            tickInterval(interval: D3.Time.Interval, step?: number): any[];
            protected _setDomain(values: any[]): void;
            copy(): Time;
            _defaultExtent(): any[];
        }
    }
}


declare module Plottable {
    module Scale {
        /**
         * This class implements a color scale that takes quantitive input and
         * interpolates between a list of color values. It returns a hex string
         * representing the interpolated color.
         *
         * By default it generates a linear scale internally.
         */
        class InterpolatedColor extends AbstractScale<number, string> {
            /**
             * Constructs an InterpolatedColorScale.
             *
             * An InterpolatedColorScale maps numbers evenly to color strings.
             *
             * @constructor
             * @param {string|string[]} colorRange the type of color scale to
             *     create. Default is "reds". @see {@link colorRange} for further
             *     options.
             * @param {string} scaleType the type of underlying scale to use
             *     (linear/pow/log/sqrt). Default is "linear". @see {@link scaleType}
             *     for further options.
             */
            constructor(colorRange?: any, scaleType?: string);
            /**
             * Gets the color range.
             *
             * @returns {string[]} the current color values for the range as strings.
             */
            colorRange(): string[];
            /**
             * Sets the color range.
             *
             * @param {string|string[]} [colorRange]. If provided and if colorRange is one of
             * (reds/blues/posneg), uses the built-in color groups. If colorRange is an
             * array of strings with at least 2 values (e.g. ["#FF00FF", "red",
             * "dodgerblue"], the resulting scale will interpolate between the color
             * values across the domain.
             * @returns {InterpolatedColor} The calling InterpolatedColor.
             */
            colorRange(colorRange: string | string[]): InterpolatedColor;
            /**
             * Gets the internal scale type.
             *
             * @returns {string} The current scale type.
             */
            scaleType(): string;
            /**
             * Sets the internal scale type.
             *
             * @param {string} scaleType If provided, the type of d3 scale to use internally.  (linear/log/sqrt/pow).
             * @returns {InterpolatedColor} The calling InterpolatedColor.
             */
            scaleType(scaleType: string): InterpolatedColor;
            autoDomain(): InterpolatedColor;
        }
    }
}


declare module Plottable {
    module _Util {
        class ScaleDomainCoordinator<D> {
            /**
             * Constructs a ScaleDomainCoordinator.
             *
             * @constructor
             * @param {Scale[]} scales A list of scales whose domains should be linked.
             */
            constructor(scales: Scale.AbstractScale<D, any>[]);
            rescale(scale: Scale.AbstractScale<D, any>): void;
        }
    }
}


declare module Plottable {
    module Scale {
        module TickGenerators {
            interface TickGenerator<D> {
                (scale: Plottable.Scale.AbstractQuantitative<D>): D[];
            }
            /**
             * Creates a tick generator using the specified interval.
             *
             * Generates ticks at multiples of the interval while also including the domain boundaries.
             *
             * @param {number} interval The interval between two ticks (not including the end ticks).
             *
             * @returns {TickGenerator} A tick generator using the specified interval.
             */
            function intervalTickGenerator(interval: number): TickGenerator<number>;
            /**
             * Creates a tick generator that will filter for only the integers in defaultTicks and return them.
             *
             * Will also include the end ticks.
             *
             * @returns {TickGenerator} A tick generator returning only integer ticks.
             */
            function integerTickGenerator(): TickGenerator<number>;
        }
    }
}


declare module Plottable {
    module _Drawer {
        /**
         * A step for the drawer to draw.
         *
         * Specifies how AttributeToProjector needs to be animated.
         */
        type DrawStep = {
            attrToProjector: AttributeToProjector;
            animator: Animator.PlotAnimator;
        };
        type AppliedDrawStep = {
            attrToProjector: _AttributeToAppliedProjector;
            animator: Animator.PlotAnimator;
        };
        class AbstractDrawer {
            protected _className: string;
            key: string;
            /**
             * Sets the class, which needs to be applied to bound elements.
             *
             * @param{string} className The class name to be applied.
             */
            setClass(className: string): AbstractDrawer;
            /**
             * Constructs a Drawer
             *
             * @constructor
             * @param{string} key The key associated with this Drawer
             */
            constructor(key: string);
            setup(area: D3.Selection): void;
            /**
             * Removes the Drawer and its renderArea
             */
            remove(): void;
            /**
             * Enter new data to render area and creates binding
             *
             * @param{any[]} data The data to be drawn
             */
            protected _enterData(data: any[]): void;
            /**
             * Draws data using one step
             *
             * @param{AppliedDrawStep} step The step, how data should be drawn.
             */
            protected _drawStep(step: AppliedDrawStep): void;
            protected _numberOfAnimationIterations(data: any[]): number;
            protected _prepareDrawSteps(drawSteps: AppliedDrawStep[]): void;
            protected _prepareData(data: any[], drawSteps: AppliedDrawStep[]): any[];
            /**
             * Draws the data into the renderArea using the spefic steps and metadata
             *
             * @param{any[]} data The data to be drawn
             * @param{DrawStep[]} drawSteps The list of steps, which needs to be drawn
             * @param{any} userMetadata The metadata provided by user
             * @param{any} plotMetadata The metadata provided by plot
             */
            draw(data: any[], drawSteps: DrawStep[], userMetadata: any, plotMetadata: Plot.PlotMetadata): number;
            /**
             * Retrieves the renderArea selection for the drawer
             *
             * @returns {D3.Selection} the renderArea selection
             */
            _getRenderArea(): D3.Selection;
            _getSelector(): string;
<<<<<<< HEAD
            /**
             * Checks if the given selection is within the specified bounds
             *
             * @param {D3.Selection} selection The selection to check
             * @param {Extent} xExtent The bounds on the x-coordinate space
             * @param {Extent} yExtent The bounds on the y-coordinate space
             * @param {number} tolerance The tolerance of how close the selection is
             * @returns {boolean} if the selection is within the bounds
             */
            _isSelectionInBounds(selection: D3.Selection, xExtent: Extent, yExtent: Extent, tolerance: number): boolean;
=======
            _getPixelPoint(selection: D3.Selection, datum: any, index: number): Point;
>>>>>>> 1e77d8e9
        }
    }
}


declare module Plottable {
    module _Drawer {
        class Line extends AbstractDrawer {
            static LINE_CLASS: string;
            protected _enterData(data: any[]): void;
            setup(area: D3.Selection): void;
            protected _numberOfAnimationIterations(data: any[]): number;
            protected _drawStep(step: AppliedDrawStep): void;
            _getSelector(): string;
            _getPixelPoint(selection: D3.Selection, datum: any, index: number): Point;
        }
    }
}


declare module Plottable {
    module _Drawer {
        class Area extends Line {
            static AREA_CLASS: string;
            protected _enterData(data: any[]): void;
            /**
             * Sets the value determining if line should be drawn.
             *
             * @param{boolean} draw The value determing if line should be drawn.
             */
            drawLine(draw: boolean): Area;
            setup(area: D3.Selection): void;
            protected _drawStep(step: AppliedDrawStep): void;
            _getSelector(): string;
        }
    }
}


declare module Plottable {
    module _Drawer {
        class Element extends AbstractDrawer {
            protected _svgElement: string;
            /**
             * Sets the svg element, which needs to be bind to data
             *
             * @param{string} tag The svg element to be bind
             */
            svgElement(tag: string): Element;
            protected _drawStep(step: AppliedDrawStep): void;
            protected _enterData(data: any[]): void;
            protected _prepareDrawSteps(drawSteps: AppliedDrawStep[]): void;
            protected _prepareData(data: any[], drawSteps: AppliedDrawStep[]): any[];
            _getSelector(): string;
            _getPixelPoint(selection: D3.Selection, datum: any, index: number): Point;
        }
    }
}


declare module Plottable {
    module _Drawer {
        class Rect extends Element {
            constructor(key: string, isVertical: boolean);
            setup(area: D3.Selection): void;
            removeLabels(): void;
            _getIfLabelsTooWide(): boolean;
            _isSelectionInBounds(selection: D3.Selection, xExtent: Extent, yExtent: Extent, tolerance: number): boolean;
            drawText(data: any[], attrToProjector: AttributeToProjector, userMetadata: any, plotMetadata: Plot.PlotMetadata): void;
            _getPixelPoint(selection: D3.Selection, datum: any, index: number): Point;
        }
    }
}


declare module Plottable {
    module _Drawer {
        class Arc extends Element {
            constructor(key: string);
            _drawStep(step: AppliedDrawStep): void;
            draw(data: any[], drawSteps: DrawStep[], userMetadata: any, plotMetadata: Plot.PlotMetadata): number;
            _getPixelPoint(selection: D3.Selection, datum: any, index: number): Point;
        }
    }
}


declare module Plottable {
    module Component {
        class AbstractComponent extends Core.PlottableObject {
            static AUTORESIZE_BY_DEFAULT: boolean;
            protected _element: D3.Selection;
            protected _content: D3.Selection;
            protected _boundingBox: D3.Selection;
            clipPathEnabled: boolean;
            _parent: AbstractComponentContainer;
            protected _fixedHeightFlag: boolean;
            protected _fixedWidthFlag: boolean;
            protected _isSetup: boolean;
            protected _isAnchored: boolean;
            /**
             * Attaches the Component as a child of a given a DOM element. Usually only directly invoked on root-level Components.
             *
             * @param {D3.Selection} element A D3 selection consisting of the element to anchor under.
             */
            _anchor(element: D3.Selection): void;
            /**
             * Creates additional elements as necessary for the Component to function.
             * Called during _anchor() if the Component's element has not been created yet.
             * Override in subclasses to provide additional functionality.
             */
            protected _setup(): void;
            _requestedSpace(availableWidth: number, availableHeight: number): _SpaceRequest;
            /**
             * Computes the size, position, and alignment from the specified values.
             * If no parameters are supplied and the Component is a root node,
             * they are inferred from the size of the Component's element.
             *
             * @param {number} offeredXOrigin x-coordinate of the origin of the space offered the Component
             * @param {number} offeredYOrigin y-coordinate of the origin of the space offered the Component
             * @param {number} availableWidth available width for the Component to render in
             * @param {number} availableHeight available height for the Component to render in
             */
            _computeLayout(offeredXOrigin?: number, offeredYOrigin?: number, availableWidth?: number, availableHeight?: number): void;
            _render(): void;
            _doRender(): void;
            _useLastCalculatedLayout(): boolean;
            _useLastCalculatedLayout(useLast: boolean): AbstractComponent;
            _invalidateLayout(): void;
            /**
             * Renders the Component into a given DOM element. The element must be as <svg>.
             *
             * @param {String|D3.Selection} element A D3 selection or a selector for getting the element to render into.
             * @returns {Component} The calling component.
             */
            renderTo(element: String | D3.Selection): AbstractComponent;
            /**
             * Causes the Component to recompute layout and redraw. If passed arguments, will resize the root SVG it lives in.
             *
             * This function should be called when CSS changes could influence the size
             * of the components, e.g. changing the font size.
             *
             * @param {number} [availableWidth]  - the width of the container element
             * @param {number} [availableHeight] - the height of the container element
             * @returns {Component} The calling component.
             */
            resize(width?: number, height?: number): AbstractComponent;
            /**
             * Enables or disables resize on window resizes.
             *
             * If enabled, window resizes will enqueue this component for a re-layout
             * and re-render. Animations are disabled during window resizes when auto-
             * resize is enabled.
             *
             * @param {boolean} flag Enable (true) or disable (false) auto-resize.
             * @returns {Component} The calling component.
             */
            autoResize(flag: boolean): AbstractComponent;
            /**
             * Sets the x alignment of the Component. This will be used if the
             * Component is given more space than it needs.
             *
             * For example, you may want to make a Legend postition itself it the top
             * right, so you would call `legend.xAlign("right")` and
             * `legend.yAlign("top")`.
             *
             * @param {string} alignment The x alignment of the Component (one of ["left", "center", "right"]).
             * @returns {Component} The calling Component.
             */
            xAlign(alignment: string): AbstractComponent;
            /**
             * Sets the y alignment of the Component. This will be used if the
             * Component is given more space than it needs.
             *
             * For example, you may want to make a Legend postition itself it the top
             * right, so you would call `legend.xAlign("right")` and
             * `legend.yAlign("top")`.
             *
             * @param {string} alignment The x alignment of the Component (one of ["top", "center", "bottom"]).
             * @returns {Component} The calling Component.
             */
            yAlign(alignment: string): AbstractComponent;
            /**
             * Sets the x offset of the Component. This will be used if the Component
             * is given more space than it needs.
             *
             * @param {number} offset The desired x offset, in pixels, from the left
             * side of the container.
             * @returns {Component} The calling Component.
             */
            xOffset(offset: number): AbstractComponent;
            /**
             * Sets the y offset of the Component. This will be used if the Component
             * is given more space than it needs.
             *
             * @param {number} offset The desired y offset, in pixels, from the top
             * side of the container.
             * @returns {Component} The calling Component.
             */
            yOffset(offset: number): AbstractComponent;
            /**
             * Attaches an Interaction to the Component, so that the Interaction will listen for events on the Component.
             *
             * @param {Interaction} interaction The Interaction to attach to the Component.
             * @returns {Component} The calling Component.
             */
            registerInteraction(interaction: Interaction.AbstractInteraction): AbstractComponent;
            /**
             * Adds/removes a given CSS class to/from the Component, or checks if the Component has a particular CSS class.
             *
             * @param {string} cssClass The CSS class to add/remove/check for.
             * @param {boolean} addClass Whether to add or remove the CSS class. If not supplied, checks for the CSS class.
             * @returns {boolean|Component} Whether the Component has the given CSS class, or the calling Component (if addClass is supplied).
             */
            classed(cssClass: string): boolean;
            classed(cssClass: string, addClass: boolean): AbstractComponent;
            /**
             * Checks if the Component has a fixed width or false if it grows to fill available space.
             * Returns false by default on the base Component class.
             *
             * @returns {boolean} Whether the component has a fixed width.
             */
            _isFixedWidth(): boolean;
            /**
             * Checks if the Component has a fixed height or false if it grows to fill available space.
             * Returns false by default on the base Component class.
             *
             * @returns {boolean} Whether the component has a fixed height.
             */
            _isFixedHeight(): boolean;
            /**
             * Merges this Component with another Component, returning a
             * ComponentGroup. This is used to layer Components on top of each other.
             *
             * There are four cases:
             * Component + Component: Returns a ComponentGroup with both components inside it.
             * ComponentGroup + Component: Returns the ComponentGroup with the Component appended.
             * Component + ComponentGroup: Returns the ComponentGroup with the Component prepended.
             * ComponentGroup + ComponentGroup: Returns a new ComponentGroup with two ComponentGroups inside it.
             *
             * @param {Component} c The component to merge in.
             * @returns {ComponentGroup} The relevant ComponentGroup out of the above four cases.
             */
            merge(c: AbstractComponent): Component.Group;
            /**
             * Detaches a Component from the DOM. The component can be reused.
             *
             * This should only be used if you plan on reusing the calling
             * Components. Otherwise, use remove().
             *
             * @returns The calling Component.
             */
            detach(): AbstractComponent;
            /**
             * Removes a Component from the DOM and disconnects it from everything it's
             * listening to (effectively destroying it).
             */
            remove(): void;
            /**
             * Return the width of the component
             *
             * @return {number} width of the component
             */
            width(): number;
            /**
             * Return the height of the component
             *
             * @return {number} height of the component
             */
            height(): number;
            /**
             * Gets the origin of the Component relative to its parent.
             *
             * @return {Point} The x-y position of the Component relative to its parent.
             */
            origin(): Point;
            /**
             * Gets the origin of the Component relative to the root <svg>.
             *
             * @return {Point} The x-y position of the Component relative to the root <svg>
             */
            originToSVG(): Point;
            /**
             * Returns the foreground selection for the component
             * (A selection covering the front of the component)
             *
             * Will return undefined if the component has not been anchored
             *
             * @return {D3.Selection} foreground selection for the component
             */
            foreground(): D3.Selection;
            /**
             * Returns the background selection for the component
             * (A selection appearing behind of the component)
             *
             * Will return undefined if the component has not been anchored
             *
             * @return {D3.Selection} background selection for the component
             */
            background(): D3.Selection;
            /**
             * Returns the hitbox selection for the component
             * (A selection in front of the foreground used mainly for interactions)
             *
             * Will return undefined if the component has not been anchored
             *
             * @return {D3.Selection} hitbox selection for the component
             */
            hitBox(): D3.Selection;
        }
    }
}


declare module Plottable {
    module Component {
        class AbstractComponentContainer extends AbstractComponent {
            _anchor(element: D3.Selection): void;
            _render(): void;
            _removeComponent(c: AbstractComponent): void;
            _addComponent(c: AbstractComponent, prepend?: boolean): boolean;
            /**
             * Returns a list of components in the ComponentContainer.
             *
             * @returns {Component[]} the contained Components
             */
            components(): AbstractComponent[];
            /**
             * Returns true iff the ComponentContainer is empty.
             *
             * @returns {boolean} Whether the calling ComponentContainer is empty.
             */
            empty(): boolean;
            /**
             * Detaches all components contained in the ComponentContainer, and
             * empties the ComponentContainer.
             *
             * @returns {ComponentContainer} The calling ComponentContainer
             */
            detachAll(): AbstractComponentContainer;
            remove(): void;
            _useLastCalculatedLayout(): boolean;
            _useLastCalculatedLayout(calculated: boolean): AbstractComponent;
        }
    }
}


declare module Plottable {
    module Component {
        class Group extends AbstractComponentContainer {
            /**
             * Constructs a GroupComponent.
             *
             * A GroupComponent is a set of Components that will be rendered on top of
             * each other. When you call Component.merge(Component), it creates and
             * returns a GroupComponent.
             *
             * @constructor
             * @param {Component[]} components The Components in the Group (default = []).
             */
            constructor(components?: AbstractComponent[]);
            _requestedSpace(offeredWidth: number, offeredHeight: number): _SpaceRequest;
            merge(c: AbstractComponent): Group;
            _computeLayout(offeredXOrigin?: number, offeredYOrigin?: number, availableWidth?: number, availableHeight?: number): Group;
            _isFixedWidth(): boolean;
            _isFixedHeight(): boolean;
        }
    }
}


declare module Plottable {
    module Axis {
        class AbstractAxis extends Component.AbstractComponent {
            /**
             * The css class applied to each end tick mark (the line on the end tick).
             */
            static END_TICK_MARK_CLASS: string;
            /**
             * The css class applied to each tick mark (the line on the tick).
             */
            static TICK_MARK_CLASS: string;
            /**
             * The css class applied to each tick label (the text associated with the tick).
             */
            static TICK_LABEL_CLASS: string;
            protected _tickMarkContainer: D3.Selection;
            protected _tickLabelContainer: D3.Selection;
            protected _baseline: D3.Selection;
            protected _scale: Scale.AbstractScale<any, number>;
            protected _computedWidth: number;
            protected _computedHeight: number;
            /**
             * Constructs an axis. An axis is a wrapper around a scale for rendering.
             *
             * @constructor
             * @param {Scale} scale The scale for this axis to render.
             * @param {string} orientation One of ["top", "left", "bottom", "right"];
             * on which side the axis will appear. On most axes, this is either "left"
             * or "bottom".
             * @param {Formatter} Data is passed through this formatter before being
             * displayed.
             */
            constructor(scale: Scale.AbstractScale<any, number>, orientation: string, formatter?: (d: any) => string);
            remove(): void;
            protected _isHorizontal(): boolean;
            protected _computeWidth(): number;
            protected _computeHeight(): number;
            _requestedSpace(offeredWidth: number, offeredHeight: number): _SpaceRequest;
            _isFixedHeight(): boolean;
            _isFixedWidth(): boolean;
            protected _rescale(): void;
            _computeLayout(offeredXOrigin?: number, offeredYOrigin?: number, availableWidth?: number, availableHeight?: number): void;
            protected _setup(): void;
            protected _getTickValues(): any[];
            _doRender(): void;
            protected _generateBaselineAttrHash(): {
                x1: number;
                y1: number;
                x2: number;
                y2: number;
            };
            protected _generateTickMarkAttrHash(isEndTickMark?: boolean): {
                x1: any;
                y1: any;
                x2: any;
                y2: any;
            };
            _invalidateLayout(): void;
            protected _setDefaultAlignment(): void;
            /**
             * Gets the current formatter on the axis. Data is passed through the
             * formatter before being displayed.
             *
             * @returns {Formatter} The calling Axis, or the current
             * Formatter.
             */
            formatter(): Formatter;
            /**
             * Sets the current formatter on the axis. Data is passed through the
             * formatter before being displayed.
             *
             * @param {Formatter} formatter If provided, data will be passed though `formatter(data)`.
             * @returns {Axis} The calling Axis.
             */
            formatter(formatter: Formatter): AbstractAxis;
            /**
             * Gets the current tick mark length.
             *
             * @returns {number} the current tick mark length.
             */
            tickLength(): number;
            /**
             * Sets the current tick mark length.
             *
             * @param {number} length If provided, length of each tick.
             * @returns {Axis} The calling Axis.
             */
            tickLength(length: number): AbstractAxis;
            /**
             * Gets the current end tick mark length.
             *
             * @returns {number} The current end tick mark length.
             */
            endTickLength(): number;
            /**
             * Sets the end tick mark length.
             *
             * @param {number} length If provided, the length of the end ticks.
             * @returns {BaseAxis} The calling Axis.
             */
            endTickLength(length: number): AbstractAxis;
            protected _maxLabelTickLength(): number;
            /**
             * Gets the padding between each tick mark and its associated label.
             *
             * @returns {number} the current padding.
             * length.
             */
            tickLabelPadding(): number;
            /**
             * Sets the padding between each tick mark and its associated label.
             *
             * @param {number} padding If provided, the desired padding.
             * @returns {Axis} The calling Axis.
             */
            tickLabelPadding(padding: number): AbstractAxis;
            /**
             * Gets the size of the gutter (the extra space between the tick
             * labels and the outer edge of the axis).
             *
             * @returns {number} the current gutter.
             * length.
             */
            gutter(): number;
            /**
             * Sets the size of the gutter (the extra space between the tick
             * labels and the outer edge of the axis).
             *
             * @param {number} size If provided, the desired gutter.
             * @returns {Axis} The calling Axis.
             */
            gutter(size: number): AbstractAxis;
            /**
             * Gets the orientation of the Axis.
             *
             * @returns {number} the current orientation.
             */
            orient(): string;
            /**
             * Sets the orientation of the Axis.
             *
             * @param {number} newOrientation If provided, the desired orientation
             * (top/bottom/left/right).
             * @returns {Axis} The calling Axis.
             */
            orient(newOrientation: string): AbstractAxis;
            /**
             * Gets whether the Axis is currently set to show the first and last
             * tick labels.
             *
             * @returns {boolean} whether or not the last
             * tick labels are showing.
             */
            showEndTickLabels(): boolean;
            /**
             * Sets whether the Axis is currently set to show the first and last tick
             * labels.
             *
             * @param {boolean} show Whether or not to show the first and last
             * labels.
             * @returns {Axis} The calling Axis.
             */
            showEndTickLabels(show: boolean): AbstractAxis;
            protected _hideEndTickLabels(): void;
            protected _hideOverflowingTickLabels(): void;
            protected _hideOverlappingTickLabels(): void;
        }
    }
}


declare module Plottable {
    module Axis {
        /**
         * Defines a configuration for a time axis tier.
         * For details on how ticks are generated see: https://github.com/mbostock/d3/wiki/Time-Scales#ticks
         * interval - A time unit associated with this configuration (seconds, minutes, hours, etc).
         * step - number of intervals between each tick.
         * formatter - formatter used to format tick labels.
         */
        type TimeAxisTierConfiguration = {
            interval: D3.Time.Interval;
            step: number;
            formatter: Formatter;
        };
        /**
         * An array of linked TimeAxisTierConfigurations.
         * Each configuration will be shown on a different tier.
         * Currently, up to two tiers are supported.
         */
        type TimeAxisConfiguration = TimeAxisTierConfiguration[];
        class Time extends AbstractAxis {
            /**
             * Constructs a TimeAxis.
             *
             * A TimeAxis is used for rendering a TimeScale.
             *
             * @constructor
             * @param {TimeScale} scale The scale to base the Axis on.
             * @param {string} orientation The orientation of the Axis (top/bottom)
             */
            constructor(scale: Scale.Time, orientation: string);
            tierLabelPositions(): string[];
            tierLabelPositions(newPositions: string[]): Time;
            /**
             * Gets the possible Axis configurations.
             *
             * @returns {TimeAxisConfiguration[]} The possible tier configurations.
             */
            axisConfigurations(): TimeAxisConfiguration[];
            /**
             * Sets possible Axis configurations.
             * The axis will choose the most precise configuration that will display in
             * its current width.
             *
             * @param {TimeAxisConfiguration[]} configurations Possible axis configurations.
             * @returns {Axis.Time} The calling Axis.Time.
             */
            axisConfigurations(configurations: TimeAxisConfiguration[]): Time;
            orient(): string;
            orient(orientation: string): Time;
            _computeHeight(): number;
            protected _setup(): void;
            protected _getTickValues(): any[];
            _doRender(): Time;
        }
    }
}

declare module Plottable {
    module Axis {
        class Numeric extends AbstractAxis {
            /**
             * Constructs a NumericAxis.
             *
             * Just as an CategoryAxis is for rendering an OrdinalScale, a NumericAxis
             * is for rendering a QuantitativeScale.
             *
             * @constructor
             * @param {QuantitativeScale} scale The QuantitativeScale to base the axis on.
             * @param {string} orientation The orientation of the QuantitativeScale (top/bottom/left/right)
             * @param {Formatter} formatter A function to format tick labels (default Formatters.general()).
             */
            constructor(scale: Scale.AbstractQuantitative<number>, orientation: string, formatter?: (d: any) => string);
            protected _setup(): void;
            _computeWidth(): number;
            _computeHeight(): number;
            protected _getTickValues(): any[];
            protected _rescale(): void;
            _doRender(): void;
            /**
             * Gets the tick label position relative to the tick marks.
             *
             * @returns {string} The current tick label position.
             */
            tickLabelPosition(): string;
            /**
             * Sets the tick label position relative to the tick marks.
             *
             * @param {string} position If provided, the relative position of the tick label.
             *                          [top/center/bottom] for a vertical NumericAxis,
             *                          [left/center/right] for a horizontal NumericAxis.
             *                          Defaults to center.
             * @returns {Numeric} The calling Axis.Numeric.
             */
            tickLabelPosition(position: string): Numeric;
            /**
             * Gets whether or not the tick labels at the end of the graph are
             * displayed when partially cut off.
             *
             * @param {string} orientation Where on the scale to change tick labels.
             *                 On a "top" or "bottom" axis, this can be "left" or
             *                 "right". On a "left" or "right" axis, this can be "top"
             *                 or "bottom".
             * @returns {boolean} The current setting.
             */
            showEndTickLabel(orientation: string): boolean;
            /**
             * Sets whether or not the tick labels at the end of the graph are
             * displayed when partially cut off.
             *
             * @param {string} orientation If provided, where on the scale to change tick labels.
             *                 On a "top" or "bottom" axis, this can be "left" or
             *                 "right". On a "left" or "right" axis, this can be "top"
             *                 or "bottom".
             * @param {boolean} show Whether or not the given tick should be
             * displayed.
             * @returns {Numeric} The calling NumericAxis.
             */
            showEndTickLabel(orientation: string, show: boolean): Numeric;
        }
    }
}


declare module Plottable {
    module Axis {
        class Category extends AbstractAxis {
            /**
             * Constructs a CategoryAxis.
             *
             * A CategoryAxis takes an OrdinalScale and includes word-wrapping
             * algorithms and advanced layout logic to try to display the scale as
             * efficiently as possible.
             *
             * @constructor
             * @param {OrdinalScale} scale The scale to base the Axis on.
             * @param {string} orientation The orientation of the Axis (top/bottom/left/right) (default = "bottom").
             * @param {Formatter} formatter The Formatter for the Axis (default Formatters.identity())
             */
            constructor(scale: Scale.Ordinal, orientation?: string, formatter?: (d: any) => string);
            protected _setup(): void;
            protected _rescale(): void;
            _requestedSpace(offeredWidth: number, offeredHeight: number): _SpaceRequest;
            protected _getTickValues(): string[];
            /**
             * Sets the angle for the tick labels. Right now vertical-left (-90), horizontal (0), and vertical-right (90) are the only options.
             * @param {number} angle The angle for the ticks
             * @returns {Category} The calling Category Axis.
             *
             * Warning - this is not currently well supported and is likely to behave badly unless all the tick labels are short.
             * See tracking at https://github.com/palantir/plottable/issues/504
             */
            tickLabelAngle(angle: number): Category;
            /**
             * Gets the tick label angle
             * @returns {number} the tick label angle
             */
            tickLabelAngle(): number;
            _doRender(): Category;
            _computeLayout(offeredXOrigin?: number, offeredYOrigin?: number, availableWidth?: number, availableHeight?: number): void;
        }
    }
}


declare module Plottable {
    module Component {
        class Label extends AbstractComponent {
            /**
             * Creates a Label.
             *
             * A label is component that renders just text. The most common use of
             * labels is to create a title or axis labels.
             *
             * @constructor
             * @param {string} displayText The text of the Label (default = "").
             * @param {string} orientation The orientation of the Label (horizontal/left/right) (default = "horizontal").
             */
            constructor(displayText?: string, orientation?: string);
            /**
             * Sets the horizontal side the label will go to given the label is given more space that it needs
             *
             * @param {string} alignment The new setting, one of `["left", "center",
             * "right"]`. Defaults to `"center"`.
             * @returns {Label} The calling Label.
             */
            xAlign(alignment: string): Label;
            /**
             * Sets the vertical side the label will go to given the label is given more space that it needs
             *
             * @param {string} alignment The new setting, one of `["top", "center",
             * "bottom"]`. Defaults to `"center"`.
             * @returns {Label} The calling Label.
             */
            yAlign(alignment: string): Label;
            _requestedSpace(offeredWidth: number, offeredHeight: number): _SpaceRequest;
            protected _setup(): void;
            /**
             * Gets the current text on the Label.
             *
             * @returns {string} the text on the label.
             */
            text(): string;
            /**
             * Sets the current text on the Label.
             *
             * @param {string} displayText If provided, the new text for the Label.
             * @returns {Label} The calling Label.
             */
            text(displayText: string): Label;
            /**
             * Gets the orientation of the Label.
             *
             * @returns {string} the current orientation.
             */
            orient(): string;
            /**
             * Sets the orientation of the Label.
             *
             * @param {string} newOrientation If provided, the desired orientation
             * (horizontal/left/right).
             * @returns {Label} The calling Label.
             */
            orient(newOrientation: string): Label;
            /**
             * Gets the amount of padding in pixels around the Label.
             *
             * @returns {number} the current padding amount.
             */
            padding(): number;
            /**
             * Sets the amount of padding in pixels around the Label.
             *
             * @param {number} padAmount The desired padding amount in pixel values
             * @returns {Label} The calling Label.
             */
            padding(padAmount: number): Label;
            _doRender(): void;
        }
        class TitleLabel extends Label {
            /**
             * Creates a TitleLabel, a type of label made for rendering titles.
             *
             * @constructor
             */
            constructor(text?: string, orientation?: string);
        }
        class AxisLabel extends Label {
            /**
             * Creates a AxisLabel, a type of label made for rendering axis labels.
             *
             * @constructor
             */
            constructor(text?: string, orientation?: string);
        }
    }
}


declare module Plottable {
    module Component {
        class Legend extends AbstractComponent {
            /**
             * The css class applied to each legend row
             */
            static LEGEND_ROW_CLASS: string;
            /**
             * The css class applied to each legend entry
             */
            static LEGEND_ENTRY_CLASS: string;
            /**
             * Creates a Legend.
             *
             * The legend consists of a series of legend entries, each with a color and label taken from the `colorScale`.
             * The entries will be displayed in the order of the `colorScale` domain.
             *
             * @constructor
             * @param {Scale.Color} colorScale
             */
            constructor(colorScale: Scale.Color);
            protected _setup(): void;
            /**
             * Gets the current max number of entries in Legend row.
             * @returns {number} The current max number of entries in row.
             */
            maxEntriesPerRow(): number;
            /**
             * Sets a new max number of entries in Legend row.
             *
             * @param {number} numEntries If provided, the new max number of entries in row.
             * @returns {Legend} The calling Legend.
             */
            maxEntriesPerRow(numEntries: number): Legend;
            /**
             * Gets the current sort function for Legend's entries.
             * @returns {(a: string, b: string) => number} The current sort function.
             */
            sortFunction(): (a: string, b: string) => number;
            /**
             * Sets a new sort function for Legend's entires.
             *
             * @param {(a: string, b: string) => number} newFn If provided, the new compare function.
             * @returns {Legend} The calling Legend.
             */
            sortFunction(newFn: (a: string, b: string) => number): Legend;
            /**
             * Gets the current color scale from the Legend.
             *
             * @returns {ColorScale} The current color scale.
             */
            scale(): Scale.Color;
            /**
             * Assigns a new color scale to the Legend.
             *
             * @param {Scale.Color} scale If provided, the new scale.
             * @returns {Legend} The calling Legend.
             */
            scale(scale: Scale.Color): Legend;
            remove(): void;
            _requestedSpace(offeredWidth: number, offeredHeight: number): _SpaceRequest;
            /**
             * Gets the legend entry under the given pixel position.
             *
             * @param {Point} position The pixel position.
             * @returns {D3.Selection} The selected entry, or null selection if no entry was selected.
             */
            getEntry(position: Point): D3.Selection;
            _doRender(): void;
        }
    }
}


declare module Plottable {
    module Component {
        class InterpolatedColorLegend extends AbstractComponent {
            /**
             * The css class applied to the legend labels.
             */
            static LEGEND_LABEL_CLASS: string;
            /**
             * Creates an InterpolatedColorLegend.
             *
             * The InterpolatedColorLegend consists of a sequence of swatches, showing the
             * associated Scale.InterpolatedColor sampled at various points. Two labels
             * show the maximum and minimum values of the Scale.InterpolatedColor.
             *
             * @constructor
             * @param {Scale.InterpolatedColor} interpolatedColorScale
             * @param {string} orientation (horizontal/left/right).
             * @param {Formatter} The labels are formatted using this function.
             */
            constructor(interpolatedColorScale: Scale.InterpolatedColor, orientation?: string, formatter?: (d: any) => string);
            remove(): void;
            /**
             * Gets the current formatter on the InterpolatedColorLegend.
             *
             * @returns {Formatter} The current Formatter.
             */
            formatter(): Formatter;
            /**
             * Sets the current formatter on the InterpolatedColorLegend.
             *
             * @param {Formatter} formatter If provided, data will be passed though `formatter(data)`.
             * @returns {InterpolatedColorLegend} The calling InterpolatedColorLegend.
             */
            formatter(formatter: Formatter): InterpolatedColorLegend;
            /**
             * Gets the orientation of the InterpolatedColorLegend.
             *
             * @returns {string} The current orientation.
             */
            orient(): string;
            /**
             * Sets the orientation of the InterpolatedColorLegend.
             *
             * @param {string} newOrientation The desired orientation (horizontal/left/right).
             *
             * @returns {InterpolatedColorLegend} The calling InterpolatedColorLegend.
             */
            orient(newOrientation: string): InterpolatedColorLegend;
            protected _setup(): void;
            _requestedSpace(offeredWidth: number, offeredHeight: number): _SpaceRequest;
            _doRender(): void;
        }
    }
}


declare module Plottable {
    module Component {
        class Gridlines extends AbstractComponent {
            /**
             * Creates a set of Gridlines.
             * @constructor
             *
             * @param {QuantitativeScale} xScale The scale to base the x gridlines on. Pass null if no gridlines are desired.
             * @param {QuantitativeScale} yScale The scale to base the y gridlines on. Pass null if no gridlines are desired.
             */
            constructor(xScale: Scale.AbstractQuantitative<any>, yScale: Scale.AbstractQuantitative<any>);
            remove(): Gridlines;
            protected _setup(): void;
            _doRender(): void;
        }
    }
}


declare module Plottable {
    module Component {
        type _IterateLayoutResult = {
            colProportionalSpace: number[];
            rowProportionalSpace: number[];
            guaranteedWidths: number[];
            guaranteedHeights: number[];
            wantsWidth: boolean;
            wantsHeight: boolean;
        };
        class Table extends AbstractComponentContainer {
            /**
             * Constructs a Table.
             *
             * A Table is used to combine multiple Components in the form of a grid. A
             * common case is combining a y-axis, x-axis, and the plotted data via
             * ```typescript
             * new Table([[yAxis, plot],
             *            [null,  xAxis]]);
             * ```
             *
             * @constructor
             * @param {Component[][]} [rows] A 2-D array of the Components to place in the table.
             * null can be used if a cell is empty. (default = [])
             */
            constructor(rows?: AbstractComponent[][]);
            /**
             * Adds a Component in the specified cell. The cell must be unoccupied.
             *
             * For example, instead of calling `new Table([[a, b], [null, c]])`, you
             * could call
             * ```typescript
             * var table = new Table();
             * table.addComponent(0, 0, a);
             * table.addComponent(0, 1, b);
             * table.addComponent(1, 1, c);
             * ```
             *
             * @param {number} row The row in which to add the Component.
             * @param {number} col The column in which to add the Component.
             * @param {Component} component The Component to be added.
             * @returns {Table} The calling Table.
             */
            addComponent(row: number, col: number, component: AbstractComponent): Table;
            _removeComponent(component: AbstractComponent): void;
            _requestedSpace(offeredWidth: number, offeredHeight: number): _SpaceRequest;
            _computeLayout(offeredXOrigin?: number, offeredYOrigin?: number, availableWidth?: number, availableHeight?: number): void;
            /**
             * Sets the row and column padding on the Table.
             *
             * @param {number} rowPadding The padding above and below each row, in pixels.
             * @param {number} colPadding the padding to the left and right of each column, in pixels.
             * @returns {Table} The calling Table.
             */
            padding(rowPadding: number, colPadding: number): Table;
            /**
             * Sets the layout weight of a particular row.
             * Space is allocated to rows based on their weight. Rows with higher weights receive proportionally more space.
             *
             * A common case would be to have one row take up 2/3rds of the space,
             * and the other row take up 1/3rd.
             *
             * Example:
             *
             * ```JavaScript
             * plot = new Plottable.Component.Table([
             *  [row1],
             *  [row2]
             * ]);
             *
             * // assign twice as much space to the first row
             * plot
             *  .rowWeight(0, 2)
             *  .rowWeight(1, 1)
             * ```
             *
             * @param {number} index The index of the row.
             * @param {number} weight The weight to be set on the row.
             * @returns {Table} The calling Table.
             */
            rowWeight(index: number, weight: number): Table;
            /**
             * Sets the layout weight of a particular column.
             * Space is allocated to columns based on their weight. Columns with higher weights receive proportionally more space.
             *
             * Please see `rowWeight` docs for an example.
             *
             * @param {number} index The index of the column.
             * @param {number} weight The weight to be set on the column.
             * @returns {Table} The calling Table.
             */
            colWeight(index: number, weight: number): Table;
            _isFixedWidth(): boolean;
            _isFixedHeight(): boolean;
        }
    }
}


declare module Plottable {
    module Plot {
        /**
         * A key that is also coupled with a dataset, a drawer and a metadata in Plot.
         */
        type PlotDatasetKey = {
            dataset: Dataset;
            drawer: _Drawer.AbstractDrawer;
            plotMetadata: PlotMetadata;
            key: string;
        };
        interface PlotMetadata {
            datasetKey: string;
        }
        type PlotData = {
            data: any[];
            pixelPoints: Point[];
            selection: D3.Selection;
        };
        class AbstractPlot extends Component.AbstractComponent {
            protected _dataChanged: boolean;
            protected _key2PlotDatasetKey: D3.Map<PlotDatasetKey>;
            protected _datasetKeysInOrder: string[];
            protected _renderArea: D3.Selection;
            protected _projections: {
                [attrToSet: string]: _Projection;
            };
            protected _animate: boolean;
            protected _animateOnNextRender: boolean;
            /**
             * Constructs a Plot.
             *
             * Plots render data. Common example include Plot.Scatter, Plot.Bar, and Plot.Line.
             *
             * A bare Plot has a DataSource and any number of projectors, which take
             * data and "project" it onto the Plot, such as "x", "y", "fill", "r".
             *
             * @constructor
             * @param {any[]|Dataset} [dataset] If provided, the data or Dataset to be associated with this Plot.
             */
            constructor();
            _anchor(element: D3.Selection): void;
            protected _setup(): void;
            remove(): void;
            /**
             * Adds a dataset to this plot. Identify this dataset with a key.
             *
             * A key is automatically generated if not supplied.
             *
             * @param {string} [key] The key of the dataset.
             * @param {Dataset | any[]} dataset dataset to add.
             * @returns {Plot} The calling Plot.
             */
            addDataset(dataset: Dataset | any[]): AbstractPlot;
            addDataset(key: string, dataset: Dataset | any[]): AbstractPlot;
            protected _getDrawer(key: string): _Drawer.AbstractDrawer;
            protected _getAnimator(key: string): Animator.PlotAnimator;
            protected _onDatasetUpdate(): void;
            /**
             * Sets an attribute of every data point.
             *
             * Here's a common use case:
             * ```typescript
             * plot.attr("r", function(d) { return d.foo; });
             * ```
             * This will set the radius of each datum `d` to be `d.foo`.
             *
             * @param {string} attrToSet The attribute to set across each data
             * point. Popular examples include "x", "y", "r". Scales that inherit from
             * Plot define their meaning.
             *
             * @param {Function|string|any} accessor Function to apply to each element
             * of the dataSource. If a Function, use `accessor(d, i)`. If a string,
             * `d[accessor]` is used. If anything else, use `accessor` as a constant
             * across all data points.
             *
             * @param {Scale.AbstractScale} scale If provided, the result of the accessor
             * is passed through the scale, such as `scale.scale(accessor(d, i))`.
             *
             * @returns {Plot} The calling Plot.
             */
            attr(attrToSet: string, accessor: any, scale?: Scale.AbstractScale<any, any>): AbstractPlot;
            /**
             * Identical to plot.attr
             */
            project(attrToSet: string, accessor: any, scale?: Scale.AbstractScale<any, any>): AbstractPlot;
            protected _generateAttrToProjector(): AttributeToProjector;
            _doRender(): void;
            /**
             * Enables or disables animation.
             *
             * @param {boolean} enabled Whether or not to animate.
             */
            animate(enabled: boolean): AbstractPlot;
            detach(): AbstractPlot;
            /**
             * This function makes sure that all of the scales in this._projections
             * have an extent that includes all the data that is projected onto them.
             */
            protected _updateScaleExtents(): void;
            _updateScaleExtent(attr: string): void;
            /**
             * Get the animator associated with the specified Animator key.
             *
             * @return {PlotAnimator} The Animator for the specified key.
             */
            animator(animatorKey: string): Animator.PlotAnimator;
            /**
             * Set the animator associated with the specified Animator key.
             *
             * @param {string} animatorKey The key for the Animator.
             * @param {PlotAnimator} animator An Animator to be assigned to
             * the specified key.
             * @returns {Plot} The calling Plot.
             */
            animator(animatorKey: string, animator: Animator.PlotAnimator): AbstractPlot;
            /**
             * Gets the dataset order by key
             *
             * @returns {string[]} A string array of the keys in order
             */
            datasetOrder(): string[];
            /**
             * Sets the dataset order by key
             *
             * @param {string[]} order If provided, a string array which represents the order of the keys.
             * This must be a permutation of existing keys.
             *
             * @returns {Plot} The calling Plot.
             */
            datasetOrder(order: string[]): AbstractPlot;
            /**
             * Removes a dataset by the given identifier
             *
             * @param {string | Dataset | any[]} datasetIdentifer The identifier as the key of the Dataset to remove
             * If string is inputted, it is interpreted as the dataset key to remove.
             * If Dataset is inputted, the first Dataset in the plot that is the same will be removed.
             * If any[] is inputted, the first data array in the plot that is the same will be removed.
             * @returns {AbstractPlot} The calling AbstractPlot.
             */
            removeDataset(datasetIdentifier: string | Dataset | any[]): AbstractPlot;
            datasets(): Dataset[];
            protected _getDrawersInOrder(): _Drawer.AbstractDrawer[];
            protected _generateDrawSteps(): _Drawer.DrawStep[];
            protected _additionalPaint(time: number): void;
            protected _getDataToDraw(): D3.Map<any[]>;
            /**
             * Gets the new plot metadata for new dataset with provided key
             *
             * @param {string} key The key of new dataset
             */
            protected _getPlotMetadataForDataset(key: string): PlotMetadata;
            getAllSelections(): D3.Selection;
            /**
             * Gets the selections under the given pixel position (if [xValOrExtent]
             * and [yValOrExtent] are {number}s), under a given line (if only one
             * of [xValOrExtent] or [yValOrExtent] are {Extent}s) or are under a
             * 2D area (if [xValOrExtent] and [yValOrExtent] are both {Extent}s).
             *
             * @param {number | Extent} xValOrExtent The pixel x position, or range of x values.
             * @param {number | Extent} yValOrExtent The pixel y position, or range of y values.
             * @returns {D3.Selection} The selections within under the given bounds
             */
            getPlotData(xValOrExtent: number | Extent, yValOrExtent: number | Extent, tolerance?: number): PlotData;
        }
    }
}


declare module Plottable {
    module Plot {
        class Pie extends AbstractPlot {
            /**
             * Constructs a PiePlot.
             *
             * @constructor
             */
            constructor();
            _computeLayout(offeredXOrigin?: number, offeredYOrigin?: number, availableWidth?: number, availableHeight?: number): void;
            addDataset(keyOrDataset: any, dataset?: any): Pie;
            protected _generateAttrToProjector(): AttributeToProjector;
            protected _getDrawer(key: string): _Drawer.AbstractDrawer;
        }
    }
}


declare module Plottable {
    module Plot {
        class AbstractXYPlot<X, Y> extends AbstractPlot {
            protected _xScale: Scale.AbstractScale<X, number>;
            protected _yScale: Scale.AbstractScale<Y, number>;
            /**
             * Constructs an XYPlot.
             *
             * An XYPlot is a plot from drawing 2-dimensional data. Common examples
             * include Scale.Line and Scale.Bar.
             *
             * @constructor
             * @param {any[]|Dataset} [dataset] The data or Dataset to be associated with this Renderer.
             * @param {Scale} xScale The x scale to use.
             * @param {Scale} yScale The y scale to use.
             */
            constructor(xScale: Scale.AbstractScale<X, number>, yScale: Scale.AbstractScale<Y, number>);
            /**
             * @param {string} attrToSet One of ["x", "y"] which determines the point's
             * x and y position in the Plot.
             */
            project(attrToSet: string, accessor: any, scale?: Scale.AbstractScale<any, any>): AbstractXYPlot<X, Y>;
            remove(): AbstractXYPlot<X, Y>;
            /**
             * Sets the automatic domain adjustment over visible points for y scale.
             *
             * If autoAdjustment is true adjustment is immediately performend.
             *
             * @param {boolean} autoAdjustment The new value for the automatic adjustment domain for y scale.
             * @returns {AbstractXYPlot} The calling AbstractXYPlot.
             */
            automaticallyAdjustYScaleOverVisiblePoints(autoAdjustment: boolean): AbstractXYPlot<X, Y>;
            /**
             * Sets the automatic domain adjustment over visible points for x scale.
             *
             * If autoAdjustment is true adjustment is immediately performend.
             *
             * @param {boolean} autoAdjustment The new value for the automatic adjustment domain for x scale.
             * @returns {AbstractXYPlot} The calling AbstractXYPlot.
             */
            automaticallyAdjustXScaleOverVisiblePoints(autoAdjustment: boolean): AbstractXYPlot<X, Y>;
            protected _generateAttrToProjector(): AttributeToProjector;
            _computeLayout(offeredXOrigin?: number, offeredYOffset?: number, availableWidth?: number, availableHeight?: number): void;
            protected _updateXDomainer(): void;
            protected _updateYDomainer(): void;
            /**
             * Adjusts both domains' extents to show all datasets.
             *
             * This call does not override auto domain adjustment behavior over visible points.
             */
            showAllData(): void;
            protected _normalizeDatasets<A, B>(fromX: boolean): {
                a: A;
                b: B;
            }[];
            protected _projectorsReady(): {
                accessor: (datum: any, index?: number, userMetadata?: any, plotMetadata?: PlotMetadata) => any;
                scale?: Scale.AbstractScale<any, any>;
                attribute: string;
            };
        }
    }
}


declare module Plottable {
    module Plot {
        class Scatter<X, Y> extends AbstractXYPlot<X, Y> implements Interaction.Hoverable {
            /**
             * Constructs a ScatterPlot.
             *
             * @constructor
             * @param {Scale} xScale The x scale to use.
             * @param {Scale} yScale The y scale to use.
             */
            constructor(xScale: Scale.AbstractScale<X, number>, yScale: Scale.AbstractScale<Y, number>);
            /**
             * @param {string} attrToSet One of ["x", "y", "cx", "cy", "r",
             * "fill"]. "cx" and "cy" are aliases for "x" and "y". "r" is the datum's
             * radius, and "fill" is the CSS color of the datum.
             */
            project(attrToSet: string, accessor: any, scale?: Scale.AbstractScale<any, any>): Scatter<X, Y>;
            protected _getDrawer(key: string): _Drawer.Element;
            protected _generateAttrToProjector(): {
                [attrToSet: string]: (datum: any, index: number, userMetadata: any, plotMetadata: PlotMetadata) => any;
            };
            protected _generateDrawSteps(): _Drawer.DrawStep[];
            protected _getClosestStruckPoint(p: Point, range: number): Interaction.HoverData;
            _hoverOverComponent(p: Point): void;
            _hoverOutComponent(p: Point): void;
            _doHover(p: Point): Interaction.HoverData;
        }
    }
}


declare module Plottable {
    module Plot {
        class Grid extends AbstractXYPlot<string, string> {
            /**
             * Constructs a GridPlot.
             *
             * A GridPlot is used to shade a grid of data. Each datum is a cell on the
             * grid, and the datum can control what color it is.
             *
             * @constructor
             * @param {Scale.Ordinal} xScale The x scale to use.
             * @param {Scale.Ordinal} yScale The y scale to use.
             * @param {Scale.Color|Scale.InterpolatedColor} colorScale The color scale
             * to use for each grid cell.
             */
            constructor(xScale: Scale.Ordinal, yScale: Scale.Ordinal, colorScale: Scale.AbstractScale<any, string>);
            addDataset(keyOrDataset: any, dataset?: any): Grid;
            protected _getDrawer(key: string): _Drawer.Element;
            /**
             * @param {string} attrToSet One of ["x", "y", "fill"]. If "fill" is used,
             * the data should return a valid CSS color.
             */
            project(attrToSet: string, accessor: any, scale?: Scale.AbstractScale<any, any>): Grid;
            protected _generateAttrToProjector(): {
                [attrToSet: string]: (datum: any, index: number, userMetadata: any, plotMetadata: PlotMetadata) => any;
            };
            protected _generateDrawSteps(): _Drawer.DrawStep[];
        }
    }
}


declare module Plottable {
    module Plot {
        class Bar<X, Y> extends AbstractXYPlot<X, Y> implements Interaction.Hoverable {
            protected static _BarAlignmentToFactor: {
                [alignment: string]: number;
            };
            protected static _DEFAULT_WIDTH: number;
            protected _isVertical: boolean;
            /**
             * Constructs a BarPlot.
             *
             * @constructor
             * @param {Scale} xScale The x scale to use.
             * @param {Scale} yScale The y scale to use.
             * @param {boolean} isVertical if the plot if vertical.
             */
            constructor(xScale: Scale.AbstractScale<X, number>, yScale: Scale.AbstractScale<Y, number>, isVertical?: boolean);
            protected _getDrawer(key: string): _Drawer.Rect;
            protected _setup(): void;
            /**
             * Gets the baseline value for the bars
             *
             * The baseline is the line that the bars are drawn from, defaulting to 0.
             *
             * @returns {number} The baseline value.
             */
            baseline(): number;
            /**
             * Sets the baseline for the bars to the specified value.
             *
             * The baseline is the line that the bars are drawn from, defaulting to 0.
             *
             * @param {number} value The value to position the baseline at.
             * @returns {Bar} The calling Bar.
             */
            baseline(value: number): Bar<X, Y>;
            /**
             * Sets the bar alignment relative to the independent axis.
             * VerticalBarPlot supports "left", "center", "right"
             * HorizontalBarPlot supports "top", "center", "bottom"
             *
             * @param {string} alignment The desired alignment.
             * @returns {Bar} The calling Bar.
             */
            barAlignment(alignment: string): Bar<X, Y>;
            /**
             * Get whether bar labels are enabled.
             *
             * @returns {boolean} Whether bars should display labels or not.
             */
            barLabelsEnabled(): boolean;
            /**
             * Set whether bar labels are enabled.
             * @param {boolean} Whether bars should display labels or not.
             *
             * @returns {Bar} The calling plot.
             */
            barLabelsEnabled(enabled: boolean): Bar<X, Y>;
            /**
             * Get the formatter for bar labels.
             *
             * @returns {Formatter} The formatting function for bar labels.
             */
            barLabelFormatter(): Formatter;
            /**
             * Change the formatting function for bar labels.
             * @param {Formatter} The formatting function for bar labels.
             *
             * @returns {Bar} The calling plot.
             */
            barLabelFormatter(formatter: Formatter): Bar<X, Y>;
            /**
             * Gets the bar under the given pixel position (if [xValOrExtent]
             * and [yValOrExtent] are {number}s), under a given line (if only one
             * of [xValOrExtent] or [yValOrExtent] are {Extent}s) or are under a
             * 2D area (if [xValOrExtent] and [yValOrExtent] are both {Extent}s).
             *
             * @param {number | Extent} xValOrExtent The pixel x position, or range of x values.
             * @param {number | Extent} yValOrExtent The pixel y position, or range of y values.
             * @returns {D3.Selection} The selected bar, or null if no bar was selected.
             */
            getBars(xValOrExtent: number | Extent, yValOrExtent: number | Extent): D3.Selection;
            protected _updateDomainer(scale: Scale.AbstractScale<any, number>): void;
            protected _updateYDomainer(): void;
            protected _updateXDomainer(): void;
            protected _additionalPaint(time: number): void;
            protected _drawLabels(): void;
            protected _generateDrawSteps(): _Drawer.DrawStep[];
            protected _generateAttrToProjector(): {
                [attrToSet: string]: (datum: any, index: number, userMetadata: any, plotMetadata: PlotMetadata) => any;
            };
            /**
             * Computes the barPixelWidth of all the bars in the plot.
             *
             * If the position scale of the plot is an OrdinalScale and in bands mode, then the rangeBands function will be used.
             * If the position scale of the plot is an OrdinalScale and in points mode, then
             *   from https://github.com/mbostock/d3/wiki/Ordinal-Scales#ordinal_rangePoints, the max barPixelWidth is step * padding
             * If the position scale of the plot is a QuantitativeScale, then _getMinimumDataWidth is scaled to compute the barPixelWidth
             */
            protected _getBarPixelWidth(): number;
            hoverMode(): string;
            /**
             * Sets the hover mode for hover interactions. There are two modes:
             *     - "point": Selects the bar under the mouse cursor (default).
             *     - "line" : Selects any bar that would be hit by a line extending
             *                in the same direction as the bar and passing through
             *                the cursor.
             *
             * @param {string} mode The desired hover mode.
             * @return {Bar} The calling Bar Plot.
             */
            hoverMode(mode: String): Bar<X, Y>;
            _hoverOverComponent(p: Point): void;
            _hoverOutComponent(p: Point): void;
            _doHover(p: Point): Interaction.HoverData;
        }
    }
}


declare module Plottable {
    module Plot {
        class Line<X> extends AbstractXYPlot<X, number> implements Interaction.Hoverable {
            protected _yScale: Scale.AbstractQuantitative<number>;
            /**
             * Constructs a LinePlot.
             *
             * @constructor
             * @param {QuantitativeScale} xScale The x scale to use.
             * @param {QuantitativeScale} yScale The y scale to use.
             */
            constructor(xScale: Scale.AbstractQuantitative<X>, yScale: Scale.AbstractQuantitative<number>);
            protected _setup(): void;
            protected _rejectNullsAndNaNs(d: any, i: number, userMetdata: any, plotMetadata: any, accessor: _Accessor): boolean;
            protected _getDrawer(key: string): _Drawer.Line;
            protected _getResetYFunction(): (d: any, i: number, u: any, m: PlotMetadata) => number;
            protected _generateDrawSteps(): _Drawer.DrawStep[];
            protected _generateAttrToProjector(): {
                [attrToSet: string]: (datum: any, index: number, userMetadata: any, plotMetadata: PlotMetadata) => any;
            };
            protected _wholeDatumAttributes(): string[];
            protected _getClosestWithinRange(p: Point, range: number): {
                closestValue: any;
                closestPoint: {
                    x: number;
                    y: number;
                };
            };
            _hoverOverComponent(p: Point): void;
            _hoverOutComponent(p: Point): void;
            _doHover(p: Point): Interaction.HoverData;
        }
    }
}


declare module Plottable {
    module Plot {
        /**
         * An AreaPlot draws a filled region (area) between the plot's projected "y" and projected "y0" values.
         */
        class Area<X> extends Line<X> {
            /**
             * Constructs an AreaPlot.
             *
             * @constructor
             * @param {QuantitativeScale} xScale The x scale to use.
             * @param {QuantitativeScale} yScale The y scale to use.
             */
            constructor(xScale: Scale.AbstractQuantitative<X>, yScale: Scale.AbstractQuantitative<number>);
            protected _onDatasetUpdate(): void;
            protected _getDrawer(key: string): _Drawer.Area;
            protected _updateYDomainer(): void;
            project(attrToSet: string, accessor: any, scale?: Scale.AbstractScale<any, any>): Area<X>;
            protected _getResetYFunction(): (datum: any, index: number, userMetadata: any, plotMetadata: PlotMetadata) => any;
            protected _wholeDatumAttributes(): string[];
            protected _generateAttrToProjector(): {
                [attrToSet: string]: (datum: any, index: number, userMetadata: any, plotMetadata: PlotMetadata) => any;
            };
        }
    }
}


declare module Plottable {
    module Plot {
        interface ClusteredPlotMetadata extends PlotMetadata {
            position: number;
        }
        class ClusteredBar<X, Y> extends Bar<X, Y> {
            /**
             * Creates a ClusteredBarPlot.
             *
             * A ClusteredBarPlot is a plot that plots several bar plots next to each
             * other. For example, when plotting life expectancy across each country,
             * you would want each country to have a "male" and "female" bar.
             *
             * @constructor
             * @param {Scale} xScale The x scale to use.
             * @param {Scale} yScale The y scale to use.
             * @param {boolean} isVertical if the plot if vertical.
             */
            constructor(xScale: Scale.AbstractScale<X, number>, yScale: Scale.AbstractScale<Y, number>, isVertical?: boolean);
            protected _generateAttrToProjector(): {
                [attrToSet: string]: (datum: any, index: number, userMetadata: any, plotMetadata: PlotMetadata) => any;
            };
            protected _getDataToDraw(): D3.Map<any[]>;
            protected _getPlotMetadataForDataset(key: string): ClusteredPlotMetadata;
        }
    }
}


declare module Plottable {
    module Plot {
        interface StackedPlotMetadata extends PlotMetadata {
            offsets: D3.Map<number>;
        }
        type StackedDatum = {
            key: any;
            value: number;
            offset?: number;
        };
        class AbstractStacked<X, Y> extends AbstractXYPlot<X, Y> {
            protected _isVertical: boolean;
            _getPlotMetadataForDataset(key: string): StackedPlotMetadata;
            project(attrToSet: string, accessor: any, scale?: Scale.AbstractScale<any, any>): AbstractStacked<X, Y>;
            _onDatasetUpdate(): void;
            _updateStackOffsets(): void;
            _updateStackExtents(): void;
            /**
             * Feeds the data through d3's stack layout function which will calculate
             * the stack offsets and use the the function declared in .out to set the offsets on the data.
             */
            _stack(dataArray: D3.Map<StackedDatum>[]): D3.Map<StackedDatum>[];
            /**
             * After the stack offsets have been determined on each separate dataset, the offsets need
             * to be determined correctly on the overall datasets
             */
            _setDatasetStackOffsets(positiveDataMapArray: D3.Map<StackedDatum>[], negativeDataMapArray: D3.Map<StackedDatum>[]): void;
            _getDomainKeys(): string[];
            _generateDefaultMapArray(): D3.Map<StackedDatum>[];
            _updateScaleExtents(): void;
            _normalizeDatasets<A, B>(fromX: boolean): {
                a: A;
                b: B;
            }[];
            _keyAccessor(): _Accessor;
            _valueAccessor(): _Accessor;
        }
    }
}


declare module Plottable {
    module Plot {
        class StackedArea<X> extends Area<X> {
            /**
             * Constructs a StackedArea plot.
             *
             * @constructor
             * @param {QuantitativeScale} xScale The x scale to use.
             * @param {QuantitativeScale} yScale The y scale to use.
             */
            constructor(xScale: Scale.AbstractQuantitative<X>, yScale: Scale.AbstractQuantitative<number>);
            protected _getDrawer(key: string): _Drawer.Area;
            _getAnimator(key: string): Animator.PlotAnimator;
            protected _setup(): void;
            protected _additionalPaint(): void;
            protected _updateYDomainer(): void;
            project(attrToSet: string, accessor: any, scale?: Scale.AbstractScale<any, any>): StackedArea<X>;
            protected _onDatasetUpdate(): StackedArea<X>;
            protected _generateAttrToProjector(): {
                [attrToSet: string]: (datum: any, index: number, userMetadata: any, plotMetadata: PlotMetadata) => any;
            };
            protected _wholeDatumAttributes(): string[];
            _updateStackOffsets(): void;
            _updateStackExtents(): void;
            _stack(dataArray: D3.Map<StackedDatum>[]): D3.Map<StackedDatum>[];
            _setDatasetStackOffsets(positiveDataMapArray: D3.Map<StackedDatum>[], negativeDataMapArray: D3.Map<StackedDatum>[]): void;
            _getDomainKeys(): any;
            _generateDefaultMapArray(): D3.Map<StackedDatum>[];
            _updateScaleExtents(): void;
            _keyAccessor(): _Accessor;
            _valueAccessor(): _Accessor;
            _getPlotMetadataForDataset(key: string): StackedPlotMetadata;
            protected _normalizeDatasets<A, B>(fromX: boolean): {
                a: A;
                b: B;
            }[];
        }
    }
}


declare module Plottable {
    module Plot {
        class StackedBar<X, Y> extends Bar<X, Y> {
            /**
             * Constructs a StackedBar plot.
             * A StackedBarPlot is a plot that plots several bar plots stacking on top of each
             * other.
             * @constructor
             * @param {Scale} xScale the x scale of the plot.
             * @param {Scale} yScale the y scale of the plot.
             * @param {boolean} isVertical if the plot if vertical.
             */
            constructor(xScale?: Scale.AbstractScale<X, number>, yScale?: Scale.AbstractScale<Y, number>, isVertical?: boolean);
            protected _getAnimator(key: string): Animator.PlotAnimator;
            protected _generateAttrToProjector(): {
                [attrToSet: string]: (datum: any, index: number, userMetadata: any, plotMetadata: PlotMetadata) => any;
            };
            protected _generateDrawSteps(): _Drawer.DrawStep[];
            project(attrToSet: string, accessor: any, scale?: Scale.AbstractScale<any, any>): StackedBar<X, Y>;
            protected _onDatasetUpdate(): StackedBar<X, Y>;
            protected _getPlotMetadataForDataset(key: string): StackedPlotMetadata;
            protected _normalizeDatasets<A, B>(fromX: boolean): {
                a: A;
                b: B;
            }[];
            _updateStackOffsets(): void;
            _updateStackExtents(): void;
            _stack(dataArray: D3.Map<StackedDatum>[]): D3.Map<StackedDatum>[];
            _setDatasetStackOffsets(positiveDataMapArray: D3.Map<StackedDatum>[], negativeDataMapArray: D3.Map<StackedDatum>[]): void;
            _getDomainKeys(): any;
            _generateDefaultMapArray(): D3.Map<StackedDatum>[];
            _updateScaleExtents(): void;
            _keyAccessor(): _Accessor;
            _valueAccessor(): _Accessor;
        }
    }
}


declare module Plottable {
    module Animator {
        interface PlotAnimator {
            /**
             * Applies the supplied attributes to a D3.Selection with some animation.
             *
             * @param {D3.Selection} selection The update selection or transition selection that we wish to animate.
             * @param {AttributeToProjector} attrToProjector The set of
             *     IAccessors that we will use to set attributes on the selection.
             * @return {any} Animators should return the selection or
             *     transition object so that plots may chain the transitions between
             *     animators.
             */
            animate(selection: any, attrToProjector: AttributeToProjector): D3.Selection | D3.Transition.Transition;
            /**
             * Given the number of elements, return the total time the animation requires
             * @param number numberofIterations The number of elements that will be drawn
             * @returns {any} The time required for the animation
             */
            getTiming(numberOfIterations: number): number;
        }
        type PlotAnimatorMap = {
            [animatorKey: string]: PlotAnimator;
        };
    }
}


declare module Plottable {
    module Animator {
        /**
         * An animator implementation with no animation. The attributes are
         * immediately set on the selection.
         */
        class Null implements PlotAnimator {
            getTiming(selection: any): number;
            animate(selection: any, attrToProjector: AttributeToProjector): D3.Selection;
        }
    }
}


declare module Plottable {
    module Animator {
        /**
         * The base animator implementation with easing, duration, and delay.
         *
         * The maximum delay between animations can be configured with maxIterativeDelay.
         *
         * The maximum total animation duration can be configured with maxTotalDuration.
         * maxTotalDuration does not set actual total animation duration.
         *
         * The actual interval delay is calculated by following formula:
         * min(maxIterativeDelay(),
         *   max(maxTotalDuration() - duration(), 0) / <number of iterations>)
         */
        class Base implements PlotAnimator {
            /**
             * The default duration of the animation in milliseconds
             */
            static DEFAULT_DURATION_MILLISECONDS: number;
            /**
             * The default starting delay of the animation in milliseconds
             */
            static DEFAULT_DELAY_MILLISECONDS: number;
            /**
             * The default maximum start delay between each start of an animation
             */
            static DEFAULT_MAX_ITERATIVE_DELAY_MILLISECONDS: number;
            /**
             * The default maximum total animation duration
             */
            static DEFAULT_MAX_TOTAL_DURATION_MILLISECONDS: number;
            /**
             * The default easing of the animation
             */
            static DEFAULT_EASING: string;
            /**
             * Constructs the default animator
             *
             * @constructor
             */
            constructor();
            getTiming(numberOfIterations: number): number;
            animate(selection: any, attrToProjector: AttributeToProjector): D3.Transition.Transition;
            /**
             * Gets the duration of the animation in milliseconds.
             *
             * @returns {number} The current duration.
             */
            duration(): number;
            /**
             * Sets the duration of the animation in milliseconds.
             *
             * @param {number} duration The duration in milliseconds.
             * @returns {Default} The calling Default Animator.
             */
            duration(duration: number): Base;
            /**
             * Gets the delay of the animation in milliseconds.
             *
             * @returns {number} The current delay.
             */
            delay(): number;
            /**
             * Sets the delay of the animation in milliseconds.
             *
             * @param {number} delay The delay in milliseconds.
             * @returns {Default} The calling Default Animator.
             */
            delay(delay: number): Base;
            /**
             * Gets the current easing of the animation.
             *
             * @returns {string} the current easing mode.
             */
            easing(): string;
            /**
             * Sets the easing mode of the animation.
             *
             * @param {string} easing The desired easing mode.
             * @returns {Default} The calling Default Animator.
             */
            easing(easing: string): Base;
            /**
             * Gets the maximum start delay between animations in milliseconds.
             *
             * @returns {number} The current maximum iterative delay.
             */
            maxIterativeDelay(): number;
            /**
             * Sets the maximum start delay between animations in milliseconds.
             *
             * @param {number} maxIterDelay The maximum iterative delay in milliseconds.
             * @returns {Base} The calling Base Animator.
             */
            maxIterativeDelay(maxIterDelay: number): Base;
            /**
             * Gets the maximum total animation duration in milliseconds.
             *
             * @returns {number} The current maximum total animation duration.
             */
            maxTotalDuration(): number;
            /**
             * Sets the maximum total animation duration in miliseconds.
             *
             * @param {number} maxDuration The maximum total animation duration in milliseconds.
             * @returns {Base} The calling Base Animator.
             */
            maxTotalDuration(maxDuration: number): Base;
        }
    }
}


declare module Plottable {
    module Animator {
        /**
         * The default animator implementation with easing, duration, and delay.
         */
        class Rect extends Base {
            static ANIMATED_ATTRIBUTES: string[];
            isVertical: boolean;
            isReverse: boolean;
            constructor(isVertical?: boolean, isReverse?: boolean);
            animate(selection: any, attrToProjector: AttributeToProjector): D3.Transition.Transition;
            protected _startMovingProjector(attrToProjector: AttributeToProjector): (datum: any, index: number, userMetadata: any, plotMetadata: Plot.PlotMetadata) => any;
        }
    }
}


declare module Plottable {
    module Animator {
        /**
         * A child class of RectAnimator that will move the rectangle
         * as well as animate its growth.
         */
        class MovingRect extends Rect {
            /**
             * The pixel value to move from
             */
            startPixelValue: number;
            /**
             * Constructs a MovingRectAnimator
             *
             * @param {number} basePixel The pixel value to start moving from
             * @param {boolean} isVertical If the movement/animation is vertical
             */
            constructor(startPixelValue: number, isVertical?: boolean);
            protected _startMovingProjector(attrToProjector: AttributeToProjector): (p: any) => number;
        }
    }
}


declare module Plottable {
    module Dispatcher {
        class AbstractDispatcher extends Core.PlottableObject {
            protected _target: D3.Selection;
            protected _event2Callback: {
                [eventName: string]: () => any;
            };
            /**
             * Constructs a Dispatcher with the specified target.
             *
             * @constructor
             * @param {D3.Selection} [target] The selection to listen for events on.
             */
            constructor(target?: D3.Selection);
            /**
             * Gets the target of the Dispatcher.
             *
             * @returns {D3.Selection} The Dispatcher's current target.
             */
            target(): D3.Selection;
            /**
             * Sets the target of the Dispatcher.
             *
             * @param {D3.Selection} target The element to listen for updates on.
             * @returns {Dispatcher} The calling Dispatcher.
             */
            target(targetElement: D3.Selection): AbstractDispatcher;
            /**
             * Gets a namespaced version of the event name.
             */
            protected _getEventString(eventName: string): string;
            /**
             * Attaches the Dispatcher's listeners to the Dispatcher's target element.
             *
             * @returns {Dispatcher} The calling Dispatcher.
             */
            connect(): AbstractDispatcher;
            /**
             * Detaches the Dispatcher's listeners from the Dispatchers' target element.
             *
             * @returns {Dispatcher} The calling Dispatcher.
             */
            disconnect(): AbstractDispatcher;
        }
    }
}


declare module Plottable {
    module Dispatcher {
        class Mouse extends Dispatcher.AbstractDispatcher {
            /**
             * Constructs a Mouse Dispatcher with the specified target.
             *
             * @param {D3.Selection} target The selection to listen for events on.
             */
            constructor(target: D3.Selection);
            /**
             * Gets the current callback to be called on mouseover.
             *
             * @return {(location: Point) => any} The current mouseover callback.
             */
            mouseover(): (location: Point) => any;
            /**
             * Attaches a callback to be called on mouseover.
             *
             * @param {(location: Point) => any} callback A function that takes the pixel position of the mouse event.
             *                                            Pass in null to remove the callback.
             * @return {Mouse} The calling Mouse Handler.
             */
            mouseover(callback: (location: Point) => any): Mouse;
            /**
             * Gets the current callback to be called on mousemove.
             *
             * @return {(location: Point) => any} The current mousemove callback.
             */
            mousemove(): (location: Point) => any;
            /**
             * Attaches a callback to be called on mousemove.
             *
             * @param {(location: Point) => any} callback A function that takes the pixel position of the mouse event.
             *                                            Pass in null to remove the callback.
             * @return {Mouse} The calling Mouse Handler.
             */
            mousemove(callback: (location: Point) => any): Mouse;
            /**
             * Gets the current callback to be called on mouseout.
             *
             * @return {(location: Point) => any} The current mouseout callback.
             */
            mouseout(): (location: Point) => any;
            /**
             * Attaches a callback to be called on mouseout.
             *
             * @param {(location: Point) => any} callback A function that takes the pixel position of the mouse event.
             *                                            Pass in null to remove the callback.
             * @return {Mouse} The calling Mouse Handler.
             */
            mouseout(callback: (location: Point) => any): Mouse;
        }
    }
}


declare module Plottable {
    module Dispatcher {
        class Keypress extends Dispatcher.AbstractDispatcher {
            /**
             * Constructs a Keypress Dispatcher with the specified target.
             *
             * @constructor
             * @param {D3.Selection} [target] The selection to listen for events on.
             */
            constructor(target?: D3.Selection);
            connect(): Keypress;
            disconnect(): Keypress;
            /**
             * Gets the callback to be called when a key is pressed.
             *
             * @return {(e: D3.D3Event) => void} The current keydown callback.
             */
            onKeyDown(): (e: D3.D3Event) => void;
            /**
             * Sets a callback to be called when a key is pressed.
             *
             * @param {(e: D3.D3Event) => void} A callback that takes in a D3Event.
             * @return {Keypress} The calling Dispatcher.Keypress.
             */
            onKeyDown(callback: (e: D3.D3Event) => void): Keypress;
        }
    }
}


declare module Plottable {
    module Interaction {
        class AbstractInteraction extends Core.PlottableObject {
            /**
             * It maintains a 'hitBox' which is where all event listeners are
             * attached. Due to cross- browser weirdness, the hitbox needs to be an
             * opaque but invisible rectangle.  TODO: We should give the interaction
             * "foreground" and "background" elements where it can draw things,
             * e.g. crosshairs.
             */
            protected _hitBox: D3.Selection;
            protected _componentToListenTo: Component.AbstractComponent;
            _anchor(component: Component.AbstractComponent, hitBox: D3.Selection): void;
        }
    }
}


declare module Plottable {
    module Interaction {
        class Click extends AbstractInteraction {
            _anchor(component: Component.AbstractComponent, hitBox: D3.Selection): void;
            protected _listenTo(): string;
            /**
             * Sets a callback to be called when a click is received.
             *
             * @param {(p: Point) => any} cb Callback that takes the pixel position of the click event.
             */
            callback(cb: (p: Point) => any): Click;
        }
        class DoubleClick extends Click {
            protected _listenTo(): string;
        }
    }
}


declare module Plottable {
    module Interaction {
        class Key extends AbstractInteraction {
            /**
             * Creates a KeyInteraction.
             *
             * KeyInteraction listens to key events that occur while the component is
             * moused over.
             *
             * @constructor
             */
            constructor();
            _anchor(component: Component.AbstractComponent, hitBox: D3.Selection): void;
            /**
             * Sets a callback to be called when the key with the given keyCode is
             * pressed and the user is moused over the Component.
             *
             * @param {number} keyCode The key code associated with the key.
             * @param {() => void} callback Callback to be called.
             * @returns The calling Interaction.Key.
             */
            on(keyCode: number, callback: () => void): Key;
        }
    }
}


declare module Plottable {
    module Interaction {
        class PanZoom extends AbstractInteraction {
            /**
             * Creates a PanZoomInteraction.
             *
             * The allows you to move around and zoom in on a plot, interactively. It
             * does so by changing the xScale and yScales' domains repeatedly.
             *
             * @constructor
             * @param {QuantitativeScale} [xScale] The X scale to update on panning/zooming.
             * @param {QuantitativeScale} [yScale] The Y scale to update on panning/zooming.
             */
            constructor(xScale?: Scale.AbstractQuantitative<any>, yScale?: Scale.AbstractQuantitative<any>);
            /**
             * Sets the scales back to their original domains.
             */
            resetZoom(): void;
            _anchor(component: Component.AbstractComponent, hitBox: D3.Selection): void;
        }
    }
}


declare module Plottable {
    module Interaction {
        class Drag extends AbstractInteraction {
            protected _isDragging: boolean;
            protected _constrainX: (n: number) => number;
            protected _constrainY: (n: number) => number;
            /**
             * Constructs a Drag. A Drag will signal its callbacks on mouse drag.
             */
            constructor();
            /**
             * Gets the callback that is called when dragging starts.
             *
             * @returns {(start: Point) => void} The callback called when dragging starts.
             */
            dragstart(): (start: Point) => void;
            /**
             * Sets the callback to be called when dragging starts.
             *
             * @param {(start: Point) => any} cb If provided, the function to be called. Takes in a Point in pixels.
             * @returns {Drag} The calling Drag.
             */
            dragstart(cb: (start: Point) => any): Drag;
            protected _setOrigin(x: number, y: number): void;
            protected _getOrigin(): number[];
            protected _setLocation(x: number, y: number): void;
            protected _getLocation(): number[];
            /**
             * Gets the callback that is called during dragging.
             *
             * @returns {(start: Point, end: Point) => void} The callback called during dragging.
             */
            drag(): (start: Point, end: Point) => void;
            /**
             * Adds a callback to be called during dragging.
             *
             * @param {(start: Point, end: Point) => any} cb If provided, the function to be called. Takes in Points in pixels.
             * @returns {Drag} The calling Drag.
             */
            drag(cb: (start: Point, end: Point) => any): Drag;
            /**
             * Gets the callback that is called when dragging ends.
             *
             * @returns {(start: Point, end: Point) => void} The callback called when dragging ends.
             */
            dragend(): (start: Point, end: Point) => void;
            /**
             * Adds a callback to be called when the dragging ends.
             *
             * @param {(start: Point, end: Point) => any} cb If provided, the function to be called. Takes in points in pixels.
             * @returns {Drag} The calling Drag.
             */
            dragend(cb: (start: Point, end: Point) => any): Drag;
            protected _dragstart(): void;
            protected _doDragstart(): void;
            protected _drag(): void;
            protected _doDrag(): void;
            protected _dragend(): void;
            protected _doDragend(): void;
            _anchor(component: Component.AbstractComponent, hitBox: D3.Selection): Drag;
            /**
             * Sets up so that the xScale and yScale that are passed have their
             * domains automatically changed as you zoom.
             *
             * @param {QuantitativeScale} xScale The scale along the x-axis.
             * @param {QuantitativeScale} yScale The scale along the y-axis.
             * @returns {Drag} The calling Drag.
             */
            setupZoomCallback(xScale?: Scale.AbstractQuantitative<any>, yScale?: Scale.AbstractQuantitative<any>): Drag;
        }
    }
}


declare module Plottable {
    module Interaction {
        class DragBox extends Drag {
            static RESIZE_PADDING: number;
            static _CAN_RESIZE_X: boolean;
            static _CAN_RESIZE_Y: boolean;
            /**
             * The DOM element of the box that is drawn. When no box is drawn, it is
             * null.
             */
            dragBox: D3.Selection;
            /**
             * Gets whether resizing is enabled or not.
             *
             * @returns {boolean}
             */
            resizeEnabled(): boolean;
            /**
             * Enables or disables resizing.
             *
             * @param {boolean} enabled
             */
            resizeEnabled(enabled: boolean): DragBox;
            /**
             * Return true if box is resizing on the X dimension.
             *
             * @returns {boolean}
             */
            isResizingX(): boolean;
            /**
             * Return true if box is resizing on the Y dimension.
             *
             * @returns {boolean}
             */
            isResizingY(): boolean;
            /**
             * Whether or not dragBox has been rendered in a visible area.
             *
             * @returns {boolean}
             */
            boxIsDrawn(): boolean;
            /**
             * Return true if box is resizing.
             *
             * @returns {boolean}
             */
            isResizing(): boolean;
            protected _dragstart(): void;
            protected _drag(): void;
            protected _dragend(): void;
            /**
             * Clears the highlighted drag-selection box drawn by the DragBox.
             *
             * @returns {DragBox} The calling DragBox.
             */
            clearBox(): DragBox;
            /**
             * Set where the box is draw explicitly.
             *
             * @param {number} x0 Left.
             * @param {number} x1 Right.
             * @param {number} y0 Top.
             * @param {number} y1 Bottom.
             *
             * @returns {DragBox} The calling DragBox.
             */
            setBox(x0: number, x1: number, y0: number, y1: number): DragBox;
            _anchor(component: Component.AbstractComponent, hitBox: D3.Selection): DragBox;
            protected _hover(): void;
            protected canResizeX(): boolean;
            protected canResizeY(): boolean;
        }
    }
}


declare module Plottable {
    module Interaction {
        class XDragBox extends DragBox {
            protected _setOrigin(x: number, y: number): void;
            protected _setLocation(x: number, y: number): void;
            protected canResizeY(): boolean;
        }
    }
}


declare module Plottable {
    module Interaction {
        class XYDragBox extends DragBox {
            constructor();
        }
    }
}


declare module Plottable {
    module Interaction {
        class YDragBox extends DragBox {
            protected _setOrigin(x: number, y: number): void;
            protected _setLocation(x: number, y: number): void;
            protected canResizeX(): boolean;
        }
    }
}


declare module Plottable {
    module Interaction {
        type HoverData = {
            data: any[];
            pixelPositions: Point[];
            selection: D3.Selection;
        };
        interface Hoverable extends Component.AbstractComponent {
            /**
             * Called when the user first mouses over the Component.
             *
             * @param {Point} The cursor's position relative to the Component's origin.
             */
            _hoverOverComponent(p: Point): void;
            /**
             * Called when the user mouses out of the Component.
             *
             * @param {Point} The cursor's position relative to the Component's origin.
             */
            _hoverOutComponent(p: Point): void;
            /**
             * Returns the HoverData associated with the given position, and performs
             * any visual changes associated with hovering inside a Component.
             *
             * @param {Point} The cursor's position relative to the Component's origin.
             * @return {HoverData} The HoverData associated with the given position.
             */
            _doHover(p: Point): HoverData;
        }
        class Hover extends Interaction.AbstractInteraction {
            _componentToListenTo: Hoverable;
            _anchor(component: Hoverable, hitBox: D3.Selection): void;
            /**
             * Attaches an callback to be called when the user mouses over an element.
             *
             * @param {(hoverData: HoverData) => any} callback The callback to be called.
             *      The callback will be passed data for newly hovered-over elements.
             * @return {Interaction.Hover} The calling Interaction.Hover.
             */
            onHoverOver(callback: (hoverData: HoverData) => any): Hover;
            /**
             * Attaches a callback to be called when the user mouses off of an element.
             *
             * @param {(hoverData: HoverData) => any} callback The callback to be called.
             *      The callback will be passed data from the hovered-out elements.
             * @return {Interaction.Hover} The calling Interaction.Hover.
             */
            onHoverOut(callback: (hoverData: HoverData) => any): Hover;
            /**
             * Retrieves the HoverData associated with the elements the user is currently hovering over.
             *
             * @return {HoverData} The data and selection corresponding to the elements
             *                     the user is currently hovering over.
             */
            getCurrentHoverData(): HoverData;
        }
    }
}<|MERGE_RESOLUTION|>--- conflicted
+++ resolved
@@ -1515,7 +1515,6 @@
              */
             _getRenderArea(): D3.Selection;
             _getSelector(): string;
-<<<<<<< HEAD
             /**
              * Checks if the given selection is within the specified bounds
              *
@@ -1526,9 +1525,7 @@
              * @returns {boolean} if the selection is within the bounds
              */
             _isSelectionInBounds(selection: D3.Selection, xExtent: Extent, yExtent: Extent, tolerance: number): boolean;
-=======
             _getPixelPoint(selection: D3.Selection, datum: any, index: number): Point;
->>>>>>> 1e77d8e9
         }
     }
 }
