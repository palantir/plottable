
declare module Plottable {
    module _Util {
        module Methods {
            /**
             * Checks if x is between a and b.
             *
             * @param {number} x The value to test if in range
             * @param {number} a The beginning of the (inclusive) range
             * @param {number} b The ending of the (inclusive) range
             * @return {boolean} Whether x is in [a, b]
             */
            function inRange(x: number, a: number, b: number): boolean;
            /** Print a warning message to the console, if it is available.
             *
             * @param {string} The warnings to print
             */
            function warn(warning: string): void;
            /**
             * Takes two arrays of numbers and adds them together
             *
             * @param {number[]} alist The first array of numbers
             * @param {number[]} blist The second array of numbers
             * @return {number[]} An array of numbers where x[i] = alist[i] + blist[i]
             */
            function addArrays(alist: number[], blist: number[]): number[];
            /**
             * Takes two sets and returns the intersection
             *
             * Due to the fact that D3.Sets store strings internally, return type is always a string set
             *
             * @param {D3.Set<T>} set1 The first set
             * @param {D3.Set<T>} set2 The second set
             * @return {D3.Set<string>} A set that contains elements that appear in both set1 and set2
             */
            function intersection<T>(set1: D3.Set<T>, set2: D3.Set<T>): D3.Set<string>;
            /**
             * Take an accessor object (may be a string to be made into a key, or a value, or a color code)
             * and "activate" it by turning it into a function in (datum, index, metadata)
             */
            function accessorize(accessor: any): _Accessor;
            /**
             * Takes two sets and returns the union
             *
             * Due to the fact that D3.Sets store strings internally, return type is always a string set
             *
             * @param {D3.Set<T>} set1 The first set
             * @param {D3.Set<T>} set2 The second set
             * @return {D3.Set<string>} A set that contains elements that appear in either set1 or set2
             */
            function union<T>(set1: D3.Set<T>, set2: D3.Set<T>): D3.Set<string>;
            /**
             * Populates a map from an array of keys and a transformation function.
             *
             * @param {string[]} keys The array of keys.
             * @param {(string, number) => T} transform A transformation function to apply to the keys.
             * @return {D3.Map<T>} A map mapping keys to their transformed values.
             */
            function populateMap<T>(keys: string[], transform: (key: string, index: number) => T): D3.Map<T>;
            /**
             * Take an array of values, and return the unique values.
             * Will work iff ∀ a, b, a.toString() == b.toString() => a == b; will break on Object inputs
             *
             * @param {T[]} values The values to find uniqueness for
             * @return {T[]} The unique values
             */
            function uniq<T>(arr: T[]): T[];
            /**
             * Creates an array of length `count`, filled with value or (if value is a function), value()
             *
             * @param {T | ((index?: number) => T)} value The value to fill the array with or a value generator (called with index as arg)
             * @param {number} count The length of the array to generate
             * @return {any[]}
             */
            function createFilledArray<T>(value: T | ((index?: number) => T), count: number): T[];
            /**
             * @param {T[][]} a The 2D array that will have its elements joined together.
             * @return {T[]} Every array in a, concatenated together in the order they appear.
             */
            function flatten<T>(a: T[][]): T[];
            /**
             * Check if two arrays are equal by strict equality.
             */
            function arrayEq<T>(a: T[], b: T[]): boolean;
            /**
             * @param {any} a Object to check against b for equality.
             * @param {any} b Object to check against a for equality.
             *
             * @returns {boolean} whether or not two objects share the same keys, and
             *          values associated with those keys. Values will be compared
             *          with ===.
             */
            function objEq(a: any, b: any): boolean;
            /**
             * Computes the max value from the array.
             *
             * If type is not comparable then t will be converted to a comparable before computing max.
             */
            function max<C>(arr: C[], default_val: C): C;
            function max<T, C>(arr: T[], acc: (x?: T, i?: number) => C, default_val: C): C;
            /**
             * Computes the min value from the array.
             *
             * If type is not comparable then t will be converted to a comparable before computing min.
             */
            function min<C>(arr: C[], default_val: C): C;
            function min<T, C>(arr: T[], acc: (x?: T, i?: number) => C, default_val: C): C;
            /**
             * Creates shallow copy of map.
             * @param {{ [key: string]: any }} oldMap Map to copy
             *
             * @returns {[{ [key: string]: any }} coppied map.
             */
            function copyMap<T>(oldMap: {
                [key: string]: T;
            }): {
                [key: string]: T;
            };
            function range(start: number, stop: number, step?: number): number[];
            /** Is like setTimeout, but activates synchronously if time=0
             * We special case 0 because of an observed issue where calling setTimeout causes visible flickering.
             * We believe this is because when requestAnimationFrame calls into the paint function, as soon as that function finishes
             * evaluating, the results are painted to the screen. As a result, if we want something to occur immediately but call setTimeout
             * with time=0, then it is pushed to the call stack and rendered in the next frame, so the component that was rendered via
             * setTimeout appears out-of-sync with the rest of the plot.
             */
            function setTimeout(f: Function, time: number, ...args: any[]): number;
            function colorTest(colorTester: D3.Selection, className: string): string;
            function lightenColor(color: string, factor: number): string;
            function darkenColor(color: string, factor: number, darkenAmount: number): string;
            function distanceSquared(p1: Point, p2: Point): number;
            function isIE(): boolean;
        }
    }
}


declare module Plottable {
    module _Util {
        module OpenSource {
            /**
             * Returns the sortedIndex for inserting a value into an array.
             * Takes a number and an array of numbers OR an array of objects and an accessor that returns a number.
             * @param {number} value: The numerical value to insert
             * @param {any[]} arr: Array to find insertion index, can be number[] or any[] (if accessor provided)
             * @param {_Accessor} accessor: If provided, this function is called on members of arr to determine insertion index
             * @returns {number} The insertion index.
             * The behavior is undefined for arrays that are unsorted
             * If there are multiple valid insertion indices that maintain sorted order (e.g. addign 1 to [1,1,1,1,1]) then
             * the behavior must satisfy that the array is sorted post-insertion, but is otherwise unspecified.
             * This is a modified version of Underscore.js's implementation of sortedIndex.
             * Underscore.js is released under the MIT License:
             *  Copyright (c) 2009-2014 Jeremy Ashkenas, DocumentCloud and Investigative
             *  Reporters & Editors
             *
             *  Permission is hereby granted, free of charge, to any person
             *  obtaining a copy of this software and associated documentation
             *  files (the "Software"), to deal in the Software without
             *  restriction, including without limitation the rights to use,
             *  copy, modify, merge, publish, distribute, sublicense, and/or sell
             *  copies of the Software, and to permit persons to whom the
             *  Software is furnished to do so, subject to the following
             *  conditions:
             *
             *  The above copyright notice and this permission notice shall be
             *  included in all copies or substantial portions of the Software.
             *
             *  THE SOFTWARE IS PROVIDED "AS IS", WITHOUT WARRANTY OF ANY KIND,
             *  EXPRESS OR IMPLIED, INCLUDING BUT NOT LIMITED TO THE WARRANTIES
             *  OF MERCHANTABILITY, FITNESS FOR A PARTICULAR PURPOSE AND
             *  NONINFRINGEMENT. IN NO EVENT SHALL THE AUTHORS OR COPYRIGHT
             *  HOLDERS BE LIABLE FOR ANY CLAIM, DAMAGES OR OTHER LIABILITY,
             *  WHETHER IN AN ACTION OF CONTRACT, TORT OR OTHERWISE, ARISING
             *  FROM, OUT OF OR IN CONNECTION WITH THE SOFTWARE OR THE USE OR
             *  OTHER DEALINGS IN THE SOFTWARE.
             */
            function sortedIndex(val: number, arr: number[]): number;
            function sortedIndex(val: number, arr: any[], accessor: _Accessor): number;
        }
    }
}


declare module Plottable {
    module _Util {
        class IDCounter {
            increment(id: any): number;
            decrement(id: any): number;
            get(id: any): number;
        }
    }
}


declare module Plottable {
    module _Util {
        /**
         * An associative array that can be keyed by anything (inc objects).
         * Uses pointer equality checks which is why this works.
         * This power has a price: everything is linear time since it is actually backed by an array...
         */
        class StrictEqualityAssociativeArray {
            /**
             * Set a new key/value pair in the store.
             *
             * @param {any} key Key to set in the store
             * @param {any} value Value to set in the store
             * @return {boolean} True if key already in store, false otherwise
             */
            set(key: any, value: any): boolean;
            /**
             * Get a value from the store, given a key.
             *
             * @param {any} key Key associated with value to retrieve
             * @return {any} Value if found, undefined otherwise
             */
            get(key: any): any;
            /**
             * Test whether store has a value associated with given key.
             *
             * Will return true if there is a key/value entry,
             * even if the value is explicitly `undefined`.
             *
             * @param {any} key Key to test for presence of an entry
             * @return {boolean} Whether there was a matching entry for that key
             */
            has(key: any): boolean;
            /**
             * Return an array of the values in the key-value store
             *
             * @return {any[]} The values in the store
             */
            values(): any[];
            /**
             * Return an array of keys in the key-value store
             *
             * @return {any[]} The keys in the store
             */
            keys(): any[];
            /**
             * Execute a callback for each entry in the array.
             *
             * @param {(key: any, val?: any, index?: number) => any} callback The callback to eecute
             * @return {any[]} The results of mapping the callback over the entries
             */
            map(cb: (key?: any, val?: any, index?: number) => any): any[];
            /**
             * Delete a key from the key-value store. Return whether the key was present.
             *
             * @param {any} The key to remove
             * @return {boolean} Whether a matching entry was found and removed
             */
            delete(key: any): boolean;
        }
    }
}

declare module Plottable {
    module _Util {
        module DOM {
            /**
             * Gets the bounding box of an element.
             * @param {D3.Selection} element
             * @returns {SVGRed} The bounding box.
             */
            function getBBox(element: D3.Selection): SVGRect;
            var POLYFILL_TIMEOUT_MSEC: number;
            function requestAnimationFramePolyfill(fn: () => any): void;
            function isSelectionRemovedFromSVG(selection: D3.Selection): boolean;
            function getElementWidth(elem: HTMLScriptElement): number;
            function getElementHeight(elem: HTMLScriptElement): number;
            function getSVGPixelWidth(svg: D3.Selection): number;
            function translate(s: D3.Selection, x?: number, y?: number): any;
            function boxesOverlap(boxA: ClientRect, boxB: ClientRect): boolean;
            function boxIsInside(inner: ClientRect, outer: ClientRect): boolean;
            function getBoundingSVG(elem: SVGElement): SVGElement;
        }
    }
}


declare module Plottable {
    module _Util {
        module Color {
            /**
             * Return contrast ratio between two colors
             * Based on implementation from chroma.js by Gregor Aisch (gka) (licensed under BSD)
             * chroma.js may be found here: https://github.com/gka/chroma.js
             * License may be found here: https://github.com/gka/chroma.js/blob/master/LICENSE
             * see http://www.w3.org/TR/2008/REC-WCAG20-20081211/#contrast-ratiodef
             */
            function contrast(a: string, b: string): number;
            /**
             * Converts an RGB color value to HSL. Conversion formula
             * adapted from http://en.wikipedia.org/wiki/HSL_color_space.
             * Assumes r, g, and b are contained in the set [0, 255] and
             * returns h, s, and l in the set [0, 1].
             * Source: https://stackoverflow.com/questions/2353211/hsl-to-rgb-color-conversion
             *
             * @param   Number  r       The red color value
             * @param   Number  g       The green color value
             * @param   Number  b       The blue color value
             * @return  Array           The HSL representation
             */
            function rgbToHsl(r: number, g: number, b: number): number[];
            /**
             * Converts an HSL color value to RGB. Conversion formula
             * adapted from http://en.wikipedia.org/wiki/HSL_color_space.
             * Assumes h, s, and l are contained in the set [0, 1] and
             * returns r, g, and b in the set [0, 255].
             * Source: https://stackoverflow.com/questions/2353211/hsl-to-rgb-color-conversion
             *
             * @param   Number  h       The hue
             * @param   Number  s       The saturation
             * @param   Number  l       The lightness
             * @return  Array           The RGB representation
             */
            function hslToRgb(h: number, s: number, l: number): number[];
        }
    }
}


declare module Plottable {
    type Formatter = (d: any) => string;
    var MILLISECONDS_IN_ONE_DAY: number;
    module Formatters {
        /**
         * Creates a formatter for currency values.
         *
         * @param {number} [precision] The number of decimal places to show (default 2).
         * @param {string} [symbol] The currency symbol to use (default "$").
         * @param {boolean} [prefix] Whether to prepend or append the currency symbol (default true).
         * @param {boolean} [onlyShowUnchanged] Whether to return a value if value changes after formatting (default true).
         *
         * @returns {Formatter} A formatter for currency values.
         */
        function currency(precision?: number, symbol?: string, prefix?: boolean): (d: any) => string;
        /**
         * Creates a formatter that displays exactly [precision] decimal places.
         *
         * @param {number} [precision] The number of decimal places to show (default 3).
         * @param {boolean} [onlyShowUnchanged] Whether to return a value if value changes after formatting (default true).
         *
         * @returns {Formatter} A formatter that displays exactly [precision] decimal places.
         */
        function fixed(precision?: number): (d: any) => string;
        /**
         * Creates a formatter that formats numbers to show no more than
         * [precision] decimal places. All other values are stringified.
         *
         * @param {number} [precision] The number of decimal places to show (default 3).
         * @param {boolean} [onlyShowUnchanged] Whether to return a value if value changes after formatting (default true).
         *
         * @returns {Formatter} A formatter for general values.
         */
        function general(precision?: number): (d: any) => string;
        /**
         * Creates a formatter that stringifies its input.
         *
         * @returns {Formatter} A formatter that stringifies its input.
         */
        function identity(): (d: any) => string;
        /**
         * Creates a formatter for percentage values.
         * Multiplies the input by 100 and appends "%".
         *
         * @param {number} [precision] The number of decimal places to show (default 0).
         * @param {boolean} [onlyShowUnchanged] Whether to return a value if value changes after formatting (default true).
         *
         * @returns {Formatter} A formatter for percentage values.
         */
        function percentage(precision?: number): (d: any) => string;
        /**
         * Creates a formatter for values that displays [precision] significant figures
         * and puts SI notation.
         *
         * @param {number} [precision] The number of significant figures to show (default 3).
         *
         * @returns {Formatter} A formatter for SI values.
         */
        function siSuffix(precision?: number): (d: any) => string;
        /**
         * Creates a multi time formatter that displays dates.
         *
         * @returns {Formatter} A formatter for time/date values.
         */
        function multiTime(): (d: any) => string;
        /**
         * Creates a time formatter that displays time/date using given specifier.
         *
         * List of directives can be found on: https://github.com/mbostock/d3/wiki/Time-Formatting#format
         *
         * @param {string} [specifier] The specifier for the formatter.
         *
         * @returns {Formatter} A formatter for time/date values.
         */
        function time(specifier: string): Formatter;
        /**
         * Creates a formatter for relative dates.
         *
         * @param {number} baseValue The start date (as epoch time) used in computing relative dates (default 0)
         * @param {number} increment The unit used in calculating relative date values (default MILLISECONDS_IN_ONE_DAY)
         * @param {string} label The label to append to the formatted string (default "")
         *
         * @returns {Formatter} A formatter for time/date values.
         */
        function relativeDate(baseValue?: number, increment?: number, label?: string): (d: any) => string;
    }
}


declare module Plottable {
    /**
     * A SymbolFactory is a function that takes in a symbolSize which is the edge length of the render area
     * and returns a string representing the 'd' attribute of the resultant 'path' element
     */
    type SymbolFactory = (symbolSize: number) => string;
    module SymbolFactories {
        type StringAccessor = (datum: any, index: number) => string;
        function circle(): SymbolFactory;
        function square(): SymbolFactory;
        function cross(): SymbolFactory;
        function diamond(): SymbolFactory;
        function triangleUp(): SymbolFactory;
        function triangleDown(): SymbolFactory;
    }
}


declare module Plottable {
    module _Util {
        class ClientToSVGTranslator {
            static getTranslator(elem: SVGElement): ClientToSVGTranslator;
            constructor(svg: SVGElement);
            /**
             * Computes the position relative to the <svg> in svg-coordinate-space.
             */
            computePosition(clientX: number, clientY: number): Point;
        }
    }
}


declare module Plottable {
    module Config {
        /**
         * Specifies if Plottable should show warnings.
         */
        var SHOW_WARNINGS: boolean;
    }
}


declare module Plottable {
    var version: string;
}


declare module Plottable {
    module Core {
        /**
         * Colors we use as defaults on a number of graphs.
         */
        class Colors {
            static CORAL_RED: string;
            static INDIGO: string;
            static ROBINS_EGG_BLUE: string;
            static FERN: string;
            static BURNING_ORANGE: string;
            static ROYAL_HEATH: string;
            static CONIFER: string;
            static CERISE_RED: string;
            static BRIGHT_SUN: string;
            static JACARTA: string;
            static PLOTTABLE_COLORS: string[];
        }
    }
}


declare module Plottable {
    module Core {
        /**
         * A class most other Plottable classes inherit from, in order to have a
         * unique ID.
         */
        class PlottableObject {
            getID(): number;
        }
    }
}


declare module Plottable {
    module Core {
        /**
         * A callback for a Broadcaster. The callback will be called with the Broadcaster's
         * "listenable" as the first argument, with subsequent optional arguments depending
         * on the listenable.
         */
        interface BroadcasterCallback<L> {
            (listenable: L, ...args: any[]): any;
        }
        /**
         * The Broadcaster holds a reference to a "listenable" object.
         * Third parties can register and deregister listeners from the Broadcaster.
         * When the broadcaster.broadcast() method is called, all registered callbacks
         * are called with the Broadcaster's "listenable", along with optional
         * arguments passed to the `broadcast` method.
         *
         * The listeners are called synchronously.
         */
        class Broadcaster<L> extends Core.PlottableObject {
            /**
             * Constructs a broadcaster, taking a "listenable" object to broadcast about.
             *
             * @constructor
             * @param {L} listenable The listenable object to broadcast.
             */
            constructor(listenable: L);
            /**
             * Registers a callback to be called when the broadcast method is called. Also takes a key which
             * is used to support deregistering the same callback later, by passing in the same key.
             * If there is already a callback associated with that key, then the callback will be replaced.
             * The callback will be passed the Broadcaster's "listenable" as the `this` context.
             *
             * @param key The key associated with the callback. Key uniqueness is determined by deep equality.
             * @param {BroadcasterCallback<L>} callback A callback to be called.
             * @returns {Broadcaster} The calling Broadcaster
             */
            registerListener(key: any, callback: BroadcasterCallback<L>): Broadcaster<L>;
            /**
             * Call all listening callbacks, optionally with arguments passed through.
             *
             * @param ...args A variable number of optional arguments
             * @returns {Broadcaster} The calling Broadcaster
             */
            broadcast(...args: any[]): Broadcaster<L>;
            /**
             * Deregisters the callback associated with a key.
             *
             * @param key The key to deregister.
             * @returns {Broadcaster} The calling Broadcaster
             */
            deregisterListener(key: any): Broadcaster<L>;
            /**
             * Gets the keys for all listeners attached to the Broadcaster.
             *
             * @returns {any[]} An array of the keys.
             */
            getListenerKeys(): any[];
            /**
             * Deregisters all listeners and callbacks associated with the Broadcaster.
             *
             * @returns {Broadcaster} The calling Broadcaster
             */
            deregisterAllListeners(): void;
        }
    }
}


declare module Plottable {
    class Dataset extends Core.PlottableObject {
        broadcaster: Core.Broadcaster<Dataset>;
        /**
         * Constructs a new set.
         *
         * A Dataset is mostly just a wrapper around an any[], Dataset is the
         * data you're going to plot.
         *
         * @constructor
         * @param {any[]} data The data for this DataSource (default = []).
         * @param {any} metadata An object containing additional information (default = {}).
         */
        constructor(data?: any[], metadata?: any);
        /**
         * Gets the data.
         *
         * @returns {DataSource|any[]} The calling DataSource, or the current data.
         */
        data(): any[];
        /**
         * Sets the data.
         *
         * @param {any[]} data The new data.
         * @returns {Dataset} The calling Dataset.
         */
        data(data: any[]): Dataset;
        /**
         * Get the metadata.
         *
         * @returns {any} the current
         * metadata.
         */
        metadata(): any;
        /**
         * Set the metadata.
         *
         * @param {any} metadata The new metadata.
         * @returns {Dataset} The calling Dataset.
         */
        metadata(metadata: any): Dataset;
        _getExtent(accessor: _Accessor, typeCoercer: (d: any) => any, plotMetadata?: any): any[];
    }
}


declare module Plottable {
    module Core {
        module RenderController {
            module RenderPolicy {
                /**
                 * A policy to render components.
                 */
                interface RenderPolicy {
                    render(): any;
                }
                /**
                 * Never queue anything, render everything immediately. Useful for
                 * debugging, horrible for performance.
                 */
                class Immediate implements RenderPolicy {
                    render(): void;
                }
                /**
                 * The default way to render, which only tries to render every frame
                 * (usually, 1/60th of a second).
                 */
                class AnimationFrame implements RenderPolicy {
                    render(): void;
                }
                /**
                 * Renders with `setTimeout`. This is generally an inferior way to render
                 * compared to `requestAnimationFrame`, but it's still there if you want
                 * it.
                 */
                class Timeout implements RenderPolicy {
                    _timeoutMsec: number;
                    render(): void;
                }
            }
        }
    }
}


declare module Plottable {
    module Core {
        /**
         * The RenderController is responsible for enqueueing and synchronizing
         * layout and render calls for Plottable components.
         *
         * Layouts and renders occur inside an animation callback
         * (window.requestAnimationFrame if available).
         *
         * If you require immediate rendering, call RenderController.flush() to
         * perform enqueued layout and rendering serially.
         *
         * If you want to always have immediate rendering (useful for debugging),
         * call
         * ```typescript
         * Plottable.Core.RenderController.setRenderPolicy(
         *   new Plottable.Core.RenderController.RenderPolicy.Immediate()
         * );
         * ```
         */
        module RenderController {
            var _renderPolicy: RenderPolicy.RenderPolicy;
            function setRenderPolicy(policy: string | RenderPolicy.RenderPolicy): void;
            /**
             * If the RenderController is enabled, we enqueue the component for
             * render. Otherwise, it is rendered immediately.
             *
             * @param {AbstractComponent} component Any Plottable component.
             */
            function registerToRender(c: Component.AbstractComponent): void;
            /**
             * If the RenderController is enabled, we enqueue the component for
             * layout and render. Otherwise, it is rendered immediately.
             *
             * @param {AbstractComponent} component Any Plottable component.
             */
            function registerToComputeLayout(c: Component.AbstractComponent): void;
            /**
             * Render everything that is waiting to be rendered right now, instead of
             * waiting until the next frame.
             *
             * Useful to call when debugging.
             */
            function flush(): void;
        }
    }
}

declare module Plottable {
    /**
     * Access specific datum property.
     */
    type _Accessor = (datum: any, index?: number, userMetadata?: any, plotMetadata?: Plot.PlotMetadata) => any;
    /**
     * Retrieves scaled datum property.
     */
    type _Projector = (datum: any, index: number, userMetadata: any, plotMetadata: Plot.PlotMetadata) => any;
    /**
     * Projector with applied user and plot metadata
     */
    type AppliedProjector = (datum: any, index: number) => any;
    /**
     * Defines a way how specific attribute needs be retrieved before rendering.
     */
    type _Projection = {
        accessor: _Accessor;
        scale?: Scale.AbstractScale<any, any>;
        attribute: string;
    };
    /**
     * A mapping from attributes ("x", "fill", etc.) to the functions that get
     * that information out of the data.
     *
     * So if my data looks like `{foo: 5, bar: 6}` and I want the radius to scale
     * with both `foo` and `bar`, an entry in this type might be `{"r":
     * function(d) { return foo + bar; }`.
     */
    type AttributeToProjector = {
        [attrToSet: string]: _Projector;
    };
    type AttributeToAppliedProjector = {
        [attrToSet: string]: AppliedProjector;
    };
    /**
     * A simple bounding box.
     */
    type SelectionArea = {
        xMin: number;
        xMax: number;
        yMin: number;
        yMax: number;
    };
    type _SpaceRequest = {
        width: number;
        height: number;
        wantsWidth: boolean;
        wantsHeight: boolean;
    };
    type _PixelArea = {
        xMin: number;
        xMax: number;
        yMin: number;
        yMax: number;
    };
    /**
     * The range of your current data. For example, [1, 2, 6, -5] has the Extent
     * `{min: -5, max: 6}`.
     *
     * The point of this type is to hopefully replace the less-elegant `[min,
     * max]` extents produced by d3.
     */
    type Extent = {
        min: number;
        max: number;
    };
    /**
     * A simple location on the screen.
     */
    type Point = {
        x: number;
        y: number;
    };
}


declare module Plottable {
    class Domainer {
        /**
         * Constructs a new Domainer.
         *
         * @constructor
         * @param {(extents: any[][]) => any[]} combineExtents
         *        If present, this function will be used by the Domainer to merge
         *        all the extents that are present on a scale.
         *
         *        A plot may draw multiple things relative to a scale, e.g.
         *        different stocks over time. The plot computes their extents,
         *        which are a [min, max] pair. combineExtents is responsible for
         *        merging them all into one [min, max] pair. It defaults to taking
         *        the min of the first elements and the max of the second arguments.
         */
        constructor(combineExtents?: (extents: any[][]) => any[]);
        /**
         * @param {any[][]} extents The list of extents to be reduced to a single
         *        extent.
         * @param {QuantitativeScale} scale
         *        Since nice() must do different things depending on Linear, Log,
         *        or Time scale, the scale must be passed in for nice() to work.
         * @returns {any[]} The domain, as a merging of all exents, as a [min, max]
         *                 pair.
         */
        computeDomain(extents: any[][], scale: Scale.AbstractQuantitative<any>): any[];
        /**
         * Sets the Domainer to pad by a given ratio.
         *
         * @param {number} padProportion Proportionally how much bigger the
         *         new domain should be (0.05 = 5% larger).
         *
         *         A domainer will pad equal visual amounts on each side.
         *         On a linear scale, this means both sides are padded the same
         *         amount: [10, 20] will be padded to [5, 25].
         *         On a log scale, the top will be padded more than the bottom, so
         *         [10, 100] will be padded to [1, 1000].
         *
         * @returns {Domainer} The calling Domainer.
         */
        pad(padProportion?: number): Domainer;
        /**
         * Adds a padding exception, a value that will not be padded at either end of the domain.
         *
         * Eg, if a padding exception is added at x=0, then [0, 100] will pad to [0, 105] instead of [-2.5, 102.5].
         * If a key is provided, it will be registered under that key with standard map semantics. (Overwrite / remove by key)
         * If a key is not provided, it will be added with set semantics (Can be removed by value)
         *
         * @param {any} exception The padding exception to add.
         * @param {string} key The key to register the exception under.
         * @returns {Domainer} The calling domainer
         */
        addPaddingException(exception: any, key?: string): Domainer;
        /**
         * Removes a padding exception, allowing the domain to pad out that value again.
         *
         * If a string is provided, it is assumed to be a key and the exception associated with that key is removed.
         * If a non-string is provdied, it is assumed to be an unkeyed exception and that exception is removed.
         *
         * @param {any} keyOrException The key for the value to remove, or the value to remove
         * @return {Domainer} The calling domainer
         */
        removePaddingException(keyOrException: any): Domainer;
        /**
         * Adds an included value, a value that must be included inside the domain.
         *
         * Eg, if a value exception is added at x=0, then [50, 100] will expand to [0, 100] rather than [50, 100].
         * If a key is provided, it will be registered under that key with standard map semantics. (Overwrite / remove by key)
         * If a key is not provided, it will be added with set semantics (Can be removed by value)
         *
         * @param {any} value The included value to add.
         * @param {string} key The key to register the value under.
         * @returns {Domainer} The calling domainer
         */
        addIncludedValue(value: any, key?: string): Domainer;
        /**
         * Remove an included value, allowing the domain to not include that value gain again.
         *
         * If a string is provided, it is assumed to be a key and the value associated with that key is removed.
         * If a non-string is provdied, it is assumed to be an unkeyed value and that value is removed.
         *
         * @param {any} keyOrException The key for the value to remove, or the value to remove
         * @return {Domainer} The calling domainer
         */
        removeIncludedValue(valueOrKey: any): Domainer;
        /**
         * Extends the scale's domain so it starts and ends with "nice" values.
         *
         * @param {number} count The number of ticks that should fit inside the new domain.
         * @return {Domainer} The calling Domainer.
         */
        nice(count?: number): Domainer;
    }
}


declare module Plottable {
    module Scale {
        class AbstractScale<D, R> extends Core.PlottableObject {
            protected _d3Scale: D3.Scale.Scale;
            broadcaster: Core.Broadcaster<AbstractScale<D, R>>;
            _typeCoercer: (d: any) => any;
            /**
             * Constructs a new Scale.
             *
             * A Scale is a wrapper around a D3.Scale.Scale. A Scale is really just a
             * function. Scales have a domain (input), a range (output), and a function
             * from domain to range.
             *
             * @constructor
             * @param {D3.Scale.Scale} scale The D3 scale backing the Scale.
             */
            constructor(scale: D3.Scale.Scale);
            protected _getAllExtents(): D[][];
            protected _getExtent(): D[];
            /**
             * Modifies the domain on the scale so that it includes the extent of all
             * perspectives it depends on. This will normally happen automatically, but
             * if you set domain explicitly with `plot.domain(x)`, you will need to
             * call this function if you want the domain to neccessarily include all
             * the data.
             *
             * Extent: The [min, max] pair for a Scale.Quantitative, all covered
             * strings for a Scale.Category.
             *
             * Perspective: A combination of a Dataset and an Accessor that
             * represents a view in to the data.
             *
             * @returns {Scale} The calling Scale.
             */
            autoDomain(): AbstractScale<D, R>;
            _autoDomainIfAutomaticMode(): void;
            /**
             * Computes the range value corresponding to a given domain value. In other
             * words, apply the function to value.
             *
             * @param {R} value A domain value to be scaled.
             * @returns {R} The range value corresponding to the supplied domain value.
             */
            scale(value: D): R;
            /**
             * Gets the domain.
             *
             * @returns {D[]} The current domain.
             */
            domain(): D[];
            /**
             * Sets the domain.
             *
             * @param {D[]} values If provided, the new value for the domain. On
             * a QuantitativeScale, this is a [min, max] pair, or a [max, min] pair to
             * make the function decreasing. On Scale.Ordinal, this is an array of all
             * input values.
             * @returns {Scale} The calling Scale.
             */
            domain(values: D[]): AbstractScale<D, R>;
            protected _getDomain(): any[];
            protected _setDomain(values: D[]): void;
            /**
             * Gets the range.
             *
             * In the case of having a numeric range, it will be a [min, max] pair. In
             * the case of string range (e.g. Scale.InterpolatedColor), it will be a
             * list of all possible outputs.
             *
             * @returns {R[]} The current range.
             */
            range(): R[];
            /**
             * Sets the range.
             *
             * In the case of having a numeric range, it will be a [min, max] pair. In
             * the case of string range (e.g. Scale.InterpolatedColor), it will be a
             * list of all possible outputs.
             *
             * @param {R[]} values If provided, the new values for the range.
             * @returns {Scale} The calling Scale.
             */
            range(values: R[]): AbstractScale<D, R>;
            /**
             * Constructs a copy of the Scale with the same domain and range but without
             * any registered listeners.
             *
             * @returns {Scale} A copy of the calling Scale.
             */
            copy(): AbstractScale<D, R>;
            /**
             * When a renderer determines that the extent of a projector has changed,
             * it will call this function. This function should ensure that
             * the scale has a domain at least large enough to include extent.
             *
             * @param {number} rendererID A unique indentifier of the renderer sending
             *                 the new extent.
             * @param {string} attr The attribute being projected, e.g. "x", "y0", "r"
             * @param {D[]} extent The new extent to be included in the scale.
             */
            _updateExtent(plotProvidedKey: string, attr: string, extent: D[]): AbstractScale<D, R>;
            _removeExtent(plotProvidedKey: string, attr: string): AbstractScale<D, R>;
        }
    }
}


declare module Plottable {
    module Scale {
        class AbstractQuantitative<D> extends AbstractScale<D, number> {
            protected _d3Scale: D3.Scale.QuantitativeScale;
            _userSetDomainer: boolean;
            _typeCoercer: (d: any) => number;
            /**
             * Constructs a new QuantitativeScale.
             *
             * A QuantitativeScale is a Scale that maps anys to numbers. It
             * is invertible and continuous.
             *
             * @constructor
             * @param {D3.Scale.QuantitativeScale} scale The D3 QuantitativeScale
             * backing the QuantitativeScale.
             */
            constructor(scale: D3.Scale.QuantitativeScale);
            protected _getExtent(): D[];
            /**
             * Retrieves the domain value corresponding to a supplied range value.
             *
             * @param {number} value: A value from the Scale's range.
             * @returns {D} The domain value corresponding to the supplied range value.
             */
            invert(value: number): D;
            /**
             * Creates a copy of the QuantitativeScale with the same domain and range but without any registered list.
             *
             * @returns {AbstractQuantitative} A copy of the calling QuantitativeScale.
             */
            copy(): AbstractQuantitative<D>;
            domain(): D[];
            domain(values: D[]): AbstractQuantitative<D>;
            protected _setDomain(values: D[]): void;
            /**
             * Sets or gets the QuantitativeScale's output interpolator
             *
             * @param {D3.Transition.Interpolate} [factory] The output interpolator to use.
             * @returns {D3.Transition.Interpolate|AbstractQuantitative} The current output interpolator, or the calling QuantitativeScale.
             */
            interpolate(): D3.Transition.Interpolate;
            interpolate(factory: D3.Transition.Interpolate): AbstractQuantitative<D>;
            /**
             * Sets the range of the QuantitativeScale and sets the interpolator to d3.interpolateRound.
             *
             * @param {number[]} values The new range value for the range.
             */
            rangeRound(values: number[]): AbstractQuantitative<D>;
            /**
             * Gets ticks generated by the default algorithm.
             */
            getDefaultTicks(): D[];
            /**
             * Gets the clamp status of the QuantitativeScale (whether to cut off values outside the ouput range).
             *
             * @returns {boolean} The current clamp status.
             */
            clamp(): boolean;
            /**
             * Sets the clamp status of the QuantitativeScale (whether to cut off values outside the ouput range).
             *
             * @param {boolean} clamp Whether or not to clamp the QuantitativeScale.
             * @returns {AbstractQuantitative} The calling QuantitativeScale.
             */
            clamp(clamp: boolean): AbstractQuantitative<D>;
            /**
             * Gets a set of tick values spanning the domain.
             *
             * @returns {any[]} The generated ticks.
             */
            ticks(): any[];
            /**
             * Gets the default number of ticks.
             *
             * @returns {number} The default number of ticks.
             */
            numTicks(): number;
            /**
             * Sets the default number of ticks to generate.
             *
             * @param {number} count The new default number of ticks.
             * @returns {Quantitative} The calling QuantitativeScale.
             */
            numTicks(count: number): AbstractQuantitative<D>;
            /**
             * Given a domain, expands its domain onto "nice" values, e.g. whole
             * numbers.
             */
            _niceDomain(domain: any[], count?: number): any[];
            /**
             * Gets a Domainer of a scale. A Domainer is responsible for combining
             * multiple extents into a single domain.
             *
             * @return {Domainer} The scale's current domainer.
             */
            domainer(): Domainer;
            /**
             * Sets a Domainer of a scale. A Domainer is responsible for combining
             * multiple extents into a single domain.
             *
             * When you set domainer, we assume that you know what you want the domain
             * to look like better that we do. Ensuring that the domain is padded,
             * includes 0, etc., will be the responsability of the new domainer.
             *
             * @param {Domainer} domainer If provided, the new domainer.
             * @return {AbstractQuantitative} The calling QuantitativeScale.
             */
            domainer(domainer: Domainer): AbstractQuantitative<D>;
            _defaultExtent(): any[];
            /**
             * Gets the tick generator of the AbstractQuantitative.
             *
             * @returns {TickGenerator} The current tick generator.
             */
            tickGenerator(): TickGenerators.TickGenerator<D>;
            /**
             * Sets a tick generator
             *
             * @param {TickGenerator} generator, the new tick generator.
             * @return {AbstractQuantitative} The calling AbstractQuantitative.
             */
            tickGenerator(generator: TickGenerators.TickGenerator<D>): AbstractQuantitative<D>;
        }
    }
}


declare module Plottable {
    module Scale {
        class Linear extends AbstractQuantitative<number> {
            /**
             * Constructs a new LinearScale.
             *
             * This scale maps from domain to range with a simple `mx + b` formula.
             *
             * @constructor
             * @param {D3.Scale.LinearScale} [scale] The D3 LinearScale backing the
             * LinearScale. If not supplied, uses a default scale.
             */
            constructor();
            constructor(scale: D3.Scale.LinearScale);
            /**
             * Constructs a copy of the LinearScale with the same domain and range but
             * without any registered listeners.
             *
             * @returns {Linear} A copy of the calling LinearScale.
             */
            copy(): Linear;
        }
    }
}


declare module Plottable {
    module Scale {
        class Log extends AbstractQuantitative<number> {
            /**
             * Constructs a new Scale.Log.
             *
             * Warning: Log is deprecated; if possible, use ModifiedLog. Log scales are
             * very unstable due to the fact that they can't handle 0 or negative
             * numbers. The only time when you would want to use a Log scale over a
             * ModifiedLog scale is if you're plotting very small data, such as all
             * data < 1.
             *
             * @constructor
             * @param {D3.Scale.LogScale} [scale] The D3 Scale.Log backing the Scale.Log. If not supplied, uses a default scale.
             */
            constructor();
            constructor(scale: D3.Scale.LogScale);
            /**
             * Creates a copy of the Scale.Log with the same domain and range but without any registered listeners.
             *
             * @returns {Log} A copy of the calling Log.
             */
            copy(): Log;
            _defaultExtent(): number[];
        }
    }
}


declare module Plottable {
    module Scale {
        class ModifiedLog extends AbstractQuantitative<number> {
            /**
             * Creates a new Scale.ModifiedLog.
             *
             * A ModifiedLog scale acts as a regular log scale for large numbers.
             * As it approaches 0, it gradually becomes linear. This means that the
             * scale won't freak out if you give it 0 or a negative number, where an
             * ordinary Log scale would.
             *
             * However, it does mean that scale will be effectively linear as values
             * approach 0. If you want very small values on a log scale, you should use
             * an ordinary Scale.Log instead.
             *
             * @constructor
             * @param {number} [base]
             *        The base of the log. Defaults to 10, and must be > 1.
             *
             *        For base <= x, scale(x) = log(x).
             *
             *        For 0 < x < base, scale(x) will become more and more
             *        linear as it approaches 0.
             *
             *        At x == 0, scale(x) == 0.
             *
             *        For negative values, scale(-x) = -scale(x).
             */
            constructor(base?: number);
            scale(x: number): number;
            invert(x: number): number;
            protected _getDomain(): number[];
            protected _setDomain(values: number[]): void;
            ticks(count?: number): number[];
            copy(): ModifiedLog;
            _niceDomain(domain: any[], count?: number): any[];
            /**
             * Gets whether or not to return tick values other than powers of base.
             *
             * This defaults to false, so you'll normally only see ticks like
             * [10, 100, 1000]. If you turn it on, you might see ticks values
             * like [10, 50, 100, 500, 1000].
             * @returns {boolean} the current setting.
             */
            showIntermediateTicks(): boolean;
            /**
             * Sets whether or not to return ticks values other than powers or base.
             *
             * @param {boolean} show If provided, the desired setting.
             * @returns {ModifiedLog} The calling ModifiedLog.
             */
            showIntermediateTicks(show: boolean): ModifiedLog;
        }
    }
}


declare module Plottable {
    module Scale {
        class Category extends AbstractScale<string, number> {
            protected _d3Scale: D3.Scale.OrdinalScale;
            _typeCoercer: (d: any) => any;
            /**
             * Creates a CategoryScale.
             *
             * A CategoryScale maps strings to numbers. A common use is to map the
             * labels of a bar plot (strings) to their pixel locations (numbers).
             *
             * @constructor
             */
            constructor(scale?: D3.Scale.OrdinalScale);
            protected _getExtent(): string[];
            domain(): string[];
            domain(values: string[]): Category;
            protected _setDomain(values: string[]): void;
            range(): number[];
            range(values: number[]): Category;
            /**
             * Returns the width of the range band.
             *
             * @returns {number} The range band width
             */
            rangeBand(): number;
            /**
             * Returns the step width of the scale.
             *
             * The step width is defined as the entire space for a band to occupy,
             * including the padding in between the bands.
             *
             * @returns {number} the full band width of the scale
             */
            stepWidth(): number;
            /**
             * Returns the inner padding of the scale.
             *
             * The inner padding is defined as the padding in between bands on the scale.
             * Units are a proportion of the band width (value returned by rangeBand()).
             *
             * @returns {number} The inner padding of the scale
             */
            innerPadding(): number;
            /**
             * Sets the inner padding of the scale.
             *
             * The inner padding of the scale is defined as the padding in between bands on the scale.
             * Units are a proportion of the band width (value returned by rangeBand()).
             *
             * @returns {Ordinal} The calling Scale.Ordinal
             */
            innerPadding(innerPadding: number): Category;
            /**
             * Returns the outer padding of the scale.
             *
             * The outer padding is defined as the padding in between the outer bands and the edges on the scale.
             * Units are a proportion of the band width (value returned by rangeBand()).
             *
             * @returns {number} The outer padding of the scale
             */
            outerPadding(): number;
            /**
             * Sets the outer padding of the scale.
             *
             * The inner padding of the scale is defined as the padding in between bands on the scale.
             * Units are a proportion of the band width (value returned by rangeBand()).
             *
             * @returns {Ordinal} The calling Scale.Ordinal
             */
            outerPadding(outerPadding: number): Category;
            copy(): Category;
            scale(value: string): number;
        }
    }
}


declare module Plottable {
    module Scale {
        class Color extends AbstractScale<string, string> {
            /**
             * Constructs a ColorScale.
             *
             * @constructor
             * @param {string} [scaleType] the type of color scale to create
             *     (Category10/Category20/Category20b/Category20c).
             * See https://github.com/mbostock/d3/wiki/Ordinal-Scales#categorical-colors
             */
            constructor(scaleType?: string);
            protected _getExtent(): string[];
            scale(value: string): string;
        }
    }
}


declare module Plottable {
    module Scale {
        class Time extends AbstractQuantitative<any> {
            _typeCoercer: (d: any) => any;
            /**
             * Constructs a TimeScale.
             *
             * A TimeScale maps Date objects to numbers.
             *
             * @constructor
             * @param {D3.Scale.Time} scale The D3 LinearScale backing the Scale.Time. If not supplied, uses a default scale.
             */
            constructor();
            constructor(scale: D3.Scale.LinearScale);
            tickInterval(interval: D3.Time.Interval, step?: number): any[];
            protected _setDomain(values: any[]): void;
            copy(): Time;
            _defaultExtent(): any[];
        }
    }
}


declare module Plottable {
    module Scale {
        /**
         * This class implements a color scale that takes quantitive input and
         * interpolates between a list of color values. It returns a hex string
         * representing the interpolated color.
         *
         * By default it generates a linear scale internally.
         */
        class InterpolatedColor extends AbstractScale<number, string> {
            /**
             * Constructs an InterpolatedColorScale.
             *
             * An InterpolatedColorScale maps numbers evenly to color strings.
             *
             * @constructor
             * @param {string|string[]} colorRange the type of color scale to
             *     create. Default is "reds". @see {@link colorRange} for further
             *     options.
             * @param {string} scaleType the type of underlying scale to use
             *     (linear/pow/log/sqrt). Default is "linear". @see {@link scaleType}
             *     for further options.
             */
            constructor(colorRange?: any, scaleType?: string);
            /**
             * Gets the color range.
             *
             * @returns {string[]} the current color values for the range as strings.
             */
            colorRange(): string[];
            /**
             * Sets the color range.
             *
             * @param {string|string[]} [colorRange]. If provided and if colorRange is one of
             * (reds/blues/posneg), uses the built-in color groups. If colorRange is an
             * array of strings with at least 2 values (e.g. ["#FF00FF", "red",
             * "dodgerblue"], the resulting scale will interpolate between the color
             * values across the domain.
             * @returns {InterpolatedColor} The calling InterpolatedColor.
             */
            colorRange(colorRange: string | string[]): InterpolatedColor;
            /**
             * Gets the internal scale type.
             *
             * @returns {string} The current scale type.
             */
            scaleType(): string;
            /**
             * Sets the internal scale type.
             *
             * @param {string} scaleType If provided, the type of d3 scale to use internally.  (linear/log/sqrt/pow).
             * @returns {InterpolatedColor} The calling InterpolatedColor.
             */
            scaleType(scaleType: string): InterpolatedColor;
            autoDomain(): InterpolatedColor;
        }
    }
}


declare module Plottable {
    module _Util {
        class ScaleDomainCoordinator<D> {
            /**
             * Constructs a ScaleDomainCoordinator.
             *
             * @constructor
             * @param {Scale[]} scales A list of scales whose domains should be linked.
             */
            constructor(scales: Scale.AbstractScale<D, any>[]);
            rescale(scale: Scale.AbstractScale<D, any>): void;
        }
    }
}


declare module Plottable {
    module Scale {
        module TickGenerators {
            interface TickGenerator<D> {
                (scale: Plottable.Scale.AbstractQuantitative<D>): D[];
            }
            /**
             * Creates a tick generator using the specified interval.
             *
             * Generates ticks at multiples of the interval while also including the domain boundaries.
             *
             * @param {number} interval The interval between two ticks (not including the end ticks).
             *
             * @returns {TickGenerator} A tick generator using the specified interval.
             */
            function intervalTickGenerator(interval: number): TickGenerator<number>;
            /**
             * Creates a tick generator that will filter for only the integers in defaultTicks and return them.
             *
             * Will also include the end ticks.
             *
             * @returns {TickGenerator} A tick generator returning only integer ticks.
             */
            function integerTickGenerator(): TickGenerator<number>;
        }
    }
}


declare module Plottable {
    module _Drawer {
        /**
         * A step for the drawer to draw.
         *
         * Specifies how AttributeToProjector needs to be animated.
         */
        type DrawStep = {
            attrToProjector: AttributeToProjector;
            animator: Animator.PlotAnimator;
        };
        type AppliedDrawStep = {
            attrToProjector: AttributeToAppliedProjector;
            animator: Animator.PlotAnimator;
        };
        class AbstractDrawer {
            protected _className: string;
            key: string;
            protected _attrToProjector: AttributeToAppliedProjector;
            /**
             * Sets the class, which needs to be applied to bound elements.
             *
             * @param{string} className The class name to be applied.
             */
            setClass(className: string): AbstractDrawer;
            /**
             * Constructs a Drawer
             *
             * @constructor
             * @param{string} key The key associated with this Drawer
             */
            constructor(key: string);
            setup(area: D3.Selection): void;
            /**
             * Removes the Drawer and its renderArea
             */
            remove(): void;
            /**
             * Enter new data to render area and creates binding
             *
             * @param{any[]} data The data to be drawn
             */
            protected _enterData(data: any[]): void;
            /**
             * Draws data using one step
             *
             * @param{AppliedDrawStep} step The step, how data should be drawn.
             */
            protected _drawStep(step: AppliedDrawStep): void;
            protected _numberOfAnimationIterations(data: any[]): number;
            protected _prepareDrawSteps(drawSteps: AppliedDrawStep[]): void;
            protected _prepareData(data: any[], drawSteps: AppliedDrawStep[]): any[];
            /**
             * Draws the data into the renderArea using the spefic steps and metadata
             *
             * @param{any[]} data The data to be drawn
             * @param{DrawStep[]} drawSteps The list of steps, which needs to be drawn
             * @param{any} userMetadata The metadata provided by user
             * @param{any} plotMetadata The metadata provided by plot
             */
            draw(data: any[], drawSteps: DrawStep[], userMetadata: any, plotMetadata: Plot.PlotMetadata): number;
            /**
             * Retrieves the renderArea selection for the drawer
             *
             * @returns {D3.Selection} the renderArea selection
             */
            _getRenderArea(): D3.Selection;
            _getSelector(): string;
            _getPixelPoint(datum: any, index: number): Point;
            _getSelection(index: number): D3.Selection;
        }
    }
}


declare module Plottable {
    module _Drawer {
        class Line extends AbstractDrawer {
            static LINE_CLASS: string;
            protected _enterData(data: any[]): void;
            setup(area: D3.Selection): void;
            protected _numberOfAnimationIterations(data: any[]): number;
            protected _drawStep(step: AppliedDrawStep): void;
            _getSelector(): string;
            _getPixelPoint(datum: any, index: number): Point;
            _getSelection(index: number): D3.Selection;
        }
    }
}


declare module Plottable {
    module _Drawer {
        class Area extends Line {
            static AREA_CLASS: string;
            protected _enterData(data: any[]): void;
            /**
             * Sets the value determining if line should be drawn.
             *
             * @param{boolean} draw The value determing if line should be drawn.
             */
            drawLine(draw: boolean): Area;
            setup(area: D3.Selection): void;
            protected _drawStep(step: AppliedDrawStep): void;
            _getSelector(): string;
        }
    }
}


declare module Plottable {
    module _Drawer {
        class Element extends AbstractDrawer {
            protected _svgElement: string;
            /**
             * Sets the svg element, which needs to be bind to data
             *
             * @param{string} tag The svg element to be bind
             */
            svgElement(tag: string): Element;
            protected _drawStep(step: AppliedDrawStep): void;
            protected _enterData(data: any[]): void;
            protected _prepareDrawSteps(drawSteps: AppliedDrawStep[]): void;
            protected _prepareData(data: any[], drawSteps: AppliedDrawStep[]): any[];
            _getSelector(): string;
        }
    }
}


declare module Plottable {
    module _Drawer {
        class Rect extends Element {
            constructor(key: string, isVertical: boolean);
            setup(area: D3.Selection): void;
            removeLabels(): void;
            _getIfLabelsTooWide(): boolean;
            drawText(data: any[], attrToProjector: AttributeToProjector, userMetadata: any, plotMetadata: Plot.PlotMetadata): void;
            _getPixelPoint(datum: any, index: number): Point;
        }
    }
}


declare module Plottable {
    module _Drawer {
        class Arc extends Element {
            constructor(key: string);
            _drawStep(step: AppliedDrawStep): void;
            draw(data: any[], drawSteps: DrawStep[], userMetadata: any, plotMetadata: Plot.PlotMetadata): number;
            _getPixelPoint(datum: any, index: number): Point;
        }
    }
}


declare module Plottable {
    module _Drawer {
        class Symbol extends Element {
            constructor(key: string);
            protected _drawStep(step: AppliedDrawStep): void;
            _getPixelPoint(datum: any, index: number): Point;
        }
    }
}


declare module Plottable {
    module Component {
        class AbstractComponent extends Core.PlottableObject {
            protected _element: D3.Selection;
            protected _content: D3.Selection;
            protected _boundingBox: D3.Selection;
            clipPathEnabled: boolean;
            _parent: AbstractComponentContainer;
            protected _fixedHeightFlag: boolean;
            protected _fixedWidthFlag: boolean;
            protected _isSetup: boolean;
            protected _isAnchored: boolean;
            /**
             * Attaches the Component as a child of a given a DOM element. Usually only directly invoked on root-level Components.
             *
             * @param {D3.Selection} element A D3 selection consisting of the element to anchor under.
             */
            _anchor(element: D3.Selection): void;
            /**
             * Creates additional elements as necessary for the Component to function.
             * Called during _anchor() if the Component's element has not been created yet.
             * Override in subclasses to provide additional functionality.
             */
            protected _setup(): void;
            _requestedSpace(availableWidth: number, availableHeight: number): _SpaceRequest;
            /**
             * Computes the size, position, and alignment from the specified values.
             * If no parameters are supplied and the Component is a root node,
             * they are inferred from the size of the Component's element.
             *
             * @param {number} offeredXOrigin x-coordinate of the origin of the space offered the Component
             * @param {number} offeredYOrigin y-coordinate of the origin of the space offered the Component
             * @param {number} availableWidth available width for the Component to render in
             * @param {number} availableHeight available height for the Component to render in
             */
            _computeLayout(offeredXOrigin?: number, offeredYOrigin?: number, availableWidth?: number, availableHeight?: number): void;
            protected _getSize(availableWidth: number, availableHeight: number): {
                width: number;
                height: number;
            };
            _render(): void;
            _doRender(): void;
            _useLastCalculatedLayout(): boolean;
            _useLastCalculatedLayout(useLast: boolean): AbstractComponent;
            _invalidateLayout(): void;
            /**
             * Renders the Component into a given DOM element. The element must be as <svg>.
             *
             * @param {String|D3.Selection} element A D3 selection or a selector for getting the element to render into.
             * @returns {Component} The calling component.
             */
            renderTo(element: String | D3.Selection): AbstractComponent;
            /**
             * Causes the Component to recompute layout and redraw.
             *
             * This function should be called when CSS changes could influence the size
             * of the components, e.g. changing the font size.
             *
             * @returns {Component} The calling component.
             */
            redraw(): AbstractComponent;
            /**
             * Sets the x alignment of the Component. This will be used if the
             * Component is given more space than it needs.
             *
             * For example, you may want to make a Legend postition itself it the top
             * right, so you would call `legend.xAlign("right")` and
             * `legend.yAlign("top")`.
             *
             * @param {string} alignment The x alignment of the Component (one of ["left", "center", "right"]).
             * @returns {Component} The calling Component.
             */
            xAlign(alignment: string): AbstractComponent;
            /**
             * Sets the y alignment of the Component. This will be used if the
             * Component is given more space than it needs.
             *
             * For example, you may want to make a Legend postition itself it the top
             * right, so you would call `legend.xAlign("right")` and
             * `legend.yAlign("top")`.
             *
             * @param {string} alignment The x alignment of the Component (one of ["top", "center", "bottom"]).
             * @returns {Component} The calling Component.
             */
            yAlign(alignment: string): AbstractComponent;
            /**
             * Sets the x offset of the Component. This will be used if the Component
             * is given more space than it needs.
             *
             * @param {number} offset The desired x offset, in pixels, from the left
             * side of the container.
             * @returns {Component} The calling Component.
             */
            xOffset(offset: number): AbstractComponent;
            /**
             * Sets the y offset of the Component. This will be used if the Component
             * is given more space than it needs.
             *
             * @param {number} offset The desired y offset, in pixels, from the top
             * side of the container.
             * @returns {Component} The calling Component.
             */
            yOffset(offset: number): AbstractComponent;
            /**
             * Attaches an Interaction to the Component, so that the Interaction will listen for events on the Component.
             *
             * @param {Interaction} interaction The Interaction to attach to the Component.
             * @returns {Component} The calling Component.
             */
            registerInteraction(interaction: Interaction.AbstractInteraction): AbstractComponent;
            /**
             * Checks if the Component has a given CSS class.
             *
             * @param {string} cssClass The CSS class to check for.
             * @returns {boolean} Whether the Component has the given CSS class.
             */
            classed(cssClass: string): boolean;
            /**
             * Adds/removes a given CSS class to/from the Component.
             *
             * @param {string} cssClass The CSS class to add or remove.
             * @param {boolean} addClass If true, adds the provided CSS class; otherwise, removes it.
             * @returns {AbstractComponent} The calling Component.
             */
            classed(cssClass: string, addClass: boolean): AbstractComponent;
            /**
             * Checks if the Component has a fixed width or false if it grows to fill available space.
             * Returns false by default on the base Component class.
             *
             * @returns {boolean} Whether the component has a fixed width.
             */
            _isFixedWidth(): boolean;
            /**
             * Checks if the Component has a fixed height or false if it grows to fill available space.
             * Returns false by default on the base Component class.
             *
             * @returns {boolean} Whether the component has a fixed height.
             */
            _isFixedHeight(): boolean;
            _merge(c: AbstractComponent, below: boolean): Component.Group;
            /**
             * Merges this Component above another Component, returning a
             * ComponentGroup. This is used to layer Components on top of each other.
             *
             * There are four cases:
             * Component + Component: Returns a ComponentGroup with the first component after the second component.
             * ComponentGroup + Component: Returns the ComponentGroup with the Component prepended.
             * Component + ComponentGroup: Returns the ComponentGroup with the Component appended.
             * ComponentGroup + ComponentGroup: Returns a new ComponentGroup with the first group after the second group.
             *
             * @param {Component} c The component to merge in.
             * @returns {ComponentGroup} The relevant ComponentGroup out of the above four cases.
             */
            above(c: AbstractComponent): Component.Group;
            /**
             * Merges this Component below another Component, returning a
             * ComponentGroup. This is used to layer Components on top of each other.
             *
             * There are four cases:
             * Component + Component: Returns a ComponentGroup with the first component before the second component.
             * ComponentGroup + Component: Returns the ComponentGroup with the Component appended.
             * Component + ComponentGroup: Returns the ComponentGroup with the Component prepended.
             * ComponentGroup + ComponentGroup: Returns a new ComponentGroup with the first group before the second group.
             *
             * @param {Component} c The component to merge in.
             * @returns {ComponentGroup} The relevant ComponentGroup out of the above four cases.
             */
            below(c: AbstractComponent): Component.Group;
            /**
             * Detaches a Component from the DOM. The component can be reused.
             *
             * This should only be used if you plan on reusing the calling
             * Components. Otherwise, use remove().
             *
             * @returns The calling Component.
             */
            detach(): AbstractComponent;
            /**
             * Removes a Component from the DOM and disconnects it from everything it's
             * listening to (effectively destroying it).
             */
            remove(): void;
            /**
             * Return the width of the component
             *
             * @return {number} width of the component
             */
            width(): number;
            /**
             * Return the height of the component
             *
             * @return {number} height of the component
             */
            height(): number;
            /**
             * Gets the origin of the Component relative to its parent.
             *
             * @return {Point} The x-y position of the Component relative to its parent.
             */
            origin(): Point;
            /**
             * Gets the origin of the Component relative to the root <svg>.
             *
             * @return {Point} The x-y position of the Component relative to the root <svg>
             */
            originToSVG(): Point;
            /**
             * Returns the foreground selection for the Component
             * (A selection covering the front of the Component)
             *
             * Will return undefined if the Component has not been anchored.
             *
             * @return {D3.Selection} foreground selection for the Component
             */
            foreground(): D3.Selection;
            /**
             * Returns the content selection for the Component
             * (A selection containing the visual elements of the Component)
             *
             * Will return undefined if the Component has not been anchored.
             *
             * @return {D3.Selection} content selection for the Component
             */
            content(): D3.Selection;
            /**
             * Returns the background selection for the Component
             * (A selection appearing behind of the Component)
             *
             * Will return undefined if the Component has not been anchored.
             *
             * @return {D3.Selection} background selection for the Component
             */
            background(): D3.Selection;
            /**
             * Returns the hitbox selection for the component
             * (A selection in front of the foreground used mainly for interactions)
             *
             * Will return undefined if the component has not been anchored
             *
             * @return {D3.Selection} hitbox selection for the component
             */
            hitBox(): D3.Selection;
        }
    }
}


declare module Plottable {
    module Component {
        class AbstractComponentContainer extends AbstractComponent {
            _anchor(element: D3.Selection): void;
            _render(): void;
            _removeComponent(c: AbstractComponent): void;
            _addComponent(c: AbstractComponent, prepend?: boolean): boolean;
            /**
             * Returns a list of components in the ComponentContainer.
             *
             * @returns {Component[]} the contained Components
             */
            components(): AbstractComponent[];
            /**
             * Returns true iff the ComponentContainer is empty.
             *
             * @returns {boolean} Whether the calling ComponentContainer is empty.
             */
            empty(): boolean;
            /**
             * Detaches all components contained in the ComponentContainer, and
             * empties the ComponentContainer.
             *
             * @returns {ComponentContainer} The calling ComponentContainer
             */
            detachAll(): AbstractComponentContainer;
            remove(): void;
            _useLastCalculatedLayout(): boolean;
            _useLastCalculatedLayout(calculated: boolean): AbstractComponent;
        }
    }
}


declare module Plottable {
    module Component {
        class Group extends AbstractComponentContainer {
            /**
             * Constructs a Component.Group.
             *
             * A Component.Group is a set of Components that will be rendered on top of
             * each other. When you call Component.above(Component) or Component.below(Component),
             * it creates and returns a Component.Group.
             *
             * Note that the order of the components will determine placement on the z-axis,
             * with the previous items rendered below the later items.
             *
             * @constructor
             * @param {Component[]} components The Components in the resultant Component.Group (default = []).
             */
            constructor(components?: AbstractComponent[]);
            _requestedSpace(offeredWidth: number, offeredHeight: number): _SpaceRequest;
            _merge(c: AbstractComponent, below: boolean): Group;
            _computeLayout(offeredXOrigin?: number, offeredYOrigin?: number, availableWidth?: number, availableHeight?: number): Group;
            protected _getSize(availableWidth: number, availableHeight: number): {
                width: number;
                height: number;
            };
            _isFixedWidth(): boolean;
            _isFixedHeight(): boolean;
        }
    }
}


declare module Plottable {
    module Axis {
        class AbstractAxis extends Component.AbstractComponent {
            /**
             * The css class applied to each end tick mark (the line on the end tick).
             */
            static END_TICK_MARK_CLASS: string;
            /**
             * The css class applied to each tick mark (the line on the tick).
             */
            static TICK_MARK_CLASS: string;
            /**
             * The css class applied to each tick label (the text associated with the tick).
             */
            static TICK_LABEL_CLASS: string;
            protected _tickMarkContainer: D3.Selection;
            protected _tickLabelContainer: D3.Selection;
            protected _baseline: D3.Selection;
            protected _scale: Scale.AbstractScale<any, number>;
            protected _computedWidth: number;
            protected _computedHeight: number;
            /**
             * Constructs an axis. An axis is a wrapper around a scale for rendering.
             *
             * @constructor
             * @param {Scale} scale The scale for this axis to render.
             * @param {string} orientation One of ["top", "left", "bottom", "right"];
             * on which side the axis will appear. On most axes, this is either "left"
             * or "bottom".
             * @param {Formatter} Data is passed through this formatter before being
             * displayed.
             */
            constructor(scale: Scale.AbstractScale<any, number>, orientation: string, formatter?: (d: any) => string);
            remove(): void;
            protected _isHorizontal(): boolean;
            protected _computeWidth(): number;
            protected _computeHeight(): number;
            _requestedSpace(offeredWidth: number, offeredHeight: number): _SpaceRequest;
            _isFixedHeight(): boolean;
            _isFixedWidth(): boolean;
            protected _rescale(): void;
            _computeLayout(offeredXOrigin?: number, offeredYOrigin?: number, availableWidth?: number, availableHeight?: number): void;
            protected _setup(): void;
            protected _getTickValues(): any[];
            _doRender(): void;
            protected _generateBaselineAttrHash(): {
                x1: number;
                y1: number;
                x2: number;
                y2: number;
            };
            protected _generateTickMarkAttrHash(isEndTickMark?: boolean): {
                x1: any;
                y1: any;
                x2: any;
                y2: any;
            };
            _invalidateLayout(): void;
            protected _setDefaultAlignment(): void;
            /**
             * Gets the current formatter on the axis. Data is passed through the
             * formatter before being displayed.
             *
             * @returns {Formatter} The calling Axis, or the current
             * Formatter.
             */
            formatter(): Formatter;
            /**
             * Sets the current formatter on the axis. Data is passed through the
             * formatter before being displayed.
             *
             * @param {Formatter} formatter If provided, data will be passed though `formatter(data)`.
             * @returns {Axis} The calling Axis.
             */
            formatter(formatter: Formatter): AbstractAxis;
            /**
             * Gets the current tick mark length.
             *
             * @returns {number} the current tick mark length.
             */
            tickLength(): number;
            /**
             * Sets the current tick mark length.
             *
             * @param {number} length If provided, length of each tick.
             * @returns {Axis} The calling Axis.
             */
            tickLength(length: number): AbstractAxis;
            /**
             * Gets the current end tick mark length.
             *
             * @returns {number} The current end tick mark length.
             */
            endTickLength(): number;
            /**
             * Sets the end tick mark length.
             *
             * @param {number} length If provided, the length of the end ticks.
             * @returns {BaseAxis} The calling Axis.
             */
            endTickLength(length: number): AbstractAxis;
            protected _maxLabelTickLength(): number;
            /**
             * Gets the padding between each tick mark and its associated label.
             *
             * @returns {number} the current padding.
             * length.
             */
            tickLabelPadding(): number;
            /**
             * Sets the padding between each tick mark and its associated label.
             *
             * @param {number} padding If provided, the desired padding.
             * @returns {Axis} The calling Axis.
             */
            tickLabelPadding(padding: number): AbstractAxis;
            /**
             * Gets the size of the gutter (the extra space between the tick
             * labels and the outer edge of the axis).
             *
             * @returns {number} the current gutter.
             * length.
             */
            gutter(): number;
            /**
             * Sets the size of the gutter (the extra space between the tick
             * labels and the outer edge of the axis).
             *
             * @param {number} size If provided, the desired gutter.
             * @returns {Axis} The calling Axis.
             */
            gutter(size: number): AbstractAxis;
            /**
             * Gets the orientation of the Axis.
             *
             * @returns {number} the current orientation.
             */
            orient(): string;
            /**
             * Sets the orientation of the Axis.
             *
             * @param {number} newOrientation If provided, the desired orientation
             * (top/bottom/left/right).
             * @returns {Axis} The calling Axis.
             */
            orient(newOrientation: string): AbstractAxis;
            /**
             * Gets whether the Axis is currently set to show the first and last
             * tick labels.
             *
             * @returns {boolean} whether or not the last
             * tick labels are showing.
             */
            showEndTickLabels(): boolean;
            /**
             * Sets whether the Axis is currently set to show the first and last tick
             * labels.
             *
             * @param {boolean} show Whether or not to show the first and last
             * labels.
             * @returns {Axis} The calling Axis.
             */
            showEndTickLabels(show: boolean): AbstractAxis;
            protected _hideEndTickLabels(): void;
            protected _hideOverflowingTickLabels(): void;
            protected _hideOverlappingTickLabels(): void;
        }
    }
}


declare module Plottable {
    module Axis {
        /**
         * Defines a configuration for a time axis tier.
         * For details on how ticks are generated see: https://github.com/mbostock/d3/wiki/Time-Scales#ticks
         * interval - A time unit associated with this configuration (seconds, minutes, hours, etc).
         * step - number of intervals between each tick.
         * formatter - formatter used to format tick labels.
         */
        type TimeAxisTierConfiguration = {
            interval: D3.Time.Interval;
            step: number;
            formatter: Formatter;
        };
        /**
         * An array of linked TimeAxisTierConfigurations.
         * Each configuration will be shown on a different tier.
         * Currently, up to two tiers are supported.
         */
        type TimeAxisConfiguration = TimeAxisTierConfiguration[];
        class Time extends AbstractAxis {
            /**
             * Constructs a TimeAxis.
             *
             * A TimeAxis is used for rendering a TimeScale.
             *
             * @constructor
             * @param {TimeScale} scale The scale to base the Axis on.
             * @param {string} orientation The orientation of the Axis (top/bottom)
             */
            constructor(scale: Scale.Time, orientation: string);
            tierLabelPositions(): string[];
            tierLabelPositions(newPositions: string[]): Time;
            /**
             * Gets the possible Axis configurations.
             *
             * @returns {TimeAxisConfiguration[]} The possible tier configurations.
             */
            axisConfigurations(): TimeAxisConfiguration[];
            /**
             * Sets possible Axis configurations.
             * The axis will choose the most precise configuration that will display in
             * its current width.
             *
             * @param {TimeAxisConfiguration[]} configurations Possible axis configurations.
             * @returns {Axis.Time} The calling Axis.Time.
             */
            axisConfigurations(configurations: TimeAxisConfiguration[]): Time;
            orient(): string;
            orient(orientation: string): Time;
            _computeHeight(): number;
            protected _setup(): void;
            protected _getTickValues(): any[];
            _doRender(): Time;
        }
    }
}

declare module Plottable {
    module Axis {
        class Numeric extends AbstractAxis {
            /**
             * Constructs a NumericAxis.
             *
             * Just as an CategoryAxis is for rendering an OrdinalScale, a NumericAxis
             * is for rendering a QuantitativeScale.
             *
             * @constructor
             * @param {QuantitativeScale} scale The QuantitativeScale to base the axis on.
             * @param {string} orientation The orientation of the QuantitativeScale (top/bottom/left/right)
             * @param {Formatter} formatter A function to format tick labels (default Formatters.general()).
             */
            constructor(scale: Scale.AbstractQuantitative<number>, orientation: string, formatter?: (d: any) => string);
            protected _setup(): void;
            _computeWidth(): number;
            _computeHeight(): number;
            protected _getTickValues(): any[];
            protected _rescale(): void;
            _doRender(): void;
            /**
             * Gets the tick label position relative to the tick marks.
             *
             * @returns {string} The current tick label position.
             */
            tickLabelPosition(): string;
            /**
             * Sets the tick label position relative to the tick marks.
             *
             * @param {string} position If provided, the relative position of the tick label.
             *                          [top/center/bottom] for a vertical NumericAxis,
             *                          [left/center/right] for a horizontal NumericAxis.
             *                          Defaults to center.
             * @returns {Numeric} The calling Axis.Numeric.
             */
            tickLabelPosition(position: string): Numeric;
            /**
             * Gets whether or not the tick labels at the end of the graph are
             * displayed when partially cut off.
             *
             * @param {string} orientation Where on the scale to change tick labels.
             *                 On a "top" or "bottom" axis, this can be "left" or
             *                 "right". On a "left" or "right" axis, this can be "top"
             *                 or "bottom".
             * @returns {boolean} The current setting.
             */
            showEndTickLabel(orientation: string): boolean;
            /**
             * Sets whether or not the tick labels at the end of the graph are
             * displayed when partially cut off.
             *
             * @param {string} orientation If provided, where on the scale to change tick labels.
             *                 On a "top" or "bottom" axis, this can be "left" or
             *                 "right". On a "left" or "right" axis, this can be "top"
             *                 or "bottom".
             * @param {boolean} show Whether or not the given tick should be
             * displayed.
             * @returns {Numeric} The calling NumericAxis.
             */
            showEndTickLabel(orientation: string, show: boolean): Numeric;
        }
    }
}


declare module Plottable {
    module Axis {
        class Category extends AbstractAxis {
            /**
             * Constructs a CategoryAxis.
             *
             * A CategoryAxis takes a CategoryScale and includes word-wrapping
             * algorithms and advanced layout logic to try to display the scale as
             * efficiently as possible.
             *
             * @constructor
             * @param {CategoryScale} scale The scale to base the Axis on.
             * @param {string} orientation The orientation of the Axis (top/bottom/left/right) (default = "bottom").
             * @param {Formatter} formatter The Formatter for the Axis (default Formatters.identity())
             */
            constructor(scale: Scale.Category, orientation?: string, formatter?: (d: any) => string);
            protected _setup(): void;
            protected _rescale(): void;
            _requestedSpace(offeredWidth: number, offeredHeight: number): _SpaceRequest;
            protected _getTickValues(): string[];
            /**
             * Sets the angle for the tick labels. Right now vertical-left (-90), horizontal (0), and vertical-right (90) are the only options.
             * @param {number} angle The angle for the ticks
             * @returns {Category} The calling Category Axis.
             *
             * Warning - this is not currently well supported and is likely to behave badly unless all the tick labels are short.
             * See tracking at https://github.com/palantir/plottable/issues/504
             */
            tickLabelAngle(angle: number): Category;
            /**
             * Gets the tick label angle
             * @returns {number} the tick label angle
             */
            tickLabelAngle(): number;
            _doRender(): Category;
            _computeLayout(offeredXOrigin?: number, offeredYOrigin?: number, availableWidth?: number, availableHeight?: number): void;
        }
    }
}


declare module Plottable {
    module Component {
        class Label extends AbstractComponent {
            /**
             * Creates a Label.
             *
             * A label is component that renders just text. The most common use of
             * labels is to create a title or axis labels.
             *
             * @constructor
             * @param {string} displayText The text of the Label (default = "").
             * @param {string} orientation The orientation of the Label (horizontal/left/right) (default = "horizontal").
             */
            constructor(displayText?: string, orientation?: string);
            /**
             * Sets the horizontal side the label will go to given the label is given more space that it needs
             *
             * @param {string} alignment The new setting, one of `["left", "center",
             * "right"]`. Defaults to `"center"`.
             * @returns {Label} The calling Label.
             */
            xAlign(alignment: string): Label;
            /**
             * Sets the vertical side the label will go to given the label is given more space that it needs
             *
             * @param {string} alignment The new setting, one of `["top", "center",
             * "bottom"]`. Defaults to `"center"`.
             * @returns {Label} The calling Label.
             */
            yAlign(alignment: string): Label;
            _requestedSpace(offeredWidth: number, offeredHeight: number): _SpaceRequest;
            protected _setup(): void;
            /**
             * Gets the current text on the Label.
             *
             * @returns {string} the text on the label.
             */
            text(): string;
            /**
             * Sets the current text on the Label.
             *
             * @param {string} displayText If provided, the new text for the Label.
             * @returns {Label} The calling Label.
             */
            text(displayText: string): Label;
            /**
             * Gets the orientation of the Label.
             *
             * @returns {string} the current orientation.
             */
            orient(): string;
            /**
             * Sets the orientation of the Label.
             *
             * @param {string} newOrientation If provided, the desired orientation
             * (horizontal/left/right).
             * @returns {Label} The calling Label.
             */
            orient(newOrientation: string): Label;
            /**
             * Gets the amount of padding in pixels around the Label.
             *
             * @returns {number} the current padding amount.
             */
            padding(): number;
            /**
             * Sets the amount of padding in pixels around the Label.
             *
             * @param {number} padAmount The desired padding amount in pixel values
             * @returns {Label} The calling Label.
             */
            padding(padAmount: number): Label;
            _doRender(): void;
        }
        class TitleLabel extends Label {
            /**
             * Creates a TitleLabel, a type of label made for rendering titles.
             *
             * @constructor
             */
            constructor(text?: string, orientation?: string);
        }
        class AxisLabel extends Label {
            /**
             * Creates a AxisLabel, a type of label made for rendering axis labels.
             *
             * @constructor
             */
            constructor(text?: string, orientation?: string);
        }
    }
}


declare module Plottable {
    module Component {
        class Legend extends AbstractComponent {
            /**
             * The css class applied to each legend row
             */
            static LEGEND_ROW_CLASS: string;
            /**
             * The css class applied to each legend entry
             */
            static LEGEND_ENTRY_CLASS: string;
            /**
             * The css class applied to each legend symbol
             */
            static LEGEND_SYMBOL_CLASS: string;
            /**
             * Creates a Legend.
             *
             * The legend consists of a series of legend entries, each with a color and label taken from the `colorScale`.
             * The entries will be displayed in the order of the `colorScale` domain.
             *
             * @constructor
             * @param {Scale.Color} colorScale
             */
            constructor(colorScale: Scale.Color);
            protected _setup(): void;
            /**
             * Gets the current max number of entries in Legend row.
             * @returns {number} The current max number of entries in row.
             */
            maxEntriesPerRow(): number;
            /**
             * Sets a new max number of entries in Legend row.
             *
             * @param {number} numEntries If provided, the new max number of entries in row.
             * @returns {Legend} The calling Legend.
             */
            maxEntriesPerRow(numEntries: number): Legend;
            /**
             * Gets the current sort function for Legend's entries.
             * @returns {(a: string, b: string) => number} The current sort function.
             */
            sortFunction(): (a: string, b: string) => number;
            /**
             * Sets a new sort function for Legend's entires.
             *
             * @param {(a: string, b: string) => number} newFn If provided, the new compare function.
             * @returns {Legend} The calling Legend.
             */
            sortFunction(newFn: (a: string, b: string) => number): Legend;
            /**
             * Gets the current color scale from the Legend.
             *
             * @returns {ColorScale} The current color scale.
             */
            scale(): Scale.Color;
            /**
             * Assigns a new color scale to the Legend.
             *
             * @param {Scale.Color} scale If provided, the new scale.
             * @returns {Legend} The calling Legend.
             */
            scale(scale: Scale.Color): Legend;
            remove(): void;
            _requestedSpace(offeredWidth: number, offeredHeight: number): _SpaceRequest;
            /**
             * Gets the legend entry under the given pixel position.
             *
             * @param {Point} position The pixel position.
             * @returns {D3.Selection} The selected entry, or null selection if no entry was selected.
             */
            getEntry(position: Point): D3.Selection;
            _doRender(): void;
            /**
             * Gets the symbolFactoryAccessor of the legend, which dictates how
             * the symbol in each entry is drawn.
             *
             * @returns {(datum: any, index: number) => symbolFactory} The symbolFactory accessor of the legend
             */
            symbolFactoryAccessor(): (datum: any, index: number) => SymbolFactory;
            /**
             * Sets the symbolFactoryAccessor of the legend
             *
             * @param {(datum: any, index: number) => symbolFactory}  The symbolFactory accessor to set to
             * @returns {Legend} The calling Legend
             */
            symbolFactoryAccessor(symbolFactoryAccessor: (datum: any, index: number) => SymbolFactory): Legend;
        }
    }
}


declare module Plottable {
    module Component {
        class InterpolatedColorLegend extends AbstractComponent {
            /**
             * The css class applied to the legend labels.
             */
            static LEGEND_LABEL_CLASS: string;
            /**
             * Creates an InterpolatedColorLegend.
             *
             * The InterpolatedColorLegend consists of a sequence of swatches, showing the
             * associated Scale.InterpolatedColor sampled at various points. Two labels
             * show the maximum and minimum values of the Scale.InterpolatedColor.
             *
             * @constructor
             * @param {Scale.InterpolatedColor} interpolatedColorScale
             * @param {string} orientation (horizontal/left/right).
             * @param {Formatter} The labels are formatted using this function.
             */
            constructor(interpolatedColorScale: Scale.InterpolatedColor, orientation?: string, formatter?: (d: any) => string);
            remove(): void;
            /**
             * Gets the current formatter on the InterpolatedColorLegend.
             *
             * @returns {Formatter} The current Formatter.
             */
            formatter(): Formatter;
            /**
             * Sets the current formatter on the InterpolatedColorLegend.
             *
             * @param {Formatter} formatter If provided, data will be passed though `formatter(data)`.
             * @returns {InterpolatedColorLegend} The calling InterpolatedColorLegend.
             */
            formatter(formatter: Formatter): InterpolatedColorLegend;
            /**
             * Gets the orientation of the InterpolatedColorLegend.
             *
             * @returns {string} The current orientation.
             */
            orient(): string;
            /**
             * Sets the orientation of the InterpolatedColorLegend.
             *
             * @param {string} newOrientation The desired orientation (horizontal/left/right).
             *
             * @returns {InterpolatedColorLegend} The calling InterpolatedColorLegend.
             */
            orient(newOrientation: string): InterpolatedColorLegend;
            protected _setup(): void;
            _requestedSpace(offeredWidth: number, offeredHeight: number): _SpaceRequest;
            _doRender(): void;
        }
    }
}


declare module Plottable {
    module Component {
        class Gridlines extends AbstractComponent {
            /**
             * Creates a set of Gridlines.
             * @constructor
             *
             * @param {QuantitativeScale} xScale The scale to base the x gridlines on. Pass null if no gridlines are desired.
             * @param {QuantitativeScale} yScale The scale to base the y gridlines on. Pass null if no gridlines are desired.
             */
            constructor(xScale: Scale.AbstractQuantitative<any>, yScale: Scale.AbstractQuantitative<any>);
            remove(): Gridlines;
            protected _setup(): void;
            _doRender(): void;
        }
    }
}


declare module Plottable {
    module Component {
        type _IterateLayoutResult = {
            colProportionalSpace: number[];
            rowProportionalSpace: number[];
            guaranteedWidths: number[];
            guaranteedHeights: number[];
            wantsWidth: boolean;
            wantsHeight: boolean;
        };
        class Table extends AbstractComponentContainer {
            /**
             * Constructs a Table.
             *
             * A Table is used to combine multiple Components in the form of a grid. A
             * common case is combining a y-axis, x-axis, and the plotted data via
             * ```typescript
             * new Table([[yAxis, plot],
             *            [null,  xAxis]]);
             * ```
             *
             * @constructor
             * @param {Component[][]} [rows] A 2-D array of the Components to place in the table.
             * null can be used if a cell is empty. (default = [])
             */
            constructor(rows?: AbstractComponent[][]);
            /**
             * Adds a Component in the specified cell.
             *
             * If the cell is already occupied, there are 3 cases
             *  - Component + Component => Group containing both components
             *  - Component + Group => Component is added to the group
             *  - Group + Component => Component is added to the group
             *
             * For example, instead of calling `new Table([[a, b], [null, c]])`, you
             * could call
             * ```typescript
             * var table = new Table();
             * table.addComponent(0, 0, a);
             * table.addComponent(0, 1, b);
             * table.addComponent(1, 1, c);
             * ```
             *
             * @param {number} row The row in which to add the Component.
             * @param {number} col The column in which to add the Component.
             * @param {Component} component The Component to be added.
             * @returns {Table} The calling Table.
             */
            addComponent(row: number, col: number, component: AbstractComponent): Table;
            _removeComponent(component: AbstractComponent): void;
            _requestedSpace(offeredWidth: number, offeredHeight: number): _SpaceRequest;
            _computeLayout(offeredXOrigin?: number, offeredYOrigin?: number, availableWidth?: number, availableHeight?: number): void;
            /**
             * Sets the row and column padding on the Table.
             *
             * @param {number} rowPadding The padding above and below each row, in pixels.
             * @param {number} colPadding the padding to the left and right of each column, in pixels.
             * @returns {Table} The calling Table.
             */
            padding(rowPadding: number, colPadding: number): Table;
            /**
             * Sets the layout weight of a particular row.
             * Space is allocated to rows based on their weight. Rows with higher weights receive proportionally more space.
             *
             * A common case would be to have one row take up 2/3rds of the space,
             * and the other row take up 1/3rd.
             *
             * Example:
             *
             * ```JavaScript
             * plot = new Plottable.Component.Table([
             *  [row1],
             *  [row2]
             * ]);
             *
             * // assign twice as much space to the first row
             * plot
             *  .rowWeight(0, 2)
             *  .rowWeight(1, 1)
             * ```
             *
             * @param {number} index The index of the row.
             * @param {number} weight The weight to be set on the row.
             * @returns {Table} The calling Table.
             */
            rowWeight(index: number, weight: number): Table;
            /**
             * Sets the layout weight of a particular column.
             * Space is allocated to columns based on their weight. Columns with higher weights receive proportionally more space.
             *
             * Please see `rowWeight` docs for an example.
             *
             * @param {number} index The index of the column.
             * @param {number} weight The weight to be set on the column.
             * @returns {Table} The calling Table.
             */
            colWeight(index: number, weight: number): Table;
            _isFixedWidth(): boolean;
            _isFixedHeight(): boolean;
        }
    }
}


declare module Plottable {
    module Plot {
        /**
         * A key that is also coupled with a dataset, a drawer and a metadata in Plot.
         */
        type PlotDatasetKey = {
            dataset: Dataset;
            drawer: _Drawer.AbstractDrawer;
            plotMetadata: PlotMetadata;
            key: string;
        };
        interface PlotMetadata {
            datasetKey: string;
        }
        type PlotData = {
            data: any[];
            pixelPoints: Point[];
            selection: D3.Selection;
        };
        class AbstractPlot extends Component.AbstractComponent {
            protected _dataChanged: boolean;
            protected _key2PlotDatasetKey: D3.Map<PlotDatasetKey>;
            protected _datasetKeysInOrder: string[];
            protected _renderArea: D3.Selection;
            protected _projections: {
                [attrToSet: string]: _Projection;
            };
            protected _animate: boolean;
            protected _animateOnNextRender: boolean;
            /**
             * Constructs a Plot.
             *
             * Plots render data. Common example include Plot.Scatter, Plot.Bar, and Plot.Line.
             *
             * A bare Plot has a DataSource and any number of projectors, which take
             * data and "project" it onto the Plot, such as "x", "y", "fill", "r".
             *
             * @constructor
             * @param {any[]|Dataset} [dataset] If provided, the data or Dataset to be associated with this Plot.
             */
            constructor();
            _anchor(element: D3.Selection): void;
            protected _setup(): void;
            remove(): void;
            /**
             * Adds a dataset to this plot. Identify this dataset with a key.
             *
             * A key is automatically generated if not supplied.
             *
             * @param {string} [key] The key of the dataset.
             * @param {Dataset | any[]} dataset dataset to add.
             * @returns {Plot} The calling Plot.
             */
            addDataset(dataset: Dataset | any[]): AbstractPlot;
            addDataset(key: string, dataset: Dataset | any[]): AbstractPlot;
            protected _getDrawer(key: string): _Drawer.AbstractDrawer;
            protected _getAnimator(key: string): Animator.PlotAnimator;
            protected _onDatasetUpdate(): void;
            /**
             * Sets an attribute of every data point.
             *
             * Here's a common use case:
             * ```typescript
             * plot.attr("x", function(d) { return d.foo; });
             * ```
             * This will set the radius of each datum `d` to be `d.foo`.
             *
             * @param {string} attrToSet The attribute to set across each data
             * point. Popular examples include "x", "y". Scales that inherit from
             * Plot define their meaning.
             *
             * @param {Function|string|any} accessor Function to apply to each element
             * of the dataSource. If a Function, use `accessor(d, i)`. If a string,
             * `d[accessor]` is used. If anything else, use `accessor` as a constant
             * across all data points.
             *
             * @param {Scale.AbstractScale} scale If provided, the result of the accessor
             * is passed through the scale, such as `scale.scale(accessor(d, i))`.
             *
             * @returns {Plot} The calling Plot.
             */
            attr(attrToSet: string, accessor: any, scale?: Scale.AbstractScale<any, any>): AbstractPlot;
            /**
             * Identical to plot.attr
             */
            project(attrToSet: string, accessor: any, scale?: Scale.AbstractScale<any, any>): AbstractPlot;
            protected _generateAttrToProjector(): AttributeToProjector;
            /**
             * Generates a dictionary mapping an attribute to a function that calculate that attribute's value
             * in accordance with the given datasetKey.
             *
             * Note that this will return all of the data attributes, which may not perfectly align to svg attributes
             *
             * @param {datasetKey} the key of the dataset to generate the dictionary for
             * @returns {AttributeToAppliedProjector} A dictionary mapping attributes to functions
             */
            generateProjectors(datasetKey: string): AttributeToAppliedProjector;
            _doRender(): void;
            /**
             * Enables or disables animation.
             *
             * @param {boolean} enabled Whether or not to animate.
             */
            animate(enabled: boolean): AbstractPlot;
            detach(): AbstractPlot;
            /**
             * This function makes sure that all of the scales in this._projections
             * have an extent that includes all the data that is projected onto them.
             */
            protected _updateScaleExtents(): void;
            _updateScaleExtent(attr: string): void;
            /**
             * Get the animator associated with the specified Animator key.
             *
             * @return {PlotAnimator} The Animator for the specified key.
             */
            animator(animatorKey: string): Animator.PlotAnimator;
            /**
             * Set the animator associated with the specified Animator key.
             *
             * @param {string} animatorKey The key for the Animator.
             * @param {PlotAnimator} animator An Animator to be assigned to
             * the specified key.
             * @returns {Plot} The calling Plot.
             */
            animator(animatorKey: string, animator: Animator.PlotAnimator): AbstractPlot;
            /**
             * Gets the dataset order by key
             *
             * @returns {string[]} A string array of the keys in order
             */
            datasetOrder(): string[];
            /**
             * Sets the dataset order by key
             *
             * @param {string[]} order If provided, a string array which represents the order of the keys.
             * This must be a permutation of existing keys.
             *
             * @returns {Plot} The calling Plot.
             */
            datasetOrder(order: string[]): AbstractPlot;
            /**
             * Removes a dataset by the given identifier
             *
             * @param {string | Dataset | any[]} datasetIdentifer The identifier as the key of the Dataset to remove
             * If string is inputted, it is interpreted as the dataset key to remove.
             * If Dataset is inputted, the first Dataset in the plot that is the same will be removed.
             * If any[] is inputted, the first data array in the plot that is the same will be removed.
             * @returns {AbstractPlot} The calling AbstractPlot.
             */
            removeDataset(datasetIdentifier: string | Dataset | any[]): AbstractPlot;
            datasets(): Dataset[];
            protected _getDrawersInOrder(): _Drawer.AbstractDrawer[];
            protected _generateDrawSteps(): _Drawer.DrawStep[];
            protected _additionalPaint(time: number): void;
            protected _getDataToDraw(): D3.Map<any[]>;
            /**
             * Gets the new plot metadata for new dataset with provided key
             *
             * @param {string} key The key of new dataset
             */
            protected _getPlotMetadataForDataset(key: string): PlotMetadata;
            /**
             * Retrieves all of the selections of this plot for the specified dataset(s)
             *
             * @param {string | string[]} datasetKeys The dataset(s) to retrieve the selections from.
             * If not provided, all selections will be retrieved.
             * @param {boolean} exclude If set to true, all datasets will be queried excluding the keys referenced
             * in the previous datasetKeys argument (default = false).
             * @returns {D3.Selection} The retrieved selections.
             */
            getAllSelections(datasetKeys?: string | string[], exclude?: boolean): D3.Selection;
            /**
             * Retrieves all of the PlotData of this plot for the specified dataset(s)
             *
             * @param {string | string[]} datasetKeys The dataset(s) to retrieve the selections from.
             * If not provided, all selections will be retrieved.
             * @returns {PlotData} The retrieved PlotData.
             */
            getAllPlotData(datasetKeys?: string | string[]): PlotData;
            protected _getAllPlotData(datasetKeys: string[]): PlotData;
            /**
             * Retrieves the closest PlotData for the specified dataset(s)
             *
             * @param {Point} queryPoint The point to query from
             * @param {number} withinValue Will only return plot data that is of a distance below withinValue
             *                             (default = Infinity)
             * @param {string | string[]} datasetKeys The dataset(s) to retrieve the plot data from.
             *                                        (default = this.datasetOrder())
             * @returns {PlotData} The retrieved PlotData.
             */
<<<<<<< HEAD
            getClosestPlotData(queryPoint: Point, withinValue?: number, datasetKeys?: string | string[]): {
                data: any[];
                pixelPoints: {
                    x: number;
                    y: number;
                }[];
                selection: D3._Selection<any>;
            };
            protected _getClosestPlotData(queryPoint: Point, datasetKeys: string[], withinValue?: number): {
                data: any[];
                pixelPoints: {
                    x: number;
                    y: number;
                }[];
                selection: D3._Selection<any>;
            };
=======
            getClosestPlotData(queryPoint: Point, withinValue?: number, datasetKeys?: string | string[]): PlotData;
            protected _getClosestPlotData(queryPoint: Point, datasetKeys: string[], withinValue?: number): PlotData;
>>>>>>> 99962561
        }
    }
}


declare module Plottable {
    module Plot {
        class Pie extends AbstractPlot {
            /**
             * Constructs a PiePlot.
             *
             * @constructor
             */
            constructor();
            _computeLayout(offeredXOrigin?: number, offeredYOrigin?: number, availableWidth?: number, availableHeight?: number): void;
            addDataset(keyOrDataset: any, dataset?: any): Pie;
            protected _generateAttrToProjector(): AttributeToProjector;
            protected _getDrawer(key: string): _Drawer.AbstractDrawer;
            getAllPlotData(datasetKeys?: string | string[]): PlotData;
        }
    }
}


declare module Plottable {
    module Plot {
        class AbstractXYPlot<X, Y> extends AbstractPlot {
            protected _xScale: Scale.AbstractScale<X, number>;
            protected _yScale: Scale.AbstractScale<Y, number>;
            /**
             * Constructs an XYPlot.
             *
             * An XYPlot is a plot from drawing 2-dimensional data. Common examples
             * include Scale.Line and Scale.Bar.
             *
             * @constructor
             * @param {any[]|Dataset} [dataset] The data or Dataset to be associated with this Renderer.
             * @param {Scale} xScale The x scale to use.
             * @param {Scale} yScale The y scale to use.
             */
            constructor(xScale: Scale.AbstractScale<X, number>, yScale: Scale.AbstractScale<Y, number>);
            /**
             * @param {string} attrToSet One of ["x", "y"] which determines the point's
             * x and y position in the Plot.
             */
            project(attrToSet: string, accessor: any, scale?: Scale.AbstractScale<any, any>): AbstractXYPlot<X, Y>;
            remove(): AbstractXYPlot<X, Y>;
            /**
             * Sets the automatic domain adjustment over visible points for y scale.
             *
             * If autoAdjustment is true adjustment is immediately performend.
             *
             * @param {boolean} autoAdjustment The new value for the automatic adjustment domain for y scale.
             * @returns {AbstractXYPlot} The calling AbstractXYPlot.
             */
            automaticallyAdjustYScaleOverVisiblePoints(autoAdjustment: boolean): AbstractXYPlot<X, Y>;
            /**
             * Sets the automatic domain adjustment over visible points for x scale.
             *
             * If autoAdjustment is true adjustment is immediately performend.
             *
             * @param {boolean} autoAdjustment The new value for the automatic adjustment domain for x scale.
             * @returns {AbstractXYPlot} The calling AbstractXYPlot.
             */
            automaticallyAdjustXScaleOverVisiblePoints(autoAdjustment: boolean): AbstractXYPlot<X, Y>;
            protected _generateAttrToProjector(): AttributeToProjector;
            _computeLayout(offeredXOrigin?: number, offeredYOffset?: number, availableWidth?: number, availableHeight?: number): void;
            protected _updateXDomainer(): void;
            protected _updateYDomainer(): void;
            /**
             * Adjusts both domains' extents to show all datasets.
             *
             * This call does not override auto domain adjustment behavior over visible points.
             */
            showAllData(): void;
            protected _normalizeDatasets<A, B>(fromX: boolean): {
                a: A;
                b: B;
            }[];
            protected _projectorsReady(): {
                accessor: (datum: any, index?: number, userMetadata?: any, plotMetadata?: PlotMetadata) => any;
                scale?: Scale.AbstractScale<any, any>;
                attribute: string;
            };
        }
    }
}


declare module Plottable {
    module Plot {
        class Rectangle<X, Y> extends AbstractXYPlot<X, Y> {
            /**
             * Constructs a RectanglePlot.
             *
             * A RectanglePlot consists of a bunch of rectangles. The user is required to
             * project the left and right bounds of the rectangle (x1 and x2 respectively)
             * as well as the bottom and top bounds (y1 and y2 respectively)
             *
             * @constructor
             * @param {Scale.AbstractScale} xScale The x scale to use.
             * @param {Scale.AbstractScale} yScale The y scale to use.
             */
            constructor(xScale: Scale.AbstractScale<X, any>, yScale: Scale.AbstractScale<Y, any>);
            protected _getDrawer(key: string): _Drawer.Rect;
            protected _generateAttrToProjector(): {
                [attrToSet: string]: (datum: any, index: number, userMetadata: any, plotMetadata: PlotMetadata) => any;
            };
            protected _generateDrawSteps(): _Drawer.DrawStep[];
        }
    }
}


declare module Plottable {
    module Plot {
        class Scatter<X, Y> extends AbstractXYPlot<X, Y> implements Interaction.Hoverable {
            /**
             * Constructs a ScatterPlot.
             *
             * @constructor
             * @param {Scale} xScale The x scale to use.
             * @param {Scale} yScale The y scale to use.
             */
            constructor(xScale: Scale.AbstractScale<X, number>, yScale: Scale.AbstractScale<Y, number>);
            protected _getDrawer(key: string): _Drawer.Symbol;
            protected _generateAttrToProjector(): {
                [attrToSet: string]: (datum: any, index: number, userMetadata: any, plotMetadata: PlotMetadata) => any;
            };
            protected _generateDrawSteps(): _Drawer.DrawStep[];
            protected _getClosestStruckPoint(p: Point, range: number): Interaction.HoverData;
            _hoverOverComponent(p: Point): void;
            _hoverOutComponent(p: Point): void;
            _doHover(p: Point): Interaction.HoverData;
        }
    }
}


declare module Plottable {
    module Plot {
        class Grid extends Rectangle<any, any> {
            /**
             * Constructs a GridPlot.
             *
             * A GridPlot is used to shade a grid of data. Each datum is a cell on the
             * grid, and the datum can control what color it is.
             *
             * @constructor
             * @param {Scale.AbstractScale} xScale The x scale to use.
             * @param {Scale.AbstractScale} yScale The y scale to use.
             * @param {Scale.Color|Scale.InterpolatedColor} colorScale The color scale
             * to use for each grid cell.
             */
            constructor(xScale: Scale.AbstractScale<any, any>, yScale: Scale.AbstractScale<any, any>, colorScale: Scale.AbstractScale<any, string>);
            addDataset(keyOrDataset: any, dataset?: any): Grid;
            protected _getDrawer(key: string): _Drawer.Rect;
            /**
             * @param {string} attrToSet One of ["x", "y", "x2", "y2", "fill"]. If "fill" is used,
             * the data should return a valid CSS color.
             */
            project(attrToSet: string, accessor: any, scale?: Scale.AbstractScale<any, any>): Grid;
            protected _generateDrawSteps(): _Drawer.DrawStep[];
        }
    }
}


declare module Plottable {
    module Plot {
        class Bar<X, Y> extends AbstractXYPlot<X, Y> implements Interaction.Hoverable {
            protected static _BarAlignmentToFactor: {
                [alignment: string]: number;
            };
            protected static _DEFAULT_WIDTH: number;
            protected _isVertical: boolean;
            /**
             * Constructs a BarPlot.
             *
             * @constructor
             * @param {Scale} xScale The x scale to use.
             * @param {Scale} yScale The y scale to use.
             * @param {boolean} isVertical if the plot if vertical.
             */
            constructor(xScale: Scale.AbstractScale<X, number>, yScale: Scale.AbstractScale<Y, number>, isVertical?: boolean);
            protected _getDrawer(key: string): _Drawer.Rect;
            protected _setup(): void;
            /**
             * Gets the baseline value for the bars
             *
             * The baseline is the line that the bars are drawn from, defaulting to 0.
             *
             * @returns {number} The baseline value.
             */
            baseline(): number;
            /**
             * Sets the baseline for the bars to the specified value.
             *
             * The baseline is the line that the bars are drawn from, defaulting to 0.
             *
             * @param {number} value The value to position the baseline at.
             * @returns {Bar} The calling Bar.
             */
            baseline(value: number): Bar<X, Y>;
            /**
             * Sets the bar alignment relative to the independent axis.
             * VerticalBarPlot supports "left", "center", "right"
             * HorizontalBarPlot supports "top", "center", "bottom"
             *
             * @param {string} alignment The desired alignment.
             * @returns {Bar} The calling Bar.
             */
            barAlignment(alignment: string): Bar<X, Y>;
            /**
             * Get whether bar labels are enabled.
             *
             * @returns {boolean} Whether bars should display labels or not.
             */
            barLabelsEnabled(): boolean;
            /**
             * Set whether bar labels are enabled.
             * @param {boolean} Whether bars should display labels or not.
             *
             * @returns {Bar} The calling plot.
             */
            barLabelsEnabled(enabled: boolean): Bar<X, Y>;
            /**
             * Get the formatter for bar labels.
             *
             * @returns {Formatter} The formatting function for bar labels.
             */
            barLabelFormatter(): Formatter;
            /**
             * Change the formatting function for bar labels.
             * @param {Formatter} The formatting function for bar labels.
             *
             * @returns {Bar} The calling plot.
             */
            barLabelFormatter(formatter: Formatter): Bar<X, Y>;
            /**
             * Gets the bar under the given pixel position (if [xValOrExtent]
             * and [yValOrExtent] are {number}s), under a given line (if only one
             * of [xValOrExtent] or [yValOrExtent] are {Extent}s) or are under a
             * 2D area (if [xValOrExtent] and [yValOrExtent] are both {Extent}s).
             *
             * @param {number | Extent} xValOrExtent The pixel x position, or range of x values.
             * @param {number | Extent} yValOrExtent The pixel y position, or range of y values.
             * @returns {D3.Selection} The selected bar, or null if no bar was selected.
             */
            getBars(xValOrExtent: number | Extent, yValOrExtent: number | Extent): D3.Selection;
            protected _updateDomainer(scale: Scale.AbstractScale<any, number>): void;
            protected _updateYDomainer(): void;
            protected _updateXDomainer(): void;
            protected _additionalPaint(time: number): void;
            protected _drawLabels(): void;
            protected _generateDrawSteps(): _Drawer.DrawStep[];
            protected _generateAttrToProjector(): {
                [attrToSet: string]: (datum: any, index: number, userMetadata: any, plotMetadata: PlotMetadata) => any;
            };
            /**
             * Computes the barPixelWidth of all the bars in the plot.
             *
             * If the position scale of the plot is a CategoryScale and in bands mode, then the rangeBands function will be used.
             * If the position scale of the plot is a CategoryScale and in points mode, then
             *   from https://github.com/mbostock/d3/wiki/Ordinal-Scales#ordinal_rangePoints, the max barPixelWidth is step * padding
             * If the position scale of the plot is a QuantitativeScale, then _getMinimumDataWidth is scaled to compute the barPixelWidth
             */
            protected _getBarPixelWidth(): number;
            hoverMode(): string;
            /**
             * Sets the hover mode for hover interactions. There are two modes:
             *     - "point": Selects the bar under the mouse cursor (default).
             *     - "line" : Selects any bar that would be hit by a line extending
             *                in the same direction as the bar and passing through
             *                the cursor.
             *
             * @param {string} mode The desired hover mode.
             * @return {Bar} The calling Bar Plot.
             */
            hoverMode(mode: String): Bar<X, Y>;
            _hoverOverComponent(p: Point): void;
            _hoverOutComponent(p: Point): void;
            _doHover(p: Point): Interaction.HoverData;
        }
    }
}


declare module Plottable {
    module Plot {
        class Line<X> extends AbstractXYPlot<X, number> implements Interaction.Hoverable {
            protected _yScale: Scale.AbstractQuantitative<number>;
            /**
             * Constructs a LinePlot.
             *
             * @constructor
             * @param {QuantitativeScale} xScale The x scale to use.
             * @param {QuantitativeScale} yScale The y scale to use.
             */
            constructor(xScale: Scale.AbstractQuantitative<X>, yScale: Scale.AbstractQuantitative<number>);
            protected _setup(): void;
            protected _rejectNullsAndNaNs(d: any, i: number, userMetdata: any, plotMetadata: any, accessor: _Accessor): boolean;
            protected _getDrawer(key: string): _Drawer.Line;
            protected _getResetYFunction(): (d: any, i: number, u: any, m: PlotMetadata) => number;
            protected _generateDrawSteps(): _Drawer.DrawStep[];
            protected _generateAttrToProjector(): {
                [attrToSet: string]: (datum: any, index: number, userMetadata: any, plotMetadata: PlotMetadata) => any;
            };
            protected _wholeDatumAttributes(): string[];
            protected _getClosestPlotData(queryPoint: Point, datasetKeys: string[], withinValue?: number): {
                data: any[];
                pixelPoints: {
                    x: number;
                    y: number;
                }[];
                selection: D3.Selection;
            };
            protected _getClosestWithinRange(p: Point, range: number): {
                closestValue: any;
                closestPoint: {
                    x: number;
                    y: number;
                };
            };
            protected _getAllPlotData(datasetKeys: string[]): PlotData;
            _hoverOverComponent(p: Point): void;
            _hoverOutComponent(p: Point): void;
            _doHover(p: Point): Interaction.HoverData;
        }
    }
}


declare module Plottable {
    module Plot {
        /**
         * An AreaPlot draws a filled region (area) between the plot's projected "y" and projected "y0" values.
         */
        class Area<X> extends Line<X> {
            /**
             * Constructs an AreaPlot.
             *
             * @constructor
             * @param {QuantitativeScale} xScale The x scale to use.
             * @param {QuantitativeScale} yScale The y scale to use.
             */
            constructor(xScale: Scale.AbstractQuantitative<X>, yScale: Scale.AbstractQuantitative<number>);
            protected _onDatasetUpdate(): void;
            protected _getDrawer(key: string): _Drawer.Area;
            protected _updateYDomainer(): void;
            project(attrToSet: string, accessor: any, scale?: Scale.AbstractScale<any, any>): Area<X>;
            protected _getResetYFunction(): (datum: any, index: number, userMetadata: any, plotMetadata: PlotMetadata) => any;
            protected _wholeDatumAttributes(): string[];
            protected _generateAttrToProjector(): {
                [attrToSet: string]: (datum: any, index: number, userMetadata: any, plotMetadata: PlotMetadata) => any;
            };
        }
    }
}


declare module Plottable {
    module Plot {
        interface ClusteredPlotMetadata extends PlotMetadata {
            position: number;
        }
        class ClusteredBar<X, Y> extends Bar<X, Y> {
            /**
             * Creates a ClusteredBarPlot.
             *
             * A ClusteredBarPlot is a plot that plots several bar plots next to each
             * other. For example, when plotting life expectancy across each country,
             * you would want each country to have a "male" and "female" bar.
             *
             * @constructor
             * @param {Scale} xScale The x scale to use.
             * @param {Scale} yScale The y scale to use.
             * @param {boolean} isVertical if the plot if vertical.
             */
            constructor(xScale: Scale.AbstractScale<X, number>, yScale: Scale.AbstractScale<Y, number>, isVertical?: boolean);
            protected _generateAttrToProjector(): {
                [attrToSet: string]: (datum: any, index: number, userMetadata: any, plotMetadata: PlotMetadata) => any;
            };
            protected _getDataToDraw(): D3.Map<any[]>;
            protected _getPlotMetadataForDataset(key: string): ClusteredPlotMetadata;
        }
    }
}


declare module Plottable {
    module Plot {
        interface StackedPlotMetadata extends PlotMetadata {
            offsets: D3.Map<number>;
        }
        type StackedDatum = {
            key: any;
            value: number;
            offset?: number;
        };
        class AbstractStacked<X, Y> extends AbstractXYPlot<X, Y> {
            protected _isVertical: boolean;
            _getPlotMetadataForDataset(key: string): StackedPlotMetadata;
            project(attrToSet: string, accessor: any, scale?: Scale.AbstractScale<any, any>): AbstractStacked<X, Y>;
            _onDatasetUpdate(): void;
            _updateStackOffsets(): void;
            _updateStackExtents(): void;
            /**
             * Feeds the data through d3's stack layout function which will calculate
             * the stack offsets and use the the function declared in .out to set the offsets on the data.
             */
            _stack(dataArray: D3.Map<StackedDatum>[]): D3.Map<StackedDatum>[];
            /**
             * After the stack offsets have been determined on each separate dataset, the offsets need
             * to be determined correctly on the overall datasets
             */
            _setDatasetStackOffsets(positiveDataMapArray: D3.Map<StackedDatum>[], negativeDataMapArray: D3.Map<StackedDatum>[]): void;
            _getDomainKeys(): string[];
            _generateDefaultMapArray(): D3.Map<StackedDatum>[];
            _updateScaleExtents(): void;
            _normalizeDatasets<A, B>(fromX: boolean): {
                a: A;
                b: B;
            }[];
            _keyAccessor(): _Accessor;
            _valueAccessor(): _Accessor;
        }
    }
}


declare module Plottable {
    module Plot {
        class StackedArea<X> extends Area<X> {
            /**
             * Constructs a StackedArea plot.
             *
             * @constructor
             * @param {QuantitativeScale} xScale The x scale to use.
             * @param {QuantitativeScale} yScale The y scale to use.
             */
            constructor(xScale: Scale.AbstractQuantitative<X>, yScale: Scale.AbstractQuantitative<number>);
            protected _getDrawer(key: string): _Drawer.Area;
            _getAnimator(key: string): Animator.PlotAnimator;
            protected _setup(): void;
            protected _additionalPaint(): void;
            protected _updateYDomainer(): void;
            project(attrToSet: string, accessor: any, scale?: Scale.AbstractScale<any, any>): StackedArea<X>;
            protected _onDatasetUpdate(): StackedArea<X>;
            protected _generateAttrToProjector(): {
                [attrToSet: string]: (datum: any, index: number, userMetadata: any, plotMetadata: PlotMetadata) => any;
            };
            protected _wholeDatumAttributes(): string[];
            _updateStackOffsets(): void;
            _updateStackExtents(): void;
            _stack(dataArray: D3.Map<StackedDatum>[]): D3.Map<StackedDatum>[];
            _setDatasetStackOffsets(positiveDataMapArray: D3.Map<StackedDatum>[], negativeDataMapArray: D3.Map<StackedDatum>[]): void;
            _getDomainKeys(): any;
            _generateDefaultMapArray(): D3.Map<StackedDatum>[];
            _updateScaleExtents(): void;
            _keyAccessor(): _Accessor;
            _valueAccessor(): _Accessor;
            _getPlotMetadataForDataset(key: string): StackedPlotMetadata;
            protected _normalizeDatasets<A, B>(fromX: boolean): {
                a: A;
                b: B;
            }[];
        }
    }
}


declare module Plottable {
    module Plot {
        class StackedBar<X, Y> extends Bar<X, Y> {
            /**
             * Constructs a StackedBar plot.
             * A StackedBarPlot is a plot that plots several bar plots stacking on top of each
             * other.
             * @constructor
             * @param {Scale} xScale the x scale of the plot.
             * @param {Scale} yScale the y scale of the plot.
             * @param {boolean} isVertical if the plot if vertical.
             */
            constructor(xScale?: Scale.AbstractScale<X, number>, yScale?: Scale.AbstractScale<Y, number>, isVertical?: boolean);
            protected _getAnimator(key: string): Animator.PlotAnimator;
            protected _generateAttrToProjector(): {
                [attrToSet: string]: (datum: any, index: number, userMetadata: any, plotMetadata: PlotMetadata) => any;
            };
            protected _generateDrawSteps(): _Drawer.DrawStep[];
            project(attrToSet: string, accessor: any, scale?: Scale.AbstractScale<any, any>): StackedBar<X, Y>;
            protected _onDatasetUpdate(): StackedBar<X, Y>;
            protected _getPlotMetadataForDataset(key: string): StackedPlotMetadata;
            protected _normalizeDatasets<A, B>(fromX: boolean): {
                a: A;
                b: B;
            }[];
            _updateStackOffsets(): void;
            _updateStackExtents(): void;
            _stack(dataArray: D3.Map<StackedDatum>[]): D3.Map<StackedDatum>[];
            _setDatasetStackOffsets(positiveDataMapArray: D3.Map<StackedDatum>[], negativeDataMapArray: D3.Map<StackedDatum>[]): void;
            _getDomainKeys(): any;
            _generateDefaultMapArray(): D3.Map<StackedDatum>[];
            _updateScaleExtents(): void;
            _keyAccessor(): _Accessor;
            _valueAccessor(): _Accessor;
        }
    }
}


declare module Plottable {
    module Animator {
        interface PlotAnimator {
            /**
             * Applies the supplied attributes to a D3.Selection with some animation.
             *
             * @param {D3.Selection} selection The update selection or transition selection that we wish to animate.
             * @param {AttributeToProjector} attrToProjector The set of
             *     IAccessors that we will use to set attributes on the selection.
             * @return {any} Animators should return the selection or
             *     transition object so that plots may chain the transitions between
             *     animators.
             */
            animate(selection: any, attrToProjector: AttributeToProjector): D3.Selection | D3.Transition.Transition;
            /**
             * Given the number of elements, return the total time the animation requires
             * @param number numberofIterations The number of elements that will be drawn
             * @returns {any} The time required for the animation
             */
            getTiming(numberOfIterations: number): number;
        }
        type PlotAnimatorMap = {
            [animatorKey: string]: PlotAnimator;
        };
    }
}


declare module Plottable {
    module Animator {
        /**
         * An animator implementation with no animation. The attributes are
         * immediately set on the selection.
         */
        class Null implements PlotAnimator {
            getTiming(selection: any): number;
            animate(selection: any, attrToProjector: AttributeToProjector): D3.Selection;
        }
    }
}


declare module Plottable {
    module Animator {
        /**
         * The base animator implementation with easing, duration, and delay.
         *
         * The maximum delay between animations can be configured with maxIterativeDelay.
         *
         * The maximum total animation duration can be configured with maxTotalDuration.
         * maxTotalDuration does not set actual total animation duration.
         *
         * The actual interval delay is calculated by following formula:
         * min(maxIterativeDelay(),
         *   max(maxTotalDuration() - duration(), 0) / <number of iterations>)
         */
        class Base implements PlotAnimator {
            /**
             * The default duration of the animation in milliseconds
             */
            static DEFAULT_DURATION_MILLISECONDS: number;
            /**
             * The default starting delay of the animation in milliseconds
             */
            static DEFAULT_DELAY_MILLISECONDS: number;
            /**
             * The default maximum start delay between each start of an animation
             */
            static DEFAULT_MAX_ITERATIVE_DELAY_MILLISECONDS: number;
            /**
             * The default maximum total animation duration
             */
            static DEFAULT_MAX_TOTAL_DURATION_MILLISECONDS: number;
            /**
             * The default easing of the animation
             */
            static DEFAULT_EASING: string;
            /**
             * Constructs the default animator
             *
             * @constructor
             */
            constructor();
            getTiming(numberOfIterations: number): number;
            animate(selection: any, attrToProjector: AttributeToProjector): D3.Transition.Transition;
            /**
             * Gets the duration of the animation in milliseconds.
             *
             * @returns {number} The current duration.
             */
            duration(): number;
            /**
             * Sets the duration of the animation in milliseconds.
             *
             * @param {number} duration The duration in milliseconds.
             * @returns {Default} The calling Default Animator.
             */
            duration(duration: number): Base;
            /**
             * Gets the delay of the animation in milliseconds.
             *
             * @returns {number} The current delay.
             */
            delay(): number;
            /**
             * Sets the delay of the animation in milliseconds.
             *
             * @param {number} delay The delay in milliseconds.
             * @returns {Default} The calling Default Animator.
             */
            delay(delay: number): Base;
            /**
             * Gets the current easing of the animation.
             *
             * @returns {string} the current easing mode.
             */
            easing(): string;
            /**
             * Sets the easing mode of the animation.
             *
             * @param {string} easing The desired easing mode.
             * @returns {Default} The calling Default Animator.
             */
            easing(easing: string): Base;
            /**
             * Gets the maximum start delay between animations in milliseconds.
             *
             * @returns {number} The current maximum iterative delay.
             */
            maxIterativeDelay(): number;
            /**
             * Sets the maximum start delay between animations in milliseconds.
             *
             * @param {number} maxIterDelay The maximum iterative delay in milliseconds.
             * @returns {Base} The calling Base Animator.
             */
            maxIterativeDelay(maxIterDelay: number): Base;
            /**
             * Gets the maximum total animation duration in milliseconds.
             *
             * @returns {number} The current maximum total animation duration.
             */
            maxTotalDuration(): number;
            /**
             * Sets the maximum total animation duration in miliseconds.
             *
             * @param {number} maxDuration The maximum total animation duration in milliseconds.
             * @returns {Base} The calling Base Animator.
             */
            maxTotalDuration(maxDuration: number): Base;
        }
    }
}


declare module Plottable {
    module Animator {
        /**
         * The default animator implementation with easing, duration, and delay.
         */
        class Rect extends Base {
            static ANIMATED_ATTRIBUTES: string[];
            isVertical: boolean;
            isReverse: boolean;
            constructor(isVertical?: boolean, isReverse?: boolean);
            animate(selection: any, attrToProjector: AttributeToProjector): D3.Transition.Transition;
            protected _startMovingProjector(attrToProjector: AttributeToProjector): (datum: any, index: number, userMetadata: any, plotMetadata: Plot.PlotMetadata) => any;
        }
    }
}


declare module Plottable {
    module Animator {
        /**
         * A child class of RectAnimator that will move the rectangle
         * as well as animate its growth.
         */
        class MovingRect extends Rect {
            /**
             * The pixel value to move from
             */
            startPixelValue: number;
            /**
             * Constructs a MovingRectAnimator
             *
             * @param {number} basePixel The pixel value to start moving from
             * @param {boolean} isVertical If the movement/animation is vertical
             */
            constructor(startPixelValue: number, isVertical?: boolean);
            protected _startMovingProjector(attrToProjector: AttributeToProjector): (p: any) => number;
        }
    }
}


declare module Plottable {
    module Dispatcher {
        class AbstractDispatcher extends Core.PlottableObject {
            protected _event2Callback: {
                [eventName: string]: (e: Event) => any;
            };
            protected _broadcasters: Core.Broadcaster<AbstractDispatcher>[];
            /**
             * Creates a wrapped version of the callback that can be registered to a Broadcaster
             */
            protected _getWrappedCallback(callback: Function): Core.BroadcasterCallback<AbstractDispatcher>;
            protected _setCallback(b: Core.Broadcaster<AbstractDispatcher>, key: any, callback: Function): void;
        }
    }
}


declare module Plottable {
    module Dispatcher {
        type MouseCallback = (p: Point, e: MouseEvent) => any;
        class Mouse extends AbstractDispatcher {
            /**
             * Get a Dispatcher.Mouse for the <svg> containing elem. If one already exists
             * on that <svg>, it will be returned; otherwise, a new one will be created.
             *
             * @param {SVGElement} elem A svg DOM element.
             * @return {Dispatcher.Mouse} A Dispatcher.Mouse
             */
            static getDispatcher(elem: SVGElement): Dispatcher.Mouse;
            /**
             * Creates a Dispatcher.Mouse.
             * This constructor not be invoked directly under most circumstances.
             *
             * @param {SVGElement} svg The root <svg> element to attach to.
             */
            constructor(svg: SVGElement);
            protected _getWrappedCallback(callback: Function): Core.BroadcasterCallback<Dispatcher.Mouse>;
            /**
             * Registers a callback to be called whenever the mouse position changes,
             * or removes the callback if `null` is passed as the callback.
             *
             * @param {any} key The key associated with the callback.
             *                  Key uniqueness is determined by deep equality.
             * @param {(p: Point) => any} callback A callback that takes the pixel position
             *                                     in svg-coordinate-space. Pass `null`
             *                                     to remove a callback.
             * @return {Dispatcher.Mouse} The calling Dispatcher.Mouse.
             */
            onMouseMove(key: any, callback: MouseCallback): Dispatcher.Mouse;
            /**
             * Registers a callback to be called whenever a mousedown occurs,
             * or removes the callback if `null` is passed as the callback.
             *
             * @param {any} key The key associated with the callback.
             *                  Key uniqueness is determined by deep equality.
             * @param {(p: Point) => any} callback A callback that takes the pixel position
             *                                     in svg-coordinate-space. Pass `null`
             *                                     to remove a callback.
             * @return {Dispatcher.Mouse} The calling Dispatcher.Mouse.
             */
            onMouseDown(key: any, callback: MouseCallback): Dispatcher.Mouse;
            /**
             * Registers a callback to be called whenever a mouseup occurs,
             * or removes the callback if `null` is passed as the callback.
             *
             * @param {any} key The key associated with the callback.
             *                  Key uniqueness is determined by deep equality.
             * @param {(p: Point) => any} callback A callback that takes the pixel position
             *                                     in svg-coordinate-space. Pass `null`
             *                                     to remove a callback.
             * @return {Dispatcher.Mouse} The calling Dispatcher.Mouse.
             */
            onMouseUp(key: any, callback: MouseCallback): Dispatcher.Mouse;
            /**
             * Registers a callback to be called whenever a wheel occurs,
             * or removes the callback if `null` is passed as the callback.
             *
             * @param {any} key The key associated with the callback.
             *                  Key uniqueness is determined by deep equality.
             * @param {MouseCallback} callback A callback that takes the pixel position
             *                                     in svg-coordinate-space.
             *                                     Pass `null` to remove a callback.
             * @return {Dispatcher.Mouse} The calling Dispatcher.Mouse.
             */
            onWheel(key: any, callback: MouseCallback): Dispatcher.Mouse;
            /**
             * Registers a callback to be called whenever a dblClick occurs,
             * or removes the callback if `null` is passed as the callback.
             *
             * @param {any} key The key associated with the callback.
             *                  Key uniqueness is determined by deep equality.
             * @param {MouseCallback} callback A callback that takes the pixel position
             *                                     in svg-coordinate-space.
             *                                     Pass `null` to remove a callback.
             * @return {Dispatcher.Mouse} The calling Dispatcher.Mouse.
             */
            onDblClick(key: any, callback: MouseCallback): Dispatcher.Mouse;
            /**
             * Returns the last computed mouse position.
             *
             * @return {Point} The last known mouse position in <svg> coordinate space.
             */
            getLastMousePosition(): {
                x: number;
                y: number;
            };
        }
    }
}


declare module Plottable {
    module Dispatcher {
        type TouchCallback = (p: Point, e: TouchEvent) => any;
        class Touch extends AbstractDispatcher {
            /**
             * Get a Dispatcher.Touch for the <svg> containing elem. If one already exists
             * on that <svg>, it will be returned; otherwise, a new one will be created.
             *
             * @param {SVGElement} elem A svg DOM element.
             * @return {Dispatcher.Touch} A Dispatcher.Touch
             */
            static getDispatcher(elem: SVGElement): Dispatcher.Touch;
            /**
             * Creates a Dispatcher.Touch.
             * This constructor should not be invoked directly under most circumstances.
             *
             * @param {SVGElement} svg The root <svg> element to attach to.
             */
            constructor(svg: SVGElement);
            protected _getWrappedCallback(callback: Function): Core.BroadcasterCallback<Dispatcher.Touch>;
            /**
             * Registers a callback to be called whenever a touch starts,
             * or removes the callback if `null` is passed as the callback.
             *
             * @param {any} key The key associated with the callback.
             *                  Key uniqueness is determined by deep equality.
             * @param {TouchCallback} callback A callback that takes the pixel position
             *                                     in svg-coordinate-space. Pass `null`
             *                                     to remove a callback.
             * @return {Dispatcher.Touch} The calling Dispatcher.Touch.
             */
            onTouchStart(key: any, callback: TouchCallback): Dispatcher.Touch;
            /**
             * Registers a callback to be called whenever the touch position changes,
             * or removes the callback if `null` is passed as the callback.
             *
             * @param {any} key The key associated with the callback.
             *                  Key uniqueness is determined by deep equality.
             * @param {TouchCallback} callback A callback that takes the pixel position
             *                                     in svg-coordinate-space. Pass `null`
             *                                     to remove a callback.
             * @return {Dispatcher.Touch} The calling Dispatcher.Touch.
             */
            onTouchMove(key: any, callback: TouchCallback): Dispatcher.Touch;
            /**
             * Registers a callback to be called whenever a touch ends,
             * or removes the callback if `null` is passed as the callback.
             *
             * @param {any} key The key associated with the callback.
             *                  Key uniqueness is determined by deep equality.
             * @param {TouchCallback} callback A callback that takes the pixel position
             *                                     in svg-coordinate-space. Pass `null`
             *                                     to remove a callback.
             * @return {Dispatcher.Touch} The calling Dispatcher.Touch.
             */
            onTouchEnd(key: any, callback: TouchCallback): Dispatcher.Touch;
            /**
             * Returns the last computed Touch position.
             *
             * @return {Point} The last known Touch position in <svg> coordinate space.
             */
            getLastTouchPosition(): {
                x: number;
                y: number;
            };
        }
    }
}


declare module Plottable {
    module Dispatcher {
        type KeyCallback = (keyCode: number, e: KeyboardEvent) => any;
        class Key extends AbstractDispatcher {
            /**
             * Get a Dispatcher.Key. If one already exists it will be returned;
             * otherwise, a new one will be created.
             *
             * @return {Dispatcher.Key} A Dispatcher.Key
             */
            static getDispatcher(): Dispatcher.Key;
            /**
             * Creates a Dispatcher.Key.
             * This constructor not be invoked directly under most circumstances.
             *
             * @param {SVGElement} svg The root <svg> element to attach to.
             */
            constructor();
            protected _getWrappedCallback(callback: Function): Core.BroadcasterCallback<Dispatcher.Key>;
            /**
             * Registers a callback to be called whenever a key is pressed,
             * or removes the callback if `null` is passed as the callback.
             *
             * @param {any} key The registration key associated with the callback.
             *                  Registration key uniqueness is determined by deep equality.
             * @param {KeyCallback} callback
             * @return {Dispatcher.Key} The calling Dispatcher.Key.
             */
            onKeyDown(key: any, callback: KeyCallback): Key;
        }
    }
}


declare module Plottable {
    module Interaction {
        class AbstractInteraction extends Core.PlottableObject {
            /**
             * It maintains a 'hitBox' which is where all event listeners are
             * attached. Due to cross- browser weirdness, the hitbox needs to be an
             * opaque but invisible rectangle.  TODO: We should give the interaction
             * "foreground" and "background" elements where it can draw things,
             * e.g. crosshairs.
             */
            protected _hitBox: D3.Selection;
            protected _componentToListenTo: Component.AbstractComponent;
            _anchor(component: Component.AbstractComponent, hitBox: D3.Selection): void;
            _requiresHitbox(): boolean;
            /**
             * Translates an <svg>-coordinate-space point to Component-space coordinates.
             *
             * @param {Point} p A Point in <svg>-space coordinates.
             *
             * @return {Point} The same location in Component-space coordinates.
             */
            protected _translateToComponentSpace(p: Point): Point;
            /**
             * Checks whether a Component-coordinate-space Point is inside the Component.
             *
             * @param {Point} p A Point in Coordinate-space coordinates.
             *
             * @return {boolean} Whether or not the point is inside the Component.
             */
            protected _isInsideComponent(p: Point): boolean;
        }
    }
}


declare module Plottable {
    module Interaction {
        class Click extends AbstractInteraction {
            _anchor(component: Component.AbstractComponent, hitBox: D3.Selection): void;
            /**
             * Gets the callback called when the Component is clicked.
             *
             * @return {(p: Point) => any} The current callback.
             */
            onClick(): (p: Point) => any;
            /**
             * Sets the callback called when the Component is clicked.
             *
             * @param {(p: Point) => any} callback The callback to set.
             * @return {Interaction.Click} The calling Interaction.Click.
             */
            onClick(callback: (p: Point) => any): Interaction.Click;
        }
    }
}


declare module Plottable {
    module Interaction {
        class DoubleClick extends AbstractInteraction {
            _anchor(component: Component.AbstractComponent, hitBox: D3.Selection): void;
            _requiresHitbox(): boolean;
            protected _listenTo(): string;
            /**
             * Sets a callback to be called when a click is received.
             *
             * @param {(p: Point) => any} cb Callback that takes the pixel position of the click event.
             */
            callback(cb: (p: Point) => any): DoubleClick;
        }
    }
}


declare module Plottable {
    module Interaction {
        class Key extends AbstractInteraction {
            _anchor(component: Component.AbstractComponent, hitBox: D3.Selection): void;
            /**
             * Sets a callback to be called when the key with the given keyCode is
             * pressed and the user is moused over the Component.
             *
             * @param {number} keyCode The key code associated with the key.
             * @param {() => void} callback Callback to be called.
             * @returns The calling Interaction.Key.
             */
            on(keyCode: number, callback: () => void): Key;
        }
    }
}


declare module Plottable {
    module Interaction {
        class Pointer extends Interaction.AbstractInteraction {
            _anchor(component: Component.AbstractComponent, hitBox: D3.Selection): void;
            /**
             * Gets the callback called when the pointer enters the Component.
             *
             * @return {(p: Point) => any} The current callback.
             */
            onPointerEnter(): (p: Point) => any;
            /**
             * Sets the callback called when the pointer enters the Component.
             *
             * @param {(p: Point) => any} callback The callback to set.
             * @return {Interaction.Pointer} The calling Interaction.Pointer.
             */
            onPointerEnter(callback: (p: Point) => any): Interaction.Pointer;
            /**
             * Gets the callback called when the pointer moves.
             *
             * @return {(p: Point) => any} The current callback.
             */
            onPointerMove(): (p: Point) => any;
            /**
             * Sets the callback called when the pointer moves.
             *
             * @param {(p: Point) => any} callback The callback to set.
             * @return {Interaction.Pointer} The calling Interaction.Pointer.
             */
            onPointerMove(callback: (p: Point) => any): Interaction.Pointer;
            /**
             * Gets the callback called when the pointer exits the Component.
             *
             * @return {(p: Point) => any} The current callback.
             */
            onPointerExit(): (p: Point) => any;
            /**
             * Sets the callback called when the pointer exits the Component.
             *
             * @param {(p: Point) => any} callback The callback to set.
             * @return {Interaction.Pointer} The calling Interaction.Pointer.
             */
            onPointerExit(callback: (p: Point) => any): Interaction.Pointer;
        }
    }
}


declare module Plottable {
    module Interaction {
        class PanZoom extends AbstractInteraction {
            /**
             * Creates a PanZoomInteraction.
             *
             * The allows you to move around and zoom in on a plot, interactively. It
             * does so by changing the xScale and yScales' domains repeatedly.
             *
             * @constructor
             * @param {QuantitativeScale} [xScale] The X scale to update on panning/zooming.
             * @param {QuantitativeScale} [yScale] The Y scale to update on panning/zooming.
             */
            constructor(xScale?: Scale.AbstractQuantitative<any>, yScale?: Scale.AbstractQuantitative<any>);
            /**
             * Sets the scales back to their original domains.
             */
            resetZoom(): void;
            _anchor(component: Component.AbstractComponent, hitBox: D3.Selection): void;
            _requiresHitbox(): boolean;
        }
    }
}


declare module Plottable {
    module Interaction {
        class Drag extends AbstractInteraction {
            protected _isDragging: boolean;
            protected _constrainX: (n: number) => number;
            protected _constrainY: (n: number) => number;
            /**
             * Constructs a Drag. A Drag will signal its callbacks on mouse drag.
             */
            constructor();
            /**
             * Gets the callback that is called when dragging starts.
             *
             * @returns {(start: Point) => void} The callback called when dragging starts.
             */
            dragstart(): (start: Point) => void;
            /**
             * Sets the callback to be called when dragging starts.
             *
             * @param {(start: Point) => any} cb If provided, the function to be called. Takes in a Point in pixels.
             * @returns {Drag} The calling Drag.
             */
            dragstart(cb: (start: Point) => any): Drag;
            protected _setOrigin(x: number, y: number): void;
            protected _getOrigin(): number[];
            protected _setLocation(x: number, y: number): void;
            protected _getLocation(): number[];
            /**
             * Gets the callback that is called during dragging.
             *
             * @returns {(start: Point, end: Point) => void} The callback called during dragging.
             */
            drag(): (start: Point, end: Point) => void;
            /**
             * Adds a callback to be called during dragging.
             *
             * @param {(start: Point, end: Point) => any} cb If provided, the function to be called. Takes in Points in pixels.
             * @returns {Drag} The calling Drag.
             */
            drag(cb: (start: Point, end: Point) => any): Drag;
            /**
             * Gets the callback that is called when dragging ends.
             *
             * @returns {(start: Point, end: Point) => void} The callback called when dragging ends.
             */
            dragend(): (start: Point, end: Point) => void;
            /**
             * Adds a callback to be called when the dragging ends.
             *
             * @param {(start: Point, end: Point) => any} cb If provided, the function to be called. Takes in points in pixels.
             * @returns {Drag} The calling Drag.
             */
            dragend(cb: (start: Point, end: Point) => any): Drag;
            protected _dragstart(): void;
            protected _doDragstart(): void;
            protected _drag(): void;
            protected _doDrag(): void;
            protected _dragend(): void;
            protected _doDragend(): void;
            _anchor(component: Component.AbstractComponent, hitBox: D3.Selection): Drag;
            _requiresHitbox(): boolean;
            /**
             * Sets up so that the xScale and yScale that are passed have their
             * domains automatically changed as you zoom.
             *
             * @param {QuantitativeScale} xScale The scale along the x-axis.
             * @param {QuantitativeScale} yScale The scale along the y-axis.
             * @returns {Drag} The calling Drag.
             */
            setupZoomCallback(xScale?: Scale.AbstractQuantitative<any>, yScale?: Scale.AbstractQuantitative<any>): Drag;
        }
    }
}


declare module Plottable {
    module Interaction {
        class DragBox extends Drag {
            static RESIZE_PADDING: number;
            static _CAN_RESIZE_X: boolean;
            static _CAN_RESIZE_Y: boolean;
            /**
             * The DOM element of the box that is drawn. When no box is drawn, it is
             * null.
             */
            dragBox: D3.Selection;
            /**
             * Gets whether resizing is enabled or not.
             *
             * @returns {boolean}
             */
            resizeEnabled(): boolean;
            /**
             * Enables or disables resizing.
             *
             * @param {boolean} enabled
             */
            resizeEnabled(enabled: boolean): DragBox;
            /**
             * Return true if box is resizing on the X dimension.
             *
             * @returns {boolean}
             */
            isResizingX(): boolean;
            /**
             * Return true if box is resizing on the Y dimension.
             *
             * @returns {boolean}
             */
            isResizingY(): boolean;
            /**
             * Whether or not dragBox has been rendered in a visible area.
             *
             * @returns {boolean}
             */
            boxIsDrawn(): boolean;
            /**
             * Return true if box is resizing.
             *
             * @returns {boolean}
             */
            isResizing(): boolean;
            protected _dragstart(): void;
            protected _drag(): void;
            protected _dragend(): void;
            /**
             * Clears the highlighted drag-selection box drawn by the DragBox.
             *
             * @returns {DragBox} The calling DragBox.
             */
            clearBox(): DragBox;
            /**
             * Set where the box is draw explicitly.
             *
             * @param {number} x0 Left.
             * @param {number} x1 Right.
             * @param {number} y0 Top.
             * @param {number} y1 Bottom.
             *
             * @returns {DragBox} The calling DragBox.
             */
            setBox(x0: number, x1: number, y0: number, y1: number): DragBox;
            _anchor(component: Component.AbstractComponent, hitBox: D3.Selection): DragBox;
            protected _hover(): void;
            protected canResizeX(): boolean;
            protected canResizeY(): boolean;
        }
    }
}


declare module Plottable {
    module Interaction {
        class XDragBox extends DragBox {
            protected _setOrigin(x: number, y: number): void;
            protected _setLocation(x: number, y: number): void;
            protected canResizeY(): boolean;
        }
    }
}


declare module Plottable {
    module Interaction {
        class XYDragBox extends DragBox {
            constructor();
        }
    }
}


declare module Plottable {
    module Interaction {
        class YDragBox extends DragBox {
            protected _setOrigin(x: number, y: number): void;
            protected _setLocation(x: number, y: number): void;
            protected canResizeX(): boolean;
        }
    }
}


declare module Plottable {
    module Interaction {
        type HoverData = {
            data: any[];
            pixelPositions: Point[];
            selection: D3.Selection;
        };
        interface Hoverable extends Component.AbstractComponent {
            /**
             * Called when the user first mouses over the Component.
             *
             * @param {Point} The cursor's position relative to the Component's origin.
             */
            _hoverOverComponent(p: Point): void;
            /**
             * Called when the user mouses out of the Component.
             *
             * @param {Point} The cursor's position relative to the Component's origin.
             */
            _hoverOutComponent(p: Point): void;
            /**
             * Returns the HoverData associated with the given position, and performs
             * any visual changes associated with hovering inside a Component.
             *
             * @param {Point} The cursor's position relative to the Component's origin.
             * @return {HoverData} The HoverData associated with the given position.
             */
            _doHover(p: Point): HoverData;
        }
        class Hover extends Interaction.AbstractInteraction {
            _componentToListenTo: Hoverable;
            constructor();
            _anchor(component: Hoverable, hitBox: D3.Selection): void;
            /**
             * Attaches an callback to be called when the user mouses over an element.
             *
             * @param {(hoverData: HoverData) => any} callback The callback to be called.
             *      The callback will be passed data for newly hovered-over elements.
             * @return {Interaction.Hover} The calling Interaction.Hover.
             */
            onHoverOver(callback: (hoverData: HoverData) => any): Hover;
            /**
             * Attaches a callback to be called when the user mouses off of an element.
             *
             * @param {(hoverData: HoverData) => any} callback The callback to be called.
             *      The callback will be passed data from the hovered-out elements.
             * @return {Interaction.Hover} The calling Interaction.Hover.
             */
            onHoverOut(callback: (hoverData: HoverData) => any): Hover;
            /**
             * Retrieves the HoverData associated with the elements the user is currently hovering over.
             *
             * @return {HoverData} The data and selection corresponding to the elements
             *                     the user is currently hovering over.
             */
            getCurrentHoverData(): HoverData;
        }
    }
}<|MERGE_RESOLUTION|>--- conflicted
+++ resolved
@@ -2810,27 +2810,8 @@
              *                                        (default = this.datasetOrder())
              * @returns {PlotData} The retrieved PlotData.
              */
-<<<<<<< HEAD
-            getClosestPlotData(queryPoint: Point, withinValue?: number, datasetKeys?: string | string[]): {
-                data: any[];
-                pixelPoints: {
-                    x: number;
-                    y: number;
-                }[];
-                selection: D3._Selection<any>;
-            };
-            protected _getClosestPlotData(queryPoint: Point, datasetKeys: string[], withinValue?: number): {
-                data: any[];
-                pixelPoints: {
-                    x: number;
-                    y: number;
-                }[];
-                selection: D3._Selection<any>;
-            };
-=======
             getClosestPlotData(queryPoint: Point, withinValue?: number, datasetKeys?: string | string[]): PlotData;
             protected _getClosestPlotData(queryPoint: Point, datasetKeys: string[], withinValue?: number): PlotData;
->>>>>>> 99962561
         }
     }
 }
