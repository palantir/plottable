
declare module Plottable {
    module _Util {
        module Methods {
            /**
             * Checks if x is between a and b.
             *
             * @param {number} x The value to test if in range
             * @param {number} a The beginning of the (inclusive) range
             * @param {number} b The ending of the (inclusive) range
             * @return {boolean} Whether x is in [a, b]
             */
            function inRange(x: number, a: number, b: number): boolean;
            /** Print a warning message to the console, if it is available.
             *
             * @param {string} The warnings to print
             */
            function warn(warning: string): void;
            /**
             * Takes two arrays of numbers and adds them together
             *
             * @param {number[]} alist The first array of numbers
             * @param {number[]} blist The second array of numbers
             * @return {number[]} An array of numbers where x[i] = alist[i] + blist[i]
             */
            function addArrays(alist: number[], blist: number[]): number[];
            /**
             * Takes two sets and returns the intersection
             *
             * Due to the fact that D3.Sets store strings internally, return type is always a string set
             *
             * @param {D3.Set<T>} set1 The first set
             * @param {D3.Set<T>} set2 The second set
             * @return {D3.Set<string>} A set that contains elements that appear in both set1 and set2
             */
            function intersection<T>(set1: D3.Set<T>, set2: D3.Set<T>): D3.Set<string>;
            /**
             * Take an accessor object (may be a string to be made into a key, or a value, or a color code)
             * and "activate" it by turning it into a function in (datum, index, metadata)
             */
            function accessorize(accessor: any): _IAccessor;
            /**
             * Takes two sets and returns the union
             *
             * Due to the fact that D3.Sets store strings internally, return type is always a string set
             *
             * @param {D3.Set<T>} set1 The first set
             * @param {D3.Set<T>} set2 The second set
             * @return {D3.Set<string>} A set that contains elements that appear in either set1 or set2
             */
            function union<T>(set1: D3.Set<T>, set2: D3.Set<T>): D3.Set<string>;
            /**
             * Populates a map from an array of keys and a transformation function.
             *
             * @param {string[]} keys The array of keys.
<<<<<<< HEAD
             * @param {(string) => T} transform A transformation function to apply to the keys.
             * @return {D3.Map<T>} A map mapping keys to their transformed values.
             */
            function populateMap<T>(keys: string[], transform: (key: string) => T): D3.Map<T>;
=======
             * @param {(string, number) => T} transform A transformation function to apply to the keys.
             * @return {D3.Map<T>} A map mapping keys to their transformed values.
             */
            function populateMap<T>(keys: string[], transform: (key: string, index: number) => T): D3.Map<T>;
>>>>>>> 69076203
            /**
             * Take an array of values, and return the unique values.
             * Will work iff ∀ a, b, a.toString() == b.toString() => a == b; will break on Object inputs
             *
             * @param {T[]} values The values to find uniqueness for
             * @return {T[]} The unique values
             */
            function uniq<T>(arr: T[]): T[];
            /**
             * Creates an array of length `count`, filled with value or (if value is a function), value()
             *
             * @param {any} value The value to fill the array with, or, if a function, a generator for values (called with index as arg)
             * @param {number} count The length of the array to generate
             * @return {any[]}
             */
            function createFilledArray<T>(value: T, count: number): T[];
            function createFilledArray<T>(func: (index?: number) => T, count: number): T[];
            /**
             * @param {T[][]} a The 2D array that will have its elements joined together.
             * @return {T[]} Every array in a, concatenated together in the order they appear.
             */
            function flatten<T>(a: T[][]): T[];
            /**
             * Check if two arrays are equal by strict equality.
             */
            function arrayEq<T>(a: T[], b: T[]): boolean;
            /**
             * @param {any} a Object to check against b for equality.
             * @param {any} b Object to check against a for equality.
             *
             * @returns {boolean} whether or not two objects share the same keys, and
             *          values associated with those keys. Values will be compared
             *          with ===.
             */
            function objEq(a: any, b: any): boolean;
            function max(arr: number[], default_val?: number): number;
            function max<T>(arr: T[], acc: (x: T) => number, default_val?: number): number;
            function min(arr: number[], default_val?: number): number;
            function min<T>(arr: T[], acc: (x: T) => number, default_val?: number): number;
        }
    }
}


declare module Plottable {
    module _Util {
        module OpenSource {
            /**
             * Returns the sortedIndex for inserting a value into an array.
             * Takes a number and an array of numbers OR an array of objects and an accessor that returns a number.
             * @param {number} value: The numerical value to insert
             * @param {any[]} arr: Array to find insertion index, can be number[] or any[] (if accessor provided)
             * @param {_IAccessor} accessor: If provided, this function is called on members of arr to determine insertion index
             * @returns {number} The insertion index.
             * The behavior is undefined for arrays that are unsorted
             * If there are multiple valid insertion indices that maintain sorted order (e.g. addign 1 to [1,1,1,1,1]) then
             * the behavior must satisfy that the array is sorted post-insertion, but is otherwise unspecified.
             * This is a modified version of Underscore.js's implementation of sortedIndex.
             * Underscore.js is released under the MIT License:
             *  Copyright (c) 2009-2014 Jeremy Ashkenas, DocumentCloud and Investigative
             *  Reporters & Editors
             *
             *  Permission is hereby granted, free of charge, to any person
             *  obtaining a copy of this software and associated documentation
             *  files (the "Software"), to deal in the Software without
             *  restriction, including without limitation the rights to use,
             *  copy, modify, merge, publish, distribute, sublicense, and/or sell
             *  copies of the Software, and to permit persons to whom the
             *  Software is furnished to do so, subject to the following
             *  conditions:
             *
             *  The above copyright notice and this permission notice shall be
             *  included in all copies or substantial portions of the Software.
             *
             *  THE SOFTWARE IS PROVIDED "AS IS", WITHOUT WARRANTY OF ANY KIND,
             *  EXPRESS OR IMPLIED, INCLUDING BUT NOT LIMITED TO THE WARRANTIES
             *  OF MERCHANTABILITY, FITNESS FOR A PARTICULAR PURPOSE AND
             *  NONINFRINGEMENT. IN NO EVENT SHALL THE AUTHORS OR COPYRIGHT
             *  HOLDERS BE LIABLE FOR ANY CLAIM, DAMAGES OR OTHER LIABILITY,
             *  WHETHER IN AN ACTION OF CONTRACT, TORT OR OTHERWISE, ARISING
             *  FROM, OUT OF OR IN CONNECTION WITH THE SOFTWARE OR THE USE OR
             *  OTHER DEALINGS IN THE SOFTWARE.
             */
            function sortedIndex(val: number, arr: number[]): number;
            function sortedIndex(val: number, arr: any[], accessor: _IAccessor): number;
        }
    }
}


declare module Plottable {
    module _Util {
        class IDCounter {
            increment(id: any): number;
            decrement(id: any): number;
            get(id: any): number;
        }
    }
}


declare module Plottable {
    module _Util {
        /**
         * An associative array that can be keyed by anything (inc objects).
         * Uses pointer equality checks which is why this works.
         * This power has a price: everything is linear time since it is actually backed by an array...
         */
        class StrictEqualityAssociativeArray {
            /**
             * Set a new key/value pair in the store.
             *
             * @param {any} key Key to set in the store
             * @param {any} value Value to set in the store
             * @return {boolean} True if key already in store, false otherwise
             */
            set(key: any, value: any): boolean;
            /**
             * Get a value from the store, given a key.
             *
             * @param {any} key Key associated with value to retrieve
             * @return {any} Value if found, undefined otherwise
             */
            get(key: any): any;
            /**
             * Test whether store has a value associated with given key.
             *
             * Will return true if there is a key/value entry,
             * even if the value is explicitly `undefined`.
             *
             * @param {any} key Key to test for presence of an entry
             * @return {boolean} Whether there was a matching entry for that key
             */
            has(key: any): boolean;
            /**
             * Return an array of the values in the key-value store
             *
             * @return {any[]} The values in the store
             */
            values(): any[];
            /**
             * Return an array of keys in the key-value store
             *
             * @return {any[]} The keys in the store
             */
            keys(): any[];
            /**
             * Execute a callback for each entry in the array.
             *
             * @param {(key: any, val?: any, index?: number) => any} callback The callback to eecute
             * @return {any[]} The results of mapping the callback over the entries
             */
            map(cb: (key?: any, val?: any, index?: number) => any): any[];
            /**
             * Delete a key from the key-value store. Return whether the key was present.
             *
             * @param {any} The key to remove
             * @return {boolean} Whether a matching entry was found and removed
             */
            delete(key: any): boolean;
        }
    }
}


declare module Plottable {
    module _Util {
        class Cache<T> {
            /**
             * @constructor
             *
             * @param {string} compute The function whose results will be cached.
             * @param {string} [canonicalKey] If present, when clear() is called,
             *        this key will be re-computed. If its result hasn't been changed,
             *        the cache will not be cleared.
             * @param {(v: T, w: T) => boolean} [valueEq]
             *        Used to determine if the value of canonicalKey has changed.
             *        If omitted, defaults to === comparision.
             */
            constructor(compute: (k: string) => T, canonicalKey?: string, valueEq?: (v: T, w: T) => boolean);
            /**
             * Attempt to look up k in the cache, computing the result if it isn't
             * found.
             *
             * @param {string} k The key to look up in the cache.
             * @return {T} The value associated with k; the result of compute(k).
             */
            get(k: string): T;
            /**
             * Reset the cache empty.
             *
             * If canonicalKey was provided at construction, compute(canonicalKey)
             * will be re-run. If the result matches what is already in the cache,
             * it will not clear the cache.
             *
             * @return {Cache<T>} The calling Cache.
             */
            clear(): Cache<T>;
        }
    }
}


declare module Plottable {
    module _Util {
        module Text {
            var HEIGHT_TEXT: string;
            interface Dimensions {
                width: number;
                height: number;
            }
            interface TextMeasurer {
                (s: string): Dimensions;
            }
            /**
             * Returns a quasi-pure function of typesignature (t: string) => Dimensions which measures height and width of text
             * in the given text selection
             *
             * @param {D3.Selection} selection: A temporary text selection that the string will be placed into for measurement.
             *                                  Will be removed on function creation and appended only for measurement.
             * @returns {Dimensions} width and height of the text
             */
            function getTextMeasurer(selection: D3.Selection): TextMeasurer;
            /**
             * This class will measure text by measuring each character individually,
             * then adding up the dimensions. It will also cache the dimensions of each
             * letter.
             */
            class CachingCharacterMeasurer {
                /**
                 * @param {string} s The string to be measured.
                 * @return {Dimensions} The width and height of the measured text.
                 */
                measure: TextMeasurer;
                /**
                 * @param {D3.Selection} textSelection The element that will have text inserted into
                 *        it in order to measure text. The styles present for text in
                 *        this element will to the text being measured.
                 */
                constructor(textSelection: D3.Selection);
                /**
                 * Clear the cache, if it seems that the text has changed size.
                 */
                clear(): CachingCharacterMeasurer;
            }
            /**
             * Gets a truncated version of a sting that fits in the available space, given the element in which to draw the text
             *
             * @param {string} text: The string to be truncated
             * @param {number} availableWidth: The available width, in pixels
             * @param {D3.Selection} element: The text element used to measure the text
             * @returns {string} text - the shortened text
             */
            function getTruncatedText(text: string, availableWidth: number, measurer: TextMeasurer): string;
            /**
             * Takes a line, a width to fit it in, and a text measurer. Will attempt to add ellipses to the end of the line,
             * shortening the line as required to ensure that it fits within width.
             */
            function addEllipsesToLine(line: string, width: number, measureText: TextMeasurer): string;
            function writeLineHorizontally(line: string, g: D3.Selection, width: number, height: number, xAlign?: string, yAlign?: string): {
                width: number;
                height: number;
            };
            function writeLineVertically(line: string, g: D3.Selection, width: number, height: number, xAlign?: string, yAlign?: string, rotation?: string): {
                width: number;
                height: number;
            };
            interface IWriteTextResult {
                textFits: boolean;
                usedWidth: number;
                usedHeight: number;
            }
            interface IWriteOptions {
                g: D3.Selection;
                xAlign: string;
                yAlign: string;
            }
            /**
             * @param {write} [IWriteOptions] If supplied, the text will be written
             *        To the given g. Will align the text vertically if it seems like
             *        that is appropriate.
             * Returns an IWriteTextResult with info on whether the text fit, and how much width/height was used.
             */
            function writeText(text: string, width: number, height: number, tm: TextMeasurer, horizontally?: boolean, write?: IWriteOptions): IWriteTextResult;
        }
    }
}


declare module Plottable {
    module _Util {
        module WordWrap {
            interface IWrappedText {
                originalText: string;
                lines: string[];
                textFits: boolean;
            }
            /**
             * Takes a block of text, a width and height to fit it in, and a 2-d text measurement function.
             * Wraps words and fits as much of the text as possible into the given width and height.
             */
            function breakTextToFitRect(text: string, width: number, height: number, measureText: Text.TextMeasurer): IWrappedText;
            /**
             * Determines if it is possible to fit a given text within width without breaking any of the words.
             * Simple algorithm, split the text up into tokens, and make sure that the widest token doesn't exceed
             * allowed width.
             */
            function canWrapWithoutBreakingWords(text: string, width: number, widthMeasure: (s: string) => number): boolean;
        }
    }
}

declare module Plottable {
    module _Util {
        module DOM {
            /**
             * Gets the bounding box of an element.
             * @param {D3.Selection} element
             * @returns {SVGRed} The bounding box.
             */
            function getBBox(element: D3.Selection): SVGRect;
            var POLYFILL_TIMEOUT_MSEC: number;
            function requestAnimationFramePolyfill(fn: () => any): void;
            function isSelectionRemovedFromSVG(selection: D3.Selection): boolean;
            function getElementWidth(elem: HTMLScriptElement): number;
            function getElementHeight(elem: HTMLScriptElement): number;
            function getSVGPixelWidth(svg: D3.Selection): number;
            function translate(s: D3.Selection, x?: number, y?: number): any;
            function boxesOverlap(boxA: ClientRect, boxB: ClientRect): boolean;
        }
    }
}


declare module Plottable {
    interface Formatter {
        (d: any): string;
    }
    var MILLISECONDS_IN_ONE_DAY: number;
    module Formatters {
        /**
         * Creates a formatter for currency values.
         *
         * @param {number} [precision] The number of decimal places to show (default 2).
         * @param {string} [symbol] The currency symbol to use (default "$").
         * @param {boolean} [prefix] Whether to prepend or append the currency symbol (default true).
         * @param {boolean} [onlyShowUnchanged] Whether to return a value if value changes after formatting (default true).
         *
         * @returns {Formatter} A formatter for currency values.
         */
        function currency(precision?: number, symbol?: string, prefix?: boolean, onlyShowUnchanged?: boolean): (d: any) => string;
        /**
         * Creates a formatter that displays exactly [precision] decimal places.
         *
         * @param {number} [precision] The number of decimal places to show (default 3).
         * @param {boolean} [onlyShowUnchanged] Whether to return a value if value changes after formatting (default true).
         *
         * @returns {Formatter} A formatter that displays exactly [precision] decimal places.
         */
        function fixed(precision?: number, onlyShowUnchanged?: boolean): (d: any) => string;
        /**
         * Creates a formatter that formats numbers to show no more than
         * [precision] decimal places. All other values are stringified.
         *
         * @param {number} [precision] The number of decimal places to show (default 3).
         * @param {boolean} [onlyShowUnchanged] Whether to return a value if value changes after formatting (default true).
         *
         * @returns {Formatter} A formatter for general values.
         */
        function general(precision?: number, onlyShowUnchanged?: boolean): (d: any) => string;
        /**
         * Creates a formatter that stringifies its input.
         *
         * @returns {Formatter} A formatter that stringifies its input.
         */
        function identity(): (d: any) => string;
        /**
         * Creates a formatter for percentage values.
         * Multiplies the input by 100 and appends "%".
         *
         * @param {number} [precision] The number of decimal places to show (default 0).
         * @param {boolean} [onlyShowUnchanged] Whether to return a value if value changes after formatting (default true).
         *
         * @returns {Formatter} A formatter for percentage values.
         */
        function percentage(precision?: number, onlyShowUnchanged?: boolean): (d: any) => string;
        /**
         * Creates a formatter for values that displays [precision] significant figures
         * and puts SI notation.
         *
         * @param {number} [precision] The number of significant figures to show (default 3).
         *
         * @returns {Formatter} A formatter for SI values.
         */
        function siSuffix(precision?: number): (d: any) => string;
        /**
         * Creates a formatter that displays dates.
         *
         * @returns {Formatter} A formatter for time/date values.
         */
        function time(): (d: any) => string;
        /**
         * Creates a formatter for relative dates.
         *
         * @param {number} baseValue The start date (as epoch time) used in computing relative dates (default 0)
         * @param {number} increment The unit used in calculating relative date values (default MILLISECONDS_IN_ONE_DAY)
         * @param {string} label The label to append to the formatted string (default "")
         *
         * @returns {Formatter} A formatter for time/date values.
         */
        function relativeDate(baseValue?: number, increment?: number, label?: string): (d: any) => string;
    }
}


declare module Plottable {
    var version: string;
}


declare module Plottable {
    module Core {
        /**
         * Colors we use as defaults on a number of graphs.
         */
        class Colors {
            static CORAL_RED: string;
            static INDIGO: string;
            static ROBINS_EGG_BLUE: string;
            static FERN: string;
            static BURNING_ORANGE: string;
            static ROYAL_HEATH: string;
            static CONIFER: string;
            static CERISE_RED: string;
            static BRIGHT_SUN: string;
            static JACARTA: string;
            static PLOTTABLE_COLORS: string[];
        }
    }
}


declare module Plottable {
    module Abstract {
        /**
         * A class most other Plottable classes inherit from, in order to have a
         * unique ID.
         */
        class PlottableObject {
        }
    }
}


declare module Plottable {
    module Core {
        /**
         * This interface represents anything in Plottable which can have a listener attached.
         * Listeners attach by referencing the Listenable's broadcaster, and calling registerListener
         * on it.
         *
         * e.g.:
         * listenable: Plottable.IListenable;
         * listenable.broadcaster.registerListener(callbackToCallOnBroadcast)
         */
        interface IListenable {
            broadcaster: Broadcaster;
        }
        /**
         * This interface represents the callback that should be passed to the Broadcaster on a Listenable.
         *
         * The callback will be called with the attached Listenable as the first object, and optional arguments
         * as the subsequent arguments.
         *
         * The Listenable is passed as the first argument so that it is easy for the callback to reference the
         * current state of the Listenable in the resolution logic.
         */
        interface IBroadcasterCallback {
            (listenable: IListenable, ...args: any[]): any;
        }
        /**
         * The Broadcaster class is owned by an IListenable. Third parties can register and deregister listeners
         * from the broadcaster. When the broadcaster.broadcast method is activated, all registered callbacks are
         * called. The registered callbacks are called with the registered Listenable that the broadcaster is attached
         * to, along with optional arguments passed to the `broadcast` method.
         *
         * The listeners are called synchronously.
         */
        class Broadcaster extends Abstract.PlottableObject {
            listenable: IListenable;
            /**
             * Constructs a broadcaster, taking the Listenable that the broadcaster will be attached to.
             *
             * @constructor
             * @param {IListenable} listenable The Listenable-object that this broadcaster is attached to.
             */
            constructor(listenable: IListenable);
            /**
             * Registers a callback to be called when the broadcast method is called. Also takes a key which
             * is used to support deregistering the same callback later, by passing in the same key.
             * If there is already a callback associated with that key, then the callback will be replaced.
             *
             * @param key The key associated with the callback. Key uniqueness is determined by deep equality.
             * @param {IBroadcasterCallback} callback A callback to be called when the Scale's domain changes.
             * @returns {Broadcaster} this object
             */
            registerListener(key: any, callback: IBroadcasterCallback): Broadcaster;
            /**
             * Call all listening callbacks, optionally with arguments passed through.
             *
             * @param ...args A variable number of optional arguments
             * @returns {Broadcaster} this object
             */
            broadcast(...args: any[]): Broadcaster;
            /**
             * Deregisters the callback associated with a key.
             *
             * @param key The key to deregister.
             * @returns {Broadcaster} this object
             */
            deregisterListener(key: any): Broadcaster;
            /**
             * Deregisters all listeners and callbacks associated with the broadcaster.
             *
             * @returns {Broadcaster} this object
             */
            deregisterAllListeners(): void;
        }
    }
}


declare module Plottable {
    class Dataset extends Abstract.PlottableObject implements Core.IListenable {
        broadcaster: any;
        /**
         * Constructs a new set.
         *
         * A Dataset is mostly just a wrapper around an any[], Dataset is the
         * data you're going to plot.
         *
         * @constructor
         * @param {any[]} data The data for this DataSource (default = []).
         * @param {any} metadata An object containing additional information (default = {}).
         */
        constructor(data?: any[], metadata?: any);
        /**
         * Gets the data.
         *
         * @returns {DataSource|any[]} The calling DataSource, or the current data.
         */
        data(): any[];
        /**
         * Sets the data.
         *
         * @param {any[]} data The new data.
         * @returns {Dataset} The calling Dataset.
         */
        data(data: any[]): Dataset;
        /**
         * Get the metadata.
         *
         * @returns {any} the current
         * metadata.
         */
        metadata(): any;
        /**
         * Set the metadata.
         *
         * @param {any} metadata The new metadata.
         * @returns {Dataset} The calling Dataset.
         */
        metadata(metadata: any): Dataset;
        _getExtent(accessor: _IAccessor, typeCoercer: (d: any) => any): any[];
    }
}


declare module Plottable {
    module Core {
        module RenderController {
            module RenderPolicy {
                /**
                 * A policy to render components.
                 */
                interface IRenderPolicy {
                    render(): any;
                }
                /**
                 * Never queue anything, render everything immediately. Useful for
                 * debugging, horrible for performance.
                 */
                class Immediate implements IRenderPolicy {
                    render(): void;
                }
                /**
                 * The default way to render, which only tries to render every frame
                 * (usually, 1/60th of a second).
                 */
                class AnimationFrame implements IRenderPolicy {
                    render(): void;
                }
                /**
                 * Renders with `setTimeout`. This is generally an inferior way to render
                 * compared to `requestAnimationFrame`, but it's still there if you want
                 * it.
                 */
                class Timeout implements IRenderPolicy {
                    render(): void;
                }
            }
        }
    }
}


declare module Plottable {
    module Core {
        /**
         * The RenderController is responsible for enqueueing and synchronizing
         * layout and render calls for Plottable components.
         *
         * Layouts and renders occur inside an animation callback
         * (window.requestAnimationFrame if available).
         *
         * If you require immediate rendering, call RenderController.flush() to
         * perform enqueued layout and rendering serially.
         *
         * If you want to always have immediate rendering (useful for debugging),
         * call
         * ```typescript
         * Plottable.Core.RenderController.setRenderPolicy(
         *   new Plottable.Core.RenderController.RenderPolicy.Immediate()
         * );
         * ```
         */
        module RenderController {
            function setRenderPolicy(policy: string): void;
            function setRenderPolicy(policy: RenderPolicy.IRenderPolicy): void;
            /**
             * If the RenderController is enabled, we enqueue the component for
             * render. Otherwise, it is rendered immediately.
             *
             * @param {Abstract.Component} component Any Plottable component.
             */
            function registerToRender(c: Abstract.Component): void;
            /**
             * If the RenderController is enabled, we enqueue the component for
             * layout and render. Otherwise, it is rendered immediately.
             *
             * @param {Abstract.Component} component Any Plottable component.
             */
            function registerToComputeLayout(c: Abstract.Component): void;
            /**
             * Render everything that is waiting to be rendered right now, instead of
             * waiting until the next frame.
             *
             * Useful to call when debugging.
             */
            function flush(): void;
        }
    }
}


declare module Plottable {
    module Core {
        /**
         * The ResizeBroadcaster will broadcast a notification to any registered
         * components when the window is resized.
         *
         * The broadcaster and single event listener are lazily constructed.
         *
         * Upon resize, the _resized flag will be set to true until after the next
         * flush of the RenderController. This is used, for example, to disable
         * animations during resize.
         */
        module ResizeBroadcaster {
            /**
             * Checks if the window has been resized and the RenderController
             * has not yet been flushed.
             *
             * @returns {boolean} If the window has been resized/RenderController
             * has not yet been flushed.
             */
            function resizing(): boolean;
            /**
             * Sets that it is not resizing anymore. Good if it stubbornly thinks
             * it is still resizing, or for cancelling the effects of resizing
             * prematurely.
             */
            function clearResizing(): void;
            /**
             * Registers a component.
             *
             * When the window is resized, ._invalidateLayout() is invoked on the
             * component, which will enqueue the component for layout and rendering
             * with the RenderController.
             *
             * @param {Component} component Any Plottable component.
             */
            function register(c: Abstract.Component): void;
            /**
             * Deregisters the components.
             *
             * The component will no longer receive updates on window resize.
             *
             * @param {Component} component Any Plottable component.
             */
            function deregister(c: Abstract.Component): void;
        }
    }
}

declare module Plottable {
    interface IDataset {
        data: any[];
        metadata: IMetadata;
    }
    interface IMetadata {
        cssClass?: string;
        color?: string;
    }
    interface _IAccessor {
        (datum: any, index?: number, metadata?: any): any;
    }
    /**
     * A function to map across the data in a DataSource. For example, if your
     * data looked like `{foo: 5, bar: 6}`, then a popular function might be
     * `function(d) { return d.foo; }`.
     *
     * Index, if used, will be the index of the datum in the array.
     */
    interface IAppliedAccessor {
        (datum: any, index: number): any;
    }
    interface _IProjector {
        accessor: _IAccessor;
        scale?: Abstract.Scale<any, any>;
        attribute: string;
    }
    /**
     * A mapping from attributes ("x", "fill", etc.) to the functions that get
     * that information out of the data.
     *
     * So if my data looks like `{foo: 5, bar: 6}` and I want the radius to scale
     * with both `foo` and `bar`, an entry in this type might be `{"r":
     * function(d) { return foo + bar; }`.
     */
    interface IAttributeToProjector {
        [attrToSet: string]: IAppliedAccessor;
    }
    /**
     * A simple bounding box.
     */
    interface SelectionArea {
        xMin: number;
        xMax: number;
        yMin: number;
        yMax: number;
    }
    interface _ISpaceRequest {
        width: number;
        height: number;
        wantsWidth: boolean;
        wantsHeight: boolean;
    }
    interface _IPixelArea {
        xMin: number;
        xMax: number;
        yMin: number;
        yMax: number;
    }
    /**
     * The range of your current data. For example, [1, 2, 6, -5] has the IExtent
     * `{min: -5, max: 6}`.
     *
     * The point of this type is to hopefully replace the less-elegant `[min,
     * max]` extents produced by d3.
     */
    interface IExtent {
        min: number;
        max: number;
    }
    /**
     * A simple location on the screen.
     */
    interface Point {
        x: number;
        y: number;
    }
    /**
     * A key that is also coupled with a dataset and a drawer.
     */
    interface DatasetDrawerKey {
        dataset: Dataset;
        drawer: Abstract._Drawer;
        key: string;
    }
}


declare module Plottable {
    class Domainer {
        /**
         * Constructs a new Domainer.
         *
         * @constructor
         * @param {(extents: any[][]) => any[]} combineExtents
         *        If present, this function will be used by the Domainer to merge
         *        all the extents that are present on a scale.
         *
         *        A plot may draw multiple things relative to a scale, e.g.
         *        different stocks over time. The plot computes their extents,
         *        which are a [min, max] pair. combineExtents is responsible for
         *        merging them all into one [min, max] pair. It defaults to taking
         *        the min of the first elements and the max of the second arguments.
         */
        constructor(combineExtents?: (extents: any[][]) => any[]);
        /**
         * @param {any[][]} extents The list of extents to be reduced to a single
         *        extent.
         * @param {QuantitativeScale} scale
         *        Since nice() must do different things depending on Linear, Log,
         *        or Time scale, the scale must be passed in for nice() to work.
         * @returns {any[]} The domain, as a merging of all exents, as a [min, max]
         *                 pair.
         */
        computeDomain(extents: any[][], scale: Abstract.QuantitativeScale<any>): any[];
        /**
         * Sets the Domainer to pad by a given ratio.
         *
         * @param {number} padProportion Proportionally how much bigger the
         *         new domain should be (0.05 = 5% larger).
         *
         *         A domainer will pad equal visual amounts on each side.
         *         On a linear scale, this means both sides are padded the same
         *         amount: [10, 20] will be padded to [5, 25].
         *         On a log scale, the top will be padded more than the bottom, so
         *         [10, 100] will be padded to [1, 1000].
         *
         * @returns {Domainer} The calling Domainer.
         */
        pad(padProportion?: number): Domainer;
        /**
         * Adds a padding exception, a value that will not be padded at either end of the domain.
         *
         * Eg, if a padding exception is added at x=0, then [0, 100] will pad to [0, 105] instead of [-2.5, 102.5].
         * If a key is provided, it will be registered under that key with standard map semantics. (Overwrite / remove by key)
         * If a key is not provided, it will be added with set semantics (Can be removed by value)
         *
         * @param {any} exception The padding exception to add.
         * @param {string} key The key to register the exception under.
         * @returns {Domainer} The calling domainer
         */
        addPaddingException(exception: any, key?: string): Domainer;
        /**
         * Removes a padding exception, allowing the domain to pad out that value again.
         *
         * If a string is provided, it is assumed to be a key and the exception associated with that key is removed.
         * If a non-string is provdied, it is assumed to be an unkeyed exception and that exception is removed.
         *
         * @param {any} keyOrException The key for the value to remove, or the value to remove
         * @return {Domainer} The calling domainer
         */
        removePaddingException(keyOrException: any): Domainer;
        /**
         * Adds an included value, a value that must be included inside the domain.
         *
         * Eg, if a value exception is added at x=0, then [50, 100] will expand to [0, 100] rather than [50, 100].
         * If a key is provided, it will be registered under that key with standard map semantics. (Overwrite / remove by key)
         * If a key is not provided, it will be added with set semantics (Can be removed by value)
         *
         * @param {any} value The included value to add.
         * @param {string} key The key to register the value under.
         * @returns {Domainer} The calling domainer
         */
        addIncludedValue(value: any, key?: string): Domainer;
        /**
         * Remove an included value, allowing the domain to not include that value gain again.
         *
         * If a string is provided, it is assumed to be a key and the value associated with that key is removed.
         * If a non-string is provdied, it is assumed to be an unkeyed value and that value is removed.
         *
         * @param {any} keyOrException The key for the value to remove, or the value to remove
         * @return {Domainer} The calling domainer
         */
        removeIncludedValue(valueOrKey: any): Domainer;
        /**
         * Extends the scale's domain so it starts and ends with "nice" values.
         *
         * @param {number} count The number of ticks that should fit inside the new domain.
         * @return {Domainer} The calling Domainer.
         */
        nice(count?: number): Domainer;
    }
}


declare module Plottable {
    module Abstract {
        class Scale<D, R> extends PlottableObject implements Core.IListenable {
            broadcaster: any;
            /**
             * Constructs a new Scale.
             *
             * A Scale is a wrapper around a D3.Scale.Scale. A Scale is really just a
             * function. Scales have a domain (input), a range (output), and a function
             * from domain to range.
             *
             * @constructor
             * @param {D3.Scale.Scale} scale The D3 scale backing the Scale.
             */
            constructor(scale: D3.Scale.Scale);
            /**
             * Modifies the domain on the scale so that it includes the extent of all
             * perspectives it depends on. This will normally happen automatically, but
             * if you set domain explicitly with `plot.domain(x)`, you will need to
             * call this function if you want the domain to neccessarily include all
             * the data.
             *
             * Extent: The [min, max] pair for a Scale.Quantitative, all covered
             * strings for a Scale.Ordinal.
             *
             * Perspective: A combination of a Dataset and an Accessor that
             * represents a view in to the data.
             *
             * @returns {Scale} The calling Scale.
             */
            autoDomain(): Scale<D, R>;
            /**
             * Computes the range value corresponding to a given domain value. In other
             * words, apply the function to value.
             *
             * @param {R} value A domain value to be scaled.
             * @returns {R} The range value corresponding to the supplied domain value.
             */
            scale(value: D): R;
            /**
             * Gets the domain.
             *
             * @returns {D[]} The current domain.
             */
            domain(): D[];
            /**
             * Sets the domain.
             *
             * @param {D[]} values If provided, the new value for the domain. On
             * a QuantitativeScale, this is a [min, max] pair, or a [max, min] pair to
             * make the function decreasing. On Scale.Ordinal, this is an array of all
             * input values.
             * @returns {Scale} The calling Scale.
             */
            domain(values: D[]): Scale<D, R>;
            /**
             * Gets the range.
             *
             * In the case of having a numeric range, it will be a [min, max] pair. In
             * the case of string range (e.g. Scale.InterpolatedColor), it will be a
             * list of all possible outputs.
             *
             * @returns {R[]} The current range.
             */
            range(): R[];
            /**
             * Sets the range.
             *
             * In the case of having a numeric range, it will be a [min, max] pair. In
             * the case of string range (e.g. Scale.InterpolatedColor), it will be a
             * list of all possible outputs.
             *
             * @param {R[]} values If provided, the new values for the range.
             * @returns {Scale} The calling Scale.
             */
            range(values: R[]): Scale<D, R>;
            /**
             * Constructs a copy of the Scale with the same domain and range but without
             * any registered listeners.
             *
             * @returns {Scale} A copy of the calling Scale.
             */
            copy(): Scale<D, R>;
        }
    }
}


declare module Plottable {
    module Abstract {
        class QuantitativeScale<D> extends Scale<D, number> {
            /**
             * Constructs a new QuantitativeScale.
             *
             * A QuantitativeScale is a Scale that maps anys to numbers. It
             * is invertible and continuous.
             *
             * @constructor
             * @param {D3.Scale.QuantitativeScale} scale The D3 QuantitativeScale
             * backing the QuantitativeScale.
             */
            constructor(scale: D3.Scale.QuantitativeScale);
            /**
             * Retrieves the domain value corresponding to a supplied range value.
             *
             * @param {number} value: A value from the Scale's range.
             * @returns {D} The domain value corresponding to the supplied range value.
             */
            invert(value: number): D;
            /**
             * Creates a copy of the QuantitativeScale with the same domain and range but without any registered listeners.
             *
             * @returns {QuantitativeScale} A copy of the calling QuantitativeScale.
             */
            copy(): QuantitativeScale<D>;
            domain(): D[];
            domain(values: D[]): QuantitativeScale<D>;
            /**
             * Sets or gets the QuantitativeScale's output interpolator
             *
             * @param {D3.Transition.Interpolate} [factory] The output interpolator to use.
             * @returns {D3.Transition.Interpolate|QuantitativeScale} The current output interpolator, or the calling QuantitativeScale.
             */
            interpolate(): D3.Transition.Interpolate;
            interpolate(factory: D3.Transition.Interpolate): QuantitativeScale<D>;
            /**
             * Sets the range of the QuantitativeScale and sets the interpolator to d3.interpolateRound.
             *
             * @param {number[]} values The new range value for the range.
             */
            rangeRound(values: number[]): QuantitativeScale<D>;
            /**
             * Gets the clamp status of the QuantitativeScale (whether to cut off values outside the ouput range).
             *
             * @returns {boolean} The current clamp status.
             */
            clamp(): boolean;
            /**
             * Sets the clamp status of the QuantitativeScale (whether to cut off values outside the ouput range).
             *
             * @param {boolean} clamp Whether or not to clamp the QuantitativeScale.
             * @returns {QuantitativeScale} The calling QuantitativeScale.
             */
            clamp(clamp: boolean): QuantitativeScale<D>;
            /**
             * Gets a set of tick values spanning the domain.
             *
             * @param {number} [count] The approximate number of ticks to generate.
             *                         If not supplied, the number specified by
             *                         numTicks() is used instead.
             * @returns {any[]} The generated ticks.
             */
            ticks(count?: number): any[];
            /**
             * Gets the default number of ticks.
             *
             * @returns {number} The default number of ticks.
             */
            numTicks(): number;
            /**
             * Sets the default number of ticks to generate.
             *
             * @param {number} count The new default number of ticks.
             * @returns {Scale} The calling Scale.
             */
            numTicks(count: number): QuantitativeScale<D>;
            /**
             * Gets a Domainer of a scale. A Domainer is responsible for combining
             * multiple extents into a single domain.
             *
             * @return {Domainer} The scale's current domainer.
             */
            domainer(): Domainer;
            /**
             * Sets a Domainer of a scale. A Domainer is responsible for combining
             * multiple extents into a single domain.
             *
             * When you set domainer, we assume that you know what you want the domain
             * to look like better that we do. Ensuring that the domain is padded,
             * includes 0, etc., will be the responsability of the new domainer.
             *
             * @param {Domainer} domainer If provided, the new domainer.
             * @return {QuanitativeScale} The calling QuantitativeScale.
             */
            domainer(domainer: Domainer): QuantitativeScale<D>;
        }
    }
}


declare module Plottable {
    module Scale {
        class Linear extends Abstract.QuantitativeScale<number> {
            /**
             * Constructs a new LinearScale.
             *
             * This scale maps from domain to range with a simple `mx + b` formula.
             *
             * @constructor
             * @param {D3.Scale.LinearScale} [scale] The D3 LinearScale backing the
             * LinearScale. If not supplied, uses a default scale.
             */
            constructor();
            constructor(scale: D3.Scale.LinearScale);
            /**
             * Constructs a copy of the Scale.Linear with the same domain and range but
             * without any registered listeners.
             *
             * @returns {Linear} A copy of the calling Scale.Linear.
             */
            copy(): Linear;
        }
    }
}


declare module Plottable {
    module Scale {
        class Log extends Abstract.QuantitativeScale<number> {
            /**
             * Constructs a new Scale.Log.
             *
             * Warning: Log is deprecated; if possible, use ModifiedLog. Log scales are
             * very unstable due to the fact that they can't handle 0 or negative
             * numbers. The only time when you would want to use a Log scale over a
             * ModifiedLog scale is if you're plotting very small data, such as all
             * data < 1.
             *
             * @constructor
             * @param {D3.Scale.LogScale} [scale] The D3 Scale.Log backing the Scale.Log. If not supplied, uses a default scale.
             */
            constructor();
            constructor(scale: D3.Scale.LogScale);
            /**
             * Creates a copy of the Scale.Log with the same domain and range but without any registered listeners.
             *
             * @returns {Log} A copy of the calling Log.
             */
            copy(): Log;
        }
    }
}


declare module Plottable {
    module Scale {
        class ModifiedLog extends Abstract.QuantitativeScale<number> {
            /**
             * Creates a new Scale.ModifiedLog.
             *
             * A ModifiedLog scale acts as a regular log scale for large numbers.
             * As it approaches 0, it gradually becomes linear. This means that the
             * scale won't freak out if you give it 0 or a negative number, where an
             * ordinary Log scale would.
             *
             * However, it does mean that scale will be effectively linear as values
             * approach 0. If you want very small values on a log scale, you should use
             * an ordinary Scale.Log instead.
             *
             * @constructor
             * @param {number} [base]
             *        The base of the log. Defaults to 10, and must be > 1.
             *
             *        For base <= x, scale(x) = log(x).
             *
             *        For 0 < x < base, scale(x) will become more and more
             *        linear as it approaches 0.
             *
             *        At x == 0, scale(x) == 0.
             *
             *        For negative values, scale(-x) = -scale(x).
             */
            constructor(base?: number);
            scale(x: number): number;
            invert(x: number): number;
            ticks(count?: number): number[];
            copy(): ModifiedLog;
            /**
             * Gets whether or not to return tick values other than powers of base.
             *
             * This defaults to false, so you'll normally only see ticks like
             * [10, 100, 1000]. If you turn it on, you might see ticks values
             * like [10, 50, 100, 500, 1000].
             * @returns {boolean} the current setting.
             */
            showIntermediateTicks(): boolean;
            /**
             * Sets whether or not to return ticks values other than powers or base.
             *
             * @param {boolean} show If provided, the desired setting.
             * @returns {ModifiedLog} The calling ModifiedLog.
             */
            showIntermediateTicks(show: boolean): ModifiedLog;
        }
    }
}


declare module Plottable {
    module Scale {
        class Ordinal extends Abstract.Scale<string, number> {
            /**
             * Creates an OrdinalScale.
             *
             * An OrdinalScale maps strings to numbers. A common use is to map the
             * labels of a bar plot (strings) to their pixel locations (numbers).
             *
             * @constructor
             */
            constructor(scale?: D3.Scale.OrdinalScale);
            domain(): string[];
            domain(values: string[]): Ordinal;
            range(): number[];
            range(values: number[]): Ordinal;
            /**
             * Returns the width of the range band. Only valid when rangeType is set to "bands".
             *
             * @returns {number} The range band width or 0 if rangeType isn't "bands".
             */
            rangeBand(): number;
            innerPadding(): number;
            fullBandStartAndWidth(v: string): number[];
            /**
             * Get the range type.
             *
             * @returns {string} The current range type.
             */
            rangeType(): string;
            /**
             * Set the range type.
             *
             * @param {string} rangeType If provided, either "points" or "bands" indicating the
             *     d3 method used to generate range bounds.
             * @param {number} [outerPadding] If provided, the padding outside the range,
             *     proportional to the range step.
             * @param {number} [innerPadding] If provided, the padding between bands in the range,
             *     proportional to the range step. This parameter is only used in
             *     "bands" type ranges.
             * @returns {Ordinal} The calling Ordinal.
             */
            rangeType(rangeType: string, outerPadding?: number, innerPadding?: number): Ordinal;
            copy(): Ordinal;
        }
    }
}


declare module Plottable {
    module Scale {
        class Color extends Abstract.Scale<string, string> {
            /**
             * Constructs a ColorScale.
             *
             * @constructor
             * @param {string} [scaleType] the type of color scale to create
             *     (Category10/Category20/Category20b/Category20c).
             * See https://github.com/mbostock/d3/wiki/Ordinal-Scales#categorical-colors
             */
            constructor(scaleType?: string);
        }
    }
}


declare module Plottable {
    module Scale {
        class Time extends Abstract.QuantitativeScale<any> {
            /**
             * Constructs a TimeScale.
             *
             * A TimeScale maps Date objects to numbers.
             *
             * @constructor
             * @param {D3.Scale.Time} scale The D3 LinearScale backing the Scale.Time. If not supplied, uses a default scale.
             */
            constructor();
            constructor(scale: D3.Scale.LinearScale);
            copy(): Time;
        }
    }
}


declare module Plottable {
    module Scale {
        /**
         * This class implements a color scale that takes quantitive input and
         * interpolates between a list of color values. It returns a hex string
         * representing the interpolated color.
         *
         * By default it generates a linear scale internally.
         */
        class InterpolatedColor extends Abstract.Scale<number, string> {
            /**
             * Constructs an InterpolatedColorScale.
             *
             * An InterpolatedColorScale maps numbers evenly to color strings.
             *
             * @constructor
             * @param {string|string[]} colorRange the type of color scale to
             *     create. Default is "reds". @see {@link colorRange} for further
             *     options.
             * @param {string} scaleType the type of underlying scale to use
             *     (linear/pow/log/sqrt). Default is "linear". @see {@link scaleType}
             *     for further options.
             */
            constructor(colorRange?: any, scaleType?: string);
            /**
             * Gets the color range.
             *
             * @returns {string[]} the current color values for the range as strings.
             */
            colorRange(): string[];
            /**
             * Sets the color range.
             *
             * @param {string|string[]} [colorRange]. If provided and if colorRange is one of
             * (reds/blues/posneg), uses the built-in color groups. If colorRange is an
             * array of strings with at least 2 values (e.g. ["#FF00FF", "red",
             * "dodgerblue"], the resulting scale will interpolate between the color
             * values across the domain.
             * @returns {InterpolatedColor} The calling InterpolatedColor.
             */
            colorRange(colorRange: any): InterpolatedColor;
            /**
             * Gets the internal scale type.
             *
             * @returns {string} The current scale type.
             */
            scaleType(): string;
            /**
             * Sets the internal scale type.
             *
             * @param {string} scaleType If provided, the type of d3 scale to use internally.  (linear/log/sqrt/pow).
             * @returns {InterpolatedColor} The calling InterpolatedColor.
             */
            scaleType(scaleType: string): InterpolatedColor;
            autoDomain(): InterpolatedColor;
        }
    }
}


declare module Plottable {
    module _Util {
        class ScaleDomainCoordinator<D> {
            /**
             * Constructs a ScaleDomainCoordinator.
             *
             * @constructor
             * @param {Scale[]} scales A list of scales whose domains should be linked.
             */
            constructor(scales: Abstract.Scale<D, any>[]);
            rescale(scale: Abstract.Scale<D, any>): void;
        }
    }
}


declare module Plottable {
    module Abstract {
        class _Drawer {
            key: string;
            /**
             * Constructs a Drawer
             *
             * @constructor
             * @param{string} key The key associated with this Drawer
             */
            constructor(key: string);
            /**
             * Removes the Drawer and its renderArea
             */
            remove(): void;
            /**
             * Draws the data into the renderArea using the attrHash for attributes
             *
             * @param{any[]} data The data to be drawn
             * @param{attrHash} IAttributeToProjector The list of attributes to set on the data
             */
            draw(data: any[], attrToProjector: IAttributeToProjector, animator?: Animator.Null): void;
        }
    }
}


declare module Plottable {
    module _Drawer {
        class Arc extends Abstract._Drawer {
            draw(data: any[], attrToProjector: IAttributeToProjector, animator?: Animator.Null): void;
        }
    }
}


declare module Plottable {
    module _Drawer {
        class Area extends Abstract._Drawer {
            draw(data: any[], attrToProjector: IAttributeToProjector): void;
        }
    }
}


declare module Plottable {
    module _Drawer {
        class Rect extends Abstract._Drawer {
            draw(data: any[], attrToProjector: IAttributeToProjector, animator?: Animator.Null): void;
        }
    }
}


declare module Plottable {
    module Abstract {
        class Component extends PlottableObject {
            static AUTORESIZE_BY_DEFAULT: boolean;
            clipPathEnabled: boolean;
            /**
             * Renders the Component into a given DOM element. The element must be as <svg>.
             *
             * @param {String|D3.Selection} element A D3 selection or a selector for getting the element to render into.
             * @returns {Component} The calling component.
             */
            renderTo(selector: String): Component;
            renderTo(element: D3.Selection): Component;
            /**
             * Causes the Component to recompute layout and redraw. If passed arguments, will resize the root SVG it lives in.
             *
             * This function should be called when CSS changes could influence the size
             * of the components, e.g. changing the font size.
             *
             * @param {number} [availableWidth]  - the width of the container element
             * @param {number} [availableHeight] - the height of the container element
             * @returns {Component} The calling component.
             */
            resize(width?: number, height?: number): Component;
            /**
             * Enables or disables resize on window resizes.
             *
             * If enabled, window resizes will enqueue this component for a re-layout
             * and re-render. Animations are disabled during window resizes when auto-
             * resize is enabled.
             *
             * @param {boolean} flag Enable (true) or disable (false) auto-resize.
             * @returns {Component} The calling component.
             */
            autoResize(flag: boolean): Component;
            /**
             * Sets the x alignment of the Component. This will be used if the
             * Component is given more space than it needs.
             *
             * For example, you may want to make a Legend postition itself it the top
             * right, so you would call `legend.xAlign("right")` and
             * `legend.yAlign("top")`.
             *
             * @param {string} alignment The x alignment of the Component (one of ["left", "center", "right"]).
             * @returns {Component} The calling Component.
             */
            xAlign(alignment: string): Component;
            /**
             * Sets the y alignment of the Component. This will be used if the
             * Component is given more space than it needs.
             *
             * For example, you may want to make a Legend postition itself it the top
             * right, so you would call `legend.xAlign("right")` and
             * `legend.yAlign("top")`.
             *
             * @param {string} alignment The x alignment of the Component (one of ["top", "center", "bottom"]).
             * @returns {Component} The calling Component.
             */
            yAlign(alignment: string): Component;
            /**
             * Sets the x offset of the Component. This will be used if the Component
             * is given more space than it needs.
             *
             * @param {number} offset The desired x offset, in pixels, from the left
             * side of the container.
             * @returns {Component} The calling Component.
             */
            xOffset(offset: number): Component;
            /**
             * Sets the y offset of the Component. This will be used if the Component
             * is given more space than it needs.
             *
             * @param {number} offset The desired y offset, in pixels, from the top
             * side of the container.
             * @returns {Component} The calling Component.
             */
            yOffset(offset: number): Component;
            /**
             * Attaches an Interaction to the Component, so that the Interaction will listen for events on the Component.
             *
             * @param {Interaction} interaction The Interaction to attach to the Component.
             * @returns {Component} The calling Component.
             */
            registerInteraction(interaction: Interaction): Component;
            /**
             * Adds/removes a given CSS class to/from the Component, or checks if the Component has a particular CSS class.
             *
             * @param {string} cssClass The CSS class to add/remove/check for.
             * @param {boolean} addClass Whether to add or remove the CSS class. If not supplied, checks for the CSS class.
             * @returns {boolean|Component} Whether the Component has the given CSS class, or the calling Component (if addClass is supplied).
             */
            classed(cssClass: string): boolean;
            classed(cssClass: string, addClass: boolean): Component;
            /**
             * Merges this Component with another Component, returning a
             * ComponentGroup. This is used to layer Components on top of each other.
             *
             * There are four cases:
             * Component + Component: Returns a ComponentGroup with both components inside it.
             * ComponentGroup + Component: Returns the ComponentGroup with the Component appended.
             * Component + ComponentGroup: Returns the ComponentGroup with the Component prepended.
             * ComponentGroup + ComponentGroup: Returns a new ComponentGroup with two ComponentGroups inside it.
             *
             * @param {Component} c The component to merge in.
             * @returns {ComponentGroup} The relevant ComponentGroup out of the above four cases.
             */
            merge(c: Component): Component.Group;
            /**
             * Detaches a Component from the DOM. The component can be reused.
             *
             * This should only be used if you plan on reusing the calling
             * Components. Otherwise, use remove().
             *
             * @returns The calling Component.
             */
            detach(): Component;
            /**
             * Removes a Component from the DOM and disconnects it from everything it's
             * listening to (effectively destroying it).
             */
            remove(): void;
            /**
             * Return the width of the component
             *
             * @return {number} width of the component
             */
            width(): number;
            /**
             * Return the height of the component
             *
             * @return {number} height of the component
             */
            height(): number;
        }
    }
}


declare module Plottable {
    module Abstract {
        class ComponentContainer extends Component {
            /**
             * Returns a list of components in the ComponentContainer.
             *
             * @returns {Component[]} the contained Components
             */
            components(): Component[];
            /**
             * Returns true iff the ComponentContainer is empty.
             *
             * @returns {boolean} Whether the calling ComponentContainer is empty.
             */
            empty(): boolean;
            /**
             * Detaches all components contained in the ComponentContainer, and
             * empties the ComponentContainer.
             *
             * @returns {ComponentContainer} The calling ComponentContainer
             */
            detachAll(): ComponentContainer;
            remove(): void;
        }
    }
}


declare module Plottable {
    module Component {
        class Group extends Abstract.ComponentContainer {
            /**
             * Constructs a GroupComponent.
             *
             * A GroupComponent is a set of Components that will be rendered on top of
             * each other. When you call Component.merge(Component), it creates and
             * returns a GroupComponent.
             *
             * @constructor
             * @param {Component[]} components The Components in the Group (default = []).
             */
            constructor(components?: Abstract.Component[]);
            merge(c: Abstract.Component): Group;
        }
    }
}


declare module Plottable {
    module Abstract {
        class Axis extends Component {
            /**
             * The css class applied to each end tick mark (the line on the end tick).
             */
            static END_TICK_MARK_CLASS: string;
            /**
             * The css class applied to each tick mark (the line on the tick).
             */
            static TICK_MARK_CLASS: string;
            /**
             * The css class applied to each tick label (the text associated with the tick).
             */
            static TICK_LABEL_CLASS: string;
            /**
             * Constructs an axis. An axis is a wrapper around a scale for rendering.
             *
             * @constructor
             * @param {Scale} scale The scale for this axis to render.
             * @param {string} orientation One of ["top", "left", "bottom", "right"];
             * on which side the axis will appear. On most axes, this is either "left"
             * or "bottom".
             * @param {Formatter} Data is passed through this formatter before being
             * displayed.
             */
            constructor(scale: Scale<any, number>, orientation: string, formatter?: (d: any) => string);
            remove(): void;
            /**
             * Gets the current formatter on the axis. Data is passed through the
             * formatter before being displayed.
             *
             * @returns {Formatter} The calling Axis, or the current
             * Formatter.
             */
            formatter(): Formatter;
            /**
             * Sets the current formatter on the axis. Data is passed through the
             * formatter before being displayed.
             *
             * @param {Formatter} formatter If provided, data will be passed though `formatter(data)`.
             * @returns {Axis} The calling Axis.
             */
            formatter(formatter: Formatter): Axis;
            /**
             * Gets the current tick mark length.
             *
             * @returns {number} the current tick mark length.
             */
            tickLength(): number;
            /**
             * Sets the current tick mark length.
             *
             * @param {number} length If provided, length of each tick.
             * @returns {Axis} The calling Axis.
             */
            tickLength(length: number): Axis;
            /**
             * Gets the current end tick mark length.
             *
             * @returns {number} The current end tick mark length.
             */
            endTickLength(): number;
            /**
             * Sets the end tick mark length.
             *
             * @param {number} length If provided, the length of the end ticks.
             * @returns {BaseAxis} The calling Axis.
             */
            endTickLength(length: number): Axis;
            /**
             * Gets the padding between each tick mark and its associated label.
             *
             * @returns {number} the current padding.
             * length.
             */
            tickLabelPadding(): number;
            /**
             * Sets the padding between each tick mark and its associated label.
             *
             * @param {number} padding If provided, the desired padding.
             * @returns {Axis} The calling Axis.
             */
            tickLabelPadding(padding: number): Axis;
            /**
             * Gets the size of the gutter (the extra space between the tick
             * labels and the outer edge of the axis).
             *
             * @returns {number} the current gutter.
             * length.
             */
            gutter(): number;
            /**
             * Sets the size of the gutter (the extra space between the tick
             * labels and the outer edge of the axis).
             *
             * @param {number} size If provided, the desired gutter.
             * @returns {Axis} The calling Axis.
             */
            gutter(size: number): Axis;
            /**
             * Gets the orientation of the Axis.
             *
             * @returns {number} the current orientation.
             */
            orient(): string;
            /**
             * Sets the orientation of the Axis.
             *
             * @param {number} newOrientation If provided, the desired orientation
             * (top/bottom/left/right).
             * @returns {Axis} The calling Axis.
             */
            orient(newOrientation: string): Axis;
            /**
             * Gets whether the Axis is currently set to show the first and last
             * tick labels.
             *
             * @returns {boolean} whether or not the last
             * tick labels are showing.
             */
            showEndTickLabels(): boolean;
            /**
             * Sets whether the Axis is currently set to show the first and last tick
             * labels.
             *
             * @param {boolean} show Whether or not to show the first and last
             * labels.
             * @returns {Axis} The calling Axis.
             */
            showEndTickLabels(show: boolean): Axis;
        }
    }
}


declare module Plottable {
    module Axis {
        interface _ITimeInterval {
            timeUnit: D3.Time.Interval;
            step: number;
            formatString: string;
        }
        class Time extends Abstract.Axis {
            /**
             * Constructs a TimeAxis.
             *
             * A TimeAxis is used for rendering a TimeScale.
             *
             * @constructor
             * @param {TimeScale} scale The scale to base the Axis on.
             * @param {string} orientation The orientation of the Axis (top/bottom)
             */
            constructor(scale: Scale.Time, orientation: string);
        }
    }
}


declare module Plottable {
    module Axis {
        class Numeric extends Abstract.Axis {
            /**
             * Constructs a NumericAxis.
             *
             * Just as an CategoryAxis is for rendering an OrdinalScale, a NumericAxis
             * is for rendering a QuantitativeScale.
             *
             * @constructor
             * @param {QuantitativeScale} scale The QuantitativeScale to base the axis on.
             * @param {string} orientation The orientation of the QuantitativeScale (top/bottom/left/right)
             * @param {Formatter} formatter A function to format tick labels (default Formatters.general(3, false)).
             */
            constructor(scale: Abstract.QuantitativeScale<number>, orientation: string, formatter?: (d: any) => string);
            /**
             * Gets the tick label position relative to the tick marks.
             *
             * @returns {string} The current tick label position.
             */
            tickLabelPosition(): string;
            /**
             * Sets the tick label position relative to the tick marks.
             *
             * @param {string} position If provided, the relative position of the tick label.
             *                          [top/center/bottom] for a vertical NumericAxis,
             *                          [left/center/right] for a horizontal NumericAxis.
             *                          Defaults to center.
             * @returns {Numeric} The calling Axis.Numeric.
             */
            tickLabelPosition(position: string): Numeric;
            /**
             * Gets whether or not the tick labels at the end of the graph are
             * displayed when partially cut off.
             *
             * @param {string} orientation Where on the scale to change tick labels.
             *                 On a "top" or "bottom" axis, this can be "left" or
             *                 "right". On a "left" or "right" axis, this can be "top"
             *                 or "bottom".
             * @returns {boolean} The current setting.
             */
            showEndTickLabel(orientation: string): boolean;
            /**
             * Sets whether or not the tick labels at the end of the graph are
             * displayed when partially cut off.
             *
             * @param {string} orientation If provided, where on the scale to change tick labels.
             *                 On a "top" or "bottom" axis, this can be "left" or
             *                 "right". On a "left" or "right" axis, this can be "top"
             *                 or "bottom".
             * @param {boolean} show Whether or not the given tick should be
             * displayed.
             * @returns {Numeric} The calling NumericAxis.
             */
            showEndTickLabel(orientation: string, show: boolean): Numeric;
        }
    }
}


declare module Plottable {
    module Axis {
        class Category extends Abstract.Axis {
            /**
             * Constructs a CategoryAxis.
             *
             * A CategoryAxis takes an OrdinalScale and includes word-wrapping
             * algorithms and advanced layout logic to try to display the scale as
             * efficiently as possible.
             *
             * @constructor
             * @param {OrdinalScale} scale The scale to base the Axis on.
             * @param {string} orientation The orientation of the Axis (top/bottom/left/right) (default = "bottom").
             * @param {Formatter} formatter The Formatter for the Axis (default Formatters.identity())
             */
            constructor(scale: Scale.Ordinal, orientation?: string, formatter?: (d: any) => string);
        }
    }
}


declare module Plottable {
    module Component {
        class Label extends Abstract.Component {
            /**
             * Creates a Label.
             *
             * A label is component that renders just text. The most common use of
             * labels is to create a title or axis labels.
             *
             * @constructor
             * @param {string} displayText The text of the Label (default = "").
<<<<<<< HEAD
             * @param {string} orientation The orientation of the Label (horizontal/left/right) (default = "horizontal").
=======
             * @param {string} orientation The orientation of the Label (horizontal/vertical-left/vertical-right) (default = "horizontal").
>>>>>>> 69076203
             */
            constructor(displayText?: string, orientation?: string);
            /**
             * Sets the horizontal side the label will go to given the label is given more space that it needs
             *
             * @param {string} alignment The new setting, one of `["left", "center",
             * "right"]`. Defaults to `"center"`.
             * @returns {Label} The calling Label.
             */
            xAlign(alignment: string): Label;
            /**
             * Sets the vertical side the label will go to given the label is given more space that it needs
             *
             * @param {string} alignment The new setting, one of `["top", "center",
             * "bottom"]`. Defaults to `"center"`.
             * @returns {Label} The calling Label.
             */
            yAlign(alignment: string): Label;
            /**
             * Gets the current text on the Label.
             *
             * @returns {string} the text on the label.
             */
            text(): string;
            /**
             * Sets the current text on the Label.
             *
             * @param {string} displayText If provided, the new text for the Label.
             * @returns {Label} The calling Label.
             */
            text(displayText: string): Label;
            /**
             * Gets the orientation of the Label.
             *
             * @returns {string} the current orientation.
             */
            orient(): string;
            /**
             * Sets the orientation of the Label.
             *
             * @param {string} newOrientation If provided, the desired orientation
             * (horizontal/left/right).
             * @returns {Label} The calling Label.
             */
            orient(newOrientation: string): Label;
        }
        class TitleLabel extends Label {
            /**
             * Creates a TitleLabel, a type of label made for rendering titles.
             *
             * @constructor
             */
            constructor(text?: string, orientation?: string);
        }
        class AxisLabel extends Label {
            /**
             * Creates a AxisLabel, a type of label made for rendering axis labels.
             *
             * @constructor
             */
            constructor(text?: string, orientation?: string);
        }
    }
}


declare module Plottable {
    module Component {
        interface ToggleCallback {
            (datum: string, newState: boolean): any;
        }
        interface HoverCallback {
            (datum?: string): any;
        }
        class Legend extends Abstract.Component {
            /**
             * The css class applied to each legend row
             */
            static SUBELEMENT_CLASS: string;
            /**
             * Constructs a Legend.
             *
             * A legend consists of a series of legend rows, each with a color and label taken from the `colorScale`.
             * The rows will be displayed in the order of the `colorScale` domain.
             * This legend also allows interactions, through the functions `toggleCallback` and `hoverCallback`
             * Setting a callback will also put classes on the individual rows.
             *
             * @constructor
             * @param {ColorScale} colorScale
             */
            constructor(colorScale?: Scale.Color);
            remove(): void;
            /**
             * Gets the toggle callback from the Legend.
             *
             * This callback is associated with toggle events, which trigger when a legend row is clicked.
             * Internally, this will change the state of of the row from "toggled-on" to "toggled-off" and vice versa.
             * Setting a callback will also set a class to each individual legend row as "toggled-on" or "toggled-off".
             * Call with argument of null to remove the callback. This will also remove the above classes to legend rows.
             *
             * @returns {ToggleCallback} The current toggle callback.
             */
            toggleCallback(): ToggleCallback;
            /**
             * Assigns a toggle callback to the Legend.
             *
             * This callback is associated with toggle events, which trigger when a legend row is clicked.
             * Internally, this will change the state of of the row from "toggled-on" to "toggled-off" and vice versa.
             * Setting a callback will also set a class to each individual legend row as "toggled-on" or "toggled-off".
             * Call with argument of null to remove the callback. This will also remove the above classes to legend rows.
             *
             * @param {ToggleCallback} callback The new callback function.
             * @returns {Legend} The calling Legend.
             */
            toggleCallback(callback: ToggleCallback): Legend;
            /**
             * Gets the hover callback from the Legend.
             *
             * This callback is associated with hover events, which trigger when the mouse enters or leaves a legend row
             * Setting a callback will also set the class "hover" to all legend row,
             * as well as the class "focus" to the legend row being hovered over.
             * Call with argument of null to remove the callback. This will also remove the above classes to legend rows.
             *
             * @returns {HoverCallback} The new current hover callback.
             */
            hoverCallback(): HoverCallback;
            /**
             * Assigns a hover callback to the Legend.
             *
             * This callback is associated with hover events, which trigger when the mouse enters or leaves a legend row
             * Setting a callback will also set the class "hover" to all legend row,
             * as well as the class "focus" to the legend row being hovered over.
             * Call with argument of null to remove the callback. This will also remove the above classes to legend rows.
             *
             * @param {HoverCallback} callback If provided, the new callback function.
             * @returns {Legend} The calling Legend.
             */
            hoverCallback(callback: HoverCallback): Legend;
            /**
             * Gets the current color scale from the Legend.
             *
             * @returns {ColorScale} The current color scale.
             */
            scale(): Scale.Color;
            /**
             * Assigns a new color scale to the Legend.
             *
             * @param {Scale.Color} scale If provided, the new scale.
             * @returns {Legend} The calling Legend.
             */
            scale(scale: Scale.Color): Legend;
        }
    }
}


declare module Plottable {
    module Component {
        class HorizontalLegend extends Abstract.Component {
            /**
             * The css class applied to each legend row
             */
            static LEGEND_ROW_CLASS: string;
            /**
             * The css class applied to each legend entry
             */
            static LEGEND_ENTRY_CLASS: string;
            /**
             * Creates a Horizontal Legend.
             *
             * The legend consists of a series of legend entries, each with a color and label taken from the `colorScale`.
             * The entries will be displayed in the order of the `colorScale` domain.
             *
             * @constructor
             * @param {Scale.Color} colorScale
             */
            constructor(colorScale: Scale.Color);
            remove(): void;
        }
    }
}


declare module Plottable {
    module Component {
        class Gridlines extends Abstract.Component {
            /**
             * Creates a set of Gridlines.
             * @constructor
             *
             * @param {QuantitativeScale} xScale The scale to base the x gridlines on. Pass null if no gridlines are desired.
             * @param {QuantitativeScale} yScale The scale to base the y gridlines on. Pass null if no gridlines are desired.
             */
            constructor(xScale: Abstract.QuantitativeScale<any>, yScale: Abstract.QuantitativeScale<any>);
            remove(): Gridlines;
        }
    }
}


declare module Plottable {
    module Component {
        interface _IterateLayoutResult {
            colProportionalSpace: number[];
            rowProportionalSpace: number[];
            guaranteedWidths: number[];
            guaranteedHeights: number[];
            wantsWidth: boolean;
            wantsHeight: boolean;
        }
        class Table extends Abstract.ComponentContainer {
            /**
             * Constructs a Table.
             *
             * A Table is used to combine multiple Components in the form of a grid. A
             * common case is combining a y-axis, x-axis, and the plotted data via
             * ```typescript
             * new Table([[yAxis, plot],
             *            [null,  xAxis]]);
             * ```
             *
             * @constructor
             * @param {Component[][]} [rows] A 2-D array of the Components to place in the table.
             * null can be used if a cell is empty. (default = [])
             */
            constructor(rows?: Abstract.Component[][]);
            /**
             * Adds a Component in the specified cell. The cell must be unoccupied.
             *
             * For example, instead of calling `new Table([[a, b], [null, c]])`, you
             * could call
             * ```typescript
             * var table = new Table();
             * table.addComponent(0, 0, a);
             * table.addComponent(0, 1, b);
             * table.addComponent(1, 1, c);
             * ```
             *
             * @param {number} row The row in which to add the Component.
             * @param {number} col The column in which to add the Component.
             * @param {Component} component The Component to be added.
             * @returns {Table} The calling Table.
             */
            addComponent(row: number, col: number, component: Abstract.Component): Table;
            /**
             * Sets the row and column padding on the Table.
             *
             * @param {number} rowPadding The padding above and below each row, in pixels.
             * @param {number} colPadding the padding to the left and right of each column, in pixels.
             * @returns {Table} The calling Table.
             */
            padding(rowPadding: number, colPadding: number): Table;
            /**
             * Sets the layout weight of a particular row.
             * Space is allocated to rows based on their weight. Rows with higher weights receive proportionally more space.
             *
             * A common case would be to have one graph take up 2/3rds of the space,
             * and the other graph take up 1/3rd.
             *
             * @param {number} index The index of the row.
             * @param {number} weight The weight to be set on the row.
             * @returns {Table} The calling Table.
             */
            rowWeight(index: number, weight: number): Table;
            /**
             * Sets the layout weight of a particular column.
             * Space is allocated to columns based on their weight. Columns with higher weights receive proportionally more space.
             *
             * A common case would be to have one graph take up 2/3rds of the space,
             * and the other graph take up 1/3rd.
             *
             * @param {number} index The index of the column.
             * @param {number} weight The weight to be set on the column.
             * @returns {Table} The calling Table.
             */
            colWeight(index: number, weight: number): Table;
        }
    }
}


declare module Plottable {
    module Abstract {
        class Plot extends Component {
            /**
             * Constructs a Plot.
             *
             * Plots render data. Common example include Plot.Scatter, Plot.Bar, and Plot.Line.
             *
             * A bare Plot has a DataSource and any number of projectors, which take
             * data and "project" it onto the Plot, such as "x", "y", "fill", "r".
             *
             * @constructor
             * @param {any[]|Dataset} [dataset] If provided, the data or Dataset to be associated with this Plot.
             */
            constructor();
            constructor(data: any[]);
            constructor(dataset: Dataset);
            remove(): void;
            /**
             * Gets the Plot's Dataset.
             *
             * @returns {Dataset} The current Dataset.
             */
            dataset(): Dataset;
            /**
             * Sets the Plot's Dataset.
             *
             * @param {Dataset} dataset If provided, the Dataset the Plot should use.
             * @returns {Plot} The calling Plot.
             */
            dataset(dataset: Dataset): Plot;
            /**
             * Sets an attribute of every data point.
             *
             * Here's a common use case:
             * ```typescript
             * plot.attr("r", function(d) { return d.foo; });
             * ```
             * This will set the radius of each datum `d` to be `d.foo`.
             *
             * @param {string} attrToSet The attribute to set across each data
             * point. Popular examples include "x", "y", "r". Scales that inherit from
             * Plot define their meaning.
             *
             * @param {Function|string|any} accessor Function to apply to each element
             * of the dataSource. If a Function, use `accessor(d, i)`. If a string,
             * `d[accessor]` is used. If anything else, use `accessor` as a constant
             * across all data points.
             *
             * @param {Abstract.Scale} scale If provided, the result of the accessor
             * is passed through the scale, such as `scale.scale(accessor(d, i))`.
             *
             * @returns {Plot} The calling Plot.
             */
            attr(attrToSet: string, accessor: any, scale?: Scale<any, any>): Plot;
            /**
             * Identical to plot.attr
             */
            project(attrToSet: string, accessor: any, scale?: Scale<any, any>): Plot;
            /**
             * Enables or disables animation.
             *
             * @param {boolean} enabled Whether or not to animate.
             */
            animate(enabled: boolean): Plot;
            detach(): Plot;
            /**
             * Get the animator associated with the specified Animator key.
             *
             * @return {IPlotAnimator} The Animator for the specified key.
             */
            animator(animatorKey: string): Animator.IPlotAnimator;
            /**
             * Set the animator associated with the specified Animator key.
             *
             * @param {string} animatorKey The key for the Animator.
             * @param {IPlotAnimator} animator An Animator to be assigned to
             * the specified key.
             * @returns {Plot} The calling Plot.
             */
            animator(animatorKey: string, animator: Animator.IPlotAnimator): Plot;
        }
    }
}


declare module Plottable {
    module Plot {
        class Pie extends Abstract.Plot {
            /**
             * Constructs a PiePlot.
             *
             * @constructor
             */
            constructor();
            /**
             * Adds a dataset to this plot. Only one dataset can be added to a PiePlot.
             *
             * A key is automatically generated if not supplied.
             *
             * @param {string} [key] The key of the dataset.
             * @param {any[]|Dataset} dataset dataset to add.
             * @returns {Pie} The calling PiePlot.
             */
            addDataset(key: string, dataset: Dataset): Pie;
            addDataset(key: string, dataset: any[]): Pie;
            addDataset(dataset: Dataset): Pie;
            addDataset(dataset: any[]): Pie;
            /**
             * Removes a dataset
             *
             * @param {string} key The key of the dataset
             * @returns {Pie} The calling PiePlot.
             */
            removeDataset(key: string): Pie;
        }
    }
}


declare module Plottable {
    module Abstract {
        class XYPlot<X, Y> extends Plot {
            /**
             * Constructs an XYPlot.
             *
             * An XYPlot is a plot from drawing 2-dimensional data. Common examples
             * include Scale.Line and Scale.Bar.
             *
             * @constructor
             * @param {any[]|Dataset} [dataset] The data or Dataset to be associated with this Renderer.
             * @param {Scale} xScale The x scale to use.
             * @param {Scale} yScale The y scale to use.
             */
            constructor(dataset: any, xScale: Scale<X, number>, yScale: Scale<Y, number>);
            /**
             * @param {string} attrToSet One of ["x", "y"] which determines the point's
             * x and y position in the Plot.
             */
            project(attrToSet: string, accessor: any, scale?: Scale<any, any>): XYPlot<X, Y>;
        }
    }
}


declare module Plottable {
    module Abstract {
        class NewStylePlot<X, Y> extends XYPlot<X, Y> {
            /**
             * Constructs a NewStylePlot.
             *
             * Plots render data. Common example include Plot.Scatter, Plot.Bar, and Plot.Line.
             *
             * A bare Plot has a DataSource and any number of projectors, which take
             * data and "project" it onto the Plot, such as "x", "y", "fill", "r".
             *
             * @constructor
             * @param [Scale] xScale The x scale to use
             * @param [Scale] yScale The y scale to use
             */
            constructor(xScale?: Scale<X, number>, yScale?: Scale<Y, number>);
            remove(): void;
            /**
             * Adds a dataset to this plot. Identify this dataset with a key.
             *
             * A key is automatically generated if not supplied.
             *
             * @param {string} [key] The key of the dataset.
             * @param {any[]|Dataset} dataset dataset to add.
             * @returns {NewStylePlot} The calling NewStylePlot.
             */
            addDataset(key: string, dataset: Dataset): NewStylePlot<X, Y>;
            addDataset(key: string, dataset: any[]): NewStylePlot<X, Y>;
            addDataset(dataset: Dataset): NewStylePlot<X, Y>;
            addDataset(dataset: any[]): NewStylePlot<X, Y>;
            /**
             * Gets the dataset order by key
             *
             * @returns {string[]} A string array of the keys in order
             */
            datasetOrder(): string[];
            /**
             * Sets the dataset order by key
             *
             * @param {string[]} order If provided, a string array which represents the order of the keys.
             * This must be a permutation of existing keys.
             *
             * @returns {NewStylePlot} The calling NewStylePlot.
             */
            datasetOrder(order: string[]): NewStylePlot<X, Y>;
            /**
             * Removes a dataset
             *
             * @param {string} key The key of the dataset
             * @return {NewStylePlot} The calling NewStylePlot.
             */
            removeDataset(key: string): NewStylePlot<X, Y>;
        }
    }
}


declare module Plottable {
    module Plot {
        class Scatter<X, Y> extends Abstract.XYPlot<X, Y> {
            /**
             * Constructs a ScatterPlot.
             *
             * @constructor
             * @param {IDataset | any} dataset The dataset to render.
             * @param {Scale} xScale The x scale to use.
             * @param {Scale} yScale The y scale to use.
             */
            constructor(dataset: any, xScale: Abstract.Scale<X, number>, yScale: Abstract.Scale<Y, number>);
            /**
             * @param {string} attrToSet One of ["x", "y", "cx", "cy", "r",
             * "fill"]. "cx" and "cy" are aliases for "x" and "y". "r" is the datum's
             * radius, and "fill" is the CSS color of the datum.
             */
            project(attrToSet: string, accessor: any, scale?: Abstract.Scale<any, any>): Scatter<X, Y>;
        }
    }
}


declare module Plottable {
    module Plot {
        class Grid extends Abstract.XYPlot<string, string> {
            /**
             * Constructs a GridPlot.
             *
             * A GridPlot is used to shade a grid of data. Each datum is a cell on the
             * grid, and the datum can control what color it is.
             *
             * @constructor
             * @param {IDataset | any} dataset The dataset to render.
             * @param {Scale.Ordinal} xScale The x scale to use.
             * @param {Scale.Ordinal} yScale The y scale to use.
             * @param {Scale.Color|Scale.InterpolatedColor} colorScale The color scale
             * to use for each grid cell.
             */
            constructor(dataset: any, xScale: Scale.Ordinal, yScale: Scale.Ordinal, colorScale: Abstract.Scale<any, string>);
            /**
             * @param {string} attrToSet One of ["x", "y", "fill"]. If "fill" is used,
             * the data should return a valid CSS color.
             */
            project(attrToSet: string, accessor: any, scale?: Abstract.Scale<any, any>): Grid;
        }
    }
}


declare module Plottable {
    module Abstract {
        class BarPlot<X, Y> extends XYPlot<X, Y> {
            /**
             * Constructs an AbstractBarPlot.
             *
             * @constructor
             * @param {IDataset | any} dataset The dataset to render.
             * @param {Scale} xScale The x scale to use.
             * @param {Scale} yScale The y scale to use.
             */
            constructor(dataset: any, xScale: Scale<X, number>, yScale: Scale<Y, number>);
            /**
             * Sets the baseline for the bars to the specified value.
             *
             * The baseline is the line that the bars are drawn from, defaulting to 0.
             *
             * @param {number} value The value to position the baseline at.
             * @returns {AbstractBarPlot} The calling AbstractBarPlot.
             */
            baseline(value: number): BarPlot<X, Y>;
            /**
             * Sets the bar alignment relative to the independent axis.
             * VerticalBarPlot supports "left", "center", "right"
             * HorizontalBarPlot supports "top", "center", "bottom"
             *
             * @param {string} alignment The desired alignment.
             * @returns {AbstractBarPlot} The calling AbstractBarPlot.
             */
            barAlignment(alignment: string): BarPlot<X, Y>;
            /**
             * Selects the bar under the given pixel position (if [xValOrExtent]
             * and [yValOrExtent] are {number}s), under a given line (if only one
             * of [xValOrExtent] or [yValOrExtent] are {IExtent}s) or are under a
             * 2D area (if [xValOrExtent] and [yValOrExtent] are both {IExtent}s).
             *
             * @param {any} xValOrExtent The pixel x position, or range of x values.
             * @param {any} yValOrExtent The pixel y position, or range of y values.
             * @param {boolean} [select] Whether or not to select the bar (by classing it "selected");
             * @returns {D3.Selection} The selected bar, or null if no bar was selected.
             */
            selectBar(xValOrExtent: IExtent, yValOrExtent: IExtent, select?: boolean): D3.Selection;
            selectBar(xValOrExtent: number, yValOrExtent: IExtent, select?: boolean): D3.Selection;
            selectBar(xValOrExtent: IExtent, yValOrExtent: number, select?: boolean): D3.Selection;
            selectBar(xValOrExtent: number, yValOrExtent: number, select?: boolean): D3.Selection;
            /**
             * Deselects all bars.
             * @returns {AbstractBarPlot} The calling AbstractBarPlot.
             */
            deselectAll(): BarPlot<X, Y>;
        }
    }
}


declare module Plottable {
    module Plot {
        /**
         * A VerticalBarPlot draws bars vertically.
         * Key projected attributes:
         *  - "width" - the horizontal width of a bar.
         *      - if an ordinal scale is attached, this defaults to ordinalScale.rangeBand()
         *      - if a quantitative scale is attached, this defaults to 10
         *  - "x" - the horizontal position of a bar
         *  - "y" - the vertical height of a bar
         */
        class VerticalBar<X> extends Abstract.BarPlot<X, number> {
            /**
             * Constructs a VerticalBarPlot.
             *
             * @constructor
             * @param {IDataset | any} dataset The dataset to render.
             * @param {Scale} xScale The x scale to use.
             * @param {QuantitativeScale} yScale The y scale to use.
             */
            constructor(dataset: any, xScale: Abstract.Scale<X, number>, yScale: Abstract.QuantitativeScale<number>);
        }
    }
}


declare module Plottable {
    module Plot {
        /**
         * A HorizontalBarPlot draws bars horizontally.
         * Key projected attributes:
         *  - "width" - the vertical height of a bar (since the bar is rotated horizontally)
         *      - if an ordinal scale is attached, this defaults to ordinalScale.rangeBand()
         *      - if a quantitative scale is attached, this defaults to 10
         *  - "x" - the horizontal length of a bar
         *  - "y" - the vertical position of a bar
         */
        class HorizontalBar<Y> extends Abstract.BarPlot<number, Y> {
            /**
             * Constructs a HorizontalBarPlot.
             *
             * @constructor
             * @param {IDataset | any} dataset The dataset to render.
             * @param {QuantitativeScale} xScale The x scale to use.
             * @param {Scale} yScale The y scale to use.
             */
            constructor(dataset: any, xScale: Abstract.QuantitativeScale<number>, yScale: Abstract.Scale<Y, number>);
        }
    }
}


declare module Plottable {
    module Plot {
        class Line<X> extends Abstract.XYPlot<X, number> {
            /**
             * Constructs a LinePlot.
             *
             * @constructor
             * @param {any | IDataset} dataset The dataset to render.
             * @param {QuantitativeScale} xScale The x scale to use.
             * @param {QuantitativeScale} yScale The y scale to use.
             */
            constructor(dataset: any, xScale: Abstract.QuantitativeScale<X>, yScale: Abstract.QuantitativeScale<number>);
        }
    }
}


declare module Plottable {
    module Plot {
        /**
         * An AreaPlot draws a filled region (area) between the plot's projected "y" and projected "y0" values.
         */
        class Area<X> extends Line<X> {
            /**
             * Constructs an AreaPlot.
             *
             * @constructor
             * @param {IDataset | any} dataset The dataset to render.
             * @param {QuantitativeScale} xScale The x scale to use.
             * @param {QuantitativeScale} yScale The y scale to use.
             */
            constructor(dataset: any, xScale: Abstract.QuantitativeScale<X>, yScale: Abstract.QuantitativeScale<number>);
            project(attrToSet: string, accessor: any, scale?: Abstract.Scale<any, any>): Area<X>;
        }
    }
}


declare module Plottable {
    module Abstract {
        class NewStyleBarPlot<X, Y> extends NewStylePlot<X, Y> {
            /**
             * Constructs a NewStyleBarPlot.
             *
             * @constructor
             * @param {Scale} xScale The x scale to use.
             * @param {Scale} yScale The y scale to use.
             */
            constructor(xScale: Scale<X, number>, yScale: Scale<Y, number>);
            /**
             * Sets the baseline for the bars to the specified value.
             *
             * The baseline is the line that the bars are drawn from, defaulting to 0.
             *
             * @param {number} value The value to position the baseline at.
             * @returns {NewStyleBarPlot} The calling NewStyleBarPlot.
             */
            baseline(value: number): any;
        }
    }
}


declare module Plottable {
    module Plot {
        class ClusteredBar<X, Y> extends Abstract.NewStyleBarPlot<X, Y> {
            /**
             * Creates a ClusteredBarPlot.
             *
             * A ClusteredBarPlot is a plot that plots several bar plots next to each
             * other. For example, when plotting life expectancy across each country,
             * you would want each country to have a "male" and "female" bar.
             *
             * @constructor
             * @param {Scale} xScale The x scale to use.
             * @param {Scale} yScale The y scale to use.
             */
            constructor(xScale: Abstract.Scale<X, number>, yScale: Abstract.Scale<Y, number>, isVertical?: boolean);
        }
    }
}


declare module Plottable {
    module Abstract {
        class Stacked<X, Y> extends NewStylePlot<X, Y> {
        }
    }
}


declare module Plottable {
    module Plot {
        class StackedArea<X> extends Abstract.Stacked<X, number> {
            /**
             * Constructs a StackedArea plot.
             *
             * @constructor
             * @param {QuantitativeScale} xScale The x scale to use.
             * @param {QuantitativeScale} yScale The y scale to use.
             */
            constructor(xScale: Abstract.QuantitativeScale<X>, yScale: Abstract.QuantitativeScale<number>);
        }
    }
}


declare module Plottable {
    module Plot {
        class StackedBar<X, Y> extends Abstract.Stacked<X, Y> {
            /**
             * Constructs a StackedBar plot.
             * A StackedBarPlot is a plot that plots several bar plots stacking on top of each
             * other.
             * @constructor
             * @param {Scale} xScale the x scale of the plot.
             * @param {Scale} yScale the y scale of the plot.
             * @param {boolean} isVertical if the plot if vertical.
             */
            constructor(xScale?: Abstract.Scale<X, number>, yScale?: Abstract.Scale<Y, number>, isVertical?: boolean);
            baseline(value: number): any;
        }
    }
}


declare module Plottable {
    module Animator {
        interface IPlotAnimator {
            /**
             * Applies the supplied attributes to a D3.Selection with some animation.
             *
             * @param {D3.Selection} selection The update selection or transition selection that we wish to animate.
             * @param {IAttributeToProjector} attrToProjector The set of
             *     IAccessors that we will use to set attributes on the selection.
             * @return {D3.Selection} Animators should return the selection or
             *     transition object so that plots may chain the transitions between
             *     animators.
             */
            animate(selection: any, attrToProjector: IAttributeToProjector): D3.Selection;
        }
        interface IPlotAnimatorMap {
            [animatorKey: string]: IPlotAnimator;
        }
    }
}


declare module Plottable {
    module Animator {
        /**
         * An animator implementation with no animation. The attributes are
         * immediately set on the selection.
         */
        class Null implements IPlotAnimator {
            animate(selection: any, attrToProjector: IAttributeToProjector): D3.Selection;
        }
    }
}


declare module Plottable {
    module Animator {
        /**
         * The base animator implementation with easing, duration, and delay.
         */
        class Base implements IPlotAnimator {
            /**
             * The default duration of the animation in milliseconds
             */
            static DEFAULT_DURATION_MILLISECONDS: number;
            /**
             * The default starting delay of the animation in milliseconds
             */
            static DEFAULT_DELAY_MILLISECONDS: number;
            /**
             * The default easing of the animation
             */
            static DEFAULT_EASING: string;
            /**
             * Constructs the default animator
             *
             * @constructor
             */
            constructor();
            animate(selection: any, attrToProjector: IAttributeToProjector): D3.Selection;
            /**
             * Gets the duration of the animation in milliseconds.
             *
             * @returns {number} The current duration.
             */
            duration(): number;
            /**
             * Sets the duration of the animation in milliseconds.
             *
             * @param {number} duration The duration in milliseconds.
             * @returns {Default} The calling Default Animator.
             */
            duration(duration: number): Base;
            /**
             * Gets the delay of the animation in milliseconds.
             *
             * @returns {number} The current delay.
             */
            delay(): number;
            /**
             * Sets the delay of the animation in milliseconds.
             *
             * @param {number} delay The delay in milliseconds.
             * @returns {Default} The calling Default Animator.
             */
            delay(delay: number): Base;
            /**
             * Gets the current easing of the animation.
             *
             * @returns {string} the current easing mode.
             */
            easing(): string;
            /**
             * Sets the easing mode of the animation.
             *
             * @param {string} easing The desired easing mode.
             * @returns {Default} The calling Default Animator.
             */
            easing(easing: string): Base;
        }
    }
}


declare module Plottable {
    module Animator {
        /**
         * An animator that delays the animation of the attributes using the index
         * of the selection data.
         *
         * The delay between animations can be configured with the .delay getter/setter.
         */
        class IterativeDelay extends Base {
            /**
             * The start delay between each start of an animation
             */
            static DEFAULT_ITERATIVE_DELAY_MILLISECONDS: number;
            /**
             * Constructs an animator with a start delay between each selection animation
             *
             * @constructor
             */
            constructor();
            animate(selection: any, attrToProjector: IAttributeToProjector): D3.Selection;
            /**
             * Gets the start delay between animations in milliseconds.
             *
             * @returns {number} The current iterative delay.
             */
            iterativeDelay(): number;
            /**
             * Sets the start delay between animations in milliseconds.
             *
             * @param {number} iterDelay The iterative delay in milliseconds.
             * @returns {IterativeDelay} The calling IterativeDelay Animator.
             */
            iterativeDelay(iterDelay: number): IterativeDelay;
        }
    }
}


declare module Plottable {
    module Animator {
        /**
         * The default animator implementation with easing, duration, and delay.
         */
        class Rect extends Base {
            static ANIMATED_ATTRIBUTES: string[];
            isVertical: boolean;
            isReverse: boolean;
            constructor(isVertical?: boolean, isReverse?: boolean);
            animate(selection: any, attrToProjector: IAttributeToProjector): any;
        }
    }
}


declare module Plottable {
    module Core {
        /**
         * A function to be called when an event occurs. The argument is the d3 event
         * generated by the event.
         */
        interface IKeyEventListenerCallback {
            (e: D3.D3Event): any;
        }
        /**
         * A module for listening to keypresses on the document.
         */
        module KeyEventListener {
            /**
             * Turns on key listening.
             */
            function initialize(): void;
            /**
             * When a key event occurs with the key corresponding te keyCod, call cb.
             *
             * @param {number} keyCode The javascript key code to call cb on.
             * @param {IKeyEventListener} cb Will be called when keyCode key event
             * occurs.
             */
            function addCallback(keyCode: number, cb: IKeyEventListenerCallback): void;
        }
    }
}


declare module Plottable {
    module Abstract {
        class Interaction extends PlottableObject {
        }
    }
}


declare module Plottable {
    module Interaction {
        class Click extends Abstract.Interaction {
            /**
             * Sets a callback to be called when a click is received.
             *
             * @param {(p: Point) => any} cb Callback that takes the pixel position of the click event.
             */
            callback(cb: (p: Point) => any): Click;
        }
        class DoubleClick extends Click {
        }
    }
}


declare module Plottable {
    module Interaction {
        class Key extends Abstract.Interaction {
            /**
             * Creates a KeyInteraction.
             *
             * KeyInteraction listens to key events that occur while the component is
             * moused over.
             *
             * @constructor
             * @param {number} keyCode The key code to listen for.
             */
            constructor(keyCode: number);
            /**
             * Sets a callback to be called when the designated key is pressed and the
             * user is moused over the component.
             *
             * @param {() => any} cb Callback to be called.
             * @returns The calling Key.
             */
            callback(cb: () => any): Key;
        }
    }
}


declare module Plottable {
    module Interaction {
        class PanZoom extends Abstract.Interaction {
            /**
             * Creates a PanZoomInteraction.
             *
             * The allows you to move around and zoom in on a plot, interactively. It
             * does so by changing the xScale and yScales' domains repeatedly.
             *
             * @constructor
             * @param {QuantitativeScale} [xScale] The X scale to update on panning/zooming.
             * @param {QuantitativeScale} [yScale] The Y scale to update on panning/zooming.
             */
            constructor(xScale?: Abstract.QuantitativeScale<any>, yScale?: Abstract.QuantitativeScale<any>);
            /**
             * Sets the scales back to their original domains.
             */
            resetZoom(): void;
        }
    }
}


declare module Plottable {
    module Interaction {
        class BarHover extends Abstract.Interaction {
            /**
             * Gets the current hover mode.
             *
             * @return {string} The current hover mode.
             */
            hoverMode(): string;
            /**
             * Sets the hover mode for the interaction. There are two modes:
             *     - "point": Selects the bar under the mouse cursor (default).
             *     - "line" : Selects any bar that would be hit by a line extending
             *                in the same direction as the bar and passing through
             *                the cursor.
             *
             * @param {string} mode If provided, the desired hover mode.
             * @return {BarHover} The calling BarHover.
             */
            hoverMode(mode: string): BarHover;
            /**
             * Attaches an callback to be called when the user mouses over a bar.
             *
             * @param {(datum: any, bar: D3.Selection) => any} callback The callback to be called.
             *      The callback will be passed the data from the hovered-over bar.
             * @return {BarHover} The calling BarHover.
             */
            onHover(callback: (datum: any, bar: D3.Selection) => any): BarHover;
            /**
             * Attaches a callback to be called when the user mouses off of a bar.
             *
             * @param {(datum: any, bar: D3.Selection) => any} callback The callback to be called.
             *      The callback will be passed the data from the last-hovered bar.
             * @return {BarHover} The calling BarHover.
             */
            onUnhover(callback: (datum: any, bar: D3.Selection) => any): BarHover;
        }
    }
}


declare module Plottable {
    module Interaction {
        class Drag extends Abstract.Interaction {
            /**
             * Constructs a Drag. A Drag will signal its callbacks on mouse drag.
             */
            constructor();
            /**
             * Gets the callback that is called when dragging starts.
             *
             * @returns {(startLocation: Point) => void} The callback called when dragging starts.
             */
            dragstart(): (startLocation: Point) => void;
            /**
             * Sets the callback to be called when dragging starts.
             *
             * @param {(startLocation: Point) => any} cb If provided, the function to be called. Takes in a Point in pixels.
             * @returns {Drag} The calling Drag.
             */
            dragstart(cb: (startLocation: Point) => any): Drag;
            /**
             * Gets the callback that is called during dragging.
             *
             * @returns {(startLocation: Point, endLocation: Point) => void} The callback called during dragging.
             */
            drag(): (startLocation: Point, endLocation: Point) => void;
            /**
             * Adds a callback to be called during dragging.
             *
             * @param {(startLocation: Point, endLocation: Point) => any} cb If provided, the function to be called. Takes in Points in pixels.
             * @returns {Drag} The calling Drag.
             */
            drag(cb: (startLocation: Point, endLocation: Point) => any): Drag;
            /**
             * Gets the callback that is called when dragging ends.
             *
             * @returns {(startLocation: Point, endLocation: Point) => void} The callback called when dragging ends.
             */
            dragend(): (startLocation: Point, endLocation: Point) => void;
            /**
             * Adds a callback to be called when the dragging ends.
             *
             * @param {(startLocation: Point, endLocation: Point) => any} cb If provided, the function to be called. Takes in Points in pixels.
             * @returns {Drag} The calling Drag.
             */
            dragend(cb: (startLocation: Point, endLocation: Point) => any): Drag;
            /**
             * Sets up so that the xScale and yScale that are passed have their
             * domains automatically changed as you zoom.
             *
             * @param {QuantitativeScale} xScale The scale along the x-axis.
             * @param {QuantitativeScale} yScale The scale along the y-axis.
             * @returns {Drag} The calling Drag.
             */
            setupZoomCallback(xScale?: Abstract.QuantitativeScale<any>, yScale?: Abstract.QuantitativeScale<any>): Drag;
        }
    }
}


declare module Plottable {
    module Interaction {
        /**
         * A DragBox is an interaction that automatically draws a box across the
         * element you attach it to when you drag.
         */
        class DragBox extends Drag {
            /**
             * The DOM element of the box that is drawn. When no box is drawn, it is
             * null.
             */
            dragBox: D3.Selection;
            /**
             * Whether or not dragBox has been rendered in a visible area.
             */
            boxIsDrawn: boolean;
            /**
             * Clears the highlighted drag-selection box drawn by the DragBox.
             *
             * @returns {DragBox} The calling DragBox.
             */
            clearBox(): DragBox;
            /**
             * Set where the box is draw explicitly.
             *
             * @param {number} x0 Left.
             * @param {number} x1 Right.
             * @param {number} y0 Top.
             * @param {number} y1 Bottom.
             *
             * @returns {DragBox} The calling DragBox.
             */
            setBox(x0: number, x1: number, y0: number, y1: number): DragBox;
        }
    }
}


declare module Plottable {
    module Interaction {
        class XDragBox extends DragBox {
            setBox(x0: number, x1: number): XDragBox;
        }
    }
}


declare module Plottable {
    module Interaction {
        class XYDragBox extends DragBox {
        }
    }
}


declare module Plottable {
    module Interaction {
        class YDragBox extends DragBox {
            setBox(y0: number, y1: number): YDragBox;
        }
    }
}


declare module Plottable {
    module Abstract {
        class Dispatcher extends PlottableObject {
            /**
             * Constructs a Dispatcher with the specified target.
             *
             * @param {D3.Selection} target The selection to listen for events on.
             */
            constructor(target: D3.Selection);
            /**
             * Gets the target of the Dispatcher.
             *
             * @returns {D3.Selection} The Dispatcher's current target.
             */
            target(): D3.Selection;
            /**
             * Sets the target of the Dispatcher.
             *
             * @param {D3.Selection} target The element to listen for updates on.
             * @returns {Dispatcher} The calling Dispatcher.
             */
            target(targetElement: D3.Selection): Dispatcher;
            /**
             * Attaches the Dispatcher's listeners to the Dispatcher's target element.
             *
             * @returns {Dispatcher} The calling Dispatcher.
             */
            connect(): Dispatcher;
            /**
             * Detaches the Dispatcher's listeners from the Dispatchers' target element.
             *
             * @returns {Dispatcher} The calling Dispatcher.
             */
            disconnect(): Dispatcher;
        }
    }
}


declare module Plottable {
    module Dispatcher {
        class Mouse extends Abstract.Dispatcher {
            /**
             * Constructs a Mouse Dispatcher with the specified target.
             *
             * @param {D3.Selection} target The selection to listen for events on.
             */
            constructor(target: D3.Selection);
            /**
             * Gets the current callback to be called on mouseover.
             *
             * @return {(location: Point) => any} The current mouseover callback.
             */
            mouseover(): (location: Point) => any;
            /**
             * Attaches a callback to be called on mouseover.
             *
             * @param {(location: Point) => any} callback A function that takes the pixel position of the mouse event.
             *                                            Pass in null to remove the callback.
             * @return {Mouse} The calling Mouse Handler.
             */
            mouseover(callback: (location: Point) => any): Mouse;
            /**
             * Gets the current callback to be called on mousemove.
             *
             * @return {(location: Point) => any} The current mousemove callback.
             */
            mousemove(): (location: Point) => any;
            /**
             * Attaches a callback to be called on mousemove.
             *
             * @param {(location: Point) => any} callback A function that takes the pixel position of the mouse event.
             *                                            Pass in null to remove the callback.
             * @return {Mouse} The calling Mouse Handler.
             */
            mousemove(callback: (location: Point) => any): Mouse;
            /**
             * Gets the current callback to be called on mouseout.
             *
             * @return {(location: Point) => any} The current mouseout callback.
             */
            mouseout(): (location: Point) => any;
            /**
             * Attaches a callback to be called on mouseout.
             *
             * @param {(location: Point) => any} callback A function that takes the pixel position of the mouse event.
             *                                            Pass in null to remove the callback.
             * @return {Mouse} The calling Mouse Handler.
             */
            mouseout(callback: (location: Point) => any): Mouse;
        }
    }
}<|MERGE_RESOLUTION|>--- conflicted
+++ resolved
@@ -53,17 +53,10 @@
              * Populates a map from an array of keys and a transformation function.
              *
              * @param {string[]} keys The array of keys.
-<<<<<<< HEAD
-             * @param {(string) => T} transform A transformation function to apply to the keys.
-             * @return {D3.Map<T>} A map mapping keys to their transformed values.
-             */
-            function populateMap<T>(keys: string[], transform: (key: string) => T): D3.Map<T>;
-=======
              * @param {(string, number) => T} transform A transformation function to apply to the keys.
              * @return {D3.Map<T>} A map mapping keys to their transformed values.
              */
             function populateMap<T>(keys: string[], transform: (key: string, index: number) => T): D3.Map<T>;
->>>>>>> 69076203
             /**
              * Take an array of values, and return the unique values.
              * Will work iff ∀ a, b, a.toString() == b.toString() => a == b; will break on Object inputs
@@ -1913,11 +1906,7 @@
              *
              * @constructor
              * @param {string} displayText The text of the Label (default = "").
-<<<<<<< HEAD
              * @param {string} orientation The orientation of the Label (horizontal/left/right) (default = "horizontal").
-=======
-             * @param {string} orientation The orientation of the Label (horizontal/vertical-left/vertical-right) (default = "horizontal").
->>>>>>> 69076203
              */
             constructor(displayText?: string, orientation?: string);
             /**
