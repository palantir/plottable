--- conflicted
+++ resolved
@@ -170,6 +170,7 @@
         function getElementWidth(elem: HTMLScriptElement): number;
         function getElementHeight(elem: HTMLScriptElement): number;
         function getSVGPixelWidth(svg: D3.Selection): number;
+        function translate(s: D3.Selection, x?: number, y?: number): any;
     }
 }
 declare module Plottable {
@@ -1192,52 +1193,11 @@
     }
 }
 declare module Plottable {
-<<<<<<< HEAD
-    module AxisUtils {
-        var ONE_DAY: number;
-        /**
-        * Generates a relative date axis formatter.
-        *
-        * @param {number} baseValue The start date (as epoch time) used in computing relative dates
-        * @param {number} increment The unit used in calculating relative date tick values
-        * @param {string} label The label to append to tick values
-        */
-        function generateRelativeDateFormatter(baseValue: number, increment?: number, label?: string): (tickValue: any) => string;
-    }
-}
-declare module Plottable {
     class CategoryAxis extends Component {
         constructor(scale: OrdinalScale, orientation?: string);
     }
 }
 declare module Plottable {
-    class Gridlines extends Component {
-        /**
-        * Creates a set of Gridlines.
-        * @constructor
-        *
-        * @param {QuantitiveScale} xScale The scale to base the x gridlines on. Pass null if no gridlines are desired.
-        * @param {QuantitiveScale} yScale The scale to base the y gridlines on. Pass null if no gridlines are desired.
-        */
-        constructor(xScale: QuantitiveScale, yScale: QuantitiveScale);
-    }
-}
-declare module Plottable {
-    class AreaRenderer extends XYRenderer {
-        /**
-        * Creates an AreaRenderer.
-        *
-        * @constructor
-        * @param {IDataset} dataset The dataset to render.
-        * @param {Scale} xScale The x scale to use.
-        * @param {Scale} yScale The y scale to use.
-        */
-        constructor(dataset: any, xScale: Scale, yScale: Scale);
-    }
-}
-declare module Plottable {
-=======
->>>>>>> 7f555ff1
     interface IDataset {
         data: any[];
         metadata: IMetadata;
@@ -1270,21 +1230,6 @@
         height: number;
         wantsWidth: boolean;
         wantsHeight: boolean;
-    }
-<<<<<<< HEAD
-}
-declare module Plottable {
-    module DOMUtils {
-        /**
-        * Gets the bounding box of an element.
-        * @param {D3.Selection} element
-        * @returns {SVGRed} The bounding box.
-        */
-        function getBBox(element: D3.Selection): SVGRect;
-        function getElementWidth(elem: HTMLScriptElement): number;
-        function getElementHeight(elem: HTMLScriptElement): number;
-        function getSVGPixelWidth(svg: D3.Selection): number;
-        function translate(s: D3.Selection, x?: number, y?: number): any;
     }
 }
 declare var LINE_BREAKS_BEFORE: RegExp;
@@ -1315,6 +1260,4 @@
         */
         function canWrapWithoutBreakingWords(text: string, width: number, widthMeasure: (s: string) => number): boolean;
     }
-=======
->>>>>>> 7f555ff1
 }