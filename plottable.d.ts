
declare module Plottable {
    module _Util {
        module Methods {
            /**
             * Checks if x is between a and b.
             *
             * @param {number} x The value to test if in range
             * @param {number} a The beginning of the (inclusive) range
             * @param {number} b The ending of the (inclusive) range
             * @return {boolean} Whether x is in [a, b]
             */
            function inRange(x: number, a: number, b: number): boolean;
            /** Print a warning message to the console, if it is available.
             *
             * @param {string} The warnings to print
             */
            function warn(warning: string): void;
            /**
             * Takes two arrays of numbers and adds them together
             *
             * @param {number[]} alist The first array of numbers
             * @param {number[]} blist The second array of numbers
             * @return {number[]} An array of numbers where x[i] = alist[i] + blist[i]
             */
            function addArrays(alist: number[], blist: number[]): number[];
            /**
             * Takes two sets and returns the intersection
             *
             * Due to the fact that D3.Sets store strings internally, return type is always a string set
             *
             * @param {D3.Set<T>} set1 The first set
             * @param {D3.Set<T>} set2 The second set
             * @return {D3.Set<string>} A set that contains elements that appear in both set1 and set2
             */
            function intersection<T>(set1: D3.Set<T>, set2: D3.Set<T>): D3.Set<string>;
            /**
             * Take an accessor object (may be a string to be made into a key, or a value, or a color code)
             * and "activate" it by turning it into a function in (datum, index, metadata)
             */
            function accessorize(accessor: any): _IAccessor;
            /**
             * Takes two sets and returns the union
             *
             * Due to the fact that D3.Sets store strings internally, return type is always a string set
             *
             * @param {D3.Set<T>} set1 The first set
             * @param {D3.Set<T>} set2 The second set
             * @return {D3.Set<string>} A set that contains elements that appear in either set1 or set2
             */
            function union<T>(set1: D3.Set<T>, set2: D3.Set<T>): D3.Set<string>;
            /**
             * Populates a map from an array of keys and a transformation function.
             *
             * @param {string[]} keys The array of keys.
             * @param {(string) => T} transform A transformation function to apply to the keys.
             * @return {D3.Map<T>} A map mapping keys to their transformed values.
             */
            function populateMap<T>(keys: string[], transform: (key: string) => T): D3.Map<T>;
            /**
             * Take an array of values, and return the unique values.
             * Will work iff ∀ a, b, a.toString() == b.toString() => a == b; will break on Object inputs
             *
             * @param {T[]} values The values to find uniqueness for
             * @return {T[]} The unique values
             */
            function uniq<T>(arr: T[]): T[];
            /**
             * Creates an array of length `count`, filled with value or (if value is a function), value()
             *
             * @param {any} value The value to fill the array with, or, if a function, a generator for values (called with index as arg)
             * @param {number} count The length of the array to generate
             * @return {any[]}
             */
            function createFilledArray<T>(value: T, count: number): T[];
            function createFilledArray<T>(func: (index?: number) => T, count: number): T[];
            /**
             * @param {T[][]} a The 2D array that will have its elements joined together.
             * @return {T[]} Every array in a, concatenated together in the order they appear.
             */
            function flatten<T>(a: T[][]): T[];
            /**
             * Check if two arrays are equal by strict equality.
             */
            function arrayEq<T>(a: T[], b: T[]): boolean;
            /**
             * @param {any} a Object to check against b for equality.
             * @param {any} b Object to check against a for equality.
             *
             * @returns {boolean} whether or not two objects share the same keys, and
             *          values associated with those keys. Values will be compared
             *          with ===.
             */
            function objEq(a: any, b: any): boolean;
            function max(arr: number[], default_val?: number): number;
            function max<T>(arr: T[], acc: (x: T) => number, default_val?: number): number;
            function min(arr: number[], default_val?: number): number;
            function min<T>(arr: T[], acc: (x: T) => number, default_val?: number): number;
        }
    }
}


declare module Plottable {
    module _Util {
        module OpenSource {
            /**
             * Returns the sortedIndex for inserting a value into an array.
             * Takes a number and an array of numbers OR an array of objects and an accessor that returns a number.
             * @param {number} value: The numerical value to insert
             * @param {any[]} arr: Array to find insertion index, can be number[] or any[] (if accessor provided)
             * @param {_IAccessor} accessor: If provided, this function is called on members of arr to determine insertion index
             * @returns {number} The insertion index.
             * The behavior is undefined for arrays that are unsorted
             * If there are multiple valid insertion indices that maintain sorted order (e.g. addign 1 to [1,1,1,1,1]) then
             * the behavior must satisfy that the array is sorted post-insertion, but is otherwise unspecified.
             * This is a modified version of Underscore.js's implementation of sortedIndex.
             * Underscore.js is released under the MIT License:
             *  Copyright (c) 2009-2014 Jeremy Ashkenas, DocumentCloud and Investigative
             *  Reporters & Editors
             *
             *  Permission is hereby granted, free of charge, to any person
             *  obtaining a copy of this software and associated documentation
             *  files (the "Software"), to deal in the Software without
             *  restriction, including without limitation the rights to use,
             *  copy, modify, merge, publish, distribute, sublicense, and/or sell
             *  copies of the Software, and to permit persons to whom the
             *  Software is furnished to do so, subject to the following
             *  conditions:
             *
             *  The above copyright notice and this permission notice shall be
             *  included in all copies or substantial portions of the Software.
             *
             *  THE SOFTWARE IS PROVIDED "AS IS", WITHOUT WARRANTY OF ANY KIND,
             *  EXPRESS OR IMPLIED, INCLUDING BUT NOT LIMITED TO THE WARRANTIES
             *  OF MERCHANTABILITY, FITNESS FOR A PARTICULAR PURPOSE AND
             *  NONINFRINGEMENT. IN NO EVENT SHALL THE AUTHORS OR COPYRIGHT
             *  HOLDERS BE LIABLE FOR ANY CLAIM, DAMAGES OR OTHER LIABILITY,
             *  WHETHER IN AN ACTION OF CONTRACT, TORT OR OTHERWISE, ARISING
             *  FROM, OUT OF OR IN CONNECTION WITH THE SOFTWARE OR THE USE OR
             *  OTHER DEALINGS IN THE SOFTWARE.
             */
            function sortedIndex(val: number, arr: number[]): number;
            function sortedIndex(val: number, arr: any[], accessor: _IAccessor): number;
        }
    }
}


declare module Plottable {
    module _Util {
        class IDCounter {
            increment(id: any): number;
            decrement(id: any): number;
            get(id: any): number;
        }
    }
}


declare module Plottable {
    module _Util {
        /**
         * An associative array that can be keyed by anything (inc objects).
         * Uses pointer equality checks which is why this works.
         * This power has a price: everything is linear time since it is actually backed by an array...
         */
        class StrictEqualityAssociativeArray {
            /**
             * Set a new key/value pair in the store.
             *
             * @param {any} key Key to set in the store
             * @param {any} value Value to set in the store
             * @return {boolean} True if key already in store, false otherwise
             */
            set(key: any, value: any): boolean;
            /**
             * Get a value from the store, given a key.
             *
             * @param {any} key Key associated with value to retrieve
             * @return {any} Value if found, undefined otherwise
             */
            get(key: any): any;
            /**
             * Test whether store has a value associated with given key.
             *
             * Will return true if there is a key/value entry,
             * even if the value is explicitly `undefined`.
             *
             * @param {any} key Key to test for presence of an entry
             * @return {boolean} Whether there was a matching entry for that key
             */
            has(key: any): boolean;
            /**
             * Return an array of the values in the key-value store
             *
             * @return {any[]} The values in the store
             */
            values(): any[];
            /**
             * Return an array of keys in the key-value store
             *
             * @return {any[]} The keys in the store
             */
            keys(): any[];
            /**
             * Execute a callback for each entry in the array.
             *
             * @param {(key: any, val?: any, index?: number) => any} callback The callback to eecute
             * @return {any[]} The results of mapping the callback over the entries
             */
            map(cb: (key?: any, val?: any, index?: number) => any): any[];
            /**
             * Delete a key from the key-value store. Return whether the key was present.
             *
             * @param {any} The key to remove
             * @return {boolean} Whether a matching entry was found and removed
             */
            delete(key: any): boolean;
        }
    }
}


declare module Plottable {
    module _Util {
        class Cache<T> {
            /**
             * @constructor
             *
             * @param {string} compute The function whose results will be cached.
             * @param {string} [canonicalKey] If present, when clear() is called,
             *        this key will be re-computed. If its result hasn't been changed,
             *        the cache will not be cleared.
             * @param {(v: T, w: T) => boolean} [valueEq]
             *        Used to determine if the value of canonicalKey has changed.
             *        If omitted, defaults to === comparision.
             */
            constructor(compute: (k: string) => T, canonicalKey?: string, valueEq?: (v: T, w: T) => boolean);
            /**
             * Attempt to look up k in the cache, computing the result if it isn't
             * found.
             *
             * @param {string} k The key to look up in the cache.
             * @return {T} The value associated with k; the result of compute(k).
             */
            get(k: string): T;
            /**
             * Reset the cache empty.
             *
             * If canonicalKey was provided at construction, compute(canonicalKey)
             * will be re-run. If the result matches what is already in the cache,
             * it will not clear the cache.
             *
             * @return {Cache<T>} The calling Cache.
             */
            clear(): Cache<T>;
        }
    }
}


declare module Plottable {
    module _Util {
        module Text {
            var HEIGHT_TEXT: string;
            interface Dimensions {
                width: number;
                height: number;
            }
            interface TextMeasurer {
                (s: string): Dimensions;
            }
            /**
             * Returns a quasi-pure function of typesignature (t: string) => Dimensions which measures height and width of text
             * in the given text selection
             *
             * @param {D3.Selection} selection: A temporary text selection that the string will be placed into for measurement.
             *                                  Will be removed on function creation and appended only for measurement.
             * @returns {Dimensions} width and height of the text
             */
            function getTextMeasurer(selection: D3.Selection): TextMeasurer;
            /**
             * This class will measure text by measuring each character individually,
             * then adding up the dimensions. It will also cache the dimensions of each
             * letter.
             */
            class CachingCharacterMeasurer {
                /**
                 * @param {string} s The string to be measured.
                 * @return {Dimensions} The width and height of the measured text.
                 */
                measure: TextMeasurer;
                /**
                 * @param {D3.Selection} textSelection The element that will have text inserted into
                 *        it in order to measure text. The styles present for text in
                 *        this element will to the text being measured.
                 */
                constructor(textSelection: D3.Selection);
                /**
                 * Clear the cache, if it seems that the text has changed size.
                 */
                clear(): CachingCharacterMeasurer;
            }
            /**
             * Gets a truncated version of a sting that fits in the available space, given the element in which to draw the text
             *
             * @param {string} text: The string to be truncated
             * @param {number} availableWidth: The available width, in pixels
             * @param {D3.Selection} element: The text element used to measure the text
             * @returns {string} text - the shortened text
             */
            function getTruncatedText(text: string, availableWidth: number, measurer: TextMeasurer): string;
            /**
             * Takes a line, a width to fit it in, and a text measurer. Will attempt to add ellipses to the end of the line,
             * shortening the line as required to ensure that it fits within width.
             */
            function addEllipsesToLine(line: string, width: number, measureText: TextMeasurer): string;
            function writeLineHorizontally(line: string, g: D3.Selection, width: number, height: number, xAlign?: string, yAlign?: string): {
                width: number;
                height: number;
            };
            function writeLineVertically(line: string, g: D3.Selection, width: number, height: number, xAlign?: string, yAlign?: string, rotation?: string): {
                width: number;
                height: number;
            };
            interface IWriteTextResult {
                textFits: boolean;
                usedWidth: number;
                usedHeight: number;
            }
            interface IWriteOptions {
                g: D3.Selection;
                xAlign: string;
                yAlign: string;
            }
            /**
             * @param {write} [IWriteOptions] If supplied, the text will be written
             *        To the given g. Will align the text vertically if it seems like
             *        that is appropriate.
             * Returns an IWriteTextResult with info on whether the text fit, and how much width/height was used.
             */
            function writeText(text: string, width: number, height: number, tm: TextMeasurer, horizontally?: boolean, write?: IWriteOptions): IWriteTextResult;
        }
    }
}


declare module Plottable {
    module _Util {
        module WordWrap {
            interface IWrappedText {
                originalText: string;
                lines: string[];
                textFits: boolean;
            }
            /**
             * Takes a block of text, a width and height to fit it in, and a 2-d text measurement function.
             * Wraps words and fits as much of the text as possible into the given width and height.
             */
            function breakTextToFitRect(text: string, width: number, height: number, measureText: Text.TextMeasurer): IWrappedText;
            /**
             * Determines if it is possible to fit a given text within width without breaking any of the words.
             * Simple algorithm, split the text up into tokens, and make sure that the widest token doesn't exceed
             * allowed width.
             */
            function canWrapWithoutBreakingWords(text: string, width: number, widthMeasure: (s: string) => number): boolean;
        }
    }
}

declare module Plottable {
    module _Util {
        module DOM {
            /**
             * Gets the bounding box of an element.
             * @param {D3.Selection} element
             * @returns {SVGRed} The bounding box.
             */
            function getBBox(element: D3.Selection): SVGRect;
            var POLYFILL_TIMEOUT_MSEC: number;
            function requestAnimationFramePolyfill(fn: () => any): void;
            function isSelectionRemovedFromSVG(selection: D3.Selection): boolean;
            function getElementWidth(elem: HTMLScriptElement): number;
            function getElementHeight(elem: HTMLScriptElement): number;
            function getSVGPixelWidth(svg: D3.Selection): number;
            function translate(s: D3.Selection, x?: number, y?: number): any;
            function boxesOverlap(boxA: ClientRect, boxB: ClientRect): boolean;
        }
    }
}


declare module Plottable {
    interface Formatter {
        (d: any): string;
    }
    var MILLISECONDS_IN_ONE_DAY: number;
    module Formatters {
        /**
         * Creates a formatter for currency values.
         *
         * @param {number} [precision] The number of decimal places to show (default 2).
         * @param {string} [symbol] The currency symbol to use (default "$").
         * @param {boolean} [prefix] Whether to prepend or append the currency symbol (default true).
         * @param {boolean} [onlyShowUnchanged] Whether to return a value if value changes after formatting (default true).
         *
         * @returns {Formatter} A formatter for currency values.
         */
        function currency(precision?: number, symbol?: string, prefix?: boolean, onlyShowUnchanged?: boolean): (d: any) => string;
        /**
         * Creates a formatter that displays exactly [precision] decimal places.
         *
         * @param {number} [precision] The number of decimal places to show (default 3).
         * @param {boolean} [onlyShowUnchanged] Whether to return a value if value changes after formatting (default true).
         *
         * @returns {Formatter} A formatter that displays exactly [precision] decimal places.
         */
        function fixed(precision?: number, onlyShowUnchanged?: boolean): (d: any) => string;
        /**
         * Creates a formatter that formats numbers to show no more than
         * [precision] decimal places. All other values are stringified.
         *
         * @param {number} [precision] The number of decimal places to show (default 3).
         * @param {boolean} [onlyShowUnchanged] Whether to return a value if value changes after formatting (default true).
         *
         * @returns {Formatter} A formatter for general values.
         */
        function general(precision?: number, onlyShowUnchanged?: boolean): (d: any) => string;
        /**
         * Creates a formatter that stringifies its input.
         *
         * @returns {Formatter} A formatter that stringifies its input.
         */
        function identity(): (d: any) => string;
        /**
         * Creates a formatter for percentage values.
         * Multiplies the input by 100 and appends "%".
         *
         * @param {number} [precision] The number of decimal places to show (default 0).
         * @param {boolean} [onlyShowUnchanged] Whether to return a value if value changes after formatting (default true).
         *
         * @returns {Formatter} A formatter for percentage values.
         */
        function percentage(precision?: number, onlyShowUnchanged?: boolean): (d: any) => string;
        /**
         * Creates a formatter for values that displays [precision] significant figures
         * and puts SI notation.
         *
         * @param {number} [precision] The number of significant figures to show (default 3).
         *
         * @returns {Formatter} A formatter for SI values.
         */
        function siSuffix(precision?: number): (d: any) => string;
        /**
         * Creates a formatter that displays dates.
         *
         * @returns {Formatter} A formatter for time/date values.
         */
        function time(): (d: any) => string;
        /**
         * Creates a formatter for relative dates.
         *
         * @param {number} baseValue The start date (as epoch time) used in computing relative dates (default 0)
         * @param {number} increment The unit used in calculating relative date values (default MILLISECONDS_IN_ONE_DAY)
         * @param {string} label The label to append to the formatted string (default "")
         *
         * @returns {Formatter} A formatter for time/date values.
         */
        function relativeDate(baseValue?: number, increment?: number, label?: string): (d: any) => string;
    }
}


declare module Plottable {
    var version: string;
}


declare module Plottable {
    module Core {
        /**
         * Colors we use as defaults on a number of graphs.
         */
        class Colors {
            static CORAL_RED: string;
            static INDIGO: string;
            static ROBINS_EGG_BLUE: string;
            static FERN: string;
            static BURNING_ORANGE: string;
            static ROYAL_HEATH: string;
            static CONIFER: string;
            static CERISE_RED: string;
            static BRIGHT_SUN: string;
            static JACARTA: string;
            static PLOTTABLE_COLORS: string[];
        }
    }
}


declare module Plottable {
    module Abstract {
        /**
         * A class most other Plottable classes inherit from, in order to have a
         * unique ID.
         */
        class PlottableObject {
        }
    }
}


declare module Plottable {
    module Core {
        /**
         * This interface represents anything in Plottable which can have a listener attached.
         * Listeners attach by referencing the Listenable's broadcaster, and calling registerListener
         * on it.
         *
         * e.g.:
         * listenable: Plottable.IListenable;
         * listenable.broadcaster.registerListener(callbackToCallOnBroadcast)
         */
        interface IListenable {
            broadcaster: Broadcaster;
        }
        /**
         * This interface represents the callback that should be passed to the Broadcaster on a Listenable.
         *
         * The callback will be called with the attached Listenable as the first object, and optional arguments
         * as the subsequent arguments.
         *
         * The Listenable is passed as the first argument so that it is easy for the callback to reference the
         * current state of the Listenable in the resolution logic.
         */
        interface IBroadcasterCallback {
            (listenable: IListenable, ...args: any[]): any;
        }
        /**
         * The Broadcaster class is owned by an IListenable. Third parties can register and deregister listeners
         * from the broadcaster. When the broadcaster.broadcast method is activated, all registered callbacks are
         * called. The registered callbacks are called with the registered Listenable that the broadcaster is attached
         * to, along with optional arguments passed to the `broadcast` method.
         *
         * The listeners are called synchronously.
         */
        class Broadcaster extends Abstract.PlottableObject {
            listenable: IListenable;
            /**
             * Constructs a broadcaster, taking the Listenable that the broadcaster will be attached to.
             *
             * @constructor
             * @param {IListenable} listenable The Listenable-object that this broadcaster is attached to.
             */
            constructor(listenable: IListenable);
            /**
             * Registers a callback to be called when the broadcast method is called. Also takes a key which
             * is used to support deregistering the same callback later, by passing in the same key.
             * If there is already a callback associated with that key, then the callback will be replaced.
             *
             * @param key The key associated with the callback. Key uniqueness is determined by deep equality.
             * @param {IBroadcasterCallback} callback A callback to be called when the Scale's domain changes.
             * @returns {Broadcaster} this object
             */
            registerListener(key: any, callback: IBroadcasterCallback): Broadcaster;
            /**
             * Call all listening callbacks, optionally with arguments passed through.
             *
             * @param ...args A variable number of optional arguments
             * @returns {Broadcaster} this object
             */
            broadcast(...args: any[]): Broadcaster;
            /**
             * Deregisters the callback associated with a key.
             *
             * @param key The key to deregister.
             * @returns {Broadcaster} this object
             */
            deregisterListener(key: any): Broadcaster;
            /**
             * Deregisters all listeners and callbacks associated with the broadcaster.
             *
             * @returns {Broadcaster} this object
             */
            deregisterAllListeners(): void;
        }
    }
}


declare module Plottable {
    class Dataset extends Abstract.PlottableObject implements Core.IListenable {
        broadcaster: any;
        /**
         * Constructs a new set.
         *
         * A Dataset is mostly just a wrapper around an any[], Dataset is the
         * data you're going to plot.
         *
         * @constructor
         * @param {any[]} data The data for this DataSource (default = []).
         * @param {any} metadata An object containing additional information (default = {}).
         */
        constructor(data?: any[], metadata?: any);
        /**
         * Gets the data.
         *
         * @returns {DataSource|any[]} The calling DataSource, or the current data.
         */
        data(): any[];
        /**
         * Sets the data.
         *
         * @param {any[]} data The new data.
         * @returns {Dataset} The calling Dataset.
         */
        data(data: any[]): Dataset;
        /**
         * Get the metadata.
         *
         * @returns {any} the current
         * metadata.
         */
        metadata(): any;
        /**
         * Set the metadata.
         *
         * @param {any} metadata The new metadata.
         * @returns {Dataset} The calling Dataset.
         */
        metadata(metadata: any): Dataset;
        _getExtent(accessor: _IAccessor, typeCoercer: (d: any) => any): any[];
    }
}


declare module Plottable {
    module Core {
        module RenderController {
            module RenderPolicy {
                /**
                 * A policy to render components.
                 */
                interface IRenderPolicy {
                    render(): any;
                }
                /**
                 * Never queue anything, render everything immediately. Useful for
                 * debugging, horrible for performance.
                 */
                class Immediate implements IRenderPolicy {
                    render(): void;
                }
                /**
                 * The default way to render, which only tries to render every frame
                 * (usually, 1/60th of a second).
                 */
                class AnimationFrame implements IRenderPolicy {
                    render(): void;
                }
                /**
                 * Renders with `setTimeout`. This is generally an inferior way to render
                 * compared to `requestAnimationFrame`, but it's still there if you want
                 * it.
                 */
                class Timeout implements IRenderPolicy {
                    render(): void;
                }
            }
        }
    }
}


declare module Plottable {
    module Core {
        /**
         * The RenderController is responsible for enqueueing and synchronizing
         * layout and render calls for Plottable components.
         *
         * Layouts and renders occur inside an animation callback
         * (window.requestAnimationFrame if available).
         *
         * If you require immediate rendering, call RenderController.flush() to
         * perform enqueued layout and rendering serially.
         *
         * If you want to always have immediate rendering (useful for debugging),
         * call
         * ```typescript
         * Plottable.Core.RenderController.setRenderPolicy(
         *   new Plottable.Core.RenderController.RenderPolicy.Immediate()
         * );
         * ```
         */
        module RenderController {
            function setRenderPolicy(policy: string): void;
            function setRenderPolicy(policy: RenderPolicy.IRenderPolicy): void;
            /**
             * If the RenderController is enabled, we enqueue the component for
             * render. Otherwise, it is rendered immediately.
             *
             * @param {Abstract.Component} component Any Plottable component.
             */
            function registerToRender(c: Abstract.Component): void;
            /**
             * If the RenderController is enabled, we enqueue the component for
             * layout and render. Otherwise, it is rendered immediately.
             *
             * @param {Abstract.Component} component Any Plottable component.
             */
            function registerToComputeLayout(c: Abstract.Component): void;
            /**
             * Render everything that is waiting to be rendered right now, instead of
             * waiting until the next frame.
             *
             * Useful to call when debugging.
             */
            function flush(): void;
        }
    }
}


declare module Plottable {
    module Core {
        /**
         * The ResizeBroadcaster will broadcast a notification to any registered
         * components when the window is resized.
         *
         * The broadcaster and single event listener are lazily constructed.
         *
         * Upon resize, the _resized flag will be set to true until after the next
         * flush of the RenderController. This is used, for example, to disable
         * animations during resize.
         */
        module ResizeBroadcaster {
            /**
             * Checks if the window has been resized and the RenderController
             * has not yet been flushed.
             *
             * @returns {boolean} If the window has been resized/RenderController
             * has not yet been flushed.
             */
            function resizing(): boolean;
            /**
             * Sets that it is not resizing anymore. Good if it stubbornly thinks
             * it is still resizing, or for cancelling the effects of resizing
             * prematurely.
             */
            function clearResizing(): void;
            /**
             * Registers a component.
             *
             * When the window is resized, ._invalidateLayout() is invoked on the
             * component, which will enqueue the component for layout and rendering
             * with the RenderController.
             *
             * @param {Component} component Any Plottable component.
             */
            function register(c: Abstract.Component): void;
            /**
             * Deregisters the components.
             *
             * The component will no longer receive updates on window resize.
             *
             * @param {Component} component Any Plottable component.
             */
            function deregister(c: Abstract.Component): void;
        }
    }
}

declare module Plottable {
    interface IDataset {
        data: any[];
        metadata: IMetadata;
    }
    interface IMetadata {
        cssClass?: string;
        color?: string;
    }
    interface _IAccessor {
        (datum: any, index?: number, metadata?: any): any;
    }
    /**
     * A function to map across the data in a DataSource. For example, if your
     * data looked like `{foo: 5, bar: 6}`, then a popular function might be
     * `function(d) { return d.foo; }`.
     *
     * Index, if used, will be the index of the datum in the array.
     */
    interface IAppliedAccessor {
        (datum: any, index: number): any;
    }
    interface _IProjector {
        accessor: _IAccessor;
        scale?: Abstract.Scale<any, any>;
        attribute: string;
    }
    /**
     * A mapping from attributes ("x", "fill", etc.) to the functions that get
     * that information out of the data.
     *
     * So if my data looks like `{foo: 5, bar: 6}` and I want the radius to scale
     * with both `foo` and `bar`, an entry in this type might be `{"r":
     * function(d) { return foo + bar; }`.
     */
    interface IAttributeToProjector {
        [attrToSet: string]: IAppliedAccessor;
    }
    /**
     * A simple bounding box.
     */
    interface SelectionArea {
        xMin: number;
        xMax: number;
        yMin: number;
        yMax: number;
    }
    interface _ISpaceRequest {
        width: number;
        height: number;
        wantsWidth: boolean;
        wantsHeight: boolean;
    }
    interface _IPixelArea {
        xMin: number;
        xMax: number;
        yMin: number;
        yMax: number;
    }
    /**
     * The range of your current data. For example, [1, 2, 6, -5] has the IExtent
     * `{min: -5, max: 6}`.
     *
     * The point of this type is to hopefully replace the less-elegant `[min,
     * max]` extents produced by d3.
     */
    interface IExtent {
        min: number;
        max: number;
    }
    /**
     * A simple location on the screen.
     */
    interface Point {
        x: number;
        y: number;
    }
    /**
     * A key that is also coupled with a dataset and a drawer.
     */
    interface DatasetDrawerKey {
        dataset: Dataset;
        drawer: Abstract._Drawer;
        key: string;
    }
}


declare module Plottable {
    class Domainer {
        /**
         * Constructs a new Domainer.
         *
         * @constructor
         * @param {(extents: any[][]) => any[]} combineExtents
         *        If present, this function will be used by the Domainer to merge
         *        all the extents that are present on a scale.
         *
         *        A plot may draw multiple things relative to a scale, e.g.
         *        different stocks over time. The plot computes their extents,
         *        which are a [min, max] pair. combineExtents is responsible for
         *        merging them all into one [min, max] pair. It defaults to taking
         *        the min of the first elements and the max of the second arguments.
         */
        constructor(combineExtents?: (extents: any[][]) => any[]);
        /**
         * @param {any[][]} extents The list of extents to be reduced to a single
         *        extent.
         * @param {QuantitativeScale} scale
         *        Since nice() must do different things depending on Linear, Log,
         *        or Time scale, the scale must be passed in for nice() to work.
         * @returns {any[]} The domain, as a merging of all exents, as a [min, max]
         *                 pair.
         */
        computeDomain(extents: any[][], scale: Abstract.QuantitativeScale<any>): any[];
        /**
         * Sets the Domainer to pad by a given ratio.
         *
         * @param {number} padProportion Proportionally how much bigger the
         *         new domain should be (0.05 = 5% larger).
         *
         *         A domainer will pad equal visual amounts on each side.
         *         On a linear scale, this means both sides are padded the same
         *         amount: [10, 20] will be padded to [5, 25].
         *         On a log scale, the top will be padded more than the bottom, so
         *         [10, 100] will be padded to [1, 1000].
         *
         * @returns {Domainer} The calling Domainer.
         */
        pad(padProportion?: number): Domainer;
        /**
         * Adds a padding exception, a value that will not be padded at either end of the domain.
         *
         * Eg, if a padding exception is added at x=0, then [0, 100] will pad to [0, 105] instead of [-2.5, 102.5].
         * If a key is provided, it will be registered under that key with standard map semantics. (Overwrite / remove by key)
         * If a key is not provided, it will be added with set semantics (Can be removed by value)
         *
         * @param {any} exception The padding exception to add.
         * @param {string} key The key to register the exception under.
         * @returns {Domainer} The calling domainer
         */
        addPaddingException(exception: any, key?: string): Domainer;
        /**
         * Removes a padding exception, allowing the domain to pad out that value again.
         *
         * If a string is provided, it is assumed to be a key and the exception associated with that key is removed.
         * If a non-string is provdied, it is assumed to be an unkeyed exception and that exception is removed.
         *
         * @param {any} keyOrException The key for the value to remove, or the value to remove
         * @return {Domainer} The calling domainer
         */
        removePaddingException(keyOrException: any): Domainer;
        /**
         * Adds an included value, a value that must be included inside the domain.
         *
         * Eg, if a value exception is added at x=0, then [50, 100] will expand to [0, 100] rather than [50, 100].
         * If a key is provided, it will be registered under that key with standard map semantics. (Overwrite / remove by key)
         * If a key is not provided, it will be added with set semantics (Can be removed by value)
         *
         * @param {any} value The included value to add.
         * @param {string} key The key to register the value under.
         * @returns {Domainer} The calling domainer
         */
        addIncludedValue(value: any, key?: string): Domainer;
        /**
         * Remove an included value, allowing the domain to not include that value gain again.
         *
         * If a string is provided, it is assumed to be a key and the value associated with that key is removed.
         * If a non-string is provdied, it is assumed to be an unkeyed value and that value is removed.
         *
         * @param {any} keyOrException The key for the value to remove, or the value to remove
         * @return {Domainer} The calling domainer
         */
        removeIncludedValue(valueOrKey: any): Domainer;
        /**
         * Extends the scale's domain so it starts and ends with "nice" values.
         *
         * @param {number} count The number of ticks that should fit inside the new domain.
         * @return {Domainer} The calling Domainer.
         */
        nice(count?: number): Domainer;
    }
}


declare module Plottable {
    module Abstract {
        class Scale<D, R> extends PlottableObject implements Core.IListenable {
            broadcaster: any;
            /**
             * Constructs a new Scale.
             *
             * A Scale is a wrapper around a D3.Scale.Scale. A Scale is really just a
             * function. Scales have a domain (input), a range (output), and a function
             * from domain to range.
             *
             * @constructor
             * @param {D3.Scale.Scale} scale The D3 scale backing the Scale.
             */
            constructor(scale: D3.Scale.Scale);
            /**
             * Modifies the domain on the scale so that it includes the extent of all
             * perspectives it depends on. This will normally happen automatically, but
             * if you set domain explicitly with `plot.domain(x)`, you will need to
             * call this function if you want the domain to neccessarily include all
             * the data.
             *
             * Extent: The [min, max] pair for a Scale.Quantitative, all covered
             * strings for a Scale.Ordinal.
             *
             * Perspective: A combination of a Dataset and an Accessor that
             * represents a view in to the data.
             *
             * @returns {Scale} The calling Scale.
             */
            autoDomain(): Scale<D, R>;
            /**
             * Computes the range value corresponding to a given domain value. In other
             * words, apply the function to value.
             *
             * @param {R} value A domain value to be scaled.
             * @returns {R} The range value corresponding to the supplied domain value.
             */
            scale(value: D): R;
            /**
             * Gets the domain.
             *
             * @returns {D[]} The current domain.
             */
            domain(): D[];
            /**
             * Sets the domain.
             *
             * @param {D[]} values If provided, the new value for the domain. On
             * a QuantitativeScale, this is a [min, max] pair, or a [max, min] pair to
             * make the function decreasing. On Scale.Ordinal, this is an array of all
             * input values.
             * @returns {Scale} The calling Scale.
             */
            domain(values: D[]): Scale<D, R>;
            /**
             * Gets the range.
             *
             * In the case of having a numeric range, it will be a [min, max] pair. In
             * the case of string range (e.g. Scale.InterpolatedColor), it will be a
             * list of all possible outputs.
             *
             * @returns {R[]} The current range.
             */
            range(): R[];
            /**
             * Sets the range.
             *
             * In the case of having a numeric range, it will be a [min, max] pair. In
             * the case of string range (e.g. Scale.InterpolatedColor), it will be a
             * list of all possible outputs.
             *
             * @param {R[]} values If provided, the new values for the range.
             * @returns {Scale} The calling Scale.
             */
            range(values: R[]): Scale<D, R>;
            /**
             * Constructs a copy of the Scale with the same domain and range but without
             * any registered listeners.
             *
             * @returns {Scale} A copy of the calling Scale.
             */
            copy(): Scale<D, R>;
        }
    }
}


declare module Plottable {
    module Abstract {
        class QuantitativeScale<D> extends Scale<D, number> {
            /**
             * Constructs a new QuantitativeScale.
             *
             * A QuantitativeScale is a Scale that maps anys to numbers. It
             * is invertible and continuous.
             *
             * @constructor
             * @param {D3.Scale.QuantitativeScale} scale The D3 QuantitativeScale
             * backing the QuantitativeScale.
             */
            constructor(scale: D3.Scale.QuantitativeScale);
            /**
             * Retrieves the domain value corresponding to a supplied range value.
             *
             * @param {number} value: A value from the Scale's range.
             * @returns {D} The domain value corresponding to the supplied range value.
             */
            invert(value: number): D;
            /**
             * Creates a copy of the QuantitativeScale with the same domain and range but without any registered listeners.
             *
             * @returns {QuantitativeScale} A copy of the calling QuantitativeScale.
             */
            copy(): QuantitativeScale<D>;
            domain(): D[];
            domain(values: D[]): QuantitativeScale<D>;
            /**
             * Sets or gets the QuantitativeScale's output interpolator
             *
             * @param {D3.Transition.Interpolate} [factory] The output interpolator to use.
             * @returns {D3.Transition.Interpolate|QuantitativeScale} The current output interpolator, or the calling QuantitativeScale.
             */
            interpolate(): D3.Transition.Interpolate;
            interpolate(factory: D3.Transition.Interpolate): QuantitativeScale<D>;
            /**
             * Sets the range of the QuantitativeScale and sets the interpolator to d3.interpolateRound.
             *
             * @param {number[]} values The new range value for the range.
             */
            rangeRound(values: number[]): QuantitativeScale<D>;
            /**
             * Gets the clamp status of the QuantitativeScale (whether to cut off values outside the ouput range).
             *
             * @returns {boolean} The current clamp status.
             */
            clamp(): boolean;
            /**
             * Sets the clamp status of the QuantitativeScale (whether to cut off values outside the ouput range).
             *
             * @param {boolean} clamp Whether or not to clamp the QuantitativeScale.
             * @returns {QuantitativeScale} The calling QuantitativeScale.
             */
            clamp(clamp: boolean): QuantitativeScale<D>;
            /**
             * Gets a set of tick values spanning the domain.
             *
             * @param {number} [count] The approximate number of ticks to generate.
             *                         If not supplied, the number specified by
             *                         numTicks() is used instead.
             * @returns {any[]} The generated ticks.
             */
            ticks(count?: number): any[];
            /**
             * Gets the default number of ticks.
             *
             * @returns {number} The default number of ticks.
             */
            numTicks(): number;
            /**
             * Sets the default number of ticks to generate.
             *
             * @param {number} count The new default number of ticks.
             * @returns {Scale} The calling Scale.
             */
            numTicks(count: number): QuantitativeScale<D>;
            /**
             * Gets a Domainer of a scale. A Domainer is responsible for combining
             * multiple extents into a single domain.
             *
             * @return {Domainer} The scale's current domainer.
             */
            domainer(): Domainer;
            /**
             * Sets a Domainer of a scale. A Domainer is responsible for combining
             * multiple extents into a single domain.
             *
             * When you set domainer, we assume that you know what you want the domain
             * to look like better that we do. Ensuring that the domain is padded,
             * includes 0, etc., will be the responsability of the new domainer.
             *
             * @param {Domainer} domainer If provided, the new domainer.
             * @return {QuanitativeScale} The calling QuantitativeScale.
             */
            domainer(domainer: Domainer): QuantitativeScale<D>;
        }
    }
}


declare module Plottable {
    module Scale {
        class Linear extends Abstract.QuantitativeScale<number> {
            /**
             * Constructs a new LinearScale.
             *
             * This scale maps from domain to range with a simple `mx + b` formula.
             *
             * @constructor
             * @param {D3.Scale.LinearScale} [scale] The D3 LinearScale backing the
             * LinearScale. If not supplied, uses a default scale.
             */
            constructor();
            constructor(scale: D3.Scale.LinearScale);
            /**
             * Constructs a copy of the Scale.Linear with the same domain and range but
             * without any registered listeners.
             *
             * @returns {Linear} A copy of the calling Scale.Linear.
             */
            copy(): Linear;
        }
    }
}


declare module Plottable {
    module Scale {
        class Log extends Abstract.QuantitativeScale<number> {
            /**
             * Constructs a new Scale.Log.
             *
             * Warning: Log is deprecated; if possible, use ModifiedLog. Log scales are
             * very unstable due to the fact that they can't handle 0 or negative
             * numbers. The only time when you would want to use a Log scale over a
             * ModifiedLog scale is if you're plotting very small data, such as all
             * data < 1.
             *
             * @constructor
             * @param {D3.Scale.LogScale} [scale] The D3 Scale.Log backing the Scale.Log. If not supplied, uses a default scale.
             */
            constructor();
            constructor(scale: D3.Scale.LogScale);
            /**
             * Creates a copy of the Scale.Log with the same domain and range but without any registered listeners.
             *
             * @returns {Log} A copy of the calling Log.
             */
            copy(): Log;
        }
    }
}


declare module Plottable {
    module Scale {
        class ModifiedLog extends Abstract.QuantitativeScale<number> {
            /**
             * Creates a new Scale.ModifiedLog.
             *
             * A ModifiedLog scale acts as a regular log scale for large numbers.
             * As it approaches 0, it gradually becomes linear. This means that the
             * scale won't freak out if you give it 0 or a negative number, where an
             * ordinary Log scale would.
             *
             * However, it does mean that scale will be effectively linear as values
             * approach 0. If you want very small values on a log scale, you should use
             * an ordinary Scale.Log instead.
             *
             * @constructor
             * @param {number} [base]
             *        The base of the log. Defaults to 10, and must be > 1.
             *
             *        For base <= x, scale(x) = log(x).
             *
             *        For 0 < x < base, scale(x) will become more and more
             *        linear as it approaches 0.
             *
             *        At x == 0, scale(x) == 0.
             *
             *        For negative values, scale(-x) = -scale(x).
             */
            constructor(base?: number);
            scale(x: number): number;
            invert(x: number): number;
            ticks(count?: number): number[];
            copy(): ModifiedLog;
            /**
             * Gets whether or not to return tick values other than powers of base.
             *
             * This defaults to false, so you'll normally only see ticks like
             * [10, 100, 1000]. If you turn it on, you might see ticks values
             * like [10, 50, 100, 500, 1000].
             * @returns {boolean} the current setting.
             */
            showIntermediateTicks(): boolean;
            /**
             * Sets whether or not to return ticks values other than powers or base.
             *
             * @param {boolean} show If provided, the desired setting.
             * @returns {ModifiedLog} The calling ModifiedLog.
             */
            showIntermediateTicks(show: boolean): ModifiedLog;
        }
    }
}


declare module Plottable {
    module Scale {
        class Ordinal extends Abstract.Scale<string, number> {
            /**
             * Creates an OrdinalScale.
             *
             * An OrdinalScale maps strings to numbers. A common use is to map the
             * labels of a bar plot (strings) to their pixel locations (numbers).
             *
             * @constructor
             */
            constructor(scale?: D3.Scale.OrdinalScale);
            domain(): string[];
            domain(values: string[]): Ordinal;
            range(): number[];
            range(values: number[]): Ordinal;
            /**
             * Returns the width of the range band. Only valid when rangeType is set to "bands".
             *
             * @returns {number} The range band width or 0 if rangeType isn't "bands".
             */
            rangeBand(): number;
            innerPadding(): number;
            fullBandStartAndWidth(v: string): number[];
            /**
             * Get the range type.
             *
             * @returns {string} The current range type.
             */
            rangeType(): string;
            /**
             * Set the range type.
             *
             * @param {string} rangeType If provided, either "points" or "bands" indicating the
             *     d3 method used to generate range bounds.
             * @param {number} [outerPadding] If provided, the padding outside the range,
             *     proportional to the range step.
             * @param {number} [innerPadding] If provided, the padding between bands in the range,
             *     proportional to the range step. This parameter is only used in
             *     "bands" type ranges.
             * @returns {Ordinal} The calling Ordinal.
             */
            rangeType(rangeType: string, outerPadding?: number, innerPadding?: number): Ordinal;
            copy(): Ordinal;
        }
    }
}


declare module Plottable {
    module Scale {
        class Color extends Abstract.Scale<string, string> {
            /**
             * Constructs a ColorScale.
             *
             * @constructor
             * @param {string} [scaleType] the type of color scale to create
             *     (Category10/Category20/Category20b/Category20c).
             * See https://github.com/mbostock/d3/wiki/Ordinal-Scales#categorical-colors
             */
            constructor(scaleType?: string);
        }
    }
}


declare module Plottable {
    module Scale {
        class Time extends Abstract.QuantitativeScale<any> {
            /**
             * Constructs a TimeScale.
             *
             * A TimeScale maps Date objects to numbers.
             *
             * @constructor
             * @param {D3.Scale.Time} scale The D3 LinearScale backing the Scale.Time. If not supplied, uses a default scale.
             */
            constructor();
            constructor(scale: D3.Scale.LinearScale);
            copy(): Time;
        }
    }
}


declare module Plottable {
    module Scale {
        /**
         * This class implements a color scale that takes quantitive input and
         * interpolates between a list of color values. It returns a hex string
         * representing the interpolated color.
         *
         * By default it generates a linear scale internally.
         */
        class InterpolatedColor extends Abstract.Scale<number, string> {
            /**
             * Constructs an InterpolatedColorScale.
             *
             * An InterpolatedColorScale maps numbers evenly to color strings.
             *
             * @constructor
             * @param {string|string[]} colorRange the type of color scale to
             *     create. Default is "reds". @see {@link colorRange} for further
             *     options.
             * @param {string} scaleType the type of underlying scale to use
             *     (linear/pow/log/sqrt). Default is "linear". @see {@link scaleType}
             *     for further options.
             */
            constructor(colorRange?: any, scaleType?: string);
            /**
             * Gets the color range.
             *
             * @returns {string[]} the current color values for the range as strings.
             */
            colorRange(): string[];
            /**
             * Sets the color range.
             *
             * @param {string|string[]} [colorRange]. If provided and if colorRange is one of
             * (reds/blues/posneg), uses the built-in color groups. If colorRange is an
             * array of strings with at least 2 values (e.g. ["#FF00FF", "red",
             * "dodgerblue"], the resulting scale will interpolate between the color
             * values across the domain.
             * @returns {InterpolatedColor} The calling InterpolatedColor.
             */
            colorRange(colorRange: any): InterpolatedColor;
            /**
             * Gets the internal scale type.
             *
             * @returns {string} The current scale type.
             */
            scaleType(): string;
            /**
             * Sets the internal scale type.
             *
             * @param {string} scaleType If provided, the type of d3 scale to use internally.  (linear/log/sqrt/pow).
             * @returns {InterpolatedColor} The calling InterpolatedColor.
             */
            scaleType(scaleType: string): InterpolatedColor;
            autoDomain(): InterpolatedColor;
        }
    }
}


declare module Plottable {
    module _Util {
        class ScaleDomainCoordinator<D> {
            /**
             * Constructs a ScaleDomainCoordinator.
             *
             * @constructor
             * @param {Scale[]} scales A list of scales whose domains should be linked.
             */
            constructor(scales: Abstract.Scale<D, any>[]);
            rescale(scale: Abstract.Scale<D, any>): void;
        }
    }
}


declare module Plottable {
    module Abstract {
        class _Drawer {
            key: string;
            /**
             * Constructs a Drawer
             *
             * @constructor
             * @param{string} key The key associated with this Drawer
             */
            constructor(key: string);
            /**
             * Removes the Drawer and its renderArea
             */
            remove(): void;
            /**
             * Draws the data into the renderArea using the attrHash for attributes
             *
             * @param{any[]} data The data to be drawn
             * @param{attrHash} IAttributeToProjector The list of attributes to set on the data
             */
            draw(data: any[], attrToProjector: IAttributeToProjector, animator?: Animator.Null): void;
        }
    }
}


declare module Plottable {
    module _Drawer {
        class Arc extends Abstract._Drawer {
            draw(data: any[], attrToProjector: IAttributeToProjector, animator?: Animator.Null): void;
        }
    }
}


declare module Plottable {
    module _Drawer {
        class Area extends Abstract._Drawer {
            draw(data: any[], attrToProjector: IAttributeToProjector): void;
        }
    }
}


declare module Plottable {
    module _Drawer {
        class Rect extends Abstract._Drawer {
            draw(data: any[], attrToProjector: IAttributeToProjector, animator?: Animator.Null): void;
        }
    }
}


declare module Plottable {
    module Abstract {
        class Component extends PlottableObject {
            static AUTORESIZE_BY_DEFAULT: boolean;
            clipPathEnabled: boolean;
            /**
             * Renders the Component into a given DOM element. The element must be as <svg>.
             *
             * @param {String|D3.Selection} element A D3 selection or a selector for getting the element to render into.
             * @returns {Component} The calling component.
             */
            renderTo(selector: String): Component;
            renderTo(element: D3.Selection): Component;
            /**
             * Causes the Component to recompute layout and redraw. If passed arguments, will resize the root SVG it lives in.
             *
             * This function should be called when CSS changes could influence the size
             * of the components, e.g. changing the font size.
             *
             * @param {number} [availableWidth]  - the width of the container element
             * @param {number} [availableHeight] - the height of the container element
             * @returns {Component} The calling component.
             */
            resize(width?: number, height?: number): Component;
            /**
             * Enables or disables resize on window resizes.
             *
             * If enabled, window resizes will enqueue this component for a re-layout
             * and re-render. Animations are disabled during window resizes when auto-
             * resize is enabled.
             *
             * @param {boolean} flag Enable (true) or disable (false) auto-resize.
             * @returns {Component} The calling component.
             */
            autoResize(flag: boolean): Component;
            /**
             * Sets the x alignment of the Component. This will be used if the
             * Component is given more space than it needs.
             *
             * For example, you may want to make a Legend postition itself it the top
             * right, so you would call `legend.xAlign("right")` and
             * `legend.yAlign("top")`.
             *
             * @param {string} alignment The x alignment of the Component (one of ["left", "center", "right"]).
             * @returns {Component} The calling Component.
             */
            xAlign(alignment: string): Component;
            /**
             * Sets the y alignment of the Component. This will be used if the
             * Component is given more space than it needs.
             *
             * For example, you may want to make a Legend postition itself it the top
             * right, so you would call `legend.xAlign("right")` and
             * `legend.yAlign("top")`.
             *
             * @param {string} alignment The x alignment of the Component (one of ["top", "center", "bottom"]).
             * @returns {Component} The calling Component.
             */
            yAlign(alignment: string): Component;
            /**
             * Sets the x offset of the Component. This will be used if the Component
             * is given more space than it needs.
             *
             * @param {number} offset The desired x offset, in pixels, from the left
             * side of the container.
             * @returns {Component} The calling Component.
             */
            xOffset(offset: number): Component;
            /**
             * Sets the y offset of the Component. This will be used if the Component
             * is given more space than it needs.
             *
             * @param {number} offset The desired y offset, in pixels, from the top
             * side of the container.
             * @returns {Component} The calling Component.
             */
            yOffset(offset: number): Component;
            /**
             * Attaches an Interaction to the Component, so that the Interaction will listen for events on the Component.
             *
             * @param {Interaction} interaction The Interaction to attach to the Component.
             * @returns {Component} The calling Component.
             */
            registerInteraction(interaction: Interaction): Component;
            /**
             * Adds/removes a given CSS class to/from the Component, or checks if the Component has a particular CSS class.
             *
             * @param {string} cssClass The CSS class to add/remove/check for.
             * @param {boolean} addClass Whether to add or remove the CSS class. If not supplied, checks for the CSS class.
             * @returns {boolean|Component} Whether the Component has the given CSS class, or the calling Component (if addClass is supplied).
             */
            classed(cssClass: string): boolean;
            classed(cssClass: string, addClass: boolean): Component;
            /**
             * Merges this Component with another Component, returning a
             * ComponentGroup. This is used to layer Components on top of each other.
             *
             * There are four cases:
             * Component + Component: Returns a ComponentGroup with both components inside it.
             * ComponentGroup + Component: Returns the ComponentGroup with the Component appended.
             * Component + ComponentGroup: Returns the ComponentGroup with the Component prepended.
             * ComponentGroup + ComponentGroup: Returns a new ComponentGroup with two ComponentGroups inside it.
             *
             * @param {Component} c The component to merge in.
             * @returns {ComponentGroup} The relevant ComponentGroup out of the above four cases.
             */
            merge(c: Component): Component.Group;
            /**
             * Detaches a Component from the DOM. The component can be reused.
             *
             * This should only be used if you plan on reusing the calling
             * Components. Otherwise, use remove().
             *
             * @returns The calling Component.
             */
            detach(): Component;
            /**
             * Removes a Component from the DOM and disconnects it from everything it's
             * listening to (effectively destroying it).
             */
            remove(): void;
            /**
             * Return the width of the component
             *
             * @return {number} width of the component
             */
            width(): number;
            /**
             * Return the height of the component
             *
             * @return {number} height of the component
             */
            height(): number;
        }
    }
}


declare module Plottable {
    module Abstract {
        class ComponentContainer extends Component {
            /**
             * Returns a list of components in the ComponentContainer.
             *
             * @returns {Component[]} the contained Components
             */
            components(): Component[];
            /**
             * Returns true iff the ComponentContainer is empty.
             *
             * @returns {boolean} Whether the calling ComponentContainer is empty.
             */
            empty(): boolean;
            /**
             * Detaches all components contained in the ComponentContainer, and
             * empties the ComponentContainer.
             *
             * @returns {ComponentContainer} The calling ComponentContainer
             */
            detachAll(): ComponentContainer;
            remove(): void;
        }
    }
}


declare module Plottable {
    module Component {
        class Group extends Abstract.ComponentContainer {
            /**
             * Constructs a GroupComponent.
             *
             * A GroupComponent is a set of Components that will be rendered on top of
             * each other. When you call Component.merge(Component), it creates and
             * returns a GroupComponent.
             *
             * @constructor
             * @param {Component[]} components The Components in the Group (default = []).
             */
            constructor(components?: Abstract.Component[]);
            merge(c: Abstract.Component): Group;
        }
    }
}


declare module Plottable {
    module Abstract {
        class Axis extends Component {
            /**
             * The css class applied to each end tick mark (the line on the end tick).
             */
            static END_TICK_MARK_CLASS: string;
            /**
             * The css class applied to each tick mark (the line on the tick).
             */
            static TICK_MARK_CLASS: string;
            /**
             * The css class applied to each tick label (the text associated with the tick).
             */
            static TICK_LABEL_CLASS: string;
            /**
             * Constructs an axis. An axis is a wrapper around a scale for rendering.
             *
             * @constructor
             * @param {Scale} scale The scale for this axis to render.
             * @param {string} orientation One of ["top", "left", "bottom", "right"];
             * on which side the axis will appear. On most axes, this is either "left"
             * or "bottom".
             * @param {Formatter} Data is passed through this formatter before being
             * displayed.
             */
            constructor(scale: Scale<any, number>, orientation: string, formatter?: (d: any) => string);
            remove(): void;
            /**
<<<<<<< HEAD
             * Gets the current width.
             *
             * @returns {number} The current width.
             */
            width(): number;
            /**
             * Sets the current width.
             *
             * @param {number|String} w A fixed width for the Axis, or
             * "auto" for automatic mode.
             * @returns {Axis} The calling Axis.
             */
            width(w: any): Axis;
            /**
             * Gets the current height.
             *
             * @returns {Axis} The current height.
             */
            height(): number;
            /**
             * Sets the current height.
             *
             * @param {number|String} h If provided, a fixed height for the Axis, or
             * "auto" for automatic mode.
             * @returns {Axis} The calling Axis.
             */
            height(h: any): Axis;
            /**
=======
>>>>>>> 626fc8ae
             * Gets the current formatter on the axis. Data is passed through the
             * formatter before being displayed.
             *
             * @returns {Formatter} The calling Axis, or the current
             * Formatter.
             */
            formatter(): Formatter;
            /**
             * Sets the current formatter on the axis. Data is passed through the
             * formatter before being displayed.
             *
             * @param {Formatter} formatter If provided, data will be passed though `formatter(data)`.
             * @returns {Axis} The calling Axis.
             */
            formatter(formatter: Formatter): Axis;
            /**
             * Gets the current tick mark length.
             *
             * @returns {number} the current tick mark length.
             */
            tickLength(): number;
            /**
             * Sets the current tick mark length.
             *
             * @param {number} length If provided, length of each tick.
             * @returns {Axis} The calling Axis.
             */
            tickLength(length: number): Axis;
            /**
             * Gets the current end tick mark length.
             *
             * @returns {number} The current end tick mark length.
             */
            endTickLength(): number;
            /**
             * Sets the end tick mark length.
             *
             * @param {number} length If provided, the length of the end ticks.
             * @returns {BaseAxis} The calling Axis.
             */
            endTickLength(length: number): Axis;
            /**
             * Gets the padding between each tick mark and its associated label.
             *
             * @returns {number} the current padding.
             * length.
             */
            tickLabelPadding(): number;
            /**
             * Sets the padding between each tick mark and its associated label.
             *
             * @param {number} padding If provided, the desired padding.
             * @returns {Axis} The calling Axis.
             */
            tickLabelPadding(padding: number): Axis;
            /**
             * Gets the size of the gutter (the extra space between the tick
             * labels and the outer edge of the axis).
             *
             * @returns {number} the current gutter.
             * length.
             */
            gutter(): number;
            /**
             * Sets the size of the gutter (the extra space between the tick
             * labels and the outer edge of the axis).
             *
             * @param {number} size If provided, the desired gutter.
             * @returns {Axis} The calling Axis.
             */
            gutter(size: number): Axis;
            /**
             * Gets the orientation of the Axis.
             *
             * @returns {number} the current orientation.
             */
            orient(): string;
            /**
             * Sets the orientation of the Axis.
             *
             * @param {number} newOrientation If provided, the desired orientation
             * (top/bottom/left/right).
             * @returns {Axis} The calling Axis.
             */
            orient(newOrientation: string): Axis;
            /**
             * Gets whether the Axis is currently set to show the first and last
             * tick labels.
             *
             * @returns {boolean} whether or not the last
             * tick labels are showing.
             */
            showEndTickLabels(): boolean;
            /**
             * Sets whether the Axis is currently set to show the first and last tick
             * labels.
             *
             * @param {boolean} show Whether or not to show the first and last
             * labels.
             * @returns {Axis} The calling Axis.
             */
            showEndTickLabels(show: boolean): Axis;
        }
    }
}


declare module Plottable {
    module Axis {
        interface _ITimeInterval {
            timeUnit: D3.Time.Interval;
            step: number;
            formatString: string;
        }
        class Time extends Abstract.Axis {
            /**
             * Constructs a TimeAxis.
             *
             * A TimeAxis is used for rendering a TimeScale.
             *
             * @constructor
             * @param {TimeScale} scale The scale to base the Axis on.
             * @param {string} orientation The orientation of the Axis (top/bottom)
             */
            constructor(scale: Scale.Time, orientation: string);
        }
    }
}


declare module Plottable {
    module Axis {
        class Numeric extends Abstract.Axis {
            /**
             * Constructs a NumericAxis.
             *
             * Just as an CategoryAxis is for rendering an OrdinalScale, a NumericAxis
             * is for rendering a QuantitativeScale.
             *
             * @constructor
             * @param {QuantitativeScale} scale The QuantitativeScale to base the axis on.
             * @param {string} orientation The orientation of the QuantitativeScale (top/bottom/left/right)
             * @param {Formatter} formatter A function to format tick labels (default Formatters.general(3, false)).
             */
            constructor(scale: Abstract.QuantitativeScale<number>, orientation: string, formatter?: (d: any) => string);
            /**
             * Gets the tick label position relative to the tick marks.
             *
             * @returns {string} The current tick label position.
             */
            tickLabelPosition(): string;
            /**
             * Sets the tick label position relative to the tick marks.
             *
             * @param {string} position If provided, the relative position of the tick label.
             *                          [top/center/bottom] for a vertical NumericAxis,
             *                          [left/center/right] for a horizontal NumericAxis.
             *                          Defaults to center.
             * @returns {Numeric} The calling Axis.Numeric.
             */
            tickLabelPosition(position: string): Numeric;
            /**
             * Gets whether or not the tick labels at the end of the graph are
             * displayed when partially cut off.
             *
             * @param {string} orientation Where on the scale to change tick labels.
             *                 On a "top" or "bottom" axis, this can be "left" or
             *                 "right". On a "left" or "right" axis, this can be "top"
             *                 or "bottom".
             * @returns {boolean} The current setting.
             */
            showEndTickLabel(orientation: string): boolean;
            /**
             * Sets whether or not the tick labels at the end of the graph are
             * displayed when partially cut off.
             *
             * @param {string} orientation If provided, where on the scale to change tick labels.
             *                 On a "top" or "bottom" axis, this can be "left" or
             *                 "right". On a "left" or "right" axis, this can be "top"
             *                 or "bottom".
             * @param {boolean} show Whether or not the given tick should be
             * displayed.
             * @returns {Numeric} The calling NumericAxis.
             */
            showEndTickLabel(orientation: string, show: boolean): Numeric;
        }
    }
}


declare module Plottable {
    module Axis {
        class Category extends Abstract.Axis {
            /**
             * Constructs a CategoryAxis.
             *
             * A CategoryAxis takes an OrdinalScale and includes word-wrapping
             * algorithms and advanced layout logic to try to display the scale as
             * efficiently as possible.
             *
             * @constructor
             * @param {OrdinalScale} scale The scale to base the Axis on.
             * @param {string} orientation The orientation of the Axis (top/bottom/left/right) (default = "bottom").
             * @param {Formatter} formatter The Formatter for the Axis (default Formatters.identity())
             */
            constructor(scale: Scale.Ordinal, orientation?: string, formatter?: (d: any) => string);
        }
    }
}


declare module Plottable {
    module Component {
        class Label extends Abstract.Component {
            /**
             * Creates a Label.
             *
             * A label is component that renders just text. The most common use of
             * labels is to create a title or axis labels.
             *
             * @constructor
             * @param {string} displayText The text of the Label (default = "").
             * @param {string} orientation The orientation of the Label (horizontal/vertical-left/vertical-right) (default = "horizontal").
             */
            constructor(displayText?: string, orientation?: string);
            /**
             * Sets the horizontal side the label will go to given the label is given more space that it needs
             *
             * @param {string} alignment The new setting, one of `["left", "center",
             * "right"]`. Defaults to `"center"`.
             * @returns {Label} The calling Label.
             */
            xAlign(alignment: string): Label;
            /**
             * Sets the vertical side the label will go to given the label is given more space that it needs
             *
             * @param {string} alignment The new setting, one of `["top", "center",
             * "bottom"]`. Defaults to `"center"`.
             * @returns {Label} The calling Label.
             */
            yAlign(alignment: string): Label;
            /**
             * Gets the current text on the Label.
             *
             * @returns {string} the text on the label.
             */
            text(): string;
            /**
             * Sets the current text on the Label.
             *
             * @param {string} displayText If provided, the new text for the Label.
             * @returns {Label} The calling Label.
             */
            text(displayText: string): Label;
        }
        class TitleLabel extends Label {
            /**
             * Creates a TitleLabel, a type of label made for rendering titles.
             *
             * @constructor
             */
            constructor(text?: string, orientation?: string);
        }
        class AxisLabel extends Label {
            /**
             * Creates a AxisLabel, a type of label made for rendering axis labels.
             *
             * @constructor
             */
            constructor(text?: string, orientation?: string);
        }
    }
}


declare module Plottable {
    module Component {
        interface ToggleCallback {
            (datum: string, newState: boolean): any;
        }
        interface HoverCallback {
            (datum?: string): any;
        }
        class Legend extends Abstract.Component {
            /**
             * The css class applied to each legend row
             */
            static SUBELEMENT_CLASS: string;
            /**
             * Constructs a Legend.
             *
             * A legend consists of a series of legend rows, each with a color and label taken from the `colorScale`.
             * The rows will be displayed in the order of the `colorScale` domain.
             * This legend also allows interactions, through the functions `toggleCallback` and `hoverCallback`
             * Setting a callback will also put classes on the individual rows.
             *
             * @constructor
             * @param {ColorScale} colorScale
             */
            constructor(colorScale?: Scale.Color);
            remove(): void;
            /**
             * Gets the toggle callback from the Legend.
             *
             * This callback is associated with toggle events, which trigger when a legend row is clicked.
             * Internally, this will change the state of of the row from "toggled-on" to "toggled-off" and vice versa.
             * Setting a callback will also set a class to each individual legend row as "toggled-on" or "toggled-off".
             * Call with argument of null to remove the callback. This will also remove the above classes to legend rows.
             *
             * @returns {ToggleCallback} The current toggle callback.
             */
            toggleCallback(): ToggleCallback;
            /**
             * Assigns a toggle callback to the Legend.
             *
             * This callback is associated with toggle events, which trigger when a legend row is clicked.
             * Internally, this will change the state of of the row from "toggled-on" to "toggled-off" and vice versa.
             * Setting a callback will also set a class to each individual legend row as "toggled-on" or "toggled-off".
             * Call with argument of null to remove the callback. This will also remove the above classes to legend rows.
             *
             * @param {ToggleCallback} callback The new callback function.
             * @returns {Legend} The calling Legend.
             */
            toggleCallback(callback: ToggleCallback): Legend;
            /**
             * Gets the hover callback from the Legend.
             *
             * This callback is associated with hover events, which trigger when the mouse enters or leaves a legend row
             * Setting a callback will also set the class "hover" to all legend row,
             * as well as the class "focus" to the legend row being hovered over.
             * Call with argument of null to remove the callback. This will also remove the above classes to legend rows.
             *
             * @returns {HoverCallback} The new current hover callback.
             */
            hoverCallback(): HoverCallback;
            /**
             * Assigns a hover callback to the Legend.
             *
             * This callback is associated with hover events, which trigger when the mouse enters or leaves a legend row
             * Setting a callback will also set the class "hover" to all legend row,
             * as well as the class "focus" to the legend row being hovered over.
             * Call with argument of null to remove the callback. This will also remove the above classes to legend rows.
             *
             * @param {HoverCallback} callback If provided, the new callback function.
             * @returns {Legend} The calling Legend.
             */
            hoverCallback(callback: HoverCallback): Legend;
            /**
             * Gets the current color scale from the Legend.
             *
             * @returns {ColorScale} The current color scale.
             */
            scale(): Scale.Color;
            /**
             * Assigns a new color scale to the Legend.
             *
             * @param {Scale.Color} scale If provided, the new scale.
             * @returns {Legend} The calling Legend.
             */
            scale(scale: Scale.Color): Legend;
        }
    }
}


declare module Plottable {
    module Component {
        class HorizontalLegend extends Abstract.Component {
            /**
             * The css class applied to each legend row
             */
            static LEGEND_ROW_CLASS: string;
            /**
             * The css class applied to each legend entry
             */
            static LEGEND_ENTRY_CLASS: string;
            /**
             * Creates a Horizontal Legend.
             *
             * The legend consists of a series of legend entries, each with a color and label taken from the `colorScale`.
             * The entries will be displayed in the order of the `colorScale` domain.
             *
             * @constructor
             * @param {Scale.Color} colorScale
             */
            constructor(colorScale: Scale.Color);
            remove(): void;
        }
    }
}


declare module Plottable {
    module Component {
        class Gridlines extends Abstract.Component {
            /**
             * Creates a set of Gridlines.
             * @constructor
             *
             * @param {QuantitativeScale} xScale The scale to base the x gridlines on. Pass null if no gridlines are desired.
             * @param {QuantitativeScale} yScale The scale to base the y gridlines on. Pass null if no gridlines are desired.
             */
            constructor(xScale: Abstract.QuantitativeScale<any>, yScale: Abstract.QuantitativeScale<any>);
            remove(): Gridlines;
        }
    }
}


declare module Plottable {
    module Component {
        interface _IterateLayoutResult {
            colProportionalSpace: number[];
            rowProportionalSpace: number[];
            guaranteedWidths: number[];
            guaranteedHeights: number[];
            wantsWidth: boolean;
            wantsHeight: boolean;
        }
        class Table extends Abstract.ComponentContainer {
            /**
             * Constructs a Table.
             *
             * A Table is used to combine multiple Components in the form of a grid. A
             * common case is combining a y-axis, x-axis, and the plotted data via
             * ```typescript
             * new Table([[yAxis, plot],
             *            [null,  xAxis]]);
             * ```
             *
             * @constructor
             * @param {Component[][]} [rows] A 2-D array of the Components to place in the table.
             * null can be used if a cell is empty. (default = [])
             */
            constructor(rows?: Abstract.Component[][]);
            /**
             * Adds a Component in the specified cell. The cell must be unoccupied.
             *
             * For example, instead of calling `new Table([[a, b], [null, c]])`, you
             * could call
             * ```typescript
             * var table = new Table();
             * table.addComponent(0, 0, a);
             * table.addComponent(0, 1, b);
             * table.addComponent(1, 1, c);
             * ```
             *
             * @param {number} row The row in which to add the Component.
             * @param {number} col The column in which to add the Component.
             * @param {Component} component The Component to be added.
             * @returns {Table} The calling Table.
             */
            addComponent(row: number, col: number, component: Abstract.Component): Table;
            /**
             * Sets the row and column padding on the Table.
             *
             * @param {number} rowPadding The padding above and below each row, in pixels.
             * @param {number} colPadding the padding to the left and right of each column, in pixels.
             * @returns {Table} The calling Table.
             */
            padding(rowPadding: number, colPadding: number): Table;
            /**
             * Sets the layout weight of a particular row.
             * Space is allocated to rows based on their weight. Rows with higher weights receive proportionally more space.
             *
             * A common case would be to have one graph take up 2/3rds of the space,
             * and the other graph take up 1/3rd.
             *
             * @param {number} index The index of the row.
             * @param {number} weight The weight to be set on the row.
             * @returns {Table} The calling Table.
             */
            rowWeight(index: number, weight: number): Table;
            /**
             * Sets the layout weight of a particular column.
             * Space is allocated to columns based on their weight. Columns with higher weights receive proportionally more space.
             *
             * A common case would be to have one graph take up 2/3rds of the space,
             * and the other graph take up 1/3rd.
             *
             * @param {number} index The index of the column.
             * @param {number} weight The weight to be set on the column.
             * @returns {Table} The calling Table.
             */
            colWeight(index: number, weight: number): Table;
        }
    }
}


declare module Plottable {
    module Abstract {
        class Plot extends Component {
            /**
             * Constructs a Plot.
             *
             * Plots render data. Common example include Plot.Scatter, Plot.Bar, and Plot.Line.
             *
             * A bare Plot has a DataSource and any number of projectors, which take
             * data and "project" it onto the Plot, such as "x", "y", "fill", "r".
             *
             * @constructor
             * @param {any[]|Dataset} [dataset] If provided, the data or Dataset to be associated with this Plot.
             */
            constructor();
            constructor(data: any[]);
            constructor(dataset: Dataset);
            remove(): void;
            /**
             * Gets the Plot's Dataset.
             *
             * @returns {Dataset} The current Dataset.
             */
            dataset(): Dataset;
            /**
             * Sets the Plot's Dataset.
             *
             * @param {Dataset} dataset If provided, the Dataset the Plot should use.
             * @returns {Plot} The calling Plot.
             */
            dataset(dataset: Dataset): Plot;
            /**
             * Sets an attribute of every data point.
             *
             * Here's a common use case:
             * ```typescript
             * plot.attr("r", function(d) { return d.foo; });
             * ```
             * This will set the radius of each datum `d` to be `d.foo`.
             *
             * @param {string} attrToSet The attribute to set across each data
             * point. Popular examples include "x", "y", "r". Scales that inherit from
             * Plot define their meaning.
             *
             * @param {Function|string|any} accessor Function to apply to each element
             * of the dataSource. If a Function, use `accessor(d, i)`. If a string,
             * `d[accessor]` is used. If anything else, use `accessor` as a constant
             * across all data points.
             *
             * @param {Abstract.Scale} scale If provided, the result of the accessor
             * is passed through the scale, such as `scale.scale(accessor(d, i))`.
             *
             * @returns {Plot} The calling Plot.
             */
            attr(attrToSet: string, accessor: any, scale?: Scale<any, any>): Plot;
            /**
             * Identical to plot.attr
             */
            project(attrToSet: string, accessor: any, scale?: Scale<any, any>): Plot;
            /**
             * Enables or disables animation.
             *
             * @param {boolean} enabled Whether or not to animate.
             */
            animate(enabled: boolean): Plot;
            detach(): Plot;
            /**
             * Get the animator associated with the specified Animator key.
             *
             * @return {IPlotAnimator} The Animator for the specified key.
             */
            animator(animatorKey: string): Animator.IPlotAnimator;
            /**
             * Set the animator associated with the specified Animator key.
             *
             * @param {string} animatorKey The key for the Animator.
             * @param {IPlotAnimator} animator An Animator to be assigned to
             * the specified key.
             * @returns {Plot} The calling Plot.
             */
            animator(animatorKey: string, animator: Animator.IPlotAnimator): Plot;
        }
    }
}


declare module Plottable {
    module Plot {
        class Pie extends Abstract.Plot {
            /**
             * Constructs a PiePlot.
             *
             * @constructor
             */
            constructor();
            /**
             * Adds a dataset to this plot. Only one dataset can be added to a PiePlot.
             *
             * A key is automatically generated if not supplied.
             *
             * @param {string} [key] The key of the dataset.
             * @param {any[]|Dataset} dataset dataset to add.
             * @returns {Pie} The calling PiePlot.
             */
            addDataset(key: string, dataset: Dataset): Pie;
            addDataset(key: string, dataset: any[]): Pie;
            addDataset(dataset: Dataset): Pie;
            addDataset(dataset: any[]): Pie;
            /**
             * Removes a dataset
             *
             * @param {string} key The key of the dataset
             * @returns {Pie} The calling PiePlot.
             */
            removeDataset(key: string): Pie;
        }
    }
}


declare module Plottable {
    module Abstract {
        class XYPlot<X, Y> extends Plot {
            /**
             * Constructs an XYPlot.
             *
             * An XYPlot is a plot from drawing 2-dimensional data. Common examples
             * include Scale.Line and Scale.Bar.
             *
             * @constructor
             * @param {any[]|Dataset} [dataset] The data or Dataset to be associated with this Renderer.
             * @param {Scale} xScale The x scale to use.
             * @param {Scale} yScale The y scale to use.
             */
            constructor(dataset: any, xScale: Scale<X, number>, yScale: Scale<Y, number>);
            /**
             * @param {string} attrToSet One of ["x", "y"] which determines the point's
             * x and y position in the Plot.
             */
            project(attrToSet: string, accessor: any, scale?: Scale<any, any>): XYPlot<X, Y>;
        }
    }
}


declare module Plottable {
    module Abstract {
        class NewStylePlot<X, Y> extends XYPlot<X, Y> {
            /**
             * Constructs a NewStylePlot.
             *
             * Plots render data. Common example include Plot.Scatter, Plot.Bar, and Plot.Line.
             *
             * A bare Plot has a DataSource and any number of projectors, which take
             * data and "project" it onto the Plot, such as "x", "y", "fill", "r".
             *
             * @constructor
             * @param [Scale] xScale The x scale to use
             * @param [Scale] yScale The y scale to use
             */
            constructor(xScale?: Scale<X, number>, yScale?: Scale<Y, number>);
            remove(): void;
            /**
             * Adds a dataset to this plot. Identify this dataset with a key.
             *
             * A key is automatically generated if not supplied.
             *
             * @param {string} [key] The key of the dataset.
             * @param {any[]|Dataset} dataset dataset to add.
             * @returns {NewStylePlot} The calling NewStylePlot.
             */
            addDataset(key: string, dataset: Dataset): NewStylePlot<X, Y>;
            addDataset(key: string, dataset: any[]): NewStylePlot<X, Y>;
            addDataset(dataset: Dataset): NewStylePlot<X, Y>;
            addDataset(dataset: any[]): NewStylePlot<X, Y>;
            /**
             * Gets the dataset order by key
             *
             * @returns {string[]} A string array of the keys in order
             */
            datasetOrder(): string[];
            /**
             * Sets the dataset order by key
             *
             * @param {string[]} order If provided, a string array which represents the order of the keys.
             * This must be a permutation of existing keys.
             *
             * @returns {NewStylePlot} The calling NewStylePlot.
             */
            datasetOrder(order: string[]): NewStylePlot<X, Y>;
            /**
             * Removes a dataset
             *
             * @param {string} key The key of the dataset
             * @return {NewStylePlot} The calling NewStylePlot.
             */
            removeDataset(key: string): NewStylePlot<X, Y>;
        }
    }
}


declare module Plottable {
    module Plot {
        class Scatter<X, Y> extends Abstract.XYPlot<X, Y> {
            /**
             * Constructs a ScatterPlot.
             *
             * @constructor
             * @param {IDataset | any} dataset The dataset to render.
             * @param {Scale} xScale The x scale to use.
             * @param {Scale} yScale The y scale to use.
             */
            constructor(dataset: any, xScale: Abstract.Scale<X, number>, yScale: Abstract.Scale<Y, number>);
            /**
             * @param {string} attrToSet One of ["x", "y", "cx", "cy", "r",
             * "fill"]. "cx" and "cy" are aliases for "x" and "y". "r" is the datum's
             * radius, and "fill" is the CSS color of the datum.
             */
            project(attrToSet: string, accessor: any, scale?: Abstract.Scale<any, any>): Scatter<X, Y>;
        }
    }
}


declare module Plottable {
    module Plot {
        class Grid extends Abstract.XYPlot<string, string> {
            /**
             * Constructs a GridPlot.
             *
             * A GridPlot is used to shade a grid of data. Each datum is a cell on the
             * grid, and the datum can control what color it is.
             *
             * @constructor
             * @param {IDataset | any} dataset The dataset to render.
             * @param {Scale.Ordinal} xScale The x scale to use.
             * @param {Scale.Ordinal} yScale The y scale to use.
             * @param {Scale.Color|Scale.InterpolatedColor} colorScale The color scale
             * to use for each grid cell.
             */
            constructor(dataset: any, xScale: Scale.Ordinal, yScale: Scale.Ordinal, colorScale: Abstract.Scale<any, string>);
            /**
             * @param {string} attrToSet One of ["x", "y", "fill"]. If "fill" is used,
             * the data should return a valid CSS color.
             */
            project(attrToSet: string, accessor: any, scale?: Abstract.Scale<any, any>): Grid;
        }
    }
}


declare module Plottable {
    module Abstract {
        class BarPlot<X, Y> extends XYPlot<X, Y> {
            /**
             * Constructs an AbstractBarPlot.
             *
             * @constructor
             * @param {IDataset | any} dataset The dataset to render.
             * @param {Scale} xScale The x scale to use.
             * @param {Scale} yScale The y scale to use.
             */
            constructor(dataset: any, xScale: Scale<X, number>, yScale: Scale<Y, number>);
            /**
             * Sets the baseline for the bars to the specified value.
             *
             * The baseline is the line that the bars are drawn from, defaulting to 0.
             *
             * @param {number} value The value to position the baseline at.
             * @returns {AbstractBarPlot} The calling AbstractBarPlot.
             */
            baseline(value: number): BarPlot<X, Y>;
            /**
             * Sets the bar alignment relative to the independent axis.
             * VerticalBarPlot supports "left", "center", "right"
             * HorizontalBarPlot supports "top", "center", "bottom"
             *
             * @param {string} alignment The desired alignment.
             * @returns {AbstractBarPlot} The calling AbstractBarPlot.
             */
            barAlignment(alignment: string): BarPlot<X, Y>;
            /**
             * Selects the bar under the given pixel position (if [xValOrExtent]
             * and [yValOrExtent] are {number}s), under a given line (if only one
             * of [xValOrExtent] or [yValOrExtent] are {IExtent}s) or are under a
             * 2D area (if [xValOrExtent] and [yValOrExtent] are both {IExtent}s).
             *
             * @param {any} xValOrExtent The pixel x position, or range of x values.
             * @param {any} yValOrExtent The pixel y position, or range of y values.
             * @param {boolean} [select] Whether or not to select the bar (by classing it "selected");
             * @returns {D3.Selection} The selected bar, or null if no bar was selected.
             */
            selectBar(xValOrExtent: IExtent, yValOrExtent: IExtent, select?: boolean): D3.Selection;
            selectBar(xValOrExtent: number, yValOrExtent: IExtent, select?: boolean): D3.Selection;
            selectBar(xValOrExtent: IExtent, yValOrExtent: number, select?: boolean): D3.Selection;
            selectBar(xValOrExtent: number, yValOrExtent: number, select?: boolean): D3.Selection;
            /**
             * Deselects all bars.
             * @returns {AbstractBarPlot} The calling AbstractBarPlot.
             */
            deselectAll(): BarPlot<X, Y>;
        }
    }
}


declare module Plottable {
    module Plot {
        /**
         * A VerticalBarPlot draws bars vertically.
         * Key projected attributes:
         *  - "width" - the horizontal width of a bar.
         *      - if an ordinal scale is attached, this defaults to ordinalScale.rangeBand()
         *      - if a quantitative scale is attached, this defaults to 10
         *  - "x" - the horizontal position of a bar
         *  - "y" - the vertical height of a bar
         */
        class VerticalBar<X> extends Abstract.BarPlot<X, number> {
            /**
             * Constructs a VerticalBarPlot.
             *
             * @constructor
             * @param {IDataset | any} dataset The dataset to render.
             * @param {Scale} xScale The x scale to use.
             * @param {QuantitativeScale} yScale The y scale to use.
             */
            constructor(dataset: any, xScale: Abstract.Scale<X, number>, yScale: Abstract.QuantitativeScale<number>);
        }
    }
}


declare module Plottable {
    module Plot {
        /**
         * A HorizontalBarPlot draws bars horizontally.
         * Key projected attributes:
         *  - "width" - the vertical height of a bar (since the bar is rotated horizontally)
         *      - if an ordinal scale is attached, this defaults to ordinalScale.rangeBand()
         *      - if a quantitative scale is attached, this defaults to 10
         *  - "x" - the horizontal length of a bar
         *  - "y" - the vertical position of a bar
         */
        class HorizontalBar<Y> extends Abstract.BarPlot<number, Y> {
            /**
             * Constructs a HorizontalBarPlot.
             *
             * @constructor
             * @param {IDataset | any} dataset The dataset to render.
             * @param {QuantitativeScale} xScale The x scale to use.
             * @param {Scale} yScale The y scale to use.
             */
            constructor(dataset: any, xScale: Abstract.QuantitativeScale<number>, yScale: Abstract.Scale<Y, number>);
        }
    }
}


declare module Plottable {
    module Plot {
        class Line<X> extends Abstract.XYPlot<X, number> {
            /**
             * Constructs a LinePlot.
             *
             * @constructor
             * @param {any | IDataset} dataset The dataset to render.
             * @param {QuantitativeScale} xScale The x scale to use.
             * @param {QuantitativeScale} yScale The y scale to use.
             */
            constructor(dataset: any, xScale: Abstract.QuantitativeScale<X>, yScale: Abstract.QuantitativeScale<number>);
        }
    }
}


declare module Plottable {
    module Plot {
        /**
         * An AreaPlot draws a filled region (area) between the plot's projected "y" and projected "y0" values.
         */
        class Area<X> extends Line<X> {
            /**
             * Constructs an AreaPlot.
             *
             * @constructor
             * @param {IDataset | any} dataset The dataset to render.
             * @param {QuantitativeScale} xScale The x scale to use.
             * @param {QuantitativeScale} yScale The y scale to use.
             */
            constructor(dataset: any, xScale: Abstract.QuantitativeScale<X>, yScale: Abstract.QuantitativeScale<number>);
            project(attrToSet: string, accessor: any, scale?: Abstract.Scale<any, any>): Area<X>;
        }
    }
}


declare module Plottable {
    module Abstract {
        class NewStyleBarPlot<X, Y> extends NewStylePlot<X, Y> {
            /**
             * Constructs a NewStyleBarPlot.
             *
             * @constructor
             * @param {Scale} xScale The x scale to use.
             * @param {Scale} yScale The y scale to use.
             */
            constructor(xScale: Scale<X, number>, yScale: Scale<Y, number>);
            /**
             * Sets the baseline for the bars to the specified value.
             *
             * The baseline is the line that the bars are drawn from, defaulting to 0.
             *
             * @param {number} value The value to position the baseline at.
             * @returns {NewStyleBarPlot} The calling NewStyleBarPlot.
             */
            baseline(value: number): any;
        }
    }
}


declare module Plottable {
    module Plot {
        class ClusteredBar<X, Y> extends Abstract.NewStyleBarPlot<X, Y> {
            /**
             * Creates a ClusteredBarPlot.
             *
             * A ClusteredBarPlot is a plot that plots several bar plots next to each
             * other. For example, when plotting life expectancy across each country,
             * you would want each country to have a "male" and "female" bar.
             *
             * @constructor
             * @param {Scale} xScale The x scale to use.
             * @param {Scale} yScale The y scale to use.
             */
            constructor(xScale: Abstract.Scale<X, number>, yScale: Abstract.Scale<Y, number>, isVertical?: boolean);
        }
    }
}


declare module Plottable {
    module Abstract {
        class Stacked<X, Y> extends NewStylePlot<X, Y> {
        }
    }
}


declare module Plottable {
    module Plot {
        class StackedArea<X> extends Abstract.Stacked<X, number> {
            /**
             * Constructs a StackedArea plot.
             *
             * @constructor
             * @param {QuantitativeScale} xScale The x scale to use.
             * @param {QuantitativeScale} yScale The y scale to use.
             */
            constructor(xScale: Abstract.QuantitativeScale<X>, yScale: Abstract.QuantitativeScale<number>);
        }
    }
}


declare module Plottable {
    module Plot {
        class StackedBar<X, Y> extends Abstract.Stacked<X, Y> {
            /**
             * Constructs a StackedBar plot.
             * A StackedBarPlot is a plot that plots several bar plots stacking on top of each
             * other.
             * @constructor
             * @param {Scale} xScale the x scale of the plot.
             * @param {Scale} yScale the y scale of the plot.
             * @param {boolean} isVertical if the plot if vertical.
             */
            constructor(xScale?: Abstract.Scale<X, number>, yScale?: Abstract.Scale<Y, number>, isVertical?: boolean);
            baseline(value: number): any;
        }
    }
}


declare module Plottable {
    module Animator {
        interface IPlotAnimator {
            /**
             * Applies the supplied attributes to a D3.Selection with some animation.
             *
             * @param {D3.Selection} selection The update selection or transition selection that we wish to animate.
             * @param {IAttributeToProjector} attrToProjector The set of
             *     IAccessors that we will use to set attributes on the selection.
             * @return {D3.Selection} Animators should return the selection or
             *     transition object so that plots may chain the transitions between
             *     animators.
             */
            animate(selection: any, attrToProjector: IAttributeToProjector): D3.Selection;
        }
        interface IPlotAnimatorMap {
            [animatorKey: string]: IPlotAnimator;
        }
    }
}


declare module Plottable {
    module Animator {
        /**
         * An animator implementation with no animation. The attributes are
         * immediately set on the selection.
         */
        class Null implements IPlotAnimator {
            animate(selection: any, attrToProjector: IAttributeToProjector): D3.Selection;
        }
    }
}


declare module Plottable {
    module Animator {
        /**
         * The base animator implementation with easing, duration, and delay.
         */
        class Base implements IPlotAnimator {
            /**
             * The default duration of the animation in milliseconds
             */
            static DEFAULT_DURATION_MILLISECONDS: number;
            /**
             * The default starting delay of the animation in milliseconds
             */
            static DEFAULT_DELAY_MILLISECONDS: number;
            /**
             * The default easing of the animation
             */
            static DEFAULT_EASING: string;
            /**
             * Constructs the default animator
             *
             * @constructor
             */
            constructor();
            animate(selection: any, attrToProjector: IAttributeToProjector): D3.Selection;
            /**
             * Gets the duration of the animation in milliseconds.
             *
             * @returns {number} The current duration.
             */
            duration(): number;
            /**
             * Sets the duration of the animation in milliseconds.
             *
             * @param {number} duration The duration in milliseconds.
             * @returns {Default} The calling Default Animator.
             */
            duration(duration: number): Base;
            /**
             * Gets the delay of the animation in milliseconds.
             *
             * @returns {number} The current delay.
             */
            delay(): number;
            /**
             * Sets the delay of the animation in milliseconds.
             *
             * @param {number} delay The delay in milliseconds.
             * @returns {Default} The calling Default Animator.
             */
            delay(delay: number): Base;
            /**
             * Gets the current easing of the animation.
             *
             * @returns {string} the current easing mode.
             */
            easing(): string;
            /**
             * Sets the easing mode of the animation.
             *
             * @param {string} easing The desired easing mode.
             * @returns {Default} The calling Default Animator.
             */
            easing(easing: string): Base;
        }
    }
}


declare module Plottable {
    module Animator {
        /**
         * An animator that delays the animation of the attributes using the index
         * of the selection data.
         *
         * The delay between animations can be configured with the .delay getter/setter.
         */
        class IterativeDelay extends Base {
            /**
             * The start delay between each start of an animation
             */
            static DEFAULT_ITERATIVE_DELAY_MILLISECONDS: number;
            /**
             * Constructs an animator with a start delay between each selection animation
             *
             * @constructor
             */
            constructor();
            animate(selection: any, attrToProjector: IAttributeToProjector): D3.Selection;
            /**
             * Gets the start delay between animations in milliseconds.
             *
             * @returns {number} The current iterative delay.
             */
            iterativeDelay(): number;
            /**
             * Sets the start delay between animations in milliseconds.
             *
             * @param {number} iterDelay The iterative delay in milliseconds.
             * @returns {IterativeDelay} The calling IterativeDelay Animator.
             */
            iterativeDelay(iterDelay: number): IterativeDelay;
        }
    }
}


declare module Plottable {
    module Animator {
        /**
         * The default animator implementation with easing, duration, and delay.
         */
        class Rect extends Base {
            static ANIMATED_ATTRIBUTES: string[];
            isVertical: boolean;
            isReverse: boolean;
            constructor(isVertical?: boolean, isReverse?: boolean);
            animate(selection: any, attrToProjector: IAttributeToProjector): any;
        }
    }
}


declare module Plottable {
    module Core {
        /**
         * A function to be called when an event occurs. The argument is the d3 event
         * generated by the event.
         */
        interface IKeyEventListenerCallback {
            (e: D3.D3Event): any;
        }
        /**
         * A module for listening to keypresses on the document.
         */
        module KeyEventListener {
            /**
             * Turns on key listening.
             */
            function initialize(): void;
            /**
             * When a key event occurs with the key corresponding te keyCod, call cb.
             *
             * @param {number} keyCode The javascript key code to call cb on.
             * @param {IKeyEventListener} cb Will be called when keyCode key event
             * occurs.
             */
            function addCallback(keyCode: number, cb: IKeyEventListenerCallback): void;
        }
    }
}


declare module Plottable {
    module Abstract {
        class Interaction extends PlottableObject {
        }
    }
}


declare module Plottable {
    module Interaction {
        class Click extends Abstract.Interaction {
            /**
             * Sets a callback to be called when a click is received.
             *
             * @param {(p: Point) => any} cb Callback that takes the pixel position of the click event.
             */
            callback(cb: (p: Point) => any): Click;
        }
        class DoubleClick extends Click {
        }
    }
}


declare module Plottable {
    module Interaction {
        class Key extends Abstract.Interaction {
            /**
             * Creates a KeyInteraction.
             *
             * KeyInteraction listens to key events that occur while the component is
             * moused over.
             *
             * @constructor
             * @param {number} keyCode The key code to listen for.
             */
            constructor(keyCode: number);
            /**
             * Sets a callback to be called when the designated key is pressed and the
             * user is moused over the component.
             *
             * @param {() => any} cb Callback to be called.
             * @returns The calling Key.
             */
            callback(cb: () => any): Key;
        }
    }
}


declare module Plottable {
    module Interaction {
        class PanZoom extends Abstract.Interaction {
            /**
             * Creates a PanZoomInteraction.
             *
             * The allows you to move around and zoom in on a plot, interactively. It
             * does so by changing the xScale and yScales' domains repeatedly.
             *
             * @constructor
             * @param {QuantitativeScale} [xScale] The X scale to update on panning/zooming.
             * @param {QuantitativeScale} [yScale] The Y scale to update on panning/zooming.
             */
            constructor(xScale?: Abstract.QuantitativeScale<any>, yScale?: Abstract.QuantitativeScale<any>);
            /**
             * Sets the scales back to their original domains.
             */
            resetZoom(): void;
        }
    }
}


declare module Plottable {
    module Interaction {
        class BarHover extends Abstract.Interaction {
            /**
             * Gets the current hover mode.
             *
             * @return {string} The current hover mode.
             */
            hoverMode(): string;
            /**
             * Sets the hover mode for the interaction. There are two modes:
             *     - "point": Selects the bar under the mouse cursor (default).
             *     - "line" : Selects any bar that would be hit by a line extending
             *                in the same direction as the bar and passing through
             *                the cursor.
             *
             * @param {string} mode If provided, the desired hover mode.
             * @return {BarHover} The calling BarHover.
             */
            hoverMode(mode: string): BarHover;
            /**
             * Attaches an callback to be called when the user mouses over a bar.
             *
             * @param {(datum: any, bar: D3.Selection) => any} callback The callback to be called.
             *      The callback will be passed the data from the hovered-over bar.
             * @return {BarHover} The calling BarHover.
             */
            onHover(callback: (datum: any, bar: D3.Selection) => any): BarHover;
            /**
             * Attaches a callback to be called when the user mouses off of a bar.
             *
             * @param {(datum: any, bar: D3.Selection) => any} callback The callback to be called.
             *      The callback will be passed the data from the last-hovered bar.
             * @return {BarHover} The calling BarHover.
             */
            onUnhover(callback: (datum: any, bar: D3.Selection) => any): BarHover;
        }
    }
}


declare module Plottable {
    module Interaction {
        class Drag extends Abstract.Interaction {
            /**
             * Constructs a Drag. A Drag will signal its callbacks on mouse drag.
             */
            constructor();
            /**
             * Gets the callback that is called when dragging starts.
             *
             * @returns {(startLocation: Point) => void} The callback called when dragging starts.
             */
            dragstart(): (startLocation: Point) => void;
            /**
             * Sets the callback to be called when dragging starts.
             *
             * @param {(startLocation: Point) => any} cb If provided, the function to be called. Takes in a Point in pixels.
             * @returns {Drag} The calling Drag.
             */
            dragstart(cb: (startLocation: Point) => any): Drag;
            /**
             * Gets the callback that is called during dragging.
             *
             * @returns {(startLocation: Point, endLocation: Point) => void} The callback called during dragging.
             */
            drag(): (startLocation: Point, endLocation: Point) => void;
            /**
             * Adds a callback to be called during dragging.
             *
             * @param {(startLocation: Point, endLocation: Point) => any} cb If provided, the function to be called. Takes in Points in pixels.
             * @returns {Drag} The calling Drag.
             */
            drag(cb: (startLocation: Point, endLocation: Point) => any): Drag;
            /**
             * Gets the callback that is called when dragging ends.
             *
             * @returns {(startLocation: Point, endLocation: Point) => void} The callback called when dragging ends.
             */
            dragend(): (startLocation: Point, endLocation: Point) => void;
            /**
             * Adds a callback to be called when the dragging ends.
             *
             * @param {(startLocation: Point, endLocation: Point) => any} cb If provided, the function to be called. Takes in Points in pixels.
             * @returns {Drag} The calling Drag.
             */
            dragend(cb: (startLocation: Point, endLocation: Point) => any): Drag;
            /**
             * Sets up so that the xScale and yScale that are passed have their
             * domains automatically changed as you zoom.
             *
             * @param {QuantitativeScale} xScale The scale along the x-axis.
             * @param {QuantitativeScale} yScale The scale along the y-axis.
             * @returns {Drag} The calling Drag.
             */
            setupZoomCallback(xScale?: Abstract.QuantitativeScale<any>, yScale?: Abstract.QuantitativeScale<any>): Drag;
        }
    }
}


declare module Plottable {
    module Interaction {
        /**
         * A DragBox is an interaction that automatically draws a box across the
         * element you attach it to when you drag.
         */
        class DragBox extends Drag {
            /**
             * The DOM element of the box that is drawn. When no box is drawn, it is
             * null.
             */
            dragBox: D3.Selection;
            /**
             * Whether or not dragBox has been rendered in a visible area.
             */
            boxIsDrawn: boolean;
            /**
             * Clears the highlighted drag-selection box drawn by the DragBox.
             *
             * @returns {DragBox} The calling DragBox.
             */
            clearBox(): DragBox;
            /**
             * Set where the box is draw explicitly.
             *
             * @param {number} x0 Left.
             * @param {number} x1 Right.
             * @param {number} y0 Top.
             * @param {number} y1 Bottom.
             *
             * @returns {DragBox} The calling DragBox.
             */
            setBox(x0: number, x1: number, y0: number, y1: number): DragBox;
        }
    }
}


declare module Plottable {
    module Interaction {
        class XDragBox extends DragBox {
            setBox(x0: number, x1: number): XDragBox;
        }
    }
}


declare module Plottable {
    module Interaction {
        class XYDragBox extends DragBox {
        }
    }
}


declare module Plottable {
    module Interaction {
        class YDragBox extends DragBox {
            setBox(y0: number, y1: number): YDragBox;
        }
    }
}


declare module Plottable {
    module Abstract {
        class Dispatcher extends PlottableObject {
            /**
             * Constructs a Dispatcher with the specified target.
             *
             * @param {D3.Selection} target The selection to listen for events on.
             */
            constructor(target: D3.Selection);
            /**
             * Gets the target of the Dispatcher.
             *
             * @returns {D3.Selection} The Dispatcher's current target.
             */
            target(): D3.Selection;
            /**
             * Sets the target of the Dispatcher.
             *
             * @param {D3.Selection} target The element to listen for updates on.
             * @returns {Dispatcher} The calling Dispatcher.
             */
            target(targetElement: D3.Selection): Dispatcher;
            /**
             * Attaches the Dispatcher's listeners to the Dispatcher's target element.
             *
             * @returns {Dispatcher} The calling Dispatcher.
             */
            connect(): Dispatcher;
            /**
             * Detaches the Dispatcher's listeners from the Dispatchers' target element.
             *
             * @returns {Dispatcher} The calling Dispatcher.
             */
            disconnect(): Dispatcher;
        }
    }
}


declare module Plottable {
    module Dispatcher {
        class Mouse extends Abstract.Dispatcher {
            /**
             * Constructs a Mouse Dispatcher with the specified target.
             *
             * @param {D3.Selection} target The selection to listen for events on.
             */
            constructor(target: D3.Selection);
            /**
             * Gets the current callback to be called on mouseover.
             *
             * @return {(location: Point) => any} The current mouseover callback.
             */
            mouseover(): (location: Point) => any;
            /**
             * Attaches a callback to be called on mouseover.
             *
             * @param {(location: Point) => any} callback A function that takes the pixel position of the mouse event.
             *                                            Pass in null to remove the callback.
             * @return {Mouse} The calling Mouse Handler.
             */
            mouseover(callback: (location: Point) => any): Mouse;
            /**
             * Gets the current callback to be called on mousemove.
             *
             * @return {(location: Point) => any} The current mousemove callback.
             */
            mousemove(): (location: Point) => any;
            /**
             * Attaches a callback to be called on mousemove.
             *
             * @param {(location: Point) => any} callback A function that takes the pixel position of the mouse event.
             *                                            Pass in null to remove the callback.
             * @return {Mouse} The calling Mouse Handler.
             */
            mousemove(callback: (location: Point) => any): Mouse;
            /**
             * Gets the current callback to be called on mouseout.
             *
             * @return {(location: Point) => any} The current mouseout callback.
             */
            mouseout(): (location: Point) => any;
            /**
             * Attaches a callback to be called on mouseout.
             *
             * @param {(location: Point) => any} callback A function that takes the pixel position of the mouse event.
             *                                            Pass in null to remove the callback.
             * @return {Mouse} The calling Mouse Handler.
             */
            mouseout(callback: (location: Point) => any): Mouse;
        }
    }
}<|MERGE_RESOLUTION|>--- conflicted
+++ resolved
@@ -1684,37 +1684,6 @@
             constructor(scale: Scale<any, number>, orientation: string, formatter?: (d: any) => string);
             remove(): void;
             /**
-<<<<<<< HEAD
-             * Gets the current width.
-             *
-             * @returns {number} The current width.
-             */
-            width(): number;
-            /**
-             * Sets the current width.
-             *
-             * @param {number|String} w A fixed width for the Axis, or
-             * "auto" for automatic mode.
-             * @returns {Axis} The calling Axis.
-             */
-            width(w: any): Axis;
-            /**
-             * Gets the current height.
-             *
-             * @returns {Axis} The current height.
-             */
-            height(): number;
-            /**
-             * Sets the current height.
-             *
-             * @param {number|String} h If provided, a fixed height for the Axis, or
-             * "auto" for automatic mode.
-             * @returns {Axis} The calling Axis.
-             */
-            height(h: any): Axis;
-            /**
-=======
->>>>>>> 626fc8ae
              * Gets the current formatter on the axis. Data is passed through the
              * formatter before being displayed.
              *
