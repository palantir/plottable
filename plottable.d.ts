--- conflicted
+++ resolved
@@ -3288,13 +3288,10 @@
             project(attrToSet: string, accessor: any, scale?: Scale.AbstractScale<any, any>): StackedBar<X, Y>;
             _onDatasetUpdate(): StackedBar<X, Y>;
             _getPlotMetadataForDataset(key: string): StackedPlotMetadata;
-<<<<<<< HEAD
             _normalizeDatasets<A, B>(fromX: boolean): {
                 a: A;
                 b: B;
             }[];
-=======
->>>>>>> 9fada5e2
             _updateStackOffsets(): void;
             _updateStackExtents(): void;
             _stack(dataArray: D3.Map<StackedDatum>[]): D3.Map<StackedDatum>[];
