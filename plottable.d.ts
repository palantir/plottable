
declare module Plottable {
    module _Util {
        module Methods {
            /**
             * Checks if x is between a and b.
             *
             * @param {number} x The value to test if in range
             * @param {number} a The beginning of the (inclusive) range
             * @param {number} b The ending of the (inclusive) range
             * @return {boolean} Whether x is in [a, b]
             */
            function inRange(x: number, a: number, b: number): boolean;
            /** Print a warning message to the console, if it is available.
             *
             * @param {string} The warnings to print
             */
            function warn(warning: string): void;
            /**
             * Takes two arrays of numbers and adds them together
             *
             * @param {number[]} alist The first array of numbers
             * @param {number[]} blist The second array of numbers
             * @return {number[]} An array of numbers where x[i] = alist[i] + blist[i]
             */
            function addArrays(alist: number[], blist: number[]): number[];
            /**
             * Takes two sets and returns the intersection
             *
             * Due to the fact that D3.Sets store strings internally, return type is always a string set
             *
             * @param {D3.Set<T>} set1 The first set
             * @param {D3.Set<T>} set2 The second set
             * @return {D3.Set<string>} A set that contains elements that appear in both set1 and set2
             */
            function intersection<T>(set1: D3.Set<T>, set2: D3.Set<T>): D3.Set<string>;
            /**
             * Take an accessor object (may be a string to be made into a key, or a value, or a color code)
             * and "activate" it by turning it into a function in (datum, index, metadata)
             */
            function accessorize(accessor: any): _Accessor;
            /**
             * Takes two sets and returns the union
             *
             * Due to the fact that D3.Sets store strings internally, return type is always a string set
             *
             * @param {D3.Set<T>} set1 The first set
             * @param {D3.Set<T>} set2 The second set
             * @return {D3.Set<string>} A set that contains elements that appear in either set1 or set2
             */
            function union<T>(set1: D3.Set<T>, set2: D3.Set<T>): D3.Set<string>;
            /**
             * Populates a map from an array of keys and a transformation function.
             *
             * @param {string[]} keys The array of keys.
             * @param {(string, number) => T} transform A transformation function to apply to the keys.
             * @return {D3.Map<T>} A map mapping keys to their transformed values.
             */
            function populateMap<T>(keys: string[], transform: (key: string, index: number) => T): D3.Map<T>;
            /**
             * Take an array of values, and return the unique values.
             * Will work iff ∀ a, b, a.toString() == b.toString() => a == b; will break on Object inputs
             *
             * @param {T[]} values The values to find uniqueness for
             * @return {T[]} The unique values
             */
            function uniq<T>(arr: T[]): T[];
            /**
             * Creates an array of length `count`, filled with value or (if value is a function), value()
             *
             * @param {T | ((index?: number) => T)} value The value to fill the array with or a value generator (called with index as arg)
             * @param {number} count The length of the array to generate
             * @return {any[]}
             */
            function createFilledArray<T>(value: T | ((index?: number) => T), count: number): T[];
            /**
             * @param {T[][]} a The 2D array that will have its elements joined together.
             * @return {T[]} Every array in a, concatenated together in the order they appear.
             */
            function flatten<T>(a: T[][]): T[];
            /**
             * Check if two arrays are equal by strict equality.
             */
            function arrayEq<T>(a: T[], b: T[]): boolean;
            /**
             * @param {any} a Object to check against b for equality.
             * @param {any} b Object to check against a for equality.
             *
             * @returns {boolean} whether or not two objects share the same keys, and
             *          values associated with those keys. Values will be compared
             *          with ===.
             */
            function objEq(a: any, b: any): boolean;
            /**
             * Computes the max value from the array.
             *
             * If type is not comparable then t will be converted to a comparable before computing max.
             */
            function max<C>(arr: C[], default_val: C): C;
            function max<T, C>(arr: T[], acc: (x?: T, i?: number) => C, default_val: C): C;
            /**
             * Computes the min value from the array.
             *
             * If type is not comparable then t will be converted to a comparable before computing min.
             */
            function min<C>(arr: C[], default_val: C): C;
            function min<T, C>(arr: T[], acc: (x?: T, i?: number) => C, default_val: C): C;
            /**
             * Creates shallow copy of map.
             * @param {{ [key: string]: any }} oldMap Map to copy
             *
             * @returns {[{ [key: string]: any }} coppied map.
             */
            function copyMap<T>(oldMap: {
                [key: string]: T;
            }): {
                [key: string]: T;
            };
            function range(start: number, stop: number, step?: number): number[];
            /** Is like setTimeout, but activates synchronously if time=0
             * We special case 0 because of an observed issue where calling setTimeout causes visible flickering.
             * We believe this is because when requestAnimationFrame calls into the paint function, as soon as that function finishes
             * evaluating, the results are painted to the screen. As a result, if we want something to occur immediately but call setTimeout
             * with time=0, then it is pushed to the call stack and rendered in the next frame, so the component that was rendered via
             * setTimeout appears out-of-sync with the rest of the plot.
             */
            function setTimeout(f: Function, time: number, ...args: any[]): number;
            function colorTest(colorTester: D3.Selection, className: string): string;
            function lightenColor(color: string, factor: number): string;
            function darkenColor(color: string, factor: number, darkenAmount: number): string;
            function pointDistance(p1: Point, p2: Point): number;
        }
    }
}


declare module Plottable {
    module _Util {
        module OpenSource {
            /**
             * Returns the sortedIndex for inserting a value into an array.
             * Takes a number and an array of numbers OR an array of objects and an accessor that returns a number.
             * @param {number} value: The numerical value to insert
             * @param {any[]} arr: Array to find insertion index, can be number[] or any[] (if accessor provided)
             * @param {_Accessor} accessor: If provided, this function is called on members of arr to determine insertion index
             * @returns {number} The insertion index.
             * The behavior is undefined for arrays that are unsorted
             * If there are multiple valid insertion indices that maintain sorted order (e.g. addign 1 to [1,1,1,1,1]) then
             * the behavior must satisfy that the array is sorted post-insertion, but is otherwise unspecified.
             * This is a modified version of Underscore.js's implementation of sortedIndex.
             * Underscore.js is released under the MIT License:
             *  Copyright (c) 2009-2014 Jeremy Ashkenas, DocumentCloud and Investigative
             *  Reporters & Editors
             *
             *  Permission is hereby granted, free of charge, to any person
             *  obtaining a copy of this software and associated documentation
             *  files (the "Software"), to deal in the Software without
             *  restriction, including without limitation the rights to use,
             *  copy, modify, merge, publish, distribute, sublicense, and/or sell
             *  copies of the Software, and to permit persons to whom the
             *  Software is furnished to do so, subject to the following
             *  conditions:
             *
             *  The above copyright notice and this permission notice shall be
             *  included in all copies or substantial portions of the Software.
             *
             *  THE SOFTWARE IS PROVIDED "AS IS", WITHOUT WARRANTY OF ANY KIND,
             *  EXPRESS OR IMPLIED, INCLUDING BUT NOT LIMITED TO THE WARRANTIES
             *  OF MERCHANTABILITY, FITNESS FOR A PARTICULAR PURPOSE AND
             *  NONINFRINGEMENT. IN NO EVENT SHALL THE AUTHORS OR COPYRIGHT
             *  HOLDERS BE LIABLE FOR ANY CLAIM, DAMAGES OR OTHER LIABILITY,
             *  WHETHER IN AN ACTION OF CONTRACT, TORT OR OTHERWISE, ARISING
             *  FROM, OUT OF OR IN CONNECTION WITH THE SOFTWARE OR THE USE OR
             *  OTHER DEALINGS IN THE SOFTWARE.
             */
            function sortedIndex(val: number, arr: number[]): number;
            function sortedIndex(val: number, arr: any[], accessor: _Accessor): number;
        }
    }
}


declare module Plottable {
    module _Util {
        class IDCounter {
            increment(id: any): number;
            decrement(id: any): number;
            get(id: any): number;
        }
    }
}


declare module Plottable {
    module _Util {
        /**
         * An associative array that can be keyed by anything (inc objects).
         * Uses pointer equality checks which is why this works.
         * This power has a price: everything is linear time since it is actually backed by an array...
         */
        class StrictEqualityAssociativeArray {
            /**
             * Set a new key/value pair in the store.
             *
             * @param {any} key Key to set in the store
             * @param {any} value Value to set in the store
             * @return {boolean} True if key already in store, false otherwise
             */
            set(key: any, value: any): boolean;
            /**
             * Get a value from the store, given a key.
             *
             * @param {any} key Key associated with value to retrieve
             * @return {any} Value if found, undefined otherwise
             */
            get(key: any): any;
            /**
             * Test whether store has a value associated with given key.
             *
             * Will return true if there is a key/value entry,
             * even if the value is explicitly `undefined`.
             *
             * @param {any} key Key to test for presence of an entry
             * @return {boolean} Whether there was a matching entry for that key
             */
            has(key: any): boolean;
            /**
             * Return an array of the values in the key-value store
             *
             * @return {any[]} The values in the store
             */
            values(): any[];
            /**
             * Return an array of keys in the key-value store
             *
             * @return {any[]} The keys in the store
             */
            keys(): any[];
            /**
             * Execute a callback for each entry in the array.
             *
             * @param {(key: any, val?: any, index?: number) => any} callback The callback to eecute
             * @return {any[]} The results of mapping the callback over the entries
             */
            map(cb: (key?: any, val?: any, index?: number) => any): any[];
            /**
             * Delete a key from the key-value store. Return whether the key was present.
             *
             * @param {any} The key to remove
             * @return {boolean} Whether a matching entry was found and removed
             */
            delete(key: any): boolean;
        }
    }
}

declare module Plottable {
    module _Util {
        module DOM {
            /**
             * Gets the bounding box of an element.
             * @param {D3.Selection} element
             * @returns {SVGRed} The bounding box.
             */
            function getBBox(element: D3.Selection): SVGRect;
            var POLYFILL_TIMEOUT_MSEC: number;
            function requestAnimationFramePolyfill(fn: () => any): void;
            function isSelectionRemovedFromSVG(selection: D3.Selection): boolean;
            function getElementWidth(elem: HTMLScriptElement): number;
            function getElementHeight(elem: HTMLScriptElement): number;
            function getSVGPixelWidth(svg: D3.Selection): number;
            function translate(s: D3.Selection, x?: number, y?: number): any;
            function boxesOverlap(boxA: ClientRect, boxB: ClientRect): boolean;
            function boxIsInside(inner: ClientRect, outer: ClientRect): boolean;
            function getBoundingSVG(elem: SVGElement): SVGElement;
        }
    }
}


declare module Plottable {
    module _Util {
        module Color {
            /**
             * Return contrast ratio between two colors
             * Based on implementation from chroma.js by Gregor Aisch (gka) (licensed under BSD)
             * chroma.js may be found here: https://github.com/gka/chroma.js
             * License may be found here: https://github.com/gka/chroma.js/blob/master/LICENSE
             * see http://www.w3.org/TR/2008/REC-WCAG20-20081211/#contrast-ratiodef
             */
            function contrast(a: string, b: string): number;
            /**
             * Converts an RGB color value to HSL. Conversion formula
             * adapted from http://en.wikipedia.org/wiki/HSL_color_space.
             * Assumes r, g, and b are contained in the set [0, 255] and
             * returns h, s, and l in the set [0, 1].
             * Source: https://stackoverflow.com/questions/2353211/hsl-to-rgb-color-conversion
             *
             * @param   Number  r       The red color value
             * @param   Number  g       The green color value
             * @param   Number  b       The blue color value
             * @return  Array           The HSL representation
             */
            function rgbToHsl(r: number, g: number, b: number): number[];
            /**
             * Converts an HSL color value to RGB. Conversion formula
             * adapted from http://en.wikipedia.org/wiki/HSL_color_space.
             * Assumes h, s, and l are contained in the set [0, 1] and
             * returns r, g, and b in the set [0, 255].
             * Source: https://stackoverflow.com/questions/2353211/hsl-to-rgb-color-conversion
             *
             * @param   Number  h       The hue
             * @param   Number  s       The saturation
             * @param   Number  l       The lightness
             * @return  Array           The RGB representation
             */
            function hslToRgb(h: number, s: number, l: number): number[];
        }
    }
}


declare module Plottable {
    type Formatter = (d: any) => string;
    var MILLISECONDS_IN_ONE_DAY: number;
    module Formatters {
        /**
         * Creates a formatter for currency values.
         *
         * @param {number} [precision] The number of decimal places to show (default 2).
         * @param {string} [symbol] The currency symbol to use (default "$").
         * @param {boolean} [prefix] Whether to prepend or append the currency symbol (default true).
         * @param {boolean} [onlyShowUnchanged] Whether to return a value if value changes after formatting (default true).
         *
         * @returns {Formatter} A formatter for currency values.
         */
        function currency(precision?: number, symbol?: string, prefix?: boolean): (d: any) => string;
        /**
         * Creates a formatter that displays exactly [precision] decimal places.
         *
         * @param {number} [precision] The number of decimal places to show (default 3).
         * @param {boolean} [onlyShowUnchanged] Whether to return a value if value changes after formatting (default true).
         *
         * @returns {Formatter} A formatter that displays exactly [precision] decimal places.
         */
        function fixed(precision?: number): (d: any) => string;
        /**
         * Creates a formatter that formats numbers to show no more than
         * [precision] decimal places. All other values are stringified.
         *
         * @param {number} [precision] The number of decimal places to show (default 3).
         * @param {boolean} [onlyShowUnchanged] Whether to return a value if value changes after formatting (default true).
         *
         * @returns {Formatter} A formatter for general values.
         */
        function general(precision?: number): (d: any) => string;
        /**
         * Creates a formatter that stringifies its input.
         *
         * @returns {Formatter} A formatter that stringifies its input.
         */
        function identity(): (d: any) => string;
        /**
         * Creates a formatter for percentage values.
         * Multiplies the input by 100 and appends "%".
         *
         * @param {number} [precision] The number of decimal places to show (default 0).
         * @param {boolean} [onlyShowUnchanged] Whether to return a value if value changes after formatting (default true).
         *
         * @returns {Formatter} A formatter for percentage values.
         */
        function percentage(precision?: number): (d: any) => string;
        /**
         * Creates a formatter for values that displays [precision] significant figures
         * and puts SI notation.
         *
         * @param {number} [precision] The number of significant figures to show (default 3).
         *
         * @returns {Formatter} A formatter for SI values.
         */
        function siSuffix(precision?: number): (d: any) => string;
        /**
         * Creates a multi time formatter that displays dates.
         *
         * @returns {Formatter} A formatter for time/date values.
         */
        function multiTime(): (d: any) => string;
        /**
         * Creates a time formatter that displays time/date using given specifier.
         *
         * List of directives can be found on: https://github.com/mbostock/d3/wiki/Time-Formatting#format
         *
         * @param {string} [specifier] The specifier for the formatter.
         *
         * @returns {Formatter} A formatter for time/date values.
         */
        function time(specifier: string): Formatter;
        /**
         * Creates a formatter for relative dates.
         *
         * @param {number} baseValue The start date (as epoch time) used in computing relative dates (default 0)
         * @param {number} increment The unit used in calculating relative date values (default MILLISECONDS_IN_ONE_DAY)
         * @param {string} label The label to append to the formatted string (default "")
         *
         * @returns {Formatter} A formatter for time/date values.
         */
        function relativeDate(baseValue?: number, increment?: number, label?: string): (d: any) => string;
    }
}


declare module Plottable {
    module Config {
        /**
         * Specifies if Plottable should show warnings.
         */
        var SHOW_WARNINGS: boolean;
    }
}


declare module Plottable {
    var version: string;
}


declare module Plottable {
    module Core {
        /**
         * Colors we use as defaults on a number of graphs.
         */
        class Colors {
            static CORAL_RED: string;
            static INDIGO: string;
            static ROBINS_EGG_BLUE: string;
            static FERN: string;
            static BURNING_ORANGE: string;
            static ROYAL_HEATH: string;
            static CONIFER: string;
            static CERISE_RED: string;
            static BRIGHT_SUN: string;
            static JACARTA: string;
            static PLOTTABLE_COLORS: string[];
        }
    }
}


declare module Plottable {
    module Core {
        /**
         * A class most other Plottable classes inherit from, in order to have a
         * unique ID.
         */
        class PlottableObject {
            getID(): number;
        }
    }
}


declare module Plottable {
    module Core {
        /**
         * A callback for a Broadcaster. The callback will be called with the Broadcaster's
         * "listenable" as the first argument, with subsequent optional arguments depending
         * on the listenable.
         */
        interface BroadcasterCallback<L> {
            (listenable: L, ...args: any[]): any;
        }
        /**
         * The Broadcaster holds a reference to a "listenable" object.
         * Third parties can register and deregister listeners from the Broadcaster.
         * When the broadcaster.broadcast() method is called, all registered callbacks
         * are called with the Broadcaster's "listenable", along with optional
         * arguments passed to the `broadcast` method.
         *
         * The listeners are called synchronously.
         */
        class Broadcaster<L> extends Core.PlottableObject {
            /**
             * Constructs a broadcaster, taking a "listenable" object to broadcast about.
             *
             * @constructor
             * @param {L} listenable The listenable object to broadcast.
             */
            constructor(listenable: L);
            /**
             * Registers a callback to be called when the broadcast method is called. Also takes a key which
             * is used to support deregistering the same callback later, by passing in the same key.
             * If there is already a callback associated with that key, then the callback will be replaced.
             * The callback will be passed the Broadcaster's "listenable" as the `this` context.
             *
             * @param key The key associated with the callback. Key uniqueness is determined by deep equality.
             * @param {BroadcasterCallback<L>} callback A callback to be called.
             * @returns {Broadcaster} The calling Broadcaster
             */
            registerListener(key: any, callback: BroadcasterCallback<L>): Broadcaster<L>;
            /**
             * Call all listening callbacks, optionally with arguments passed through.
             *
             * @param ...args A variable number of optional arguments
             * @returns {Broadcaster} The calling Broadcaster
             */
            broadcast(...args: any[]): Broadcaster<L>;
            /**
             * Deregisters the callback associated with a key.
             *
             * @param key The key to deregister.
             * @returns {Broadcaster} The calling Broadcaster
             */
            deregisterListener(key: any): Broadcaster<L>;
            /**
             * Gets the keys for all listeners attached to the Broadcaster.
             *
             * @returns {any[]} An array of the keys.
             */
            getListenerKeys(): any[];
            /**
             * Deregisters all listeners and callbacks associated with the Broadcaster.
             *
             * @returns {Broadcaster} The calling Broadcaster
             */
            deregisterAllListeners(): void;
        }
    }
}


declare module Plottable {
    class Dataset extends Core.PlottableObject {
        broadcaster: Core.Broadcaster<Dataset>;
        /**
         * Constructs a new set.
         *
         * A Dataset is mostly just a wrapper around an any[], Dataset is the
         * data you're going to plot.
         *
         * @constructor
         * @param {any[]} data The data for this DataSource (default = []).
         * @param {any} metadata An object containing additional information (default = {}).
         */
        constructor(data?: any[], metadata?: any);
        /**
         * Gets the data.
         *
         * @returns {DataSource|any[]} The calling DataSource, or the current data.
         */
        data(): any[];
        /**
         * Sets the data.
         *
         * @param {any[]} data The new data.
         * @returns {Dataset} The calling Dataset.
         */
        data(data: any[]): Dataset;
        /**
         * Get the metadata.
         *
         * @returns {any} the current
         * metadata.
         */
        metadata(): any;
        /**
         * Set the metadata.
         *
         * @param {any} metadata The new metadata.
         * @returns {Dataset} The calling Dataset.
         */
        metadata(metadata: any): Dataset;
        _getExtent(accessor: _Accessor, typeCoercer: (d: any) => any, plotMetadata?: any): any[];
    }
}


declare module Plottable {
    module Core {
        module RenderController {
            module RenderPolicy {
                /**
                 * A policy to render components.
                 */
                interface RenderPolicy {
                    render(): any;
                }
                /**
                 * Never queue anything, render everything immediately. Useful for
                 * debugging, horrible for performance.
                 */
                class Immediate implements RenderPolicy {
                    render(): void;
                }
                /**
                 * The default way to render, which only tries to render every frame
                 * (usually, 1/60th of a second).
                 */
                class AnimationFrame implements RenderPolicy {
                    render(): void;
                }
                /**
                 * Renders with `setTimeout`. This is generally an inferior way to render
                 * compared to `requestAnimationFrame`, but it's still there if you want
                 * it.
                 */
                class Timeout implements RenderPolicy {
                    _timeoutMsec: number;
                    render(): void;
                }
            }
        }
    }
}


declare module Plottable {
    module Core {
        /**
         * The RenderController is responsible for enqueueing and synchronizing
         * layout and render calls for Plottable components.
         *
         * Layouts and renders occur inside an animation callback
         * (window.requestAnimationFrame if available).
         *
         * If you require immediate rendering, call RenderController.flush() to
         * perform enqueued layout and rendering serially.
         *
         * If you want to always have immediate rendering (useful for debugging),
         * call
         * ```typescript
         * Plottable.Core.RenderController.setRenderPolicy(
         *   new Plottable.Core.RenderController.RenderPolicy.Immediate()
         * );
         * ```
         */
        module RenderController {
            var _renderPolicy: RenderPolicy.RenderPolicy;
            function setRenderPolicy(policy: string | RenderPolicy.RenderPolicy): void;
            /**
             * If the RenderController is enabled, we enqueue the component for
             * render. Otherwise, it is rendered immediately.
             *
             * @param {AbstractComponent} component Any Plottable component.
             */
            function registerToRender(c: Component.AbstractComponent): void;
            /**
             * If the RenderController is enabled, we enqueue the component for
             * layout and render. Otherwise, it is rendered immediately.
             *
             * @param {AbstractComponent} component Any Plottable component.
             */
            function registerToComputeLayout(c: Component.AbstractComponent): void;
            /**
             * Render everything that is waiting to be rendered right now, instead of
             * waiting until the next frame.
             *
             * Useful to call when debugging.
             */
            function flush(): void;
        }
    }
}

declare module Plottable {
    /**
     * Access specific datum property.
     */
    type _Accessor = (datum: any, index?: number, userMetadata?: any, plotMetadata?: Plot.PlotMetadata) => any;
    /**
     * Retrieves scaled datum property.
     */
    type _Projector = (datum: any, index: number, userMetadata: any, plotMetadata: Plot.PlotMetadata) => any;
    /**
     * Projector with applied user and plot metadata
     */
    type _AppliedProjector = (datum: any, index: number) => any;
    /**
     * Defines a way how specific attribute needs be retrieved before rendering.
     */
    type _Projection = {
        accessor: _Accessor;
        scale?: Scale.AbstractScale<any, any>;
        attribute: string;
    };
    /**
     * A mapping from attributes ("x", "fill", etc.) to the functions that get
     * that information out of the data.
     *
     * So if my data looks like `{foo: 5, bar: 6}` and I want the radius to scale
     * with both `foo` and `bar`, an entry in this type might be `{"r":
     * function(d) { return foo + bar; }`.
     */
    type AttributeToProjector = {
        [attrToSet: string]: _Projector;
    };
    type _AttributeToAppliedProjector = {
        [attrToSet: string]: _AppliedProjector;
    };
    /**
     * A simple bounding box.
     */
    type SelectionArea = {
        xMin: number;
        xMax: number;
        yMin: number;
        yMax: number;
    };
    type _SpaceRequest = {
        width: number;
        height: number;
        wantsWidth: boolean;
        wantsHeight: boolean;
    };
    type _PixelArea = {
        xMin: number;
        xMax: number;
        yMin: number;
        yMax: number;
    };
    /**
     * The range of your current data. For example, [1, 2, 6, -5] has the Extent
     * `{min: -5, max: 6}`.
     *
     * The point of this type is to hopefully replace the less-elegant `[min,
     * max]` extents produced by d3.
     */
    type Extent = {
        min: number;
        max: number;
    };
    /**
     * A simple location on the screen.
     */
    type Point = {
        x: number;
        y: number;
    };
}


declare module Plottable {
    class Domainer {
        /**
         * Constructs a new Domainer.
         *
         * @constructor
         * @param {(extents: any[][]) => any[]} combineExtents
         *        If present, this function will be used by the Domainer to merge
         *        all the extents that are present on a scale.
         *
         *        A plot may draw multiple things relative to a scale, e.g.
         *        different stocks over time. The plot computes their extents,
         *        which are a [min, max] pair. combineExtents is responsible for
         *        merging them all into one [min, max] pair. It defaults to taking
         *        the min of the first elements and the max of the second arguments.
         */
        constructor(combineExtents?: (extents: any[][]) => any[]);
        /**
         * @param {any[][]} extents The list of extents to be reduced to a single
         *        extent.
         * @param {QuantitativeScale} scale
         *        Since nice() must do different things depending on Linear, Log,
         *        or Time scale, the scale must be passed in for nice() to work.
         * @returns {any[]} The domain, as a merging of all exents, as a [min, max]
         *                 pair.
         */
        computeDomain(extents: any[][], scale: Scale.AbstractQuantitative<any>): any[];
        /**
         * Sets the Domainer to pad by a given ratio.
         *
         * @param {number} padProportion Proportionally how much bigger the
         *         new domain should be (0.05 = 5% larger).
         *
         *         A domainer will pad equal visual amounts on each side.
         *         On a linear scale, this means both sides are padded the same
         *         amount: [10, 20] will be padded to [5, 25].
         *         On a log scale, the top will be padded more than the bottom, so
         *         [10, 100] will be padded to [1, 1000].
         *
         * @returns {Domainer} The calling Domainer.
         */
        pad(padProportion?: number): Domainer;
        /**
         * Adds a padding exception, a value that will not be padded at either end of the domain.
         *
         * Eg, if a padding exception is added at x=0, then [0, 100] will pad to [0, 105] instead of [-2.5, 102.5].
         * If a key is provided, it will be registered under that key with standard map semantics. (Overwrite / remove by key)
         * If a key is not provided, it will be added with set semantics (Can be removed by value)
         *
         * @param {any} exception The padding exception to add.
         * @param {string} key The key to register the exception under.
         * @returns {Domainer} The calling domainer
         */
        addPaddingException(exception: any, key?: string): Domainer;
        /**
         * Removes a padding exception, allowing the domain to pad out that value again.
         *
         * If a string is provided, it is assumed to be a key and the exception associated with that key is removed.
         * If a non-string is provdied, it is assumed to be an unkeyed exception and that exception is removed.
         *
         * @param {any} keyOrException The key for the value to remove, or the value to remove
         * @return {Domainer} The calling domainer
         */
        removePaddingException(keyOrException: any): Domainer;
        /**
         * Adds an included value, a value that must be included inside the domain.
         *
         * Eg, if a value exception is added at x=0, then [50, 100] will expand to [0, 100] rather than [50, 100].
         * If a key is provided, it will be registered under that key with standard map semantics. (Overwrite / remove by key)
         * If a key is not provided, it will be added with set semantics (Can be removed by value)
         *
         * @param {any} value The included value to add.
         * @param {string} key The key to register the value under.
         * @returns {Domainer} The calling domainer
         */
        addIncludedValue(value: any, key?: string): Domainer;
        /**
         * Remove an included value, allowing the domain to not include that value gain again.
         *
         * If a string is provided, it is assumed to be a key and the value associated with that key is removed.
         * If a non-string is provdied, it is assumed to be an unkeyed value and that value is removed.
         *
         * @param {any} keyOrException The key for the value to remove, or the value to remove
         * @return {Domainer} The calling domainer
         */
        removeIncludedValue(valueOrKey: any): Domainer;
        /**
         * Extends the scale's domain so it starts and ends with "nice" values.
         *
         * @param {number} count The number of ticks that should fit inside the new domain.
         * @return {Domainer} The calling Domainer.
         */
        nice(count?: number): Domainer;
    }
}


declare module Plottable {
    module Scale {
        class AbstractScale<D, R> extends Core.PlottableObject {
            protected _d3Scale: D3.Scale.Scale;
            broadcaster: Core.Broadcaster<AbstractScale<D, R>>;
            _typeCoercer: (d: any) => any;
            /**
             * Constructs a new Scale.
             *
             * A Scale is a wrapper around a D3.Scale.Scale. A Scale is really just a
             * function. Scales have a domain (input), a range (output), and a function
             * from domain to range.
             *
             * @constructor
             * @param {D3.Scale.Scale} scale The D3 scale backing the Scale.
             */
            constructor(scale: D3.Scale.Scale);
            protected _getAllExtents(): D[][];
            protected _getExtent(): D[];
            /**
             * Modifies the domain on the scale so that it includes the extent of all
             * perspectives it depends on. This will normally happen automatically, but
             * if you set domain explicitly with `plot.domain(x)`, you will need to
             * call this function if you want the domain to neccessarily include all
             * the data.
             *
             * Extent: The [min, max] pair for a Scale.Quantitative, all covered
             * strings for a Scale.Ordinal.
             *
             * Perspective: A combination of a Dataset and an Accessor that
             * represents a view in to the data.
             *
             * @returns {Scale} The calling Scale.
             */
            autoDomain(): AbstractScale<D, R>;
            _autoDomainIfAutomaticMode(): void;
            /**
             * Computes the range value corresponding to a given domain value. In other
             * words, apply the function to value.
             *
             * @param {R} value A domain value to be scaled.
             * @returns {R} The range value corresponding to the supplied domain value.
             */
            scale(value: D): R;
            /**
             * Gets the domain.
             *
             * @returns {D[]} The current domain.
             */
            domain(): D[];
            /**
             * Sets the domain.
             *
             * @param {D[]} values If provided, the new value for the domain. On
             * a QuantitativeScale, this is a [min, max] pair, or a [max, min] pair to
             * make the function decreasing. On Scale.Ordinal, this is an array of all
             * input values.
             * @returns {Scale} The calling Scale.
             */
            domain(values: D[]): AbstractScale<D, R>;
            protected _getDomain(): any[];
            protected _setDomain(values: D[]): void;
            /**
             * Gets the range.
             *
             * In the case of having a numeric range, it will be a [min, max] pair. In
             * the case of string range (e.g. Scale.InterpolatedColor), it will be a
             * list of all possible outputs.
             *
             * @returns {R[]} The current range.
             */
            range(): R[];
            /**
             * Sets the range.
             *
             * In the case of having a numeric range, it will be a [min, max] pair. In
             * the case of string range (e.g. Scale.InterpolatedColor), it will be a
             * list of all possible outputs.
             *
             * @param {R[]} values If provided, the new values for the range.
             * @returns {Scale} The calling Scale.
             */
            range(values: R[]): AbstractScale<D, R>;
            /**
             * Constructs a copy of the Scale with the same domain and range but without
             * any registered listeners.
             *
             * @returns {Scale} A copy of the calling Scale.
             */
            copy(): AbstractScale<D, R>;
            /**
             * When a renderer determines that the extent of a projector has changed,
             * it will call this function. This function should ensure that
             * the scale has a domain at least large enough to include extent.
             *
             * @param {number} rendererID A unique indentifier of the renderer sending
             *                 the new extent.
             * @param {string} attr The attribute being projected, e.g. "x", "y0", "r"
             * @param {D[]} extent The new extent to be included in the scale.
             */
            _updateExtent(plotProvidedKey: string, attr: string, extent: D[]): AbstractScale<D, R>;
            _removeExtent(plotProvidedKey: string, attr: string): AbstractScale<D, R>;
        }
    }
}


declare module Plottable {
    module Scale {
        class AbstractQuantitative<D> extends AbstractScale<D, number> {
            protected _d3Scale: D3.Scale.QuantitativeScale;
            _userSetDomainer: boolean;
            _typeCoercer: (d: any) => number;
            /**
             * Constructs a new QuantitativeScale.
             *
             * A QuantitativeScale is a Scale that maps anys to numbers. It
             * is invertible and continuous.
             *
             * @constructor
             * @param {D3.Scale.QuantitativeScale} scale The D3 QuantitativeScale
             * backing the QuantitativeScale.
             */
            constructor(scale: D3.Scale.QuantitativeScale);
            protected _getExtent(): D[];
            /**
             * Retrieves the domain value corresponding to a supplied range value.
             *
             * @param {number} value: A value from the Scale's range.
             * @returns {D} The domain value corresponding to the supplied range value.
             */
            invert(value: number): D;
            /**
             * Creates a copy of the QuantitativeScale with the same domain and range but without any registered list.
             *
             * @returns {AbstractQuantitative} A copy of the calling QuantitativeScale.
             */
            copy(): AbstractQuantitative<D>;
            domain(): D[];
            domain(values: D[]): AbstractQuantitative<D>;
            protected _setDomain(values: D[]): void;
            /**
             * Sets or gets the QuantitativeScale's output interpolator
             *
             * @param {D3.Transition.Interpolate} [factory] The output interpolator to use.
             * @returns {D3.Transition.Interpolate|AbstractQuantitative} The current output interpolator, or the calling QuantitativeScale.
             */
            interpolate(): D3.Transition.Interpolate;
            interpolate(factory: D3.Transition.Interpolate): AbstractQuantitative<D>;
            /**
             * Sets the range of the QuantitativeScale and sets the interpolator to d3.interpolateRound.
             *
             * @param {number[]} values The new range value for the range.
             */
            rangeRound(values: number[]): AbstractQuantitative<D>;
            /**
             * Gets ticks generated by the default algorithm.
             */
            getDefaultTicks(): D[];
            /**
             * Gets the clamp status of the QuantitativeScale (whether to cut off values outside the ouput range).
             *
             * @returns {boolean} The current clamp status.
             */
            clamp(): boolean;
            /**
             * Sets the clamp status of the QuantitativeScale (whether to cut off values outside the ouput range).
             *
             * @param {boolean} clamp Whether or not to clamp the QuantitativeScale.
             * @returns {AbstractQuantitative} The calling QuantitativeScale.
             */
            clamp(clamp: boolean): AbstractQuantitative<D>;
            /**
             * Gets a set of tick values spanning the domain.
             *
             * @returns {any[]} The generated ticks.
             */
            ticks(): any[];
            /**
             * Gets the default number of ticks.
             *
             * @returns {number} The default number of ticks.
             */
            numTicks(): number;
            /**
             * Sets the default number of ticks to generate.
             *
             * @param {number} count The new default number of ticks.
             * @returns {Quantitative} The calling QuantitativeScale.
             */
            numTicks(count: number): AbstractQuantitative<D>;
            /**
             * Given a domain, expands its domain onto "nice" values, e.g. whole
             * numbers.
             */
            _niceDomain(domain: any[], count?: number): any[];
            /**
             * Gets a Domainer of a scale. A Domainer is responsible for combining
             * multiple extents into a single domain.
             *
             * @return {Domainer} The scale's current domainer.
             */
            domainer(): Domainer;
            /**
             * Sets a Domainer of a scale. A Domainer is responsible for combining
             * multiple extents into a single domain.
             *
             * When you set domainer, we assume that you know what you want the domain
             * to look like better that we do. Ensuring that the domain is padded,
             * includes 0, etc., will be the responsability of the new domainer.
             *
             * @param {Domainer} domainer If provided, the new domainer.
             * @return {AbstractQuantitative} The calling QuantitativeScale.
             */
            domainer(domainer: Domainer): AbstractQuantitative<D>;
            _defaultExtent(): any[];
            /**
             * Gets the tick generator of the AbstractQuantitative.
             *
             * @returns {TickGenerator} The current tick generator.
             */
            tickGenerator(): TickGenerators.TickGenerator<D>;
            /**
             * Sets a tick generator
             *
             * @param {TickGenerator} generator, the new tick generator.
             * @return {AbstractQuantitative} The calling AbstractQuantitative.
             */
            tickGenerator(generator: TickGenerators.TickGenerator<D>): AbstractQuantitative<D>;
        }
    }
}


declare module Plottable {
    module Scale {
        class Linear extends AbstractQuantitative<number> {
            /**
             * Constructs a new LinearScale.
             *
             * This scale maps from domain to range with a simple `mx + b` formula.
             *
             * @constructor
             * @param {D3.Scale.LinearScale} [scale] The D3 LinearScale backing the
             * LinearScale. If not supplied, uses a default scale.
             */
            constructor();
            constructor(scale: D3.Scale.LinearScale);
            /**
             * Constructs a copy of the LinearScale with the same domain and range but
             * without any registered listeners.
             *
             * @returns {Linear} A copy of the calling LinearScale.
             */
            copy(): Linear;
        }
    }
}


declare module Plottable {
    module Scale {
        class Log extends AbstractQuantitative<number> {
            /**
             * Constructs a new Scale.Log.
             *
             * Warning: Log is deprecated; if possible, use ModifiedLog. Log scales are
             * very unstable due to the fact that they can't handle 0 or negative
             * numbers. The only time when you would want to use a Log scale over a
             * ModifiedLog scale is if you're plotting very small data, such as all
             * data < 1.
             *
             * @constructor
             * @param {D3.Scale.LogScale} [scale] The D3 Scale.Log backing the Scale.Log. If not supplied, uses a default scale.
             */
            constructor();
            constructor(scale: D3.Scale.LogScale);
            /**
             * Creates a copy of the Scale.Log with the same domain and range but without any registered listeners.
             *
             * @returns {Log} A copy of the calling Log.
             */
            copy(): Log;
            _defaultExtent(): number[];
        }
    }
}


declare module Plottable {
    module Scale {
        class ModifiedLog extends AbstractQuantitative<number> {
            /**
             * Creates a new Scale.ModifiedLog.
             *
             * A ModifiedLog scale acts as a regular log scale for large numbers.
             * As it approaches 0, it gradually becomes linear. This means that the
             * scale won't freak out if you give it 0 or a negative number, where an
             * ordinary Log scale would.
             *
             * However, it does mean that scale will be effectively linear as values
             * approach 0. If you want very small values on a log scale, you should use
             * an ordinary Scale.Log instead.
             *
             * @constructor
             * @param {number} [base]
             *        The base of the log. Defaults to 10, and must be > 1.
             *
             *        For base <= x, scale(x) = log(x).
             *
             *        For 0 < x < base, scale(x) will become more and more
             *        linear as it approaches 0.
             *
             *        At x == 0, scale(x) == 0.
             *
             *        For negative values, scale(-x) = -scale(x).
             */
            constructor(base?: number);
            scale(x: number): number;
            invert(x: number): number;
            protected _getDomain(): number[];
            protected _setDomain(values: number[]): void;
            ticks(count?: number): number[];
            copy(): ModifiedLog;
            _niceDomain(domain: any[], count?: number): any[];
            /**
             * Gets whether or not to return tick values other than powers of base.
             *
             * This defaults to false, so you'll normally only see ticks like
             * [10, 100, 1000]. If you turn it on, you might see ticks values
             * like [10, 50, 100, 500, 1000].
             * @returns {boolean} the current setting.
             */
            showIntermediateTicks(): boolean;
            /**
             * Sets whether or not to return ticks values other than powers or base.
             *
             * @param {boolean} show If provided, the desired setting.
             * @returns {ModifiedLog} The calling ModifiedLog.
             */
            showIntermediateTicks(show: boolean): ModifiedLog;
        }
    }
}


declare module Plottable {
    module Scale {
        class Ordinal extends AbstractScale<string, number> {
            protected _d3Scale: D3.Scale.OrdinalScale;
            _typeCoercer: (d: any) => any;
            /**
             * Creates an OrdinalScale.
             *
             * An OrdinalScale maps strings to numbers. A common use is to map the
             * labels of a bar plot (strings) to their pixel locations (numbers).
             *
             * @constructor
             */
            constructor(scale?: D3.Scale.OrdinalScale);
            protected _getExtent(): string[];
            domain(): string[];
            domain(values: string[]): Ordinal;
            protected _setDomain(values: string[]): void;
            range(): number[];
            range(values: number[]): Ordinal;
            /**
             * Returns the width of the range band.
             *
             * @returns {number} The range band width
             */
            rangeBand(): number;
            /**
             * Returns the step width of the scale.
             *
             * The step width is defined as the entire space for a band to occupy,
             * including the padding in between the bands.
             *
             * @returns {number} the full band width of the scale
             */
            stepWidth(): number;
            /**
             * Returns the inner padding of the scale.
             *
             * The inner padding is defined as the padding in between bands on the scale.
             * Units are a proportion of the band width (value returned by rangeBand()).
             *
             * @returns {number} The inner padding of the scale
             */
            innerPadding(): number;
            /**
             * Sets the inner padding of the scale.
             *
             * The inner padding of the scale is defined as the padding in between bands on the scale.
             * Units are a proportion of the band width (value returned by rangeBand()).
             *
             * @returns {Ordinal} The calling Scale.Ordinal
             */
            innerPadding(innerPadding: number): Ordinal;
            /**
             * Returns the outer padding of the scale.
             *
             * The outer padding is defined as the padding in between the outer bands and the edges on the scale.
             * Units are a proportion of the band width (value returned by rangeBand()).
             *
             * @returns {number} The outer padding of the scale
             */
            outerPadding(): number;
            /**
             * Sets the outer padding of the scale.
             *
             * The inner padding of the scale is defined as the padding in between bands on the scale.
             * Units are a proportion of the band width (value returned by rangeBand()).
             *
             * @returns {Ordinal} The calling Scale.Ordinal
             */
            outerPadding(outerPadding: number): Ordinal;
            copy(): Ordinal;
            scale(value: string): number;
        }
    }
}


declare module Plottable {
    module Scale {
        class Color extends AbstractScale<string, string> {
            /**
             * Constructs a ColorScale.
             *
             * @constructor
             * @param {string} [scaleType] the type of color scale to create
             *     (Category10/Category20/Category20b/Category20c).
             * See https://github.com/mbostock/d3/wiki/Ordinal-Scales#categorical-colors
             */
            constructor(scaleType?: string);
            protected _getExtent(): string[];
            scale(value: string): string;
        }
    }
}


declare module Plottable {
    module Scale {
        class Time extends AbstractQuantitative<any> {
            _typeCoercer: (d: any) => any;
            /**
             * Constructs a TimeScale.
             *
             * A TimeScale maps Date objects to numbers.
             *
             * @constructor
             * @param {D3.Scale.Time} scale The D3 LinearScale backing the Scale.Time. If not supplied, uses a default scale.
             */
            constructor();
            constructor(scale: D3.Scale.LinearScale);
            tickInterval(interval: D3.Time.Interval, step?: number): any[];
            protected _setDomain(values: any[]): void;
            copy(): Time;
            _defaultExtent(): any[];
        }
    }
}


declare module Plottable {
    module Scale {
        /**
         * This class implements a color scale that takes quantitive input and
         * interpolates between a list of color values. It returns a hex string
         * representing the interpolated color.
         *
         * By default it generates a linear scale internally.
         */
        class InterpolatedColor extends AbstractScale<number, string> {
            /**
             * Constructs an InterpolatedColorScale.
             *
             * An InterpolatedColorScale maps numbers evenly to color strings.
             *
             * @constructor
             * @param {string|string[]} colorRange the type of color scale to
             *     create. Default is "reds". @see {@link colorRange} for further
             *     options.
             * @param {string} scaleType the type of underlying scale to use
             *     (linear/pow/log/sqrt). Default is "linear". @see {@link scaleType}
             *     for further options.
             */
            constructor(colorRange?: any, scaleType?: string);
            /**
             * Gets the color range.
             *
             * @returns {string[]} the current color values for the range as strings.
             */
            colorRange(): string[];
            /**
             * Sets the color range.
             *
             * @param {string|string[]} [colorRange]. If provided and if colorRange is one of
             * (reds/blues/posneg), uses the built-in color groups. If colorRange is an
             * array of strings with at least 2 values (e.g. ["#FF00FF", "red",
             * "dodgerblue"], the resulting scale will interpolate between the color
             * values across the domain.
             * @returns {InterpolatedColor} The calling InterpolatedColor.
             */
            colorRange(colorRange: string | string[]): InterpolatedColor;
            /**
             * Gets the internal scale type.
             *
             * @returns {string} The current scale type.
             */
            scaleType(): string;
            /**
             * Sets the internal scale type.
             *
             * @param {string} scaleType If provided, the type of d3 scale to use internally.  (linear/log/sqrt/pow).
             * @returns {InterpolatedColor} The calling InterpolatedColor.
             */
            scaleType(scaleType: string): InterpolatedColor;
            autoDomain(): InterpolatedColor;
        }
    }
}


declare module Plottable {
    module _Util {
        class ScaleDomainCoordinator<D> {
            /**
             * Constructs a ScaleDomainCoordinator.
             *
             * @constructor
             * @param {Scale[]} scales A list of scales whose domains should be linked.
             */
            constructor(scales: Scale.AbstractScale<D, any>[]);
            rescale(scale: Scale.AbstractScale<D, any>): void;
        }
    }
}


declare module Plottable {
    module Scale {
        module TickGenerators {
            interface TickGenerator<D> {
                (scale: Plottable.Scale.AbstractQuantitative<D>): D[];
            }
            /**
             * Creates a tick generator using the specified interval.
             *
             * Generates ticks at multiples of the interval while also including the domain boundaries.
             *
             * @param {number} interval The interval between two ticks (not including the end ticks).
             *
             * @returns {TickGenerator} A tick generator using the specified interval.
             */
            function intervalTickGenerator(interval: number): TickGenerator<number>;
            /**
             * Creates a tick generator that will filter for only the integers in defaultTicks and return them.
             *
             * Will also include the end ticks.
             *
             * @returns {TickGenerator} A tick generator returning only integer ticks.
             */
            function integerTickGenerator(): TickGenerator<number>;
        }
    }
}


declare module Plottable {
    module _Drawer {
        /**
         * A step for the drawer to draw.
         *
         * Specifies how AttributeToProjector needs to be animated.
         */
        type DrawStep = {
            attrToProjector: AttributeToProjector;
            animator: Animator.PlotAnimator;
        };
        type AppliedDrawStep = {
            attrToProjector: _AttributeToAppliedProjector;
            animator: Animator.PlotAnimator;
        };
        class AbstractDrawer {
            protected _className: string;
            key: string;
            protected _attrToProjector: _AttributeToAppliedProjector;
            /**
             * Sets the class, which needs to be applied to bound elements.
             *
             * @param{string} className The class name to be applied.
             */
            setClass(className: string): AbstractDrawer;
            /**
             * Constructs a Drawer
             *
             * @constructor
             * @param{string} key The key associated with this Drawer
             */
            constructor(key: string);
            setup(area: D3.Selection): void;
            /**
             * Removes the Drawer and its renderArea
             */
            remove(): void;
            /**
             * Enter new data to render area and creates binding
             *
             * @param{any[]} data The data to be drawn
             */
            protected _enterData(data: any[]): void;
            /**
             * Draws data using one step
             *
             * @param{AppliedDrawStep} step The step, how data should be drawn.
             */
            protected _drawStep(step: AppliedDrawStep): void;
            protected _numberOfAnimationIterations(data: any[]): number;
            protected _prepareDrawSteps(drawSteps: AppliedDrawStep[]): void;
            protected _prepareData(data: any[], drawSteps: AppliedDrawStep[]): any[];
            /**
             * Draws the data into the renderArea using the spefic steps and metadata
             *
             * @param{any[]} data The data to be drawn
             * @param{DrawStep[]} drawSteps The list of steps, which needs to be drawn
             * @param{any} userMetadata The metadata provided by user
             * @param{any} plotMetadata The metadata provided by plot
             */
            draw(data: any[], drawSteps: DrawStep[], userMetadata: any, plotMetadata: Plot.PlotMetadata): number;
            /**
             * Retrieves the renderArea selection for the drawer
             *
             * @returns {D3.Selection} the renderArea selection
             */
            _getRenderArea(): D3.Selection;
            _getSelector(): string;
            _getPixelPoint(datum: any, index: number): Point;
        }
    }
}


declare module Plottable {
    module _Drawer {
        class Line extends AbstractDrawer {
            static LINE_CLASS: string;
            protected _enterData(data: any[]): void;
            setup(area: D3.Selection): void;
            protected _numberOfAnimationIterations(data: any[]): number;
            protected _drawStep(step: AppliedDrawStep): void;
            _getSelector(): string;
            _getPixelPoint(datum: any, index: number): Point;
        }
    }
}


declare module Plottable {
    module _Drawer {
        class Area extends Line {
            static AREA_CLASS: string;
            protected _enterData(data: any[]): void;
            /**
             * Sets the value determining if line should be drawn.
             *
             * @param{boolean} draw The value determing if line should be drawn.
             */
            drawLine(draw: boolean): Area;
            setup(area: D3.Selection): void;
            protected _drawStep(step: AppliedDrawStep): void;
            _getSelector(): string;
        }
    }
}


declare module Plottable {
    module _Drawer {
        class Element extends AbstractDrawer {
            protected _svgElement: string;
            /**
             * Sets the svg element, which needs to be bind to data
             *
             * @param{string} tag The svg element to be bind
             */
            svgElement(tag: string): Element;
            protected _drawStep(step: AppliedDrawStep): void;
            protected _enterData(data: any[]): void;
            protected _prepareDrawSteps(drawSteps: AppliedDrawStep[]): void;
            protected _prepareData(data: any[], drawSteps: AppliedDrawStep[]): any[];
            _getSelector(): string;
            _getPixelPoint(datum: any, index: number): Point;
        }
    }
}


declare module Plottable {
    module _Drawer {
        class Rect extends Element {
            constructor(key: string, isVertical: boolean);
            setup(area: D3.Selection): void;
            removeLabels(): void;
            _getIfLabelsTooWide(): boolean;
            drawText(data: any[], attrToProjector: AttributeToProjector, userMetadata: any, plotMetadata: Plot.PlotMetadata): void;
            _getPixelPoint(datum: any, index: number): Point;
        }
    }
}


declare module Plottable {
    module _Drawer {
        class Arc extends Element {
            constructor(key: string);
            _drawStep(step: AppliedDrawStep): void;
            draw(data: any[], drawSteps: DrawStep[], userMetadata: any, plotMetadata: Plot.PlotMetadata): number;
            _getPixelPoint(datum: any, index: number): Point;
        }
    }
}


declare module Plottable {
    module Component {
        class AbstractComponent extends Core.PlottableObject {
            static AUTORESIZE_BY_DEFAULT: boolean;
            protected _element: D3.Selection;
            protected _content: D3.Selection;
            protected _boundingBox: D3.Selection;
            clipPathEnabled: boolean;
            _parent: AbstractComponentContainer;
            protected _fixedHeightFlag: boolean;
            protected _fixedWidthFlag: boolean;
            protected _isSetup: boolean;
            protected _isAnchored: boolean;
            /**
             * Attaches the Component as a child of a given a DOM element. Usually only directly invoked on root-level Components.
             *
             * @param {D3.Selection} element A D3 selection consisting of the element to anchor under.
             */
            _anchor(element: D3.Selection): void;
            /**
             * Creates additional elements as necessary for the Component to function.
             * Called during _anchor() if the Component's element has not been created yet.
             * Override in subclasses to provide additional functionality.
             */
            protected _setup(): void;
            _requestedSpace(availableWidth: number, availableHeight: number): _SpaceRequest;
            /**
             * Computes the size, position, and alignment from the specified values.
             * If no parameters are supplied and the Component is a root node,
             * they are inferred from the size of the Component's element.
             *
             * @param {number} offeredXOrigin x-coordinate of the origin of the space offered the Component
             * @param {number} offeredYOrigin y-coordinate of the origin of the space offered the Component
             * @param {number} availableWidth available width for the Component to render in
             * @param {number} availableHeight available height for the Component to render in
             */
            _computeLayout(offeredXOrigin?: number, offeredYOrigin?: number, availableWidth?: number, availableHeight?: number): void;
            _render(): void;
            _doRender(): void;
            _useLastCalculatedLayout(): boolean;
            _useLastCalculatedLayout(useLast: boolean): AbstractComponent;
            _invalidateLayout(): void;
            /**
             * Renders the Component into a given DOM element. The element must be as <svg>.
             *
             * @param {String|D3.Selection} element A D3 selection or a selector for getting the element to render into.
             * @returns {Component} The calling component.
             */
            renderTo(element: String | D3.Selection): AbstractComponent;
            /**
             * Causes the Component to recompute layout and redraw.
             *
             * This function should be called when CSS changes could influence the size
             * of the components, e.g. changing the font size.
             *
             * @returns {Component} The calling component.
             */
            redraw(): AbstractComponent;
            /**
             * Sets the x alignment of the Component. This will be used if the
             * Component is given more space than it needs.
             *
             * For example, you may want to make a Legend postition itself it the top
             * right, so you would call `legend.xAlign("right")` and
             * `legend.yAlign("top")`.
             *
             * @param {string} alignment The x alignment of the Component (one of ["left", "center", "right"]).
             * @returns {Component} The calling Component.
             */
            xAlign(alignment: string): AbstractComponent;
            /**
             * Sets the y alignment of the Component. This will be used if the
             * Component is given more space than it needs.
             *
             * For example, you may want to make a Legend postition itself it the top
             * right, so you would call `legend.xAlign("right")` and
             * `legend.yAlign("top")`.
             *
             * @param {string} alignment The x alignment of the Component (one of ["top", "center", "bottom"]).
             * @returns {Component} The calling Component.
             */
            yAlign(alignment: string): AbstractComponent;
            /**
             * Sets the x offset of the Component. This will be used if the Component
             * is given more space than it needs.
             *
             * @param {number} offset The desired x offset, in pixels, from the left
             * side of the container.
             * @returns {Component} The calling Component.
             */
            xOffset(offset: number): AbstractComponent;
            /**
             * Sets the y offset of the Component. This will be used if the Component
             * is given more space than it needs.
             *
             * @param {number} offset The desired y offset, in pixels, from the top
             * side of the container.
             * @returns {Component} The calling Component.
             */
            yOffset(offset: number): AbstractComponent;
            /**
             * Attaches an Interaction to the Component, so that the Interaction will listen for events on the Component.
             *
             * @param {Interaction} interaction The Interaction to attach to the Component.
             * @returns {Component} The calling Component.
             */
            registerInteraction(interaction: Interaction.AbstractInteraction): AbstractComponent;
            /**
             * Adds/removes a given CSS class to/from the Component, or checks if the Component has a particular CSS class.
             *
             * @param {string} cssClass The CSS class to add/remove/check for.
             * @param {boolean} addClass Whether to add or remove the CSS class. If not supplied, checks for the CSS class.
             * @returns {boolean|Component} Whether the Component has the given CSS class, or the calling Component (if addClass is supplied).
             */
            classed(cssClass: string): boolean;
            classed(cssClass: string, addClass: boolean): AbstractComponent;
            /**
             * Checks if the Component has a fixed width or false if it grows to fill available space.
             * Returns false by default on the base Component class.
             *
             * @returns {boolean} Whether the component has a fixed width.
             */
            _isFixedWidth(): boolean;
            /**
             * Checks if the Component has a fixed height or false if it grows to fill available space.
             * Returns false by default on the base Component class.
             *
             * @returns {boolean} Whether the component has a fixed height.
             */
            _isFixedHeight(): boolean;
            /**
             * Merges this Component with another Component, returning a
             * ComponentGroup. This is used to layer Components on top of each other.
             *
             * There are four cases:
             * Component + Component: Returns a ComponentGroup with both components inside it.
             * ComponentGroup + Component: Returns the ComponentGroup with the Component appended.
             * Component + ComponentGroup: Returns the ComponentGroup with the Component prepended.
             * ComponentGroup + ComponentGroup: Returns a new ComponentGroup with two ComponentGroups inside it.
             *
             * @param {Component} c The component to merge in.
             * @returns {ComponentGroup} The relevant ComponentGroup out of the above four cases.
             */
            merge(c: AbstractComponent): Component.Group;
            /**
             * Detaches a Component from the DOM. The component can be reused.
             *
             * This should only be used if you plan on reusing the calling
             * Components. Otherwise, use remove().
             *
             * @returns The calling Component.
             */
            detach(): AbstractComponent;
            /**
             * Removes a Component from the DOM and disconnects it from everything it's
             * listening to (effectively destroying it).
             */
            remove(): void;
            /**
             * Return the width of the component
             *
             * @return {number} width of the component
             */
            width(): number;
            /**
             * Return the height of the component
             *
             * @return {number} height of the component
             */
            height(): number;
            /**
             * Gets the origin of the Component relative to its parent.
             *
             * @return {Point} The x-y position of the Component relative to its parent.
             */
            origin(): Point;
            /**
             * Gets the origin of the Component relative to the root <svg>.
             *
             * @return {Point} The x-y position of the Component relative to the root <svg>
             */
            originToSVG(): Point;
            /**
             * Returns the foreground selection for the component
             * (A selection covering the front of the component)
             *
             * Will return undefined if the component has not been anchored
             *
             * @return {D3.Selection} foreground selection for the component
             */
            foreground(): D3.Selection;
            /**
             * Returns the background selection for the component
             * (A selection appearing behind of the component)
             *
             * Will return undefined if the component has not been anchored
             *
             * @return {D3.Selection} background selection for the component
             */
            background(): D3.Selection;
            /**
             * Returns the hitbox selection for the component
             * (A selection in front of the foreground used mainly for interactions)
             *
             * Will return undefined if the component has not been anchored
             *
             * @return {D3.Selection} hitbox selection for the component
             */
            hitBox(): D3.Selection;
        }
    }
}


declare module Plottable {
    module Component {
        class AbstractComponentContainer extends AbstractComponent {
            _anchor(element: D3.Selection): void;
            _render(): void;
            _removeComponent(c: AbstractComponent): void;
            _addComponent(c: AbstractComponent, prepend?: boolean): boolean;
            /**
             * Returns a list of components in the ComponentContainer.
             *
             * @returns {Component[]} the contained Components
             */
            components(): AbstractComponent[];
            /**
             * Returns true iff the ComponentContainer is empty.
             *
             * @returns {boolean} Whether the calling ComponentContainer is empty.
             */
            empty(): boolean;
            /**
             * Detaches all components contained in the ComponentContainer, and
             * empties the ComponentContainer.
             *
             * @returns {ComponentContainer} The calling ComponentContainer
             */
            detachAll(): AbstractComponentContainer;
            remove(): void;
            _useLastCalculatedLayout(): boolean;
            _useLastCalculatedLayout(calculated: boolean): AbstractComponent;
        }
    }
}


declare module Plottable {
    module Component {
        class Group extends AbstractComponentContainer {
            /**
             * Constructs a GroupComponent.
             *
             * A GroupComponent is a set of Components that will be rendered on top of
             * each other. When you call Component.merge(Component), it creates and
             * returns a GroupComponent.
             *
             * @constructor
             * @param {Component[]} components The Components in the Group (default = []).
             */
            constructor(components?: AbstractComponent[]);
            _requestedSpace(offeredWidth: number, offeredHeight: number): _SpaceRequest;
            merge(c: AbstractComponent): Group;
            _computeLayout(offeredXOrigin?: number, offeredYOrigin?: number, availableWidth?: number, availableHeight?: number): Group;
            _isFixedWidth(): boolean;
            _isFixedHeight(): boolean;
        }
    }
}


declare module Plottable {
    module Axis {
        class AbstractAxis extends Component.AbstractComponent {
            /**
             * The css class applied to each end tick mark (the line on the end tick).
             */
            static END_TICK_MARK_CLASS: string;
            /**
             * The css class applied to each tick mark (the line on the tick).
             */
            static TICK_MARK_CLASS: string;
            /**
             * The css class applied to each tick label (the text associated with the tick).
             */
            static TICK_LABEL_CLASS: string;
            protected _tickMarkContainer: D3.Selection;
            protected _tickLabelContainer: D3.Selection;
            protected _baseline: D3.Selection;
            protected _scale: Scale.AbstractScale<any, number>;
            protected _computedWidth: number;
            protected _computedHeight: number;
            /**
             * Constructs an axis. An axis is a wrapper around a scale for rendering.
             *
             * @constructor
             * @param {Scale} scale The scale for this axis to render.
             * @param {string} orientation One of ["top", "left", "bottom", "right"];
             * on which side the axis will appear. On most axes, this is either "left"
             * or "bottom".
             * @param {Formatter} Data is passed through this formatter before being
             * displayed.
             */
            constructor(scale: Scale.AbstractScale<any, number>, orientation: string, formatter?: (d: any) => string);
            remove(): void;
            protected _isHorizontal(): boolean;
            protected _computeWidth(): number;
            protected _computeHeight(): number;
            _requestedSpace(offeredWidth: number, offeredHeight: number): _SpaceRequest;
            _isFixedHeight(): boolean;
            _isFixedWidth(): boolean;
            protected _rescale(): void;
            _computeLayout(offeredXOrigin?: number, offeredYOrigin?: number, availableWidth?: number, availableHeight?: number): void;
            protected _setup(): void;
            protected _getTickValues(): any[];
            _doRender(): void;
            protected _generateBaselineAttrHash(): {
                x1: number;
                y1: number;
                x2: number;
                y2: number;
            };
            protected _generateTickMarkAttrHash(isEndTickMark?: boolean): {
                x1: any;
                y1: any;
                x2: any;
                y2: any;
            };
            _invalidateLayout(): void;
            protected _setDefaultAlignment(): void;
            /**
             * Gets the current formatter on the axis. Data is passed through the
             * formatter before being displayed.
             *
             * @returns {Formatter} The calling Axis, or the current
             * Formatter.
             */
            formatter(): Formatter;
            /**
             * Sets the current formatter on the axis. Data is passed through the
             * formatter before being displayed.
             *
             * @param {Formatter} formatter If provided, data will be passed though `formatter(data)`.
             * @returns {Axis} The calling Axis.
             */
            formatter(formatter: Formatter): AbstractAxis;
            /**
             * Gets the current tick mark length.
             *
             * @returns {number} the current tick mark length.
             */
            tickLength(): number;
            /**
             * Sets the current tick mark length.
             *
             * @param {number} length If provided, length of each tick.
             * @returns {Axis} The calling Axis.
             */
            tickLength(length: number): AbstractAxis;
            /**
             * Gets the current end tick mark length.
             *
             * @returns {number} The current end tick mark length.
             */
            endTickLength(): number;
            /**
             * Sets the end tick mark length.
             *
             * @param {number} length If provided, the length of the end ticks.
             * @returns {BaseAxis} The calling Axis.
             */
            endTickLength(length: number): AbstractAxis;
            protected _maxLabelTickLength(): number;
            /**
             * Gets the padding between each tick mark and its associated label.
             *
             * @returns {number} the current padding.
             * length.
             */
            tickLabelPadding(): number;
            /**
             * Sets the padding between each tick mark and its associated label.
             *
             * @param {number} padding If provided, the desired padding.
             * @returns {Axis} The calling Axis.
             */
            tickLabelPadding(padding: number): AbstractAxis;
            /**
             * Gets the size of the gutter (the extra space between the tick
             * labels and the outer edge of the axis).
             *
             * @returns {number} the current gutter.
             * length.
             */
            gutter(): number;
            /**
             * Sets the size of the gutter (the extra space between the tick
             * labels and the outer edge of the axis).
             *
             * @param {number} size If provided, the desired gutter.
             * @returns {Axis} The calling Axis.
             */
            gutter(size: number): AbstractAxis;
            /**
             * Gets the orientation of the Axis.
             *
             * @returns {number} the current orientation.
             */
            orient(): string;
            /**
             * Sets the orientation of the Axis.
             *
             * @param {number} newOrientation If provided, the desired orientation
             * (top/bottom/left/right).
             * @returns {Axis} The calling Axis.
             */
            orient(newOrientation: string): AbstractAxis;
            /**
             * Gets whether the Axis is currently set to show the first and last
             * tick labels.
             *
             * @returns {boolean} whether or not the last
             * tick labels are showing.
             */
            showEndTickLabels(): boolean;
            /**
             * Sets whether the Axis is currently set to show the first and last tick
             * labels.
             *
             * @param {boolean} show Whether or not to show the first and last
             * labels.
             * @returns {Axis} The calling Axis.
             */
            showEndTickLabels(show: boolean): AbstractAxis;
            protected _hideEndTickLabels(): void;
            protected _hideOverflowingTickLabels(): void;
            protected _hideOverlappingTickLabels(): void;
        }
    }
}


declare module Plottable {
    module Axis {
        /**
         * Defines a configuration for a time axis tier.
         * For details on how ticks are generated see: https://github.com/mbostock/d3/wiki/Time-Scales#ticks
         * interval - A time unit associated with this configuration (seconds, minutes, hours, etc).
         * step - number of intervals between each tick.
         * formatter - formatter used to format tick labels.
         */
        type TimeAxisTierConfiguration = {
            interval: D3.Time.Interval;
            step: number;
            formatter: Formatter;
        };
        /**
         * An array of linked TimeAxisTierConfigurations.
         * Each configuration will be shown on a different tier.
         * Currently, up to two tiers are supported.
         */
        type TimeAxisConfiguration = TimeAxisTierConfiguration[];
        class Time extends AbstractAxis {
            /**
             * Constructs a TimeAxis.
             *
             * A TimeAxis is used for rendering a TimeScale.
             *
             * @constructor
             * @param {TimeScale} scale The scale to base the Axis on.
             * @param {string} orientation The orientation of the Axis (top/bottom)
             */
            constructor(scale: Scale.Time, orientation: string);
            tierLabelPositions(): string[];
            tierLabelPositions(newPositions: string[]): Time;
            /**
             * Gets the possible Axis configurations.
             *
             * @returns {TimeAxisConfiguration[]} The possible tier configurations.
             */
            axisConfigurations(): TimeAxisConfiguration[];
            /**
             * Sets possible Axis configurations.
             * The axis will choose the most precise configuration that will display in
             * its current width.
             *
             * @param {TimeAxisConfiguration[]} configurations Possible axis configurations.
             * @returns {Axis.Time} The calling Axis.Time.
             */
            axisConfigurations(configurations: TimeAxisConfiguration[]): Time;
            orient(): string;
            orient(orientation: string): Time;
            _computeHeight(): number;
            protected _setup(): void;
            protected _getTickValues(): any[];
            _doRender(): Time;
        }
    }
}

declare module Plottable {
    module Axis {
        class Numeric extends AbstractAxis {
            /**
             * Constructs a NumericAxis.
             *
             * Just as an CategoryAxis is for rendering an OrdinalScale, a NumericAxis
             * is for rendering a QuantitativeScale.
             *
             * @constructor
             * @param {QuantitativeScale} scale The QuantitativeScale to base the axis on.
             * @param {string} orientation The orientation of the QuantitativeScale (top/bottom/left/right)
             * @param {Formatter} formatter A function to format tick labels (default Formatters.general()).
             */
            constructor(scale: Scale.AbstractQuantitative<number>, orientation: string, formatter?: (d: any) => string);
            protected _setup(): void;
            _computeWidth(): number;
            _computeHeight(): number;
            protected _getTickValues(): any[];
            protected _rescale(): void;
            _doRender(): void;
            /**
             * Gets the tick label position relative to the tick marks.
             *
             * @returns {string} The current tick label position.
             */
            tickLabelPosition(): string;
            /**
             * Sets the tick label position relative to the tick marks.
             *
             * @param {string} position If provided, the relative position of the tick label.
             *                          [top/center/bottom] for a vertical NumericAxis,
             *                          [left/center/right] for a horizontal NumericAxis.
             *                          Defaults to center.
             * @returns {Numeric} The calling Axis.Numeric.
             */
            tickLabelPosition(position: string): Numeric;
            /**
             * Gets whether or not the tick labels at the end of the graph are
             * displayed when partially cut off.
             *
             * @param {string} orientation Where on the scale to change tick labels.
             *                 On a "top" or "bottom" axis, this can be "left" or
             *                 "right". On a "left" or "right" axis, this can be "top"
             *                 or "bottom".
             * @returns {boolean} The current setting.
             */
            showEndTickLabel(orientation: string): boolean;
            /**
             * Sets whether or not the tick labels at the end of the graph are
             * displayed when partially cut off.
             *
             * @param {string} orientation If provided, where on the scale to change tick labels.
             *                 On a "top" or "bottom" axis, this can be "left" or
             *                 "right". On a "left" or "right" axis, this can be "top"
             *                 or "bottom".
             * @param {boolean} show Whether or not the given tick should be
             * displayed.
             * @returns {Numeric} The calling NumericAxis.
             */
            showEndTickLabel(orientation: string, show: boolean): Numeric;
        }
    }
}


declare module Plottable {
    module Axis {
        class Category extends AbstractAxis {
            /**
             * Constructs a CategoryAxis.
             *
             * A CategoryAxis takes an OrdinalScale and includes word-wrapping
             * algorithms and advanced layout logic to try to display the scale as
             * efficiently as possible.
             *
             * @constructor
             * @param {OrdinalScale} scale The scale to base the Axis on.
             * @param {string} orientation The orientation of the Axis (top/bottom/left/right) (default = "bottom").
             * @param {Formatter} formatter The Formatter for the Axis (default Formatters.identity())
             */
            constructor(scale: Scale.Ordinal, orientation?: string, formatter?: (d: any) => string);
            protected _setup(): void;
            protected _rescale(): void;
            _requestedSpace(offeredWidth: number, offeredHeight: number): _SpaceRequest;
            protected _getTickValues(): string[];
            /**
             * Sets the angle for the tick labels. Right now vertical-left (-90), horizontal (0), and vertical-right (90) are the only options.
             * @param {number} angle The angle for the ticks
             * @returns {Category} The calling Category Axis.
             *
             * Warning - this is not currently well supported and is likely to behave badly unless all the tick labels are short.
             * See tracking at https://github.com/palantir/plottable/issues/504
             */
            tickLabelAngle(angle: number): Category;
            /**
             * Gets the tick label angle
             * @returns {number} the tick label angle
             */
            tickLabelAngle(): number;
            _doRender(): Category;
            _computeLayout(offeredXOrigin?: number, offeredYOrigin?: number, availableWidth?: number, availableHeight?: number): void;
        }
    }
}


declare module Plottable {
    module Component {
        class Label extends AbstractComponent {
            /**
             * Creates a Label.
             *
             * A label is component that renders just text. The most common use of
             * labels is to create a title or axis labels.
             *
             * @constructor
             * @param {string} displayText The text of the Label (default = "").
             * @param {string} orientation The orientation of the Label (horizontal/left/right) (default = "horizontal").
             */
            constructor(displayText?: string, orientation?: string);
            /**
             * Sets the horizontal side the label will go to given the label is given more space that it needs
             *
             * @param {string} alignment The new setting, one of `["left", "center",
             * "right"]`. Defaults to `"center"`.
             * @returns {Label} The calling Label.
             */
            xAlign(alignment: string): Label;
            /**
             * Sets the vertical side the label will go to given the label is given more space that it needs
             *
             * @param {string} alignment The new setting, one of `["top", "center",
             * "bottom"]`. Defaults to `"center"`.
             * @returns {Label} The calling Label.
             */
            yAlign(alignment: string): Label;
            _requestedSpace(offeredWidth: number, offeredHeight: number): _SpaceRequest;
            protected _setup(): void;
            /**
             * Gets the current text on the Label.
             *
             * @returns {string} the text on the label.
             */
            text(): string;
            /**
             * Sets the current text on the Label.
             *
             * @param {string} displayText If provided, the new text for the Label.
             * @returns {Label} The calling Label.
             */
            text(displayText: string): Label;
            /**
             * Gets the orientation of the Label.
             *
             * @returns {string} the current orientation.
             */
            orient(): string;
            /**
             * Sets the orientation of the Label.
             *
             * @param {string} newOrientation If provided, the desired orientation
             * (horizontal/left/right).
             * @returns {Label} The calling Label.
             */
            orient(newOrientation: string): Label;
            /**
             * Gets the amount of padding in pixels around the Label.
             *
             * @returns {number} the current padding amount.
             */
            padding(): number;
            /**
             * Sets the amount of padding in pixels around the Label.
             *
             * @param {number} padAmount The desired padding amount in pixel values
             * @returns {Label} The calling Label.
             */
            padding(padAmount: number): Label;
            _doRender(): void;
        }
        class TitleLabel extends Label {
            /**
             * Creates a TitleLabel, a type of label made for rendering titles.
             *
             * @constructor
             */
            constructor(text?: string, orientation?: string);
        }
        class AxisLabel extends Label {
            /**
             * Creates a AxisLabel, a type of label made for rendering axis labels.
             *
             * @constructor
             */
            constructor(text?: string, orientation?: string);
        }
    }
}


declare module Plottable {
    module Component {
        class Legend extends AbstractComponent {
            /**
             * The css class applied to each legend row
             */
            static LEGEND_ROW_CLASS: string;
            /**
             * The css class applied to each legend entry
             */
            static LEGEND_ENTRY_CLASS: string;
            /**
             * Creates a Legend.
             *
             * The legend consists of a series of legend entries, each with a color and label taken from the `colorScale`.
             * The entries will be displayed in the order of the `colorScale` domain.
             *
             * @constructor
             * @param {Scale.Color} colorScale
             */
            constructor(colorScale: Scale.Color);
            protected _setup(): void;
            /**
             * Gets the current max number of entries in Legend row.
             * @returns {number} The current max number of entries in row.
             */
            maxEntriesPerRow(): number;
            /**
             * Sets a new max number of entries in Legend row.
             *
             * @param {number} numEntries If provided, the new max number of entries in row.
             * @returns {Legend} The calling Legend.
             */
            maxEntriesPerRow(numEntries: number): Legend;
            /**
             * Gets the current sort function for Legend's entries.
             * @returns {(a: string, b: string) => number} The current sort function.
             */
            sortFunction(): (a: string, b: string) => number;
            /**
             * Sets a new sort function for Legend's entires.
             *
             * @param {(a: string, b: string) => number} newFn If provided, the new compare function.
             * @returns {Legend} The calling Legend.
             */
            sortFunction(newFn: (a: string, b: string) => number): Legend;
            /**
             * Gets the current color scale from the Legend.
             *
             * @returns {ColorScale} The current color scale.
             */
            scale(): Scale.Color;
            /**
             * Assigns a new color scale to the Legend.
             *
             * @param {Scale.Color} scale If provided, the new scale.
             * @returns {Legend} The calling Legend.
             */
            scale(scale: Scale.Color): Legend;
            remove(): void;
            _requestedSpace(offeredWidth: number, offeredHeight: number): _SpaceRequest;
            /**
             * Gets the legend entry under the given pixel position.
             *
             * @param {Point} position The pixel position.
             * @returns {D3.Selection} The selected entry, or null selection if no entry was selected.
             */
            getEntry(position: Point): D3.Selection;
            _doRender(): void;
        }
    }
}


declare module Plottable {
    module Component {
        class InterpolatedColorLegend extends AbstractComponent {
            /**
             * The css class applied to the legend labels.
             */
            static LEGEND_LABEL_CLASS: string;
            /**
             * Creates an InterpolatedColorLegend.
             *
             * The InterpolatedColorLegend consists of a sequence of swatches, showing the
             * associated Scale.InterpolatedColor sampled at various points. Two labels
             * show the maximum and minimum values of the Scale.InterpolatedColor.
             *
             * @constructor
             * @param {Scale.InterpolatedColor} interpolatedColorScale
             * @param {string} orientation (horizontal/left/right).
             * @param {Formatter} The labels are formatted using this function.
             */
            constructor(interpolatedColorScale: Scale.InterpolatedColor, orientation?: string, formatter?: (d: any) => string);
            remove(): void;
            /**
             * Gets the current formatter on the InterpolatedColorLegend.
             *
             * @returns {Formatter} The current Formatter.
             */
            formatter(): Formatter;
            /**
             * Sets the current formatter on the InterpolatedColorLegend.
             *
             * @param {Formatter} formatter If provided, data will be passed though `formatter(data)`.
             * @returns {InterpolatedColorLegend} The calling InterpolatedColorLegend.
             */
            formatter(formatter: Formatter): InterpolatedColorLegend;
            /**
             * Gets the orientation of the InterpolatedColorLegend.
             *
             * @returns {string} The current orientation.
             */
            orient(): string;
            /**
             * Sets the orientation of the InterpolatedColorLegend.
             *
             * @param {string} newOrientation The desired orientation (horizontal/left/right).
             *
             * @returns {InterpolatedColorLegend} The calling InterpolatedColorLegend.
             */
            orient(newOrientation: string): InterpolatedColorLegend;
            protected _setup(): void;
            _requestedSpace(offeredWidth: number, offeredHeight: number): _SpaceRequest;
            _doRender(): void;
        }
    }
}


declare module Plottable {
    module Component {
        class Gridlines extends AbstractComponent {
            /**
             * Creates a set of Gridlines.
             * @constructor
             *
             * @param {QuantitativeScale} xScale The scale to base the x gridlines on. Pass null if no gridlines are desired.
             * @param {QuantitativeScale} yScale The scale to base the y gridlines on. Pass null if no gridlines are desired.
             */
            constructor(xScale: Scale.AbstractQuantitative<any>, yScale: Scale.AbstractQuantitative<any>);
            remove(): Gridlines;
            protected _setup(): void;
            _doRender(): void;
        }
    }
}


declare module Plottable {
    module Component {
        type _IterateLayoutResult = {
            colProportionalSpace: number[];
            rowProportionalSpace: number[];
            guaranteedWidths: number[];
            guaranteedHeights: number[];
            wantsWidth: boolean;
            wantsHeight: boolean;
        };
        class Table extends AbstractComponentContainer {
            /**
             * Constructs a Table.
             *
             * A Table is used to combine multiple Components in the form of a grid. A
             * common case is combining a y-axis, x-axis, and the plotted data via
             * ```typescript
             * new Table([[yAxis, plot],
             *            [null,  xAxis]]);
             * ```
             *
             * @constructor
             * @param {Component[][]} [rows] A 2-D array of the Components to place in the table.
             * null can be used if a cell is empty. (default = [])
             */
            constructor(rows?: AbstractComponent[][]);
            /**
             * Adds a Component in the specified cell. The cell must be unoccupied.
             *
             * For example, instead of calling `new Table([[a, b], [null, c]])`, you
             * could call
             * ```typescript
             * var table = new Table();
             * table.addComponent(0, 0, a);
             * table.addComponent(0, 1, b);
             * table.addComponent(1, 1, c);
             * ```
             *
             * @param {number} row The row in which to add the Component.
             * @param {number} col The column in which to add the Component.
             * @param {Component} component The Component to be added.
             * @returns {Table} The calling Table.
             */
            addComponent(row: number, col: number, component: AbstractComponent): Table;
            _removeComponent(component: AbstractComponent): void;
            _requestedSpace(offeredWidth: number, offeredHeight: number): _SpaceRequest;
            _computeLayout(offeredXOrigin?: number, offeredYOrigin?: number, availableWidth?: number, availableHeight?: number): void;
            /**
             * Sets the row and column padding on the Table.
             *
             * @param {number} rowPadding The padding above and below each row, in pixels.
             * @param {number} colPadding the padding to the left and right of each column, in pixels.
             * @returns {Table} The calling Table.
             */
            padding(rowPadding: number, colPadding: number): Table;
            /**
             * Sets the layout weight of a particular row.
             * Space is allocated to rows based on their weight. Rows with higher weights receive proportionally more space.
             *
             * A common case would be to have one row take up 2/3rds of the space,
             * and the other row take up 1/3rd.
             *
             * Example:
             *
             * ```JavaScript
             * plot = new Plottable.Component.Table([
             *  [row1],
             *  [row2]
             * ]);
             *
             * // assign twice as much space to the first row
             * plot
             *  .rowWeight(0, 2)
             *  .rowWeight(1, 1)
             * ```
             *
             * @param {number} index The index of the row.
             * @param {number} weight The weight to be set on the row.
             * @returns {Table} The calling Table.
             */
            rowWeight(index: number, weight: number): Table;
            /**
             * Sets the layout weight of a particular column.
             * Space is allocated to columns based on their weight. Columns with higher weights receive proportionally more space.
             *
             * Please see `rowWeight` docs for an example.
             *
             * @param {number} index The index of the column.
             * @param {number} weight The weight to be set on the column.
             * @returns {Table} The calling Table.
             */
            colWeight(index: number, weight: number): Table;
            _isFixedWidth(): boolean;
            _isFixedHeight(): boolean;
        }
    }
}


declare module Plottable {
    module Plot {
        /**
         * A key that is also coupled with a dataset, a drawer and a metadata in Plot.
         */
        type PlotDatasetKey = {
            dataset: Dataset;
            drawer: _Drawer.AbstractDrawer;
            plotMetadata: PlotMetadata;
            key: string;
        };
        interface PlotMetadata {
            datasetKey: string;
        }
        type PlotData = {
            data: any[];
            pixelPoints: Point[];
            selection: D3.Selection;
        };
        class AbstractPlot extends Component.AbstractComponent {
            protected _dataChanged: boolean;
            protected _key2PlotDatasetKey: D3.Map<PlotDatasetKey>;
            protected _datasetKeysInOrder: string[];
            protected _renderArea: D3.Selection;
            protected _projections: {
                [attrToSet: string]: _Projection;
            };
            protected _animate: boolean;
            protected _animateOnNextRender: boolean;
            /**
             * Constructs a Plot.
             *
             * Plots render data. Common example include Plot.Scatter, Plot.Bar, and Plot.Line.
             *
             * A bare Plot has a DataSource and any number of projectors, which take
             * data and "project" it onto the Plot, such as "x", "y", "fill", "r".
             *
             * @constructor
             * @param {any[]|Dataset} [dataset] If provided, the data or Dataset to be associated with this Plot.
             */
            constructor();
            _anchor(element: D3.Selection): void;
            protected _setup(): void;
            remove(): void;
            /**
             * Adds a dataset to this plot. Identify this dataset with a key.
             *
             * A key is automatically generated if not supplied.
             *
             * @param {string} [key] The key of the dataset.
             * @param {Dataset | any[]} dataset dataset to add.
             * @returns {Plot} The calling Plot.
             */
            addDataset(dataset: Dataset | any[]): AbstractPlot;
            addDataset(key: string, dataset: Dataset | any[]): AbstractPlot;
            protected _getDrawer(key: string): _Drawer.AbstractDrawer;
            protected _getAnimator(key: string): Animator.PlotAnimator;
            protected _onDatasetUpdate(): void;
            /**
             * Sets an attribute of every data point.
             *
             * Here's a common use case:
             * ```typescript
             * plot.attr("r", function(d) { return d.foo; });
             * ```
             * This will set the radius of each datum `d` to be `d.foo`.
             *
             * @param {string} attrToSet The attribute to set across each data
             * point. Popular examples include "x", "y", "r". Scales that inherit from
             * Plot define their meaning.
             *
             * @param {Function|string|any} accessor Function to apply to each element
             * of the dataSource. If a Function, use `accessor(d, i)`. If a string,
             * `d[accessor]` is used. If anything else, use `accessor` as a constant
             * across all data points.
             *
             * @param {Scale.AbstractScale} scale If provided, the result of the accessor
             * is passed through the scale, such as `scale.scale(accessor(d, i))`.
             *
             * @returns {Plot} The calling Plot.
             */
            attr(attrToSet: string, accessor: any, scale?: Scale.AbstractScale<any, any>): AbstractPlot;
            /**
             * Identical to plot.attr
             */
            project(attrToSet: string, accessor: any, scale?: Scale.AbstractScale<any, any>): AbstractPlot;
            protected _generateAttrToProjector(): AttributeToProjector;
            _doRender(): void;
            /**
             * Enables or disables animation.
             *
             * @param {boolean} enabled Whether or not to animate.
             */
            animate(enabled: boolean): AbstractPlot;
            detach(): AbstractPlot;
            /**
             * This function makes sure that all of the scales in this._projections
             * have an extent that includes all the data that is projected onto them.
             */
            protected _updateScaleExtents(): void;
            _updateScaleExtent(attr: string): void;
            /**
             * Get the animator associated with the specified Animator key.
             *
             * @return {PlotAnimator} The Animator for the specified key.
             */
            animator(animatorKey: string): Animator.PlotAnimator;
            /**
             * Set the animator associated with the specified Animator key.
             *
             * @param {string} animatorKey The key for the Animator.
             * @param {PlotAnimator} animator An Animator to be assigned to
             * the specified key.
             * @returns {Plot} The calling Plot.
             */
            animator(animatorKey: string, animator: Animator.PlotAnimator): AbstractPlot;
            /**
             * Gets the dataset order by key
             *
             * @returns {string[]} A string array of the keys in order
             */
            datasetOrder(): string[];
            /**
             * Sets the dataset order by key
             *
             * @param {string[]} order If provided, a string array which represents the order of the keys.
             * This must be a permutation of existing keys.
             *
             * @returns {Plot} The calling Plot.
             */
            datasetOrder(order: string[]): AbstractPlot;
            /**
             * Removes a dataset by the given identifier
             *
             * @param {string | Dataset | any[]} datasetIdentifer The identifier as the key of the Dataset to remove
             * If string is inputted, it is interpreted as the dataset key to remove.
             * If Dataset is inputted, the first Dataset in the plot that is the same will be removed.
             * If any[] is inputted, the first data array in the plot that is the same will be removed.
             * @returns {AbstractPlot} The calling AbstractPlot.
             */
            removeDataset(datasetIdentifier: string | Dataset | any[]): AbstractPlot;
            datasets(): Dataset[];
            protected _getDrawersInOrder(): _Drawer.AbstractDrawer[];
            protected _generateDrawSteps(): _Drawer.DrawStep[];
            protected _additionalPaint(time: number): void;
            protected _getDataToDraw(): D3.Map<any[]>;
            /**
             * Gets the new plot metadata for new dataset with provided key
             *
             * @param {string} key The key of new dataset
             */
            protected _getPlotMetadataForDataset(key: string): PlotMetadata;
            /**
             * Retrieves all of the selections of this plot for the specified dataset(s)
             *
             * @param {string | string[]} datasetKeys The dataset(s) to retrieve the selections from.
             * If not provided, all selections will be retrieved.
             * @returns {D3.Selection} The retrieved selections.
             */
            getAllSelections(datasetKeys?: string | string[]): D3.Selection;
<<<<<<< HEAD
            /**
             * Retrieves the closest PlotData to the specified x/y point within a specified value
             *
             * @param {number} xValue The x value to compare against
             * @param {number} yValue The y value to compare against
             * @param {number} withinValue The maximum distance the closest selection can be to the point (default = Infinity)
             * @returns {PlotData} The closest plot data to the point within a specified value.  nulls and null selection returned otherwise
             */
            getClosestData(xValue: number, yValue: number, withinValue?: number): PlotData;
=======
>>>>>>> 004f6e3d
        }
    }
}


declare module Plottable {
    module Plot {
        class Pie extends AbstractPlot {
            /**
             * Constructs a PiePlot.
             *
             * @constructor
             */
            constructor();
            _computeLayout(offeredXOrigin?: number, offeredYOrigin?: number, availableWidth?: number, availableHeight?: number): void;
            addDataset(keyOrDataset: any, dataset?: any): Pie;
            protected _generateAttrToProjector(): AttributeToProjector;
            protected _getDrawer(key: string): _Drawer.AbstractDrawer;
        }
    }
}


declare module Plottable {
    module Plot {
        class AbstractXYPlot<X, Y> extends AbstractPlot {
            protected _xScale: Scale.AbstractScale<X, number>;
            protected _yScale: Scale.AbstractScale<Y, number>;
            /**
             * Constructs an XYPlot.
             *
             * An XYPlot is a plot from drawing 2-dimensional data. Common examples
             * include Scale.Line and Scale.Bar.
             *
             * @constructor
             * @param {any[]|Dataset} [dataset] The data or Dataset to be associated with this Renderer.
             * @param {Scale} xScale The x scale to use.
             * @param {Scale} yScale The y scale to use.
             */
            constructor(xScale: Scale.AbstractScale<X, number>, yScale: Scale.AbstractScale<Y, number>);
            /**
             * @param {string} attrToSet One of ["x", "y"] which determines the point's
             * x and y position in the Plot.
             */
            project(attrToSet: string, accessor: any, scale?: Scale.AbstractScale<any, any>): AbstractXYPlot<X, Y>;
            remove(): AbstractXYPlot<X, Y>;
            /**
             * Sets the automatic domain adjustment over visible points for y scale.
             *
             * If autoAdjustment is true adjustment is immediately performend.
             *
             * @param {boolean} autoAdjustment The new value for the automatic adjustment domain for y scale.
             * @returns {AbstractXYPlot} The calling AbstractXYPlot.
             */
            automaticallyAdjustYScaleOverVisiblePoints(autoAdjustment: boolean): AbstractXYPlot<X, Y>;
            /**
             * Sets the automatic domain adjustment over visible points for x scale.
             *
             * If autoAdjustment is true adjustment is immediately performend.
             *
             * @param {boolean} autoAdjustment The new value for the automatic adjustment domain for x scale.
             * @returns {AbstractXYPlot} The calling AbstractXYPlot.
             */
            automaticallyAdjustXScaleOverVisiblePoints(autoAdjustment: boolean): AbstractXYPlot<X, Y>;
            protected _generateAttrToProjector(): AttributeToProjector;
            _computeLayout(offeredXOrigin?: number, offeredYOffset?: number, availableWidth?: number, availableHeight?: number): void;
            protected _updateXDomainer(): void;
            protected _updateYDomainer(): void;
            /**
             * Adjusts both domains' extents to show all datasets.
             *
             * This call does not override auto domain adjustment behavior over visible points.
             */
            showAllData(): void;
            protected _normalizeDatasets<A, B>(fromX: boolean): {
                a: A;
                b: B;
            }[];
            protected _projectorsReady(): {
                accessor: (datum: any, index?: number, userMetadata?: any, plotMetadata?: PlotMetadata) => any;
                scale?: Scale.AbstractScale<any, any>;
                attribute: string;
            };
        }
    }
}


declare module Plottable {
    module Plot {
        class Scatter<X, Y> extends AbstractXYPlot<X, Y> implements Interaction.Hoverable {
            /**
             * Constructs a ScatterPlot.
             *
             * @constructor
             * @param {Scale} xScale The x scale to use.
             * @param {Scale} yScale The y scale to use.
             */
            constructor(xScale: Scale.AbstractScale<X, number>, yScale: Scale.AbstractScale<Y, number>);
            /**
             * @param {string} attrToSet One of ["x", "y", "cx", "cy", "r",
             * "fill"]. "cx" and "cy" are aliases for "x" and "y". "r" is the datum's
             * radius, and "fill" is the CSS color of the datum.
             */
            project(attrToSet: string, accessor: any, scale?: Scale.AbstractScale<any, any>): Scatter<X, Y>;
            protected _getDrawer(key: string): _Drawer.Element;
            protected _generateAttrToProjector(): {
                [attrToSet: string]: (datum: any, index: number, userMetadata: any, plotMetadata: PlotMetadata) => any;
            };
            protected _generateDrawSteps(): _Drawer.DrawStep[];
            protected _getClosestStruckPoint(p: Point, range: number): Interaction.HoverData;
            _hoverOverComponent(p: Point): void;
            _hoverOutComponent(p: Point): void;
            _doHover(p: Point): Interaction.HoverData;
        }
    }
}


declare module Plottable {
    module Plot {
        class Grid extends AbstractXYPlot<string, string> {
            /**
             * Constructs a GridPlot.
             *
             * A GridPlot is used to shade a grid of data. Each datum is a cell on the
             * grid, and the datum can control what color it is.
             *
             * @constructor
             * @param {Scale.Ordinal} xScale The x scale to use.
             * @param {Scale.Ordinal} yScale The y scale to use.
             * @param {Scale.Color|Scale.InterpolatedColor} colorScale The color scale
             * to use for each grid cell.
             */
            constructor(xScale: Scale.Ordinal, yScale: Scale.Ordinal, colorScale: Scale.AbstractScale<any, string>);
            addDataset(keyOrDataset: any, dataset?: any): Grid;
            protected _getDrawer(key: string): _Drawer.Element;
            /**
             * @param {string} attrToSet One of ["x", "y", "fill"]. If "fill" is used,
             * the data should return a valid CSS color.
             */
            project(attrToSet: string, accessor: any, scale?: Scale.AbstractScale<any, any>): Grid;
            protected _generateAttrToProjector(): {
                [attrToSet: string]: (datum: any, index: number, userMetadata: any, plotMetadata: PlotMetadata) => any;
            };
            protected _generateDrawSteps(): _Drawer.DrawStep[];
        }
    }
}


declare module Plottable {
    module Plot {
        class Bar<X, Y> extends AbstractXYPlot<X, Y> implements Interaction.Hoverable {
            protected static _BarAlignmentToFactor: {
                [alignment: string]: number;
            };
            protected static _DEFAULT_WIDTH: number;
            protected _isVertical: boolean;
            /**
             * Constructs a BarPlot.
             *
             * @constructor
             * @param {Scale} xScale The x scale to use.
             * @param {Scale} yScale The y scale to use.
             * @param {boolean} isVertical if the plot if vertical.
             */
            constructor(xScale: Scale.AbstractScale<X, number>, yScale: Scale.AbstractScale<Y, number>, isVertical?: boolean);
            protected _getDrawer(key: string): _Drawer.Rect;
            protected _setup(): void;
            /**
             * Gets the baseline value for the bars
             *
             * The baseline is the line that the bars are drawn from, defaulting to 0.
             *
             * @returns {number} The baseline value.
             */
            baseline(): number;
            /**
             * Sets the baseline for the bars to the specified value.
             *
             * The baseline is the line that the bars are drawn from, defaulting to 0.
             *
             * @param {number} value The value to position the baseline at.
             * @returns {Bar} The calling Bar.
             */
            baseline(value: number): Bar<X, Y>;
            /**
             * Sets the bar alignment relative to the independent axis.
             * VerticalBarPlot supports "left", "center", "right"
             * HorizontalBarPlot supports "top", "center", "bottom"
             *
             * @param {string} alignment The desired alignment.
             * @returns {Bar} The calling Bar.
             */
            barAlignment(alignment: string): Bar<X, Y>;
            /**
             * Get whether bar labels are enabled.
             *
             * @returns {boolean} Whether bars should display labels or not.
             */
            barLabelsEnabled(): boolean;
            /**
             * Set whether bar labels are enabled.
             * @param {boolean} Whether bars should display labels or not.
             *
             * @returns {Bar} The calling plot.
             */
            barLabelsEnabled(enabled: boolean): Bar<X, Y>;
            /**
             * Get the formatter for bar labels.
             *
             * @returns {Formatter} The formatting function for bar labels.
             */
            barLabelFormatter(): Formatter;
            /**
             * Change the formatting function for bar labels.
             * @param {Formatter} The formatting function for bar labels.
             *
             * @returns {Bar} The calling plot.
             */
            barLabelFormatter(formatter: Formatter): Bar<X, Y>;
            /**
             * Gets the bar under the given pixel position (if [xValOrExtent]
             * and [yValOrExtent] are {number}s), under a given line (if only one
             * of [xValOrExtent] or [yValOrExtent] are {Extent}s) or are under a
             * 2D area (if [xValOrExtent] and [yValOrExtent] are both {Extent}s).
             *
             * @param {number | Extent} xValOrExtent The pixel x position, or range of x values.
             * @param {number | Extent} yValOrExtent The pixel y position, or range of y values.
             * @returns {D3.Selection} The selected bar, or null if no bar was selected.
             */
            getBars(xValOrExtent: number | Extent, yValOrExtent: number | Extent): D3.Selection;
            protected _updateDomainer(scale: Scale.AbstractScale<any, number>): void;
            protected _updateYDomainer(): void;
            protected _updateXDomainer(): void;
            protected _additionalPaint(time: number): void;
            protected _drawLabels(): void;
            protected _generateDrawSteps(): _Drawer.DrawStep[];
            protected _generateAttrToProjector(): {
                [attrToSet: string]: (datum: any, index: number, userMetadata: any, plotMetadata: PlotMetadata) => any;
            };
            /**
             * Computes the barPixelWidth of all the bars in the plot.
             *
             * If the position scale of the plot is an OrdinalScale and in bands mode, then the rangeBands function will be used.
             * If the position scale of the plot is an OrdinalScale and in points mode, then
             *   from https://github.com/mbostock/d3/wiki/Ordinal-Scales#ordinal_rangePoints, the max barPixelWidth is step * padding
             * If the position scale of the plot is a QuantitativeScale, then _getMinimumDataWidth is scaled to compute the barPixelWidth
             */
            protected _getBarPixelWidth(): number;
            hoverMode(): string;
            /**
             * Sets the hover mode for hover interactions. There are two modes:
             *     - "point": Selects the bar under the mouse cursor (default).
             *     - "line" : Selects any bar that would be hit by a line extending
             *                in the same direction as the bar and passing through
             *                the cursor.
             *
             * @param {string} mode The desired hover mode.
             * @return {Bar} The calling Bar Plot.
             */
            hoverMode(mode: String): Bar<X, Y>;
            _hoverOverComponent(p: Point): void;
            _hoverOutComponent(p: Point): void;
            _doHover(p: Point): Interaction.HoverData;
        }
    }
}


declare module Plottable {
    module Plot {
        class Line<X> extends AbstractXYPlot<X, number> implements Interaction.Hoverable {
            protected _yScale: Scale.AbstractQuantitative<number>;
            /**
             * Constructs a LinePlot.
             *
             * @constructor
             * @param {QuantitativeScale} xScale The x scale to use.
             * @param {QuantitativeScale} yScale The y scale to use.
             */
            constructor(xScale: Scale.AbstractQuantitative<X>, yScale: Scale.AbstractQuantitative<number>);
            protected _setup(): void;
            protected _rejectNullsAndNaNs(d: any, i: number, userMetdata: any, plotMetadata: any, accessor: _Accessor): boolean;
            protected _getDrawer(key: string): _Drawer.Line;
            protected _getResetYFunction(): (d: any, i: number, u: any, m: PlotMetadata) => number;
            protected _generateDrawSteps(): _Drawer.DrawStep[];
            protected _generateAttrToProjector(): {
                [attrToSet: string]: (datum: any, index: number, userMetadata: any, plotMetadata: PlotMetadata) => any;
            };
            protected _wholeDatumAttributes(): string[];
            protected _getClosestWithinRange(p: Point, range: number): {
                closestValue: any;
                closestPoint: {
                    x: number;
                    y: number;
                };
            };
            _hoverOverComponent(p: Point): void;
            _hoverOutComponent(p: Point): void;
            _doHover(p: Point): Interaction.HoverData;
        }
    }
}


declare module Plottable {
    module Plot {
        /**
         * An AreaPlot draws a filled region (area) between the plot's projected "y" and projected "y0" values.
         */
        class Area<X> extends Line<X> {
            /**
             * Constructs an AreaPlot.
             *
             * @constructor
             * @param {QuantitativeScale} xScale The x scale to use.
             * @param {QuantitativeScale} yScale The y scale to use.
             */
            constructor(xScale: Scale.AbstractQuantitative<X>, yScale: Scale.AbstractQuantitative<number>);
            protected _onDatasetUpdate(): void;
            protected _getDrawer(key: string): _Drawer.Area;
            protected _updateYDomainer(): void;
            project(attrToSet: string, accessor: any, scale?: Scale.AbstractScale<any, any>): Area<X>;
            protected _getResetYFunction(): (datum: any, index: number, userMetadata: any, plotMetadata: PlotMetadata) => any;
            protected _wholeDatumAttributes(): string[];
            protected _generateAttrToProjector(): {
                [attrToSet: string]: (datum: any, index: number, userMetadata: any, plotMetadata: PlotMetadata) => any;
            };
        }
    }
}


declare module Plottable {
    module Plot {
        interface ClusteredPlotMetadata extends PlotMetadata {
            position: number;
        }
        class ClusteredBar<X, Y> extends Bar<X, Y> {
            /**
             * Creates a ClusteredBarPlot.
             *
             * A ClusteredBarPlot is a plot that plots several bar plots next to each
             * other. For example, when plotting life expectancy across each country,
             * you would want each country to have a "male" and "female" bar.
             *
             * @constructor
             * @param {Scale} xScale The x scale to use.
             * @param {Scale} yScale The y scale to use.
             * @param {boolean} isVertical if the plot if vertical.
             */
            constructor(xScale: Scale.AbstractScale<X, number>, yScale: Scale.AbstractScale<Y, number>, isVertical?: boolean);
            protected _generateAttrToProjector(): {
                [attrToSet: string]: (datum: any, index: number, userMetadata: any, plotMetadata: PlotMetadata) => any;
            };
            protected _getDataToDraw(): D3.Map<any[]>;
            protected _getPlotMetadataForDataset(key: string): ClusteredPlotMetadata;
        }
    }
}


declare module Plottable {
    module Plot {
        interface StackedPlotMetadata extends PlotMetadata {
            offsets: D3.Map<number>;
        }
        type StackedDatum = {
            key: any;
            value: number;
            offset?: number;
        };
        class AbstractStacked<X, Y> extends AbstractXYPlot<X, Y> {
            protected _isVertical: boolean;
            _getPlotMetadataForDataset(key: string): StackedPlotMetadata;
            project(attrToSet: string, accessor: any, scale?: Scale.AbstractScale<any, any>): AbstractStacked<X, Y>;
            _onDatasetUpdate(): void;
            _updateStackOffsets(): void;
            _updateStackExtents(): void;
            /**
             * Feeds the data through d3's stack layout function which will calculate
             * the stack offsets and use the the function declared in .out to set the offsets on the data.
             */
            _stack(dataArray: D3.Map<StackedDatum>[]): D3.Map<StackedDatum>[];
            /**
             * After the stack offsets have been determined on each separate dataset, the offsets need
             * to be determined correctly on the overall datasets
             */
            _setDatasetStackOffsets(positiveDataMapArray: D3.Map<StackedDatum>[], negativeDataMapArray: D3.Map<StackedDatum>[]): void;
            _getDomainKeys(): string[];
            _generateDefaultMapArray(): D3.Map<StackedDatum>[];
            _updateScaleExtents(): void;
            _normalizeDatasets<A, B>(fromX: boolean): {
                a: A;
                b: B;
            }[];
            _keyAccessor(): _Accessor;
            _valueAccessor(): _Accessor;
        }
    }
}


declare module Plottable {
    module Plot {
        class StackedArea<X> extends Area<X> {
            /**
             * Constructs a StackedArea plot.
             *
             * @constructor
             * @param {QuantitativeScale} xScale The x scale to use.
             * @param {QuantitativeScale} yScale The y scale to use.
             */
            constructor(xScale: Scale.AbstractQuantitative<X>, yScale: Scale.AbstractQuantitative<number>);
            protected _getDrawer(key: string): _Drawer.Area;
            _getAnimator(key: string): Animator.PlotAnimator;
            protected _setup(): void;
            protected _additionalPaint(): void;
            protected _updateYDomainer(): void;
            project(attrToSet: string, accessor: any, scale?: Scale.AbstractScale<any, any>): StackedArea<X>;
            protected _onDatasetUpdate(): StackedArea<X>;
            protected _generateAttrToProjector(): {
                [attrToSet: string]: (datum: any, index: number, userMetadata: any, plotMetadata: PlotMetadata) => any;
            };
            protected _wholeDatumAttributes(): string[];
            _updateStackOffsets(): void;
            _updateStackExtents(): void;
            _stack(dataArray: D3.Map<StackedDatum>[]): D3.Map<StackedDatum>[];
            _setDatasetStackOffsets(positiveDataMapArray: D3.Map<StackedDatum>[], negativeDataMapArray: D3.Map<StackedDatum>[]): void;
            _getDomainKeys(): any;
            _generateDefaultMapArray(): D3.Map<StackedDatum>[];
            _updateScaleExtents(): void;
            _keyAccessor(): _Accessor;
            _valueAccessor(): _Accessor;
            _getPlotMetadataForDataset(key: string): StackedPlotMetadata;
            protected _normalizeDatasets<A, B>(fromX: boolean): {
                a: A;
                b: B;
            }[];
        }
    }
}


declare module Plottable {
    module Plot {
        class StackedBar<X, Y> extends Bar<X, Y> {
            /**
             * Constructs a StackedBar plot.
             * A StackedBarPlot is a plot that plots several bar plots stacking on top of each
             * other.
             * @constructor
             * @param {Scale} xScale the x scale of the plot.
             * @param {Scale} yScale the y scale of the plot.
             * @param {boolean} isVertical if the plot if vertical.
             */
            constructor(xScale?: Scale.AbstractScale<X, number>, yScale?: Scale.AbstractScale<Y, number>, isVertical?: boolean);
            protected _getAnimator(key: string): Animator.PlotAnimator;
            protected _generateAttrToProjector(): {
                [attrToSet: string]: (datum: any, index: number, userMetadata: any, plotMetadata: PlotMetadata) => any;
            };
            protected _generateDrawSteps(): _Drawer.DrawStep[];
            project(attrToSet: string, accessor: any, scale?: Scale.AbstractScale<any, any>): StackedBar<X, Y>;
            protected _onDatasetUpdate(): StackedBar<X, Y>;
            protected _getPlotMetadataForDataset(key: string): StackedPlotMetadata;
            protected _normalizeDatasets<A, B>(fromX: boolean): {
                a: A;
                b: B;
            }[];
            _updateStackOffsets(): void;
            _updateStackExtents(): void;
            _stack(dataArray: D3.Map<StackedDatum>[]): D3.Map<StackedDatum>[];
            _setDatasetStackOffsets(positiveDataMapArray: D3.Map<StackedDatum>[], negativeDataMapArray: D3.Map<StackedDatum>[]): void;
            _getDomainKeys(): any;
            _generateDefaultMapArray(): D3.Map<StackedDatum>[];
            _updateScaleExtents(): void;
            _keyAccessor(): _Accessor;
            _valueAccessor(): _Accessor;
        }
    }
}


declare module Plottable {
    module Animator {
        interface PlotAnimator {
            /**
             * Applies the supplied attributes to a D3.Selection with some animation.
             *
             * @param {D3.Selection} selection The update selection or transition selection that we wish to animate.
             * @param {AttributeToProjector} attrToProjector The set of
             *     IAccessors that we will use to set attributes on the selection.
             * @return {any} Animators should return the selection or
             *     transition object so that plots may chain the transitions between
             *     animators.
             */
            animate(selection: any, attrToProjector: AttributeToProjector): D3.Selection | D3.Transition.Transition;
            /**
             * Given the number of elements, return the total time the animation requires
             * @param number numberofIterations The number of elements that will be drawn
             * @returns {any} The time required for the animation
             */
            getTiming(numberOfIterations: number): number;
        }
        type PlotAnimatorMap = {
            [animatorKey: string]: PlotAnimator;
        };
    }
}


declare module Plottable {
    module Animator {
        /**
         * An animator implementation with no animation. The attributes are
         * immediately set on the selection.
         */
        class Null implements PlotAnimator {
            getTiming(selection: any): number;
            animate(selection: any, attrToProjector: AttributeToProjector): D3.Selection;
        }
    }
}


declare module Plottable {
    module Animator {
        /**
         * The base animator implementation with easing, duration, and delay.
         *
         * The maximum delay between animations can be configured with maxIterativeDelay.
         *
         * The maximum total animation duration can be configured with maxTotalDuration.
         * maxTotalDuration does not set actual total animation duration.
         *
         * The actual interval delay is calculated by following formula:
         * min(maxIterativeDelay(),
         *   max(maxTotalDuration() - duration(), 0) / <number of iterations>)
         */
        class Base implements PlotAnimator {
            /**
             * The default duration of the animation in milliseconds
             */
            static DEFAULT_DURATION_MILLISECONDS: number;
            /**
             * The default starting delay of the animation in milliseconds
             */
            static DEFAULT_DELAY_MILLISECONDS: number;
            /**
             * The default maximum start delay between each start of an animation
             */
            static DEFAULT_MAX_ITERATIVE_DELAY_MILLISECONDS: number;
            /**
             * The default maximum total animation duration
             */
            static DEFAULT_MAX_TOTAL_DURATION_MILLISECONDS: number;
            /**
             * The default easing of the animation
             */
            static DEFAULT_EASING: string;
            /**
             * Constructs the default animator
             *
             * @constructor
             */
            constructor();
            getTiming(numberOfIterations: number): number;
            animate(selection: any, attrToProjector: AttributeToProjector): D3.Transition.Transition;
            /**
             * Gets the duration of the animation in milliseconds.
             *
             * @returns {number} The current duration.
             */
            duration(): number;
            /**
             * Sets the duration of the animation in milliseconds.
             *
             * @param {number} duration The duration in milliseconds.
             * @returns {Default} The calling Default Animator.
             */
            duration(duration: number): Base;
            /**
             * Gets the delay of the animation in milliseconds.
             *
             * @returns {number} The current delay.
             */
            delay(): number;
            /**
             * Sets the delay of the animation in milliseconds.
             *
             * @param {number} delay The delay in milliseconds.
             * @returns {Default} The calling Default Animator.
             */
            delay(delay: number): Base;
            /**
             * Gets the current easing of the animation.
             *
             * @returns {string} the current easing mode.
             */
            easing(): string;
            /**
             * Sets the easing mode of the animation.
             *
             * @param {string} easing The desired easing mode.
             * @returns {Default} The calling Default Animator.
             */
            easing(easing: string): Base;
            /**
             * Gets the maximum start delay between animations in milliseconds.
             *
             * @returns {number} The current maximum iterative delay.
             */
            maxIterativeDelay(): number;
            /**
             * Sets the maximum start delay between animations in milliseconds.
             *
             * @param {number} maxIterDelay The maximum iterative delay in milliseconds.
             * @returns {Base} The calling Base Animator.
             */
            maxIterativeDelay(maxIterDelay: number): Base;
            /**
             * Gets the maximum total animation duration in milliseconds.
             *
             * @returns {number} The current maximum total animation duration.
             */
            maxTotalDuration(): number;
            /**
             * Sets the maximum total animation duration in miliseconds.
             *
             * @param {number} maxDuration The maximum total animation duration in milliseconds.
             * @returns {Base} The calling Base Animator.
             */
            maxTotalDuration(maxDuration: number): Base;
        }
    }
}


declare module Plottable {
    module Animator {
        /**
         * The default animator implementation with easing, duration, and delay.
         */
        class Rect extends Base {
            static ANIMATED_ATTRIBUTES: string[];
            isVertical: boolean;
            isReverse: boolean;
            constructor(isVertical?: boolean, isReverse?: boolean);
            animate(selection: any, attrToProjector: AttributeToProjector): D3.Transition.Transition;
            protected _startMovingProjector(attrToProjector: AttributeToProjector): (datum: any, index: number, userMetadata: any, plotMetadata: Plot.PlotMetadata) => any;
        }
    }
}


declare module Plottable {
    module Animator {
        /**
         * A child class of RectAnimator that will move the rectangle
         * as well as animate its growth.
         */
        class MovingRect extends Rect {
            /**
             * The pixel value to move from
             */
            startPixelValue: number;
            /**
             * Constructs a MovingRectAnimator
             *
             * @param {number} basePixel The pixel value to start moving from
             * @param {boolean} isVertical If the movement/animation is vertical
             */
            constructor(startPixelValue: number, isVertical?: boolean);
            protected _startMovingProjector(attrToProjector: AttributeToProjector): (p: any) => number;
        }
    }
}


declare module Plottable {
    module Dispatcher {
        class AbstractDispatcher extends Core.PlottableObject {
            protected _event2Callback: {
                [eventName: string]: (e: Event) => any;
            };
            protected _broadcasters: Core.Broadcaster<AbstractDispatcher>[];
            /**
             * Creates a wrapped version of the callback that can be registered to a Broadcaster
             */
            protected _getWrappedCallback(callback: Function): Core.BroadcasterCallback<AbstractDispatcher>;
            protected _setCallback(b: Core.Broadcaster<AbstractDispatcher>, key: any, callback: Function): void;
        }
    }
}


declare module Plottable {
    module Dispatcher {
        class Mouse extends AbstractDispatcher {
            /**
             * Get a Dispatcher.Mouse for the <svg> containing elem. If one already exists
             * on that <svg>, it will be returned; otherwise, a new one will be created.
             *
             * @param {SVGElement} elem A svg DOM element.
             * @return {Dispatcher.Mouse} A Dispatcher.Mouse
             */
            static getDispatcher(elem: SVGElement): Dispatcher.Mouse;
            /**
             * Creates a Dispatcher.Mouse.
             * This constructor not be invoked directly under most circumstances.
             *
             * @param {SVGElement} svg The root <svg> element to attach to.
             */
            constructor(svg: SVGElement);
            protected _getWrappedCallback(callback: Function): Core.BroadcasterCallback<Dispatcher.Mouse>;
            /**
             * Registers a callback to be called whenever the mouse position changes,
             * or removes the callback if `null` is passed as the callback.
             *
             * @param {any} key The key associated with the callback.
             *                  Key uniqueness is determined by deep equality.
             * @param {(p: Point) => any} callback A callback that takes the pixel position
             *                                     in svg-coordinate-space. Pass `null`
             *                                     to remove a callback.
             * @return {Dispatcher.Mouse} The calling Dispatcher.Mouse.
             */
            onMouseMove(key: any, callback: (p: Point) => any): Dispatcher.Mouse;
            /**
             * Returns the last computed mouse position.
             *
             * @return {Point} The last known mouse position in <svg> coordinate space.
             */
            getLastMousePosition(): {
                x: number;
                y: number;
            };
        }
    }
}


declare module Plottable {
    module Dispatcher {
        type KeyCallback = (keyCode: number) => any;
        class Key extends AbstractDispatcher {
            /**
             * Get a Dispatcher.Key. If one already exists it will be returned;
             * otherwise, a new one will be created.
             *
             * @return {Dispatcher.Key} A Dispatcher.Key
             */
            static getDispatcher(): Dispatcher.Key;
            /**
             * Creates a Dispatcher.Key.
             * This constructor not be invoked directly under most circumstances.
             *
             * @param {SVGElement} svg The root <svg> element to attach to.
             */
            constructor();
            protected _getWrappedCallback(callback: Function): Core.BroadcasterCallback<Dispatcher.Key>;
            /**
             * Registers a callback to be called whenever a key is pressed,
             * or removes the callback if `null` is passed as the callback.
             *
             * @param {any} key The registration key associated with the callback.
             *                  Registration key uniqueness is determined by deep equality.
             * @param {KeyCallback} callback
             * @return {Dispatcher.Key} The calling Dispatcher.Key.
             */
            onKeyDown(key: any, callback: KeyCallback): Key;
        }
    }
}


declare module Plottable {
    module Interaction {
        class AbstractInteraction extends Core.PlottableObject {
            /**
             * It maintains a 'hitBox' which is where all event listeners are
             * attached. Due to cross- browser weirdness, the hitbox needs to be an
             * opaque but invisible rectangle.  TODO: We should give the interaction
             * "foreground" and "background" elements where it can draw things,
             * e.g. crosshairs.
             */
            protected _hitBox: D3.Selection;
            protected _componentToListenTo: Component.AbstractComponent;
            _anchor(component: Component.AbstractComponent, hitBox: D3.Selection): void;
            /**
             * Translates an <svg>-coordinate-space point to Component-space coordinates.
             *
             * @param {Point} p A Point in <svg>-space coordinates.
             *
             * @return {Point} The same location in Component-space coordinates.
             */
            protected _translateToComponentSpace(p: Point): Point;
            /**
             * Checks whether a Component-coordinate-space Point is inside the Component.
             *
             * @param {Point} p A Point in Coordinate-space coordinates.
             *
             * @return {boolean} Whether or not the point is inside the Component.
             */
            protected _isInsideComponent(p: Point): boolean;
        }
    }
}


declare module Plottable {
    module Interaction {
        class Click extends AbstractInteraction {
            _anchor(component: Component.AbstractComponent, hitBox: D3.Selection): void;
            protected _listenTo(): string;
            /**
             * Sets a callback to be called when a click is received.
             *
             * @param {(p: Point) => any} cb Callback that takes the pixel position of the click event.
             */
            callback(cb: (p: Point) => any): Click;
        }
        class DoubleClick extends Click {
            protected _listenTo(): string;
        }
    }
}


declare module Plottable {
    module Interaction {
        class Key extends AbstractInteraction {
            _anchor(component: Component.AbstractComponent, hitBox: D3.Selection): void;
            /**
             * Sets a callback to be called when the key with the given keyCode is
             * pressed and the user is moused over the Component.
             *
             * @param {number} keyCode The key code associated with the key.
             * @param {() => void} callback Callback to be called.
             * @returns The calling Interaction.Key.
             */
            on(keyCode: number, callback: () => void): Key;
        }
    }
}


declare module Plottable {
    module Interaction {
        class PanZoom extends AbstractInteraction {
            /**
             * Creates a PanZoomInteraction.
             *
             * The allows you to move around and zoom in on a plot, interactively. It
             * does so by changing the xScale and yScales' domains repeatedly.
             *
             * @constructor
             * @param {QuantitativeScale} [xScale] The X scale to update on panning/zooming.
             * @param {QuantitativeScale} [yScale] The Y scale to update on panning/zooming.
             */
            constructor(xScale?: Scale.AbstractQuantitative<any>, yScale?: Scale.AbstractQuantitative<any>);
            /**
             * Sets the scales back to their original domains.
             */
            resetZoom(): void;
            _anchor(component: Component.AbstractComponent, hitBox: D3.Selection): void;
        }
    }
}


declare module Plottable {
    module Interaction {
        class Drag extends AbstractInteraction {
            protected _isDragging: boolean;
            protected _constrainX: (n: number) => number;
            protected _constrainY: (n: number) => number;
            /**
             * Constructs a Drag. A Drag will signal its callbacks on mouse drag.
             */
            constructor();
            /**
             * Gets the callback that is called when dragging starts.
             *
             * @returns {(start: Point) => void} The callback called when dragging starts.
             */
            dragstart(): (start: Point) => void;
            /**
             * Sets the callback to be called when dragging starts.
             *
             * @param {(start: Point) => any} cb If provided, the function to be called. Takes in a Point in pixels.
             * @returns {Drag} The calling Drag.
             */
            dragstart(cb: (start: Point) => any): Drag;
            protected _setOrigin(x: number, y: number): void;
            protected _getOrigin(): number[];
            protected _setLocation(x: number, y: number): void;
            protected _getLocation(): number[];
            /**
             * Gets the callback that is called during dragging.
             *
             * @returns {(start: Point, end: Point) => void} The callback called during dragging.
             */
            drag(): (start: Point, end: Point) => void;
            /**
             * Adds a callback to be called during dragging.
             *
             * @param {(start: Point, end: Point) => any} cb If provided, the function to be called. Takes in Points in pixels.
             * @returns {Drag} The calling Drag.
             */
            drag(cb: (start: Point, end: Point) => any): Drag;
            /**
             * Gets the callback that is called when dragging ends.
             *
             * @returns {(start: Point, end: Point) => void} The callback called when dragging ends.
             */
            dragend(): (start: Point, end: Point) => void;
            /**
             * Adds a callback to be called when the dragging ends.
             *
             * @param {(start: Point, end: Point) => any} cb If provided, the function to be called. Takes in points in pixels.
             * @returns {Drag} The calling Drag.
             */
            dragend(cb: (start: Point, end: Point) => any): Drag;
            protected _dragstart(): void;
            protected _doDragstart(): void;
            protected _drag(): void;
            protected _doDrag(): void;
            protected _dragend(): void;
            protected _doDragend(): void;
            _anchor(component: Component.AbstractComponent, hitBox: D3.Selection): Drag;
            /**
             * Sets up so that the xScale and yScale that are passed have their
             * domains automatically changed as you zoom.
             *
             * @param {QuantitativeScale} xScale The scale along the x-axis.
             * @param {QuantitativeScale} yScale The scale along the y-axis.
             * @returns {Drag} The calling Drag.
             */
            setupZoomCallback(xScale?: Scale.AbstractQuantitative<any>, yScale?: Scale.AbstractQuantitative<any>): Drag;
        }
    }
}


declare module Plottable {
    module Interaction {
        class DragBox extends Drag {
            static RESIZE_PADDING: number;
            static _CAN_RESIZE_X: boolean;
            static _CAN_RESIZE_Y: boolean;
            /**
             * The DOM element of the box that is drawn. When no box is drawn, it is
             * null.
             */
            dragBox: D3.Selection;
            /**
             * Gets whether resizing is enabled or not.
             *
             * @returns {boolean}
             */
            resizeEnabled(): boolean;
            /**
             * Enables or disables resizing.
             *
             * @param {boolean} enabled
             */
            resizeEnabled(enabled: boolean): DragBox;
            /**
             * Return true if box is resizing on the X dimension.
             *
             * @returns {boolean}
             */
            isResizingX(): boolean;
            /**
             * Return true if box is resizing on the Y dimension.
             *
             * @returns {boolean}
             */
            isResizingY(): boolean;
            /**
             * Whether or not dragBox has been rendered in a visible area.
             *
             * @returns {boolean}
             */
            boxIsDrawn(): boolean;
            /**
             * Return true if box is resizing.
             *
             * @returns {boolean}
             */
            isResizing(): boolean;
            protected _dragstart(): void;
            protected _drag(): void;
            protected _dragend(): void;
            /**
             * Clears the highlighted drag-selection box drawn by the DragBox.
             *
             * @returns {DragBox} The calling DragBox.
             */
            clearBox(): DragBox;
            /**
             * Set where the box is draw explicitly.
             *
             * @param {number} x0 Left.
             * @param {number} x1 Right.
             * @param {number} y0 Top.
             * @param {number} y1 Bottom.
             *
             * @returns {DragBox} The calling DragBox.
             */
            setBox(x0: number, x1: number, y0: number, y1: number): DragBox;
            _anchor(component: Component.AbstractComponent, hitBox: D3.Selection): DragBox;
            protected _hover(): void;
            protected canResizeX(): boolean;
            protected canResizeY(): boolean;
        }
    }
}


declare module Plottable {
    module Interaction {
        class XDragBox extends DragBox {
            protected _setOrigin(x: number, y: number): void;
            protected _setLocation(x: number, y: number): void;
            protected canResizeY(): boolean;
        }
    }
}


declare module Plottable {
    module Interaction {
        class XYDragBox extends DragBox {
            constructor();
        }
    }
}


declare module Plottable {
    module Interaction {
        class YDragBox extends DragBox {
            protected _setOrigin(x: number, y: number): void;
            protected _setLocation(x: number, y: number): void;
            protected canResizeX(): boolean;
        }
    }
}


declare module Plottable {
    module Interaction {
        type HoverData = {
            data: any[];
            pixelPositions: Point[];
            selection: D3.Selection;
        };
        interface Hoverable extends Component.AbstractComponent {
            /**
             * Called when the user first mouses over the Component.
             *
             * @param {Point} The cursor's position relative to the Component's origin.
             */
            _hoverOverComponent(p: Point): void;
            /**
             * Called when the user mouses out of the Component.
             *
             * @param {Point} The cursor's position relative to the Component's origin.
             */
            _hoverOutComponent(p: Point): void;
            /**
             * Returns the HoverData associated with the given position, and performs
             * any visual changes associated with hovering inside a Component.
             *
             * @param {Point} The cursor's position relative to the Component's origin.
             * @return {HoverData} The HoverData associated with the given position.
             */
            _doHover(p: Point): HoverData;
        }
        class Hover extends Interaction.AbstractInteraction {
            _componentToListenTo: Hoverable;
            _anchor(component: Hoverable, hitBox: D3.Selection): void;
            /**
             * Attaches an callback to be called when the user mouses over an element.
             *
             * @param {(hoverData: HoverData) => any} callback The callback to be called.
             *      The callback will be passed data for newly hovered-over elements.
             * @return {Interaction.Hover} The calling Interaction.Hover.
             */
            onHoverOver(callback: (hoverData: HoverData) => any): Hover;
            /**
             * Attaches a callback to be called when the user mouses off of an element.
             *
             * @param {(hoverData: HoverData) => any} callback The callback to be called.
             *      The callback will be passed data from the hovered-out elements.
             * @return {Interaction.Hover} The calling Interaction.Hover.
             */
            onHoverOut(callback: (hoverData: HoverData) => any): Hover;
            /**
             * Retrieves the HoverData associated with the elements the user is currently hovering over.
             *
             * @return {HoverData} The data and selection corresponding to the elements
             *                     the user is currently hovering over.
             */
            getCurrentHoverData(): HoverData;
        }
    }
}<|MERGE_RESOLUTION|>--- conflicted
+++ resolved
@@ -2671,7 +2671,6 @@
              * @returns {D3.Selection} The retrieved selections.
              */
             getAllSelections(datasetKeys?: string | string[]): D3.Selection;
-<<<<<<< HEAD
             /**
              * Retrieves the closest PlotData to the specified x/y point within a specified value
              *
@@ -2681,8 +2680,6 @@
              * @returns {PlotData} The closest plot data to the point within a specified value.  nulls and null selection returned otherwise
              */
             getClosestData(xValue: number, yValue: number, withinValue?: number): PlotData;
-=======
->>>>>>> 004f6e3d
         }
     }
 }
