--- conflicted
+++ resolved
@@ -2880,14 +2880,11 @@
              * This call does not override auto domain adjustment behavior over visible points.
              */
             showAllData(): void;
-<<<<<<< HEAD
             _normalizeDatasets<A, B>(fromX: boolean): {
                 a: A;
                 b: B;
             }[];
-=======
             _projectorsReady(): _Projection;
->>>>>>> 71f264a0
         }
     }
 }
