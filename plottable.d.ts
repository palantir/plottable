
declare module Plottable {
    module Utils {
        module Methods {
            /**
             * Checks if x is between a and b.
             *
             * @param {number} x The value to test if in range
             * @param {number} a The beginning of the (inclusive) range
             * @param {number} b The ending of the (inclusive) range
             * @return {boolean} Whether x is in [a, b]
             */
            function inRange(x: number, a: number, b: number): boolean;
            /**
             * Clamps x to the range [min, max].
             *
             * @param {number} x The value to be clamped.
             * @param {number} min The minimum value.
             * @param {number} max The maximum value.
             * @return {number} A clamped value in the range [min, max].
             */
            function clamp(x: number, min: number, max: number): number;
            /** Print a warning message to the console, if it is available.
             *
             * @param {string} The warnings to print
             */
            function warn(warning: string): void;
            /**
             * Takes two arrays of numbers and adds them together
             *
             * @param {number[]} alist The first array of numbers
             * @param {number[]} blist The second array of numbers
             * @return {number[]} An array of numbers where x[i] = alist[i] + blist[i]
             */
            function addArrays(alist: number[], blist: number[]): number[];
            /**
             * Takes two sets and returns the intersection
             *
             * Due to the fact that D3.Sets store strings internally, return type is always a string set
             *
             * @param {D3.Set<T>} set1 The first set
             * @param {D3.Set<T>} set2 The second set
             * @return {D3.Set<string>} A set that contains elements that appear in both set1 and set2
             */
            function intersection<T>(set1: D3.Set<T>, set2: D3.Set<T>): D3.Set<string>;
            /**
             * Take an accessor object (may be a string to be made into a key, or a value, or a color code)
             * and "activate" it by turning it into a function in (datum, index, metadata)
             */
            function accessorize(accessor: any): _Accessor;
            /**
             * Takes two sets and returns the union
             *
             * Due to the fact that D3.Sets store strings internally, return type is always a string set
             *
             * @param {D3.Set<T>} set1 The first set
             * @param {D3.Set<T>} set2 The second set
             * @return {D3.Set<string>} A set that contains elements that appear in either set1 or set2
             */
            function union<T>(set1: D3.Set<T>, set2: D3.Set<T>): D3.Set<string>;
            /**
             * Populates a map from an array of keys and a transformation function.
             *
             * @param {string[]} keys The array of keys.
             * @param {(string, number) => T} transform A transformation function to apply to the keys.
             * @return {D3.Map<T>} A map mapping keys to their transformed values.
             */
            function populateMap<T>(keys: string[], transform: (key: string, index: number) => T): D3.Map<T>;
            /**
             * Take an array of values, and return the unique values.
             * Will work iff ∀ a, b, a.toString() == b.toString() => a == b; will break on Object inputs
             *
             * @param {T[]} values The values to find uniqueness for
             * @return {T[]} The unique values
             */
            function uniq<T>(arr: T[]): T[];
            /**
             * Creates an array of length `count`, filled with value or (if value is a function), value()
             *
             * @param {T | ((index?: number) => T)} value The value to fill the array with or a value generator (called with index as arg)
             * @param {number} count The length of the array to generate
             * @return {any[]}
             */
            function createFilledArray<T>(value: T | ((index?: number) => T), count: number): T[];
            /**
             * @param {T[][]} a The 2D array that will have its elements joined together.
             * @return {T[]} Every array in a, concatenated together in the order they appear.
             */
            function flatten<T>(a: T[][]): T[];
            /**
             * Check if two arrays are equal by strict equality.
             */
            function arrayEq<T>(a: T[], b: T[]): boolean;
            /**
             * @param {any} a Object to check against b for equality.
             * @param {any} b Object to check against a for equality.
             *
             * @returns {boolean} whether or not two objects share the same keys, and
             *          values associated with those keys. Values will be compared
             *          with ===.
             */
            function objEq(a: any, b: any): boolean;
            /**
             * Applies the accessor, if provided, to each element of `array` and returns the maximum value.
             * If no maximum value can be computed, returns defaultValue.
             */
            function max<C>(array: C[], defaultValue: C): C;
            function max<T, C>(array: T[], accessor: (t?: T, i?: number) => C, defaultValue: C): C;
            /**
             * Applies the accessor, if provided, to each element of `array` and returns the minimum value.
             * If no minimum value can be computed, returns defaultValue.
             */
            function min<C>(array: C[], defaultValue: C): C;
            function min<T, C>(array: T[], accessor: (t?: T, i?: number) => C, defaultValue: C): C;
            /**
             * Returns true **only** if x is NaN
             */
            function isNaN(n: any): boolean;
            /**
             * Returns true if the argument is a number, which is not NaN
             * Numbers represented as strings do not pass this function
             */
            function isValidNumber(n: any): boolean;
            /**
             * Creates shallow copy of map.
             * @param {{ [key: string]: any }} oldMap Map to copy
             *
             * @returns {[{ [key: string]: any }} coppied map.
             */
            function copyMap<T>(oldMap: {
                [key: string]: T;
            }): {
                [key: string]: T;
            };
            function range(start: number, stop: number, step?: number): number[];
            /** Is like setTimeout, but activates synchronously if time=0
             * We special case 0 because of an observed issue where calling setTimeout causes visible flickering.
             * We believe this is because when requestAnimationFrame calls into the paint function, as soon as that function finishes
             * evaluating, the results are painted to the screen. As a result, if we want something to occur immediately but call setTimeout
             * with time=0, then it is pushed to the call stack and rendered in the next frame, so the component that was rendered via
             * setTimeout appears out-of-sync with the rest of the plot.
             */
            function setTimeout(f: Function, time: number, ...args: any[]): number;
            function colorTest(colorTester: D3.Selection, className: string): string;
            function lightenColor(color: string, factor: number): string;
            function distanceSquared(p1: Point, p2: Point): number;
            function isIE(): boolean;
            /**
             * Returns true if the supplied coordinates or Extents intersect or are contained by bbox.
             *
             * @param {number | Extent} xValOrExtent The x coordinate or Extent to test
             * @param {number | Extent} yValOrExtent The y coordinate or Extent to test
             * @param {SVGRect} bbox The bbox
             * @param {number} tolerance Amount by which to expand bbox, in each dimension, before
             * testing intersection
             *
             * @returns {boolean} True if the supplied coordinates or Extents intersect or are
             * contained by bbox, false otherwise.
             */
            function intersectsBBox(xValOrExtent: number | Extent, yValOrExtent: number | Extent, bbox: SVGRect, tolerance?: number): boolean;
            /**
             * Create an Extent from a number or an object with "min" and "max" defined.
             *
             * @param {any} input The object to parse
             *
             * @returns {Extent} The generated Extent
             */
            function parseExtent(input: any): Extent;
        }
    }
}


declare module Plottable {
    module Utils {
        /**
         * An associative array that can be keyed by anything (inc objects).
         * Uses pointer equality checks which is why this works.
         * This power has a price: everything is linear time since it is actually backed by an array...
         */
        class StrictEqualityAssociativeArray {
            /**
             * Set a new key/value pair in the store.
             *
             * @param {any} key Key to set in the store
             * @param {any} value Value to set in the store
             * @return {boolean} True if key already in store, false otherwise
             */
            set(key: any, value: any): boolean;
            /**
             * Get a value from the store, given a key.
             *
             * @param {any} key Key associated with value to retrieve
             * @return {any} Value if found, undefined otherwise
             */
            get(key: any): any;
            /**
             * Test whether store has a value associated with given key.
             *
             * Will return true if there is a key/value entry,
             * even if the value is explicitly `undefined`.
             *
             * @param {any} key Key to test for presence of an entry
             * @return {boolean} Whether there was a matching entry for that key
             */
            has(key: any): boolean;
            /**
             * Return an array of the values in the key-value store
             *
             * @return {any[]} The values in the store
             */
            values(): any[];
            /**
             * Return an array of keys in the key-value store
             *
             * @return {any[]} The keys in the store
             */
            keys(): any[];
            /**
             * Execute a callback for each entry in the array.
             *
             * @param {(key: any, val?: any, index?: number) => any} callback The callback to eecute
             * @return {any[]} The results of mapping the callback over the entries
             */
            map(cb: (key?: any, val?: any, index?: number) => any): any[];
            /**
             * Delete a key from the key-value store. Return whether the key was present.
             *
             * @param {any} The key to remove
             * @return {boolean} Whether a matching entry was found and removed
             */
            delete(key: any): boolean;
        }
    }
}


declare module Plottable {
    module Utils {
        /**
         * Shim for ES6 set.
         * https://developer.mozilla.org/en-US/docs/Web/JavaScript/Reference/Global_Objects/Set
         */
        class Set<T> {
            constructor();
            add(value: T): Set<T>;
            delete(value: T): boolean;
            values(): T[];
        }
    }
}

declare module Plottable {
    module Utils {
        module DOM {
            /**
             * Gets the bounding box of an element.
             * @param {D3.Selection} element
             * @returns {SVGRed} The bounding box.
             */
            function getBBox(element: D3.Selection): SVGRect;
            var POLYFILL_TIMEOUT_MSEC: number;
            function requestAnimationFramePolyfill(fn: () => any): void;
            function isSelectionRemovedFromSVG(selection: D3.Selection): boolean;
            function getElementWidth(elem: HTMLScriptElement): number;
            function getElementHeight(elem: HTMLScriptElement): number;
            function getSVGPixelWidth(svg: D3.Selection): number;
            function translate(s: D3.Selection, x?: number, y?: number): any;
            function boxesOverlap(boxA: ClientRect, boxB: ClientRect): boolean;
            function boxIsInside(inner: ClientRect, outer: ClientRect): boolean;
            function getBoundingSVG(elem: SVGElement): SVGElement;
        }
    }
}


declare module Plottable {
    module Utils {
        module Colors {
            /**
             * Return contrast ratio between two colors
             * Based on implementation from chroma.js by Gregor Aisch (gka) (licensed under BSD)
             * chroma.js may be found here: https://github.com/gka/chroma.js
             * License may be found here: https://github.com/gka/chroma.js/blob/master/LICENSE
             * see http://www.w3.org/TR/2008/REC-WCAG20-20081211/#contrast-ratiodef
             */
            function contrast(a: string, b: string): number;
        }
    }
}


declare module Plottable {
    module Utils {
        /**
         * A set of callbacks which can be all invoked at once.
         * Each callback exists at most once in the set (based on reference equality).
         * All callbacks should have the same signature.
         */
        class CallbackSet<CB extends Function> extends Set<CB> {
            callCallbacks(...args: any[]): CallbackSet<CB>;
        }
    }
}


declare module Plottable {
    type Formatter = (d: any) => string;
    var MILLISECONDS_IN_ONE_DAY: number;
    module Formatters {
        /**
         * Creates a formatter for currency values.
         *
         * @param {number} [precision] The number of decimal places to show (default 2).
         * @param {string} [symbol] The currency symbol to use (default "$").
         * @param {boolean} [prefix] Whether to prepend or append the currency symbol (default true).
         * @param {boolean} [onlyShowUnchanged] Whether to return a value if value changes after formatting (default true).
         *
         * @returns {Formatter} A formatter for currency values.
         */
        function currency(precision?: number, symbol?: string, prefix?: boolean): (d: any) => string;
        /**
         * Creates a formatter that displays exactly [precision] decimal places.
         *
         * @param {number} [precision] The number of decimal places to show (default 3).
         * @param {boolean} [onlyShowUnchanged] Whether to return a value if value changes after formatting (default true).
         *
         * @returns {Formatter} A formatter that displays exactly [precision] decimal places.
         */
        function fixed(precision?: number): (d: any) => string;
        /**
         * Creates a formatter that formats numbers to show no more than
         * [precision] decimal places. All other values are stringified.
         *
         * @param {number} [precision] The number of decimal places to show (default 3).
         * @param {boolean} [onlyShowUnchanged] Whether to return a value if value changes after formatting (default true).
         *
         * @returns {Formatter} A formatter for general values.
         */
        function general(precision?: number): (d: any) => string;
        /**
         * Creates a formatter that stringifies its input.
         *
         * @returns {Formatter} A formatter that stringifies its input.
         */
        function identity(): (d: any) => string;
        /**
         * Creates a formatter for percentage values.
         * Multiplies the input by 100 and appends "%".
         *
         * @param {number} [precision] The number of decimal places to show (default 0).
         * @param {boolean} [onlyShowUnchanged] Whether to return a value if value changes after formatting (default true).
         *
         * @returns {Formatter} A formatter for percentage values.
         */
        function percentage(precision?: number): (d: any) => string;
        /**
         * Creates a formatter for values that displays [precision] significant figures
         * and puts SI notation.
         *
         * @param {number} [precision] The number of significant figures to show (default 3).
         *
         * @returns {Formatter} A formatter for SI values.
         */
        function siSuffix(precision?: number): (d: any) => string;
        /**
         * Creates a multi time formatter that displays dates.
         *
         * @returns {Formatter} A formatter for time/date values.
         */
        function multiTime(): (d: any) => string;
        /**
         * Creates a time formatter that displays time/date using given specifier.
         *
         * List of directives can be found on: https://github.com/mbostock/d3/wiki/Time-Formatting#format
         *
         * @param {string} [specifier] The specifier for the formatter.
         *
         * @returns {Formatter} A formatter for time/date values.
         */
        function time(specifier: string): Formatter;
        /**
         * Creates a formatter for relative dates.
         *
         * @param {number} baseValue The start date (as epoch time) used in computing relative dates (default 0)
         * @param {number} increment The unit used in calculating relative date values (default MILLISECONDS_IN_ONE_DAY)
         * @param {string} label The label to append to the formatted string (default "")
         *
         * @returns {Formatter} A formatter for time/date values.
         */
        function relativeDate(baseValue?: number, increment?: number, label?: string): (d: any) => string;
    }
}


declare module Plottable {
    /**
     * A SymbolFactory is a function that takes in a symbolSize which is the edge length of the render area
     * and returns a string representing the 'd' attribute of the resultant 'path' element
     */
    type SymbolFactory = (symbolSize: number) => string;
    module SymbolFactories {
        type StringAccessor = (datum: any, index: number) => string;
        function circle(): SymbolFactory;
        function square(): SymbolFactory;
        function cross(): SymbolFactory;
        function diamond(): SymbolFactory;
        function triangleUp(): SymbolFactory;
        function triangleDown(): SymbolFactory;
    }
}


declare module Plottable {
    module Utils {
        class ClientToSVGTranslator {
            static getTranslator(elem: SVGElement): ClientToSVGTranslator;
            constructor(svg: SVGElement);
            /**
             * Computes the position relative to the <svg> in svg-coordinate-space.
             */
            computePosition(clientX: number, clientY: number): Point;
        }
    }
}


declare module Plottable {
    module Utils {
        class ScaleDomainCoordinator<D> {
            /**
             * Constructs a ScaleDomainCoordinator.
             *
             * @constructor
             * @param {Scale[]} scales A list of scales whose domains should be linked.
             */
            constructor(scales: Scale<D, any>[]);
            rescale(scale: Scale<D, any>): void;
        }
    }
}


declare module Plottable {
    module Configs {
        /**
         * Specifies if Plottable should show warnings.
         */
        var SHOW_WARNINGS: boolean;
    }
}


declare module Plottable {
    var version: string;
}


declare module Plottable {
    module Core {
        /**
         * Colors we use as defaults on a number of graphs.
         */
        class Colors {
            static CORAL_RED: string;
            static INDIGO: string;
            static ROBINS_EGG_BLUE: string;
            static FERN: string;
            static BURNING_ORANGE: string;
            static ROYAL_HEATH: string;
            static CONIFER: string;
            static CERISE_RED: string;
            static BRIGHT_SUN: string;
            static JACARTA: string;
            static PLOTTABLE_COLORS: string[];
        }
    }
}


declare module Plottable {
    module Core {
        /**
         * A class most other Plottable classes inherit from, in order to have a
         * unique ID.
         */
        class PlottableObject {
            getID(): number;
        }
    }
}


declare module Plottable {
    module Core {
        /**
         * A callback for a Broadcaster. The callback will be called with the Broadcaster's
         * "listenable" as the first argument, with subsequent optional arguments depending
         * on the listenable.
         */
        interface BroadcasterCallback<L> {
            (listenable: L, ...args: any[]): any;
        }
        /**
         * The Broadcaster holds a reference to a "listenable" object.
         * Third parties can register and deregister listeners from the Broadcaster.
         * When the broadcaster.broadcast() method is called, all registered callbacks
         * are called with the Broadcaster's "listenable", along with optional
         * arguments passed to the `broadcast` method.
         *
         * The listeners are called synchronously.
         */
        class Broadcaster<L> extends Core.PlottableObject {
            /**
             * Constructs a broadcaster, taking a "listenable" object to broadcast about.
             *
             * @constructor
             * @param {L} listenable The listenable object to broadcast.
             */
            constructor(listenable: L);
            /**
             * Registers a callback to be called when the broadcast method is called. Also takes a key which
             * is used to support deregistering the same callback later, by passing in the same key.
             * If there is already a callback associated with that key, then the callback will be replaced.
             * The callback will be passed the Broadcaster's "listenable" as the `this` context.
             *
             * @param key The key associated with the callback. Key uniqueness is determined by deep equality.
             * @param {BroadcasterCallback<L>} callback A callback to be called.
             * @returns {Broadcaster} The calling Broadcaster
             */
            registerListener(key: any, callback: BroadcasterCallback<L>): Broadcaster<L>;
            /**
             * Call all listening callbacks, optionally with arguments passed through.
             *
             * @param ...args A variable number of optional arguments
             * @returns {Broadcaster} The calling Broadcaster
             */
            broadcast(...args: any[]): Broadcaster<L>;
            /**
             * Deregisters the callback associated with a key.
             *
             * @param key The key to deregister.
             * @returns {Broadcaster} The calling Broadcaster
             */
            deregisterListener(key: any): Broadcaster<L>;
            /**
             * Gets the keys for all listeners attached to the Broadcaster.
             *
             * @returns {any[]} An array of the keys.
             */
            getListenerKeys(): any[];
            /**
             * Deregisters all listeners and callbacks associated with the Broadcaster.
             *
             * @returns {Broadcaster} The calling Broadcaster
             */
            deregisterAllListeners(): void;
        }
    }
}


declare module Plottable {
    class Dataset extends Core.PlottableObject {
        broadcaster: Core.Broadcaster<Dataset>;
        /**
         * Constructs a new set.
         *
         * A Dataset is mostly just a wrapper around an any[], Dataset is the
         * data you're going to plot.
         *
         * @constructor
         * @param {any[]} data The data for this DataSource (default = []).
         * @param {any} metadata An object containing additional information (default = {}).
         */
        constructor(data?: any[], metadata?: any);
        /**
         * Gets the data.
         *
         * @returns {DataSource|any[]} The calling DataSource, or the current data.
         */
        data(): any[];
        /**
         * Sets the data.
         *
         * @param {any[]} data The new data.
         * @returns {Dataset} The calling Dataset.
         */
        data(data: any[]): Dataset;
        /**
         * Get the metadata.
         *
         * @returns {any} the current
         * metadata.
         */
        metadata(): any;
        /**
         * Set the metadata.
         *
         * @param {any} metadata The new metadata.
         * @returns {Dataset} The calling Dataset.
         */
        metadata(metadata: any): Dataset;
        _getExtent(accessor: _Accessor, typeCoercer: (d: any) => any, plotMetadata?: any): any[];
    }
}


declare module Plottable {
    module Core {
        module RenderControllers {
            module RenderPolicies {
                /**
                 * A policy to render components.
                 */
                interface RenderPolicy {
                    render(): any;
                }
                /**
                 * Never queue anything, render everything immediately. Useful for
                 * debugging, horrible for performance.
                 */
                class Immediate implements RenderPolicy {
                    render(): void;
                }
                /**
                 * The default way to render, which only tries to render every frame
                 * (usually, 1/60th of a second).
                 */
                class AnimationFrame implements RenderPolicy {
                    render(): void;
                }
                /**
                 * Renders with `setTimeout`. This is generally an inferior way to render
                 * compared to `requestAnimationFrame`, but it's still there if you want
                 * it.
                 */
                class Timeout implements RenderPolicy {
                    _timeoutMsec: number;
                    render(): void;
                }
            }
        }
    }
}


declare module Plottable {
    module Core {
        /**
         * The RenderController is responsible for enqueueing and synchronizing
         * layout and render calls for Plottable components.
         *
         * Layouts and renders occur inside an animation callback
         * (window.requestAnimationFrame if available).
         *
         * If you require immediate rendering, call RenderController.flush() to
         * perform enqueued layout and rendering serially.
         *
         * If you want to always have immediate rendering (useful for debugging),
         * call
         * ```typescript
         * Plottable.Core.RenderController.setRenderPolicy(
         *   new Plottable.Core.RenderController.RenderPolicy.Immediate()
         * );
         * ```
         */
        module RenderControllers {
            var _renderPolicy: RenderPolicies.RenderPolicy;
            function setRenderPolicy(policy: string | RenderPolicies.RenderPolicy): void;
            /**
             * If the RenderController is enabled, we enqueue the component for
             * render. Otherwise, it is rendered immediately.
             *
             * @param {Component} component Any Plottable component.
             */
            function registerToRender(c: Component): void;
            /**
             * If the RenderController is enabled, we enqueue the component for
             * layout and render. Otherwise, it is rendered immediately.
             *
             * @param {Component} component Any Plottable component.
             */
            function registerToComputeLayout(c: Component): void;
            /**
             * Render everything that is waiting to be rendered right now, instead of
             * waiting until the next frame.
             *
             * Useful to call when debugging.
             */
            function flush(): void;
        }
    }
}

declare module Plottable {
    /**
     * Access specific datum property.
     */
    type _Accessor = (datum: any, index?: number, userMetadata?: any, plotMetadata?: Plots.PlotMetadata) => any;
    /**
     * Retrieves scaled datum property.
     */
    type _Projector = (datum: any, index: number, userMetadata: any, plotMetadata: Plots.PlotMetadata) => any;
    /**
     * Projector with applied user and plot metadata
     */
    type AppliedProjector = (datum: any, index: number) => any;
    /**
     * Defines a way how specific attribute needs be retrieved before rendering.
     */
    type _Projection = {
        accessor: _Accessor;
        scale?: Scale<any, any>;
        attribute: string;
    };
    /**
     * A mapping from attributes ("x", "fill", etc.) to the functions that get
     * that information out of the data.
     *
     * So if my data looks like `{foo: 5, bar: 6}` and I want the radius to scale
     * with both `foo` and `bar`, an entry in this type might be `{"r":
     * function(d) { return foo + bar; }`.
     */
    type AttributeToProjector = {
        [attrToSet: string]: _Projector;
    };
    type AttributeToAppliedProjector = {
        [attrToSet: string]: AppliedProjector;
    };
    /**
     * A simple bounding box.
     */
    type SelectionArea = {
        xMin: number;
        xMax: number;
        yMin: number;
        yMax: number;
    };
    type _SpaceRequest = {
        minWidth: number;
        minHeight: number;
    };
    /**
     * The range of your current data. For example, [1, 2, 6, -5] has the Extent
     * `{min: -5, max: 6}`.
     *
     * The point of this type is to hopefully replace the less-elegant `[min,
     * max]` extents produced by d3.
     */
    type Extent = {
        min: number;
        max: number;
    };
    /**
     * A simple location on the screen.
     */
    type Point = {
        x: number;
        y: number;
    };
    /**
     * The corners of a box.
     */
    type Bounds = {
        topLeft: Point;
        bottomRight: Point;
    };
}


declare module Plottable {
    class Domainer {
        /**
         * Constructs a new Domainer.
         *
         * @constructor
         * @param {(extents: any[][]) => any[]} combineExtents
         *        If present, this function will be used by the Domainer to merge
         *        all the extents that are present on a scale.
         *
         *        A plot may draw multiple things relative to a scale, e.g.
         *        different stocks over time. The plot computes their extents,
         *        which are a [min, max] pair. combineExtents is responsible for
         *        merging them all into one [min, max] pair. It defaults to taking
         *        the min of the first elements and the max of the second arguments.
         */
        constructor(combineExtents?: (extents: any[][]) => any[]);
        /**
         * @param {any[][]} extents The list of extents to be reduced to a single
         *        extent.
         * @param {QuantitativeScaleScale} scale
         *        Since nice() must do different things depending on Linear, Log,
         *        or Time scale, the scale must be passed in for nice() to work.
         * @returns {any[]} The domain, as a merging of all exents, as a [min, max]
         *                 pair.
         */
        computeDomain(extents: any[][], scale: QuantitativeScale<any>): any[];
        /**
         * Sets the Domainer to pad by a given ratio.
         *
         * @param {number} padProportion Proportionally how much bigger the
         *         new domain should be (0.05 = 5% larger).
         *
         *         A domainer will pad equal visual amounts on each side.
         *         On a linear scale, this means both sides are padded the same
         *         amount: [10, 20] will be padded to [5, 25].
         *         On a log scale, the top will be padded more than the bottom, so
         *         [10, 100] will be padded to [1, 1000].
         *
         * @returns {Domainer} The calling Domainer.
         */
        pad(padProportion?: number): Domainer;
        /**
         * Adds a padding exception, a value that will not be padded at either end of the domain.
         *
         * Eg, if a padding exception is added at x=0, then [0, 100] will pad to [0, 105] instead of [-2.5, 102.5].
         * If a key is provided, it will be registered under that key with standard map semantics. (Overwrite / remove by key)
         * If a key is not provided, it will be added with set semantics (Can be removed by value)
         *
         * @param {any} exception The padding exception to add.
         * @param {string} key The key to register the exception under.
         * @returns {Domainer} The calling domainer
         */
        addPaddingException(exception: any, key?: string): Domainer;
        /**
         * Removes a padding exception, allowing the domain to pad out that value again.
         *
         * If a string is provided, it is assumed to be a key and the exception associated with that key is removed.
         * If a non-string is provdied, it is assumed to be an unkeyed exception and that exception is removed.
         *
         * @param {any} keyOrException The key for the value to remove, or the value to remove
         * @return {Domainer} The calling domainer
         */
        removePaddingException(keyOrException: any): Domainer;
        /**
         * Adds an included value, a value that must be included inside the domain.
         *
         * Eg, if a value exception is added at x=0, then [50, 100] will expand to [0, 100] rather than [50, 100].
         * If a key is provided, it will be registered under that key with standard map semantics. (Overwrite / remove by key)
         * If a key is not provided, it will be added with set semantics (Can be removed by value)
         *
         * @param {any} value The included value to add.
         * @param {string} key The key to register the value under.
         * @returns {Domainer} The calling domainer
         */
        addIncludedValue(value: any, key?: string): Domainer;
        /**
         * Remove an included value, allowing the domain to not include that value gain again.
         *
         * If a string is provided, it is assumed to be a key and the value associated with that key is removed.
         * If a non-string is provdied, it is assumed to be an unkeyed value and that value is removed.
         *
         * @param {any} keyOrException The key for the value to remove, or the value to remove
         * @return {Domainer} The calling domainer
         */
        removeIncludedValue(valueOrKey: any): Domainer;
        /**
         * Extends the scale's domain so it starts and ends with "nice" values.
         *
         * @param {number} count The number of ticks that should fit inside the new domain.
         * @return {Domainer} The calling Domainer.
         */
        nice(count?: number): Domainer;
    }
}


declare module Plottable {
    module Scales {
        interface ExtentProvider<D> {
            (scale: Scale<D, any>): D[][];
        }
    }
    class Scale<D, R> extends Core.PlottableObject {
        protected _d3Scale: D3.Scale.Scale;
        broadcaster: Core.Broadcaster<Scale<D, R>>;
        _typeCoercer: (d: any) => any;
        /**
         * Constructs a new Scale.
         *
         * A Scale is a wrapper around a D3.Scale.Scale. A Scale is really just a
         * function. Scales have a domain (input), a range (output), and a function
         * from domain to range.
         *
         * @constructor
         * @param {D3.Scale.Scale} scale The D3 scale backing the Scale.
         */
        constructor(scale: D3.Scale.Scale);
        protected _getAllExtents(): D[][];
        protected _getExtent(): D[];
        /**
         * Modifies the domain on the scale so that it includes the extent of all
         * perspectives it depends on. This will normally happen automatically, but
         * if you set domain explicitly with `plot.domain(x)`, you will need to
         * call this function if you want the domain to neccessarily include all
         * the data.
         *
         * Extent: The [min, max] pair for a Scale.QuantitativeScale, all covered
         * strings for a Scale.Category.
         *
         * Perspective: A combination of a Dataset and an Accessor that
         * represents a view in to the data.
         *
         * @returns {Scale} The calling Scale.
         */
        autoDomain(): Scale<D, R>;
        _autoDomainIfAutomaticMode(): void;
        /**
         * Computes the range value corresponding to a given domain value. In other
         * words, apply the function to value.
         *
         * @param {R} value A domain value to be scaled.
         * @returns {R} The range value corresponding to the supplied domain value.
         */
        scale(value: D): R;
        /**
         * Gets the domain.
         *
         * @returns {D[]} The current domain.
         */
        domain(): D[];
        /**
         * Sets the domain.
         *
         * @param {D[]} values If provided, the new value for the domain. On
         * a QuantitativeScaleScale, this is a [min, max] pair, or a [max, min] pair to
         * make the function decreasing. On Scale.Ordinal, this is an array of all
         * input values.
         * @returns {Scale} The calling Scale.
         */
        domain(values: D[]): Scale<D, R>;
        protected _getDomain(): any[];
        protected _setDomain(values: D[]): void;
        /**
         * Gets the range.
         *
         * In the case of having a numeric range, it will be a [min, max] pair. In
         * the case of string range (e.g. Scale.InterpolatedColor), it will be a
         * list of all possible outputs.
         *
         * @returns {R[]} The current range.
         */
        range(): R[];
        /**
         * Sets the range.
         *
         * In the case of having a numeric range, it will be a [min, max] pair. In
         * the case of string range (e.g. Scale.InterpolatedColor), it will be a
         * list of all possible outputs.
         *
         * @param {R[]} values If provided, the new values for the range.
         * @returns {Scale} The calling Scale.
         */
        range(values: R[]): Scale<D, R>;
        /**
         * Constructs a copy of the Scale with the same domain and range but without
         * any registered listeners.
         *
         * @returns {Scale} A copy of the calling Scale.
         */
        copy(): Scale<D, R>;
        addExtentProvider(provider: Scales.ExtentProvider<D>): void;
        removeExtentProvider(provider: Scales.ExtentProvider<D>): void;
    }
}


declare module Plottable {
    class QuantitativeScale<D> extends Scale<D, number> {
        protected _d3Scale: D3.Scale.QuantitativeScale;
        _userSetDomainer: boolean;
        _typeCoercer: (d: any) => number;
        /**
         * Constructs a new QuantitativeScaleScale.
         *
         * A QuantitativeScaleScale is a Scale that maps anys to numbers. It
         * is invertible and continuous.
         *
         * @constructor
         * @param {D3.Scale.QuantitativeScaleScale} scale The D3 QuantitativeScaleScale
         * backing the QuantitativeScaleScale.
         */
        constructor(scale: D3.Scale.QuantitativeScale);
        protected _getExtent(): D[];
        /**
         * Retrieves the domain value corresponding to a supplied range value.
         *
         * @param {number} value: A value from the Scale's range.
         * @returns {D} The domain value corresponding to the supplied range value.
         */
        invert(value: number): D;
        /**
         * Creates a copy of the QuantitativeScaleScale with the same domain and range but without any registered list.
         *
         * @returns {QuantitativeScale} A copy of the calling QuantitativeScaleScale.
         */
        copy(): QuantitativeScale<D>;
        domain(): D[];
        domain(values: D[]): QuantitativeScale<D>;
        protected _setDomain(values: D[]): void;
        /**
         * Sets or gets the QuantitativeScaleScale's output interpolator
         *
         * @param {D3.Transition.Interpolate} [factory] The output interpolator to use.
         * @returns {D3.Transition.Interpolate|QuantitativeScale} The current output interpolator, or the calling QuantitativeScaleScale.
         */
        interpolate(): D3.Transition.Interpolate;
        interpolate(factory: D3.Transition.Interpolate): QuantitativeScale<D>;
        /**
         * Sets the range of the QuantitativeScaleScale and sets the interpolator to d3.interpolateRound.
         *
         * @param {number[]} values The new range value for the range.
         */
        rangeRound(values: number[]): QuantitativeScale<D>;
        /**
         * Gets ticks generated by the default algorithm.
         */
        getDefaultTicks(): D[];
        /**
         * Gets the clamp status of the QuantitativeScaleScale (whether to cut off values outside the ouput range).
         *
         * @returns {boolean} The current clamp status.
         */
        clamp(): boolean;
        /**
         * Sets the clamp status of the QuantitativeScaleScale (whether to cut off values outside the ouput range).
         *
         * @param {boolean} clamp Whether or not to clamp the QuantitativeScaleScale.
         * @returns {QuantitativeScale} The calling QuantitativeScaleScale.
         */
        clamp(clamp: boolean): QuantitativeScale<D>;
        /**
         * Gets a set of tick values spanning the domain.
         *
         * @returns {any[]} The generated ticks.
         */
        ticks(): any[];
        /**
         * Gets the default number of ticks.
         *
         * @returns {number} The default number of ticks.
         */
        numTicks(): number;
        /**
         * Sets the default number of ticks to generate.
         *
         * @param {number} count The new default number of ticks.
         * @returns {QuantitativeScale} The calling QuantitativeScaleScale.
         */
        numTicks(count: number): QuantitativeScale<D>;
        /**
         * Given a domain, expands its domain onto "nice" values, e.g. whole
         * numbers.
         */
        _niceDomain(domain: any[], count?: number): any[];
        /**
         * Gets a Domainer of a scale. A Domainer is responsible for combining
         * multiple extents into a single domain.
         *
         * @return {Domainer} The scale's current domainer.
         */
        domainer(): Domainer;
        /**
         * Sets a Domainer of a scale. A Domainer is responsible for combining
         * multiple extents into a single domain.
         *
         * When you set domainer, we assume that you know what you want the domain
         * to look like better that we do. Ensuring that the domain is padded,
         * includes 0, etc., will be the responsability of the new domainer.
         *
         * @param {Domainer} domainer If provided, the new domainer.
         * @return {QuantitativeScale} The calling QuantitativeScaleScale.
         */
        domainer(domainer: Domainer): QuantitativeScale<D>;
        _defaultExtent(): any[];
        /**
         * Gets the tick generator of the QuantitativeScale.
         *
         * @returns {TickGenerator} The current tick generator.
         */
        tickGenerator(): Scales.TickGenerators.TickGenerator<D>;
        /**
         * Sets a tick generator
         *
         * @param {TickGenerator} generator, the new tick generator.
         * @return {QuantitativeScale} The calling QuantitativeScale.
         */
        tickGenerator(generator: Scales.TickGenerators.TickGenerator<D>): QuantitativeScale<D>;
    }
}


declare module Plottable {
    module Scales {
        class Linear extends QuantitativeScale<number> {
            /**
             * Constructs a new LinearScale.
             *
             * This scale maps from domain to range with a simple `mx + b` formula.
             *
             * @constructor
             * @param {D3.Scale.LinearScale} [scale] The D3 LinearScale backing the
             * LinearScale. If not supplied, uses a default scale.
             */
            constructor();
            constructor(scale: D3.Scale.LinearScale);
            /**
             * Constructs a copy of the LinearScale with the same domain and range but
             * without any registered listeners.
             *
             * @returns {Linear} A copy of the calling LinearScale.
             */
            copy(): Linear;
        }
    }
}


declare module Plottable {
    module Scales {
        class Log extends QuantitativeScale<number> {
            /**
             * Constructs a new Scale.Log.
             *
             * Warning: Log is deprecated; if possible, use ModifiedLog. Log scales are
             * very unstable due to the fact that they can't handle 0 or negative
             * numbers. The only time when you would want to use a Log scale over a
             * ModifiedLog scale is if you're plotting very small data, such as all
             * data < 1.
             *
             * @constructor
             * @param {D3.Scale.LogScale} [scale] The D3 Scale.Log backing the Scale.Log. If not supplied, uses a default scale.
             */
            constructor();
            constructor(scale: D3.Scale.LogScale);
            /**
             * Creates a copy of the Scale.Log with the same domain and range but without any registered listeners.
             *
             * @returns {Log} A copy of the calling Log.
             */
            copy(): Log;
            _defaultExtent(): number[];
        }
    }
}


declare module Plottable {
    module Scales {
        class ModifiedLog extends QuantitativeScale<number> {
            /**
             * Creates a new Scale.ModifiedLog.
             *
             * A ModifiedLog scale acts as a regular log scale for large numbers.
             * As it approaches 0, it gradually becomes linear. This means that the
             * scale won't freak out if you give it 0 or a negative number, where an
             * ordinary Log scale would.
             *
             * However, it does mean that scale will be effectively linear as values
             * approach 0. If you want very small values on a log scale, you should use
             * an ordinary Scale.Log instead.
             *
             * @constructor
             * @param {number} [base]
             *        The base of the log. Defaults to 10, and must be > 1.
             *
             *        For base <= x, scale(x) = log(x).
             *
             *        For 0 < x < base, scale(x) will become more and more
             *        linear as it approaches 0.
             *
             *        At x == 0, scale(x) == 0.
             *
             *        For negative values, scale(-x) = -scale(x).
             */
            constructor(base?: number);
            scale(x: number): number;
            invert(x: number): number;
            protected _getDomain(): number[];
            protected _setDomain(values: number[]): void;
            ticks(count?: number): number[];
            copy(): ModifiedLog;
            _niceDomain(domain: any[], count?: number): any[];
            /**
             * Gets whether or not to return tick values other than powers of base.
             *
             * This defaults to false, so you'll normally only see ticks like
             * [10, 100, 1000]. If you turn it on, you might see ticks values
             * like [10, 50, 100, 500, 1000].
             * @returns {boolean} the current setting.
             */
            showIntermediateTicks(): boolean;
            /**
             * Sets whether or not to return ticks values other than powers or base.
             *
             * @param {boolean} show If provided, the desired setting.
             * @returns {ModifiedLog} The calling ModifiedLog.
             */
            showIntermediateTicks(show: boolean): ModifiedLog;
        }
    }
}


declare module Plottable {
    module Scales {
        class Category extends Scale<string, number> {
            protected _d3Scale: D3.Scale.OrdinalScale;
            _typeCoercer: (d: any) => any;
            /**
             * Creates a CategoryScale.
             *
             * A CategoryScale maps strings to numbers. A common use is to map the
             * labels of a bar plot (strings) to their pixel locations (numbers).
             *
             * @constructor
             */
            constructor(scale?: D3.Scale.OrdinalScale);
            protected _getExtent(): string[];
            domain(): string[];
            domain(values: string[]): Category;
            protected _setDomain(values: string[]): void;
            range(): number[];
            range(values: number[]): Category;
            /**
             * Returns the width of the range band.
             *
             * @returns {number} The range band width
             */
            rangeBand(): number;
            /**
             * Returns the step width of the scale.
             *
             * The step width is defined as the entire space for a band to occupy,
             * including the padding in between the bands.
             *
             * @returns {number} the full band width of the scale
             */
            stepWidth(): number;
            /**
             * Returns the inner padding of the scale.
             *
             * The inner padding is defined as the padding in between bands on the scale.
             * Units are a proportion of the band width (value returned by rangeBand()).
             *
             * @returns {number} The inner padding of the scale
             */
            innerPadding(): number;
            /**
             * Sets the inner padding of the scale.
             *
             * The inner padding of the scale is defined as the padding in between bands on the scale.
             * Units are a proportion of the band width (value returned by rangeBand()).
             *
             * @returns {Ordinal} The calling Scale.Ordinal
             */
            innerPadding(innerPadding: number): Category;
            /**
             * Returns the outer padding of the scale.
             *
             * The outer padding is defined as the padding in between the outer bands and the edges on the scale.
             * Units are a proportion of the band width (value returned by rangeBand()).
             *
             * @returns {number} The outer padding of the scale
             */
            outerPadding(): number;
            /**
             * Sets the outer padding of the scale.
             *
             * The inner padding of the scale is defined as the padding in between bands on the scale.
             * Units are a proportion of the band width (value returned by rangeBand()).
             *
             * @returns {Ordinal} The calling Scale.Ordinal
             */
            outerPadding(outerPadding: number): Category;
            copy(): Category;
            scale(value: string): number;
        }
    }
}


declare module Plottable {
    module Scales {
        class Color extends Scale<string, string> {
            /**
             * Constructs a ColorScale.
             *
             * @constructor
             * @param {string} [scaleType] the type of color scale to create
             *     (Category10/Category20/Category20b/Category20c).
             * See https://github.com/mbostock/d3/wiki/Ordinal-Scales#categorical-colors
             */
            constructor(scaleType?: string);
            protected _getExtent(): string[];
            scale(value: string): string;
        }
    }
}


declare module Plottable {
    module Scales {
        class Time extends QuantitativeScale<any> {
            _typeCoercer: (d: any) => any;
            /**
             * Constructs a TimeScale.
             *
             * A TimeScale maps Date objects to numbers.
             *
             * @constructor
             * @param {D3.Scale.Time} scale The D3 LinearScale backing the Scale.Time. If not supplied, uses a default scale.
             */
            constructor();
            constructor(scale: D3.Scale.LinearScale);
            tickInterval(interval: D3.Time.Interval, step?: number): any[];
            protected _setDomain(values: any[]): void;
            copy(): Time;
            _defaultExtent(): any[];
        }
    }
}


declare module Plottable {
    module Scales {
        /**
         * This class implements a color scale that takes quantitive input and
         * interpolates between a list of color values. It returns a hex string
         * representing the interpolated color.
         *
         * By default it generates a linear scale internally.
         */
        class InterpolatedColor extends Scale<number, string> {
            /**
             * Constructs an InterpolatedColorScale.
             *
             * An InterpolatedColorScale maps numbers evenly to color strings.
             *
             * @constructor
             * @param {string|string[]} colorRange the type of color scale to
             *     create. Default is "reds". @see {@link colorRange} for further
             *     options.
             * @param {string} scaleType the type of underlying scale to use
             *     (linear/pow/log/sqrt). Default is "linear". @see {@link scaleType}
             *     for further options.
             */
            constructor(colorRange?: any, scaleType?: string);
            /**
             * Gets the color range.
             *
             * @returns {string[]} the current color values for the range as strings.
             */
            colorRange(): string[];
            /**
             * Sets the color range.
             *
             * @param {string|string[]} [colorRange]. If provided and if colorRange is one of
             * (reds/blues/posneg), uses the built-in color groups. If colorRange is an
             * array of strings with at least 2 values (e.g. ["#FF00FF", "red",
             * "dodgerblue"], the resulting scale will interpolate between the color
             * values across the domain.
             * @returns {InterpolatedColor} The calling InterpolatedColor.
             */
            colorRange(colorRange: string | string[]): InterpolatedColor;
            /**
             * Gets the internal scale type.
             *
             * @returns {string} The current scale type.
             */
            scaleType(): string;
            /**
             * Sets the internal scale type.
             *
             * @param {string} scaleType If provided, the type of d3 scale to use internally.  (linear/log/sqrt/pow).
             * @returns {InterpolatedColor} The calling InterpolatedColor.
             */
            scaleType(scaleType: string): InterpolatedColor;
            autoDomain(): InterpolatedColor;
        }
    }
}


declare module Plottable {
    module Scales {
        module TickGenerators {
            interface TickGenerator<D> {
                (scale: Plottable.QuantitativeScale<D>): D[];
            }
            /**
             * Creates a tick generator using the specified interval.
             *
             * Generates ticks at multiples of the interval while also including the domain boundaries.
             *
             * @param {number} interval The interval between two ticks (not including the end ticks).
             *
             * @returns {TickGenerator} A tick generator using the specified interval.
             */
            function intervalTickGenerator(interval: number): TickGenerator<number>;
            /**
             * Creates a tick generator that will filter for only the integers in defaultTicks and return them.
             *
             * Will also include the end ticks.
             *
             * @returns {TickGenerator} A tick generator returning only integer ticks.
             */
            function integerTickGenerator(): TickGenerator<number>;
        }
    }
}


declare module Plottable {
    module Drawers {
        /**
         * A step for the drawer to draw.
         *
         * Specifies how AttributeToProjector needs to be animated.
         */
        type DrawStep = {
            attrToProjector: AttributeToProjector;
            animator: Animators.PlotAnimator;
        };
        type AppliedDrawStep = {
            attrToProjector: AttributeToAppliedProjector;
            animator: Animators.PlotAnimator;
        };
        class AbstractDrawer {
            protected _className: string;
            key: string;
            protected _attrToProjector: AttributeToAppliedProjector;
            /**
             * Sets the class, which needs to be applied to bound elements.
             *
             * @param{string} className The class name to be applied.
             */
            setClass(className: string): AbstractDrawer;
            /**
             * Constructs a Drawer
             *
             * @constructor
             * @param{string} key The key associated with this Drawer
             */
            constructor(key: string);
            setup(area: D3.Selection): void;
            /**
             * Removes the Drawer and its renderArea
             */
            remove(): void;
            /**
             * Enter new data to render area and creates binding
             *
             * @param{any[]} data The data to be drawn
             */
            protected _enterData(data: any[]): void;
            /**
             * Draws data using one step
             *
             * @param{AppliedDrawStep} step The step, how data should be drawn.
             */
            protected _drawStep(step: AppliedDrawStep): void;
            protected _numberOfAnimationIterations(data: any[]): number;
            protected _prepareDrawSteps(drawSteps: AppliedDrawStep[]): void;
            protected _prepareData(data: any[], drawSteps: AppliedDrawStep[]): any[];
            /**
             * Draws the data into the renderArea using the spefic steps and metadata
             *
             * @param{any[]} data The data to be drawn
             * @param{DrawStep[]} drawSteps The list of steps, which needs to be drawn
             * @param{any} userMetadata The metadata provided by user
             * @param{any} plotMetadata The metadata provided by plot
             */
            draw(data: any[], drawSteps: DrawStep[], userMetadata: any, plotMetadata: Plots.PlotMetadata): number;
            /**
             * Retrieves the renderArea selection for the drawer
             *
             * @returns {D3.Selection} the renderArea selection
             */
            _getRenderArea(): D3.Selection;
            _getSelector(): string;
            _getPixelPoint(datum: any, index: number): Point;
            _getSelection(index: number): D3.Selection;
        }
    }
}


declare module Plottable {
    module Drawers {
        class Line extends AbstractDrawer {
            static LINE_CLASS: string;
            protected _enterData(data: any[]): void;
            setup(area: D3.Selection): void;
            protected _numberOfAnimationIterations(data: any[]): number;
            protected _drawStep(step: AppliedDrawStep): void;
            _getSelector(): string;
            _getPixelPoint(datum: any, index: number): Point;
            _getSelection(index: number): D3.Selection;
        }
    }
}


declare module Plottable {
    module Drawers {
        class Area extends Line {
            static AREA_CLASS: string;
            protected _enterData(data: any[]): void;
            /**
             * Sets the value determining if line should be drawn.
             *
             * @param{boolean} draw The value determing if line should be drawn.
             */
            drawLine(draw: boolean): Area;
            setup(area: D3.Selection): void;
            protected _drawStep(step: AppliedDrawStep): void;
            _getSelector(): string;
        }
    }
}


declare module Plottable {
    module Drawers {
        class Element extends AbstractDrawer {
            protected _svgElement: string;
            /**
             * Sets the svg element, which needs to be bind to data
             *
             * @param{string} tag The svg element to be bind
             */
            svgElement(tag: string): Element;
            protected _drawStep(step: AppliedDrawStep): void;
            protected _enterData(data: any[]): void;
            protected _prepareDrawSteps(drawSteps: AppliedDrawStep[]): void;
            protected _prepareData(data: any[], drawSteps: AppliedDrawStep[]): any[];
            _getSelector(): string;
        }
    }
}


declare module Plottable {
    module Drawers {
        class Rect extends Element {
            constructor(key: string, isVertical: boolean);
            setup(area: D3.Selection): void;
            removeLabels(): void;
            _getIfLabelsTooWide(): boolean;
            drawText(data: any[], attrToProjector: AttributeToProjector, userMetadata: any, plotMetadata: Plots.PlotMetadata): void;
            _getPixelPoint(datum: any, index: number): Point;
            draw(data: any[], drawSteps: DrawStep[], userMetadata: any, plotMetadata: Plots.PlotMetadata): number;
        }
    }
}


declare module Plottable {
    module Drawers {
        class Arc extends Element {
            constructor(key: string);
            _drawStep(step: AppliedDrawStep): void;
            draw(data: any[], drawSteps: DrawStep[], userMetadata: any, plotMetadata: Plots.PlotMetadata): number;
            _getPixelPoint(datum: any, index: number): Point;
        }
    }
}


declare module Plottable {
    module Drawers {
        class Symbol extends Element {
            constructor(key: string);
            protected _drawStep(step: AppliedDrawStep): void;
            _getPixelPoint(datum: any, index: number): Point;
        }
    }
}


declare module Plottable {
<<<<<<< HEAD
    module Component {
        class AbstractComponent extends Core.PlottableObject {
            protected _element: D3.Selection;
            protected _content: D3.Selection;
            protected _boundingBox: D3.Selection;
            clipPathEnabled: boolean;
            protected _fixedHeightFlag: boolean;
            protected _fixedWidthFlag: boolean;
            protected _isSetup: boolean;
            protected _isAnchored: boolean;
            /**
             * Attaches the Component as a child of a given a DOM element. Usually only directly invoked on root-level Components.
             *
             * @param {D3.Selection} element A D3 selection consisting of the element to anchor under.
             */
            _anchor(element: D3.Selection): void;
            /**
             * Creates additional elements as necessary for the Component to function.
             * Called during _anchor() if the Component's element has not been created yet.
             * Override in subclasses to provide additional functionality.
             */
            protected _setup(): void;
            _requestedSpace(availableWidth: number, availableHeight: number): _SpaceRequest;
            /**
             * Computes the size, position, and alignment from the specified values.
             * If no parameters are supplied and the Component is a root node,
             * they are inferred from the size of the Component's element.
             *
             * @param {number} offeredXOrigin x-coordinate of the origin of the space offered the Component
             * @param {number} offeredYOrigin y-coordinate of the origin of the space offered the Component
             * @param {number} availableWidth available width for the Component to render in
             * @param {number} availableHeight available height for the Component to render in
             */
            _computeLayout(offeredXOrigin?: number, offeredYOrigin?: number, availableWidth?: number, availableHeight?: number): void;
            protected _getSize(availableWidth: number, availableHeight: number): {
                width: number;
                height: number;
            };
            _render(): void;
            _doRender(): void;
            _invalidateLayout(): void;
            /**
             * Renders the Component into a given DOM element. The element must be as <svg>.
             *
             * @param {String|D3.Selection} element A D3 selection or a selector for getting the element to render into.
             * @returns {Component} The calling component.
             */
            renderTo(element: String | D3.Selection): AbstractComponent;
            /**
             * Causes the Component to recompute layout and redraw.
             *
             * This function should be called when CSS changes could influence the size
             * of the components, e.g. changing the font size.
             *
             * @returns {Component} The calling component.
             */
            redraw(): AbstractComponent;
            /**
             * Sets the x alignment of the Component. This will be used if the
             * Component is given more space than it needs.
             *
             * For example, you may want to make a Legend postition itself it the top
             * right, so you would call `legend.xAlign("right")` and
             * `legend.yAlign("top")`.
             *
             * @param {string} alignment The x alignment of the Component (one of ["left", "center", "right"]).
             * @returns {Component} The calling Component.
             */
            xAlign(alignment: string): AbstractComponent;
            /**
             * Sets the y alignment of the Component. This will be used if the
             * Component is given more space than it needs.
             *
             * For example, you may want to make a Legend postition itself it the top
             * right, so you would call `legend.xAlign("right")` and
             * `legend.yAlign("top")`.
             *
             * @param {string} alignment The x alignment of the Component (one of ["top", "center", "bottom"]).
             * @returns {Component} The calling Component.
             */
            yAlign(alignment: string): AbstractComponent;
            /**
             * Sets the x offset of the Component. This will be used if the Component
             * is given more space than it needs.
             *
             * @param {number} offset The desired x offset, in pixels, from the left
             * side of the container.
             * @returns {Component} The calling Component.
             */
            xOffset(offset: number): AbstractComponent;
            /**
             * Sets the y offset of the Component. This will be used if the Component
             * is given more space than it needs.
             *
             * @param {number} offset The desired y offset, in pixels, from the top
             * side of the container.
             * @returns {Component} The calling Component.
             */
            yOffset(offset: number): AbstractComponent;
            /**
             * Attaches an Interaction to the Component, so that the Interaction will listen for events on the Component.
             *
             * @param {Interaction} interaction The Interaction to attach to the Component.
             * @returns {Component} The calling Component.
             */
            registerInteraction(interaction: Interaction.AbstractInteraction): AbstractComponent;
            /**
             * Checks if the Component has a given CSS class.
             *
             * @param {string} cssClass The CSS class to check for.
             * @returns {boolean} Whether the Component has the given CSS class.
             */
            classed(cssClass: string): boolean;
            /**
             * Adds/removes a given CSS class to/from the Component.
             *
             * @param {string} cssClass The CSS class to add or remove.
             * @param {boolean} addClass If true, adds the provided CSS class; otherwise, removes it.
             * @returns {AbstractComponent} The calling Component.
             */
            classed(cssClass: string, addClass: boolean): AbstractComponent;
            /**
             * Checks if the Component has a fixed width or false if it grows to fill available space.
             * Returns false by default on the base Component class.
             *
             * @returns {boolean} Whether the component has a fixed width.
             */
            _isFixedWidth(): boolean;
            /**
             * Checks if the Component has a fixed height or false if it grows to fill available space.
             * Returns false by default on the base Component class.
             *
             * @returns {boolean} Whether the component has a fixed height.
             */
            _isFixedHeight(): boolean;
            _merge(c: AbstractComponent, below: boolean): Component.Group;
            /**
             * Merges this Component above another Component, returning a
             * ComponentGroup. This is used to layer Components on top of each other.
             *
             * There are four cases:
             * Component + Component: Returns a ComponentGroup with the first component after the second component.
             * ComponentGroup + Component: Returns the ComponentGroup with the Component prepended.
             * Component + ComponentGroup: Returns the ComponentGroup with the Component appended.
             * ComponentGroup + ComponentGroup: Returns a new ComponentGroup with the first group after the second group.
             *
             * @param {Component} c The component to merge in.
             * @returns {ComponentGroup} The relevant ComponentGroup out of the above four cases.
             */
            above(c: AbstractComponent): Component.Group;
            /**
             * Merges this Component below another Component, returning a
             * ComponentGroup. This is used to layer Components on top of each other.
             *
             * There are four cases:
             * Component + Component: Returns a ComponentGroup with the first component before the second component.
             * ComponentGroup + Component: Returns the ComponentGroup with the Component appended.
             * Component + ComponentGroup: Returns the ComponentGroup with the Component prepended.
             * ComponentGroup + ComponentGroup: Returns a new ComponentGroup with the first group before the second group.
             *
             * @param {Component} c The component to merge in.
             * @returns {ComponentGroup} The relevant ComponentGroup out of the above four cases.
             */
            below(c: AbstractComponent): Component.Group;
            /**
             * Detaches a Component from the DOM. The component can be reused.
             *
             * This should only be used if you plan on reusing the calling
             * Components. Otherwise, use remove().
             *
             * @returns The calling Component.
             */
            detach(): AbstractComponent;
            _parent(): AbstractComponentContainer;
            _parent(parentElement: AbstractComponentContainer): any;
            /**
             * Removes a Component from the DOM and disconnects it from everything it's
             * listening to (effectively destroying it).
             */
            remove(): void;
            /**
             * Return the width of the component
             *
             * @return {number} width of the component
             */
            width(): number;
            /**
             * Return the height of the component
             *
             * @return {number} height of the component
             */
            height(): number;
            /**
             * Gets the origin of the Component relative to its parent.
             *
             * @return {Point} The x-y position of the Component relative to its parent.
             */
            origin(): Point;
            /**
             * Gets the origin of the Component relative to the root <svg>.
             *
             * @return {Point} The x-y position of the Component relative to the root <svg>
             */
            originToSVG(): Point;
            /**
             * Returns the foreground selection for the Component
             * (A selection covering the front of the Component)
             *
             * Will return undefined if the Component has not been anchored.
             *
             * @return {D3.Selection} foreground selection for the Component
             */
            foreground(): D3.Selection;
            /**
             * Returns the content selection for the Component
             * (A selection containing the visual elements of the Component)
             *
             * Will return undefined if the Component has not been anchored.
             *
             * @return {D3.Selection} content selection for the Component
             */
            content(): D3.Selection;
            /**
             * Returns the background selection for the Component
             * (A selection appearing behind of the Component)
             *
             * Will return undefined if the Component has not been anchored.
             *
             * @return {D3.Selection} background selection for the Component
             */
            background(): D3.Selection;
            /**
             * Returns the hitbox selection for the component
             * (A selection in front of the foreground used mainly for interactions)
             *
             * Will return undefined if the component has not been anchored
             *
             * @return {D3.Selection} hitbox selection for the component
             */
            hitBox(): D3.Selection;
=======
    module Components {
        class Alignment {
            static TOP: string;
            static BOTTOM: string;
            static LEFT: string;
            static RIGHT: string;
            static CENTER: string;
>>>>>>> cbe3da06
        }
    }
    class Component extends Core.PlottableObject {
        protected _element: D3.Selection;
        protected _content: D3.Selection;
        protected _boundingBox: D3.Selection;
        clipPathEnabled: boolean;
        protected _fixedHeightFlag: boolean;
        protected _fixedWidthFlag: boolean;
        protected _isSetup: boolean;
        protected _isAnchored: boolean;
        /**
         * Attaches the Component as a child of a given D3 Selection.
         *
         * @param {D3.Selection} selection The Selection containing the Element to anchor under.
         * @returns {Component} The calling Component.
         */
        anchor(selection: D3.Selection): Component;
        /**
         * Creates additional elements as necessary for the Component to function.
         * Called during _anchor() if the Component's element has not been created yet.
         * Override in subclasses to provide additional functionality.
         */
        protected _setup(): void;
        _requestedSpace(availableWidth: number, availableHeight: number): _SpaceRequest;
        /**
         * Computes the size, position, and alignment from the specified values.
         * If no parameters are supplied and the Component is a root node,
         * they are inferred from the size of the Component's element.
         *
         * @param {Point} origin Origin of the space offered to the Component.
         * @param {number} availableWidth
         * @param {number} availableHeight
         * @returns {Component} The calling Component.
         */
        computeLayout(origin?: Point, availableWidth?: number, availableHeight?: number): Component;
        protected _getSize(availableWidth: number, availableHeight: number): {
            width: number;
            height: number;
        };
        _render(): void;
        _doRender(): void;
        _useLastCalculatedLayout(): boolean;
        _useLastCalculatedLayout(useLast: boolean): Component;
        /**
         * Causes the Component to recompute layout and redraw.
         *
         * This function should be called when CSS changes could influence the size
         * of the components, e.g. changing the font size.
         *
         * @returns {Component} The calling Component.
         */
        redraw(): Component;
        /**
         * Renders the Component into a given DOM element. The element must be as <svg>.
         *
         * @param {String|D3.Selection} element A D3 selection or a selector for getting the element to render into.
         * @returns {Component} The calling component.
         */
        renderTo(element: String | D3.Selection): Component;
        /**
         * Sets the x alignment of the Component. This will be used if the
         * Component is given more space than it needs.
         *
         * For example, you may want to make a Legend postition itself it the top
         * right, so you would call `legend.xAlign("right")` and
         * `legend.yAlign("top")`.
         *
         * @param {string} alignment The x alignment of the Component (one of ["left", "center", "right"]).
         * @returns {Component} The calling Component.
         */
        xAlign(alignment: string): Component;
        /**
         * Sets the y alignment of the Component. This will be used if the
         * Component is given more space than it needs.
         *
         * For example, you may want to make a Legend postition itself it the top
         * right, so you would call `legend.xAlign("right")` and
         * `legend.yAlign("top")`.
         *
         * @param {string} alignment The x alignment of the Component (one of ["top", "center", "bottom"]).
         * @returns {Component} The calling Component.
         */
        yAlign(alignment: string): Component;
        /**
         * Sets the x offset of the Component. This will be used if the Component
         * is given more space than it needs.
         *
         * @param {number} offset The desired x offset, in pixels, from the left
         * side of the container.
         * @returns {Component} The calling Component.
         */
        xOffset(offset: number): Component;
        /**
         * Sets the y offset of the Component. This will be used if the Component
         * is given more space than it needs.
         *
         * @param {number} offset The desired y offset, in pixels, from the top
         * side of the container.
         * @returns {Component} The calling Component.
         */
        yOffset(offset: number): Component;
        /**
         * Attaches an Interaction to the Component, so that the Interaction will listen for events on the Component.
         *
         * @param {Interaction} interaction The Interaction to attach to the Component.
         * @returns {Component} The calling Component.
         */
        registerInteraction(interaction: Interaction): Component;
        /**
         * Checks if the Component has a given CSS class.
         *
         * @param {string} cssClass The CSS class to check for.
         * @returns {boolean} Whether the Component has the given CSS class.
         */
        classed(cssClass: string): boolean;
        /**
         * Adds/removes a given CSS class to/from the Component.
         *
         * @param {string} cssClass The CSS class to add or remove.
         * @param {boolean} addClass If true, adds the provided CSS class; otherwise, removes it.
         * @returns {Component} The calling Component.
         */
        classed(cssClass: string, addClass: boolean): Component;
        /**
         * Checks if the Component has a fixed width or false if it grows to fill available space.
         * Returns false by default on the base Component class.
         *
         * @returns {boolean} Whether the component has a fixed width.
         */
        _isFixedWidth(): boolean;
        /**
         * Checks if the Component has a fixed height or false if it grows to fill available space.
         * Returns false by default on the base Component class.
         *
         * @returns {boolean} Whether the component has a fixed height.
         */
        _isFixedHeight(): boolean;
        _merge(c: Component, below: boolean): Components.Group;
        /**
         * Merges this Component above another Component, returning a
         * ComponentGroup. This is used to layer Components on top of each other.
         *
         * There are four cases:
         * Component + Component: Returns a ComponentGroup with the first component after the second component.
         * ComponentGroup + Component: Returns the ComponentGroup with the Component prepended.
         * Component + ComponentGroup: Returns the ComponentGroup with the Component appended.
         * ComponentGroup + ComponentGroup: Returns a new ComponentGroup with the first group after the second group.
         *
         * @param {Component} c The component to merge in.
         * @returns {ComponentGroup} The relevant ComponentGroup out of the above four cases.
         */
        above(c: Component): Components.Group;
        /**
         * Merges this Component below another Component, returning a
         * ComponentGroup. This is used to layer Components on top of each other.
         *
         * There are four cases:
         * Component + Component: Returns a ComponentGroup with the first component before the second component.
         * ComponentGroup + Component: Returns the ComponentGroup with the Component appended.
         * Component + ComponentGroup: Returns the ComponentGroup with the Component prepended.
         * ComponentGroup + ComponentGroup: Returns a new ComponentGroup with the first group before the second group.
         *
         * @param {Component} c The component to merge in.
         * @returns {ComponentGroup} The relevant ComponentGroup out of the above four cases.
         */
        below(c: Component): Components.Group;
        /**
         * Detaches a Component from the DOM. The component can be reused.
         *
         * This should only be used if you plan on reusing the calling
         * Components. Otherwise, use remove().
         *
         * @returns The calling Component.
         */
        detach(): Component;
        _parent(): ComponentContainer;
        _parent(parentElement: ComponentContainer): any;
        /**
         * Removes a Component from the DOM and disconnects it from everything it's
         * listening to (effectively destroying it).
         */
        remove(): void;
        /**
         * Return the width of the component
         *
         * @return {number} width of the component
         */
        width(): number;
        /**
         * Return the height of the component
         *
         * @return {number} height of the component
         */
        height(): number;
        /**
         * Gets the origin of the Component relative to its parent.
         *
         * @return {Point} The x-y position of the Component relative to its parent.
         */
        origin(): Point;
        /**
         * Gets the origin of the Component relative to the root <svg>.
         *
         * @return {Point} The x-y position of the Component relative to the root <svg>
         */
        originToSVG(): Point;
        /**
         * Returns the foreground selection for the Component
         * (A selection covering the front of the Component)
         *
         * Will return undefined if the Component has not been anchored.
         *
         * @return {D3.Selection} foreground selection for the Component
         */
        foreground(): D3.Selection;
        /**
         * Returns the content selection for the Component
         * (A selection containing the visual elements of the Component)
         *
         * Will return undefined if the Component has not been anchored.
         *
         * @return {D3.Selection} content selection for the Component
         */
        content(): D3.Selection;
        /**
         * Returns the background selection for the Component
         * (A selection appearing behind of the Component)
         *
         * Will return undefined if the Component has not been anchored.
         *
         * @return {D3.Selection} background selection for the Component
         */
        background(): D3.Selection;
    }
}


declare module Plottable {
<<<<<<< HEAD
    module Component {
        class AbstractComponentContainer extends AbstractComponent {
            _anchor(element: D3.Selection): void;
            _render(): void;
            _removeComponent(c: AbstractComponent): void;
            _addComponent(c: AbstractComponent, prepend?: boolean): boolean;
            /**
             * Returns a list of components in the ComponentContainer.
             *
             * @returns {Component[]} the contained Components
             */
            components(): AbstractComponent[];
            /**
             * Returns true iff the ComponentContainer is empty.
             *
             * @returns {boolean} Whether the calling ComponentContainer is empty.
             */
            empty(): boolean;
            /**
             * Detaches all components contained in the ComponentContainer, and
             * empties the ComponentContainer.
             *
             * @returns {ComponentContainer} The calling ComponentContainer
             */
            detachAll(): AbstractComponentContainer;
            remove(): void;
        }
=======
    class ComponentContainer extends Component {
        anchor(selection: D3.Selection): ComponentContainer;
        _render(): void;
        _removeComponent(c: Component): void;
        _addComponent(c: Component, prepend?: boolean): boolean;
        /**
         * Returns a list of components in the ComponentContainer.
         *
         * @returns {Component[]} the contained Components
         */
        components(): Component[];
        /**
         * Returns true iff the ComponentContainer is empty.
         *
         * @returns {boolean} Whether the calling ComponentContainer is empty.
         */
        empty(): boolean;
        /**
         * Detaches all components contained in the ComponentContainer, and
         * empties the ComponentContainer.
         *
         * @returns {ComponentContainer} The calling ComponentContainer
         */
        detachAll(): ComponentContainer;
        remove(): void;
        _useLastCalculatedLayout(): boolean;
        _useLastCalculatedLayout(calculated: boolean): Component;
>>>>>>> cbe3da06
    }
}


declare module Plottable {
    module Components {
        class Group extends ComponentContainer {
            /**
             * Constructs a Component.Group.
             *
             * A Component.Group is a set of Components that will be rendered on top of
             * each other. When you call Component.above(Component) or Component.below(Component),
             * it creates and returns a Component.Group.
             *
             * Note that the order of the components will determine placement on the z-axis,
             * with the previous items rendered below the later items.
             *
             * @constructor
             * @param {Component[]} components The Components in the resultant Component.Group (default = []).
             */
            constructor(components?: Component[]);
            _requestedSpace(offeredWidth: number, offeredHeight: number): _SpaceRequest;
            _merge(c: Component, below: boolean): Group;
            computeLayout(origin?: Point, availableWidth?: number, availableHeight?: number): Group;
            protected _getSize(availableWidth: number, availableHeight: number): {
                width: number;
                height: number;
            };
            _isFixedWidth(): boolean;
            _isFixedHeight(): boolean;
        }
    }
}


declare module Plottable {
    class Axis extends Component {
        /**
         * The css class applied to each end tick mark (the line on the end tick).
         */
        static END_TICK_MARK_CLASS: string;
        /**
         * The css class applied to each tick mark (the line on the tick).
         */
        static TICK_MARK_CLASS: string;
        /**
         * The css class applied to each tick label (the text associated with the tick).
         */
        static TICK_LABEL_CLASS: string;
        protected _tickMarkContainer: D3.Selection;
        protected _tickLabelContainer: D3.Selection;
        protected _baseline: D3.Selection;
        protected _scale: Scale<any, number>;
        protected _computedWidth: number;
        protected _computedHeight: number;
        /**
         * Constructs an axis. An axis is a wrapper around a scale for rendering.
         *
         * @constructor
         * @param {Scale} scale The scale for this axis to render.
         * @param {string} orientation One of ["top", "left", "bottom", "right"];
         * on which side the axis will appear. On most axes, this is either "left"
         * or "bottom".
         * @param {Formatter} Data is passed through this formatter before being
         * displayed.
         */
        constructor(scale: Scale<any, number>, orientation: string, formatter?: (d: any) => string);
        remove(): void;
        protected _isHorizontal(): boolean;
        protected _computeWidth(): number;
        protected _computeHeight(): number;
        _requestedSpace(offeredWidth: number, offeredHeight: number): _SpaceRequest;
        _isFixedHeight(): boolean;
        _isFixedWidth(): boolean;
        protected _rescale(): void;
        computeLayout(origin?: Point, availableWidth?: number, availableHeight?: number): Axis;
        protected _setup(): void;
        protected _getTickValues(): any[];
        _doRender(): void;
        protected _generateBaselineAttrHash(): {
            x1: number;
            y1: number;
            x2: number;
            y2: number;
        };
        protected _generateTickMarkAttrHash(isEndTickMark?: boolean): {
            x1: any;
            y1: any;
            x2: any;
            y2: any;
        };
        redraw(): Component;
        protected _setDefaultAlignment(): void;
        /**
         * Gets the current formatter on the axis. Data is passed through the
         * formatter before being displayed.
         *
         * @returns {Formatter} The calling Axis, or the current
         * Formatter.
         */
        formatter(): Formatter;
        /**
         * Sets the current formatter on the axis. Data is passed through the
         * formatter before being displayed.
         *
         * @param {Formatter} formatter If provided, data will be passed though `formatter(data)`.
         * @returns {Axis} The calling Axis.
         */
        formatter(formatter: Formatter): Axis;
        /**
         * Gets the current tick mark length.
         *
         * @returns {number} the current tick mark length.
         */
        tickLength(): number;
        /**
         * Sets the current tick mark length.
         *
         * @param {number} length If provided, length of each tick.
         * @returns {Axis} The calling Axis.
         */
        tickLength(length: number): Axis;
        /**
         * Gets the current end tick mark length.
         *
         * @returns {number} The current end tick mark length.
         */
        endTickLength(): number;
        /**
         * Sets the end tick mark length.
         *
         * @param {number} length If provided, the length of the end ticks.
         * @returns {BaseAxis} The calling Axis.
         */
        endTickLength(length: number): Axis;
        protected _maxLabelTickLength(): number;
        /**
         * Gets the padding between each tick mark and its associated label.
         *
         * @returns {number} the current padding.
         * length.
         */
        tickLabelPadding(): number;
        /**
         * Sets the padding between each tick mark and its associated label.
         *
         * @param {number} padding If provided, the desired padding.
         * @returns {Axis} The calling Axis.
         */
        tickLabelPadding(padding: number): Axis;
        /**
         * Gets the size of the gutter (the extra space between the tick
         * labels and the outer edge of the axis).
         *
         * @returns {number} the current gutter.
         * length.
         */
        gutter(): number;
        /**
         * Sets the size of the gutter (the extra space between the tick
         * labels and the outer edge of the axis).
         *
         * @param {number} size If provided, the desired gutter.
         * @returns {Axis} The calling Axis.
         */
        gutter(size: number): Axis;
        /**
         * Gets the orientation of the Axis.
         *
         * @returns {number} the current orientation.
         */
        orient(): string;
        /**
         * Sets the orientation of the Axis.
         *
         * @param {number} newOrientation If provided, the desired orientation
         * (top/bottom/left/right).
         * @returns {Axis} The calling Axis.
         */
        orient(newOrientation: string): Axis;
        /**
         * Gets whether the Axis is currently set to show the first and last
         * tick labels.
         *
         * @returns {boolean} whether or not the last
         * tick labels are showing.
         */
        showEndTickLabels(): boolean;
        /**
         * Sets whether the Axis is currently set to show the first and last tick
         * labels.
         *
         * @param {boolean} show Whether or not to show the first and last
         * labels.
         * @returns {Axis} The calling Axis.
         */
        showEndTickLabels(show: boolean): Axis;
    }
}


declare module Plottable {
    module Axes {
        /**
         * Defines a configuration for a time axis tier.
         * For details on how ticks are generated see: https://github.com/mbostock/d3/wiki/Time-Scales#ticks
         * interval - A time unit associated with this configuration (seconds, minutes, hours, etc).
         * step - number of intervals between each tick.
         * formatter - formatter used to format tick labels.
         */
        type TimeAxisTierConfiguration = {
            interval: D3.Time.Interval;
            step: number;
            formatter: Formatter;
        };
        /**
         * An array of linked TimeAxisTierConfigurations.
         * Each configuration will be shown on a different tier.
         * Currently, up to two tiers are supported.
         */
        type TimeAxisConfiguration = TimeAxisTierConfiguration[];
        class Time extends Axis {
            /**
             * The css class applied to each time axis tier
             */
            static TIME_AXIS_TIER_CLASS: string;
            /**
             * Constructs a TimeAxis.
             *
             * A TimeAxis is used for rendering a TimeScale.
             *
             * @constructor
             * @param {TimeScale} scale The scale to base the Axis on.
             * @param {string} orientation The orientation of the Axis (top/bottom)
             */
            constructor(scale: Scales.Time, orientation: string);
            tierLabelPositions(): string[];
            tierLabelPositions(newPositions: string[]): Time;
            /**
             * Gets the possible Axis configurations.
             *
             * @returns {TimeAxisConfiguration[]} The possible tier configurations.
             */
            axisConfigurations(): TimeAxisConfiguration[];
            /**
             * Sets possible Axis configurations.
             * The axis will choose the most precise configuration that will display in
             * its current width.
             *
             * @param {TimeAxisConfiguration[]} configurations Possible axis configurations.
             * @returns {Axis.Time} The calling Axis.Time.
             */
            axisConfigurations(configurations: TimeAxisConfiguration[]): Time;
            orient(): string;
            orient(orientation: string): Time;
            protected _computeHeight(): number;
            protected _getSize(availableWidth: number, availableHeight: number): {
                width: number;
                height: number;
            };
            protected _setup(): void;
            protected _getTickValues(): any[];
            _doRender(): Time;
        }
    }
}


declare module Plottable {
    module Axes {
        class Numeric extends Axis {
            /**
             * Constructs a NumericAxis.
             *
             * Just as an CategoryAxis is for rendering an OrdinalScale, a NumericAxis
             * is for rendering a QuantitativeScaleScale.
             *
             * @constructor
             * @param {QuantitativeScaleScale} scale The QuantitativeScaleScale to base the axis on.
             * @param {string} orientation The orientation of the QuantitativeScaleScale (top/bottom/left/right)
             * @param {Formatter} formatter A function to format tick labels (default Formatters.general()).
             */
            constructor(scale: QuantitativeScale<number>, orientation: string, formatter?: (d: any) => string);
            protected _setup(): void;
            protected _computeWidth(): number;
            protected _computeHeight(): number;
            protected _getTickValues(): any[];
            protected _rescale(): void;
            _doRender(): void;
            /**
             * Gets the tick label position relative to the tick marks.
             *
             * @returns {string} The current tick label position.
             */
            tickLabelPosition(): string;
            /**
             * Sets the tick label position relative to the tick marks.
             *
             * @param {string} position If provided, the relative position of the tick label.
             *                          [top/center/bottom] for a vertical NumericAxis,
             *                          [left/center/right] for a horizontal NumericAxis.
             *                          Defaults to center.
             * @returns {Numeric} The calling Axis.Numeric.
             */
            tickLabelPosition(position: string): Numeric;
            /**
             * Gets whether or not the tick labels at the end of the graph are
             * displayed when partially cut off.
             *
             * @param {string} orientation Where on the scale to change tick labels.
             *                 On a "top" or "bottom" axis, this can be "left" or
             *                 "right". On a "left" or "right" axis, this can be "top"
             *                 or "bottom".
             * @returns {boolean} The current setting.
             */
            showEndTickLabel(orientation: string): boolean;
            /**
             * Sets whether or not the tick labels at the end of the graph are
             * displayed when partially cut off.
             *
             * @param {string} orientation If provided, where on the scale to change tick labels.
             *                 On a "top" or "bottom" axis, this can be "left" or
             *                 "right". On a "left" or "right" axis, this can be "top"
             *                 or "bottom".
             * @param {boolean} show Whether or not the given tick should be
             * displayed.
             * @returns {Numeric} The calling NumericAxis.
             */
            showEndTickLabel(orientation: string, show: boolean): Numeric;
        }
    }
}


declare module Plottable {
    module Axes {
        class Category extends Axis {
            /**
             * Constructs a CategoryAxis.
             *
             * A CategoryAxis takes a CategoryScale and includes word-wrapping
             * algorithms and advanced layout logic to try to display the scale as
             * efficiently as possible.
             *
             * @constructor
             * @param {CategoryScale} scale The scale to base the Axis on.
             * @param {string} orientation The orientation of the Axis (top/bottom/left/right) (default = "bottom").
             * @param {Formatter} formatter The Formatter for the Axis (default Formatters.identity())
             */
            constructor(scale: Scales.Category, orientation?: string, formatter?: (d: any) => string);
            protected _setup(): void;
            protected _rescale(): Component;
            _requestedSpace(offeredWidth: number, offeredHeight: number): _SpaceRequest;
            protected _getTickValues(): string[];
            /**
             * Sets the angle for the tick labels. Right now vertical-left (-90), horizontal (0), and vertical-right (90) are the only options.
             * @param {number} angle The angle for the ticks
             * @returns {Category} The calling Category Axis.
             *
             * Warning - this is not currently well supported and is likely to behave badly unless all the tick labels are short.
             * See tracking at https://github.com/palantir/plottable/issues/504
             */
            tickLabelAngle(angle: number): Category;
            /**
             * Gets the tick label angle
             * @returns {number} the tick label angle
             */
            tickLabelAngle(): number;
            _doRender(): Category;
            computeLayout(origin?: Point, availableWidth?: number, availableHeight?: number): Axis;
        }
    }
}


declare module Plottable {
    module Components {
        class Label extends Component {
            /**
             * Creates a Label.
             *
             * A label is component that renders just text. The most common use of
             * labels is to create a title or axis labels.
             *
             * @constructor
             * @param {string} displayText The text of the Label (default = "").
             * @param {string} orientation The orientation of the Label (horizontal/left/right) (default = "horizontal").
             */
            constructor(displayText?: string, orientation?: string);
            /**
             * Sets the horizontal side the label will go to given the label is given more space that it needs
             *
             * @param {string} alignment The new setting, one of `["left", "center",
             * "right"]`. Defaults to `"center"`.
             * @returns {Label} The calling Label.
             */
            xAlign(alignment: string): Label;
            /**
             * Sets the vertical side the label will go to given the label is given more space that it needs
             *
             * @param {string} alignment The new setting, one of `["top", "center",
             * "bottom"]`. Defaults to `"center"`.
             * @returns {Label} The calling Label.
             */
            yAlign(alignment: string): Label;
            _requestedSpace(offeredWidth: number, offeredHeight: number): _SpaceRequest;
            protected _setup(): void;
            /**
             * Gets the current text on the Label.
             *
             * @returns {string} the text on the label.
             */
            text(): string;
            /**
             * Sets the current text on the Label.
             *
             * @param {string} displayText If provided, the new text for the Label.
             * @returns {Label} The calling Label.
             */
            text(displayText: string): Label;
            /**
             * Gets the orientation of the Label.
             *
             * @returns {string} the current orientation.
             */
            orient(): string;
            /**
             * Sets the orientation of the Label.
             *
             * @param {string} newOrientation If provided, the desired orientation
             * (horizontal/left/right).
             * @returns {Label} The calling Label.
             */
            orient(newOrientation: string): Label;
            /**
             * Gets the amount of padding in pixels around the Label.
             *
             * @returns {number} the current padding amount.
             */
            padding(): number;
            /**
             * Sets the amount of padding in pixels around the Label.
             *
             * @param {number} padAmount The desired padding amount in pixel values
             * @returns {Label} The calling Label.
             */
            padding(padAmount: number): Label;
            _doRender(): void;
        }
        class TitleLabel extends Label {
            /**
             * Creates a TitleLabel, a type of label made for rendering titles.
             *
             * @constructor
             */
            constructor(text?: string, orientation?: string);
        }
        class AxisLabel extends Label {
            /**
             * Creates a AxisLabel, a type of label made for rendering axis labels.
             *
             * @constructor
             */
            constructor(text?: string, orientation?: string);
        }
    }
}


declare module Plottable {
    module Components {
        class Legend extends Component {
            /**
             * The css class applied to each legend row
             */
            static LEGEND_ROW_CLASS: string;
            /**
             * The css class applied to each legend entry
             */
            static LEGEND_ENTRY_CLASS: string;
            /**
             * The css class applied to each legend symbol
             */
            static LEGEND_SYMBOL_CLASS: string;
            /**
             * Creates a Legend.
             *
             * The legend consists of a series of legend entries, each with a color and label taken from the `colorScale`.
             * The entries will be displayed in the order of the `colorScale` domain.
             *
             * @constructor
             * @param {Scale.Color} colorScale
             */
            constructor(colorScale: Scales.Color);
            protected _setup(): void;
            /**
             * Gets the current max number of entries in Legend row.
             * @returns {number} The current max number of entries in row.
             */
            maxEntriesPerRow(): number;
            /**
             * Sets a new max number of entries in Legend row.
             *
             * @param {number} numEntries If provided, the new max number of entries in row.
             * @returns {Legend} The calling Legend.
             */
            maxEntriesPerRow(numEntries: number): Legend;
            /**
             * Gets the current sort function for Legend's entries.
             * @returns {(a: string, b: string) => number} The current sort function.
             */
            sortFunction(): (a: string, b: string) => number;
            /**
             * Sets a new sort function for Legend's entires.
             *
             * @param {(a: string, b: string) => number} newFn If provided, the new compare function.
             * @returns {Legend} The calling Legend.
             */
            sortFunction(newFn: (a: string, b: string) => number): Legend;
            /**
             * Gets the current color scale from the Legend.
             *
             * @returns {ColorScale} The current color scale.
             */
            scale(): Scales.Color;
            /**
             * Assigns a new color scale to the Legend.
             *
             * @param {Scale.Color} scale If provided, the new scale.
             * @returns {Legend} The calling Legend.
             */
            scale(scale: Scales.Color): Legend;
            remove(): void;
            _requestedSpace(offeredWidth: number, offeredHeight: number): _SpaceRequest;
            /**
             * Gets the legend entry under the given pixel position.
             *
             * @param {Point} position The pixel position.
             * @returns {D3.Selection} The selected entry, or null selection if no entry was selected.
             */
            getEntry(position: Point): D3.Selection;
            _doRender(): void;
            /**
             * Gets the symbolFactoryAccessor of the legend, which dictates how
             * the symbol in each entry is drawn.
             *
             * @returns {(datum: any, index: number) => symbolFactory} The symbolFactory accessor of the legend
             */
            symbolFactoryAccessor(): (datum: any, index: number) => SymbolFactory;
            /**
             * Sets the symbolFactoryAccessor of the legend
             *
             * @param {(datum: any, index: number) => symbolFactory}  The symbolFactory accessor to set to
             * @returns {Legend} The calling Legend
             */
            symbolFactoryAccessor(symbolFactoryAccessor: (datum: any, index: number) => SymbolFactory): Legend;
        }
    }
}


declare module Plottable {
    module Components {
        class InterpolatedColorLegend extends Component {
            /**
             * The css class applied to the legend labels.
             */
            static LEGEND_LABEL_CLASS: string;
            /**
             * Creates an InterpolatedColorLegend.
             *
             * The InterpolatedColorLegend consists of a sequence of swatches, showing the
             * associated Scale.InterpolatedColor sampled at various points. Two labels
             * show the maximum and minimum values of the Scale.InterpolatedColor.
             *
             * @constructor
             * @param {Scale.InterpolatedColor} interpolatedColorScale
             * @param {string} orientation (horizontal/left/right).
             * @param {Formatter} The labels are formatted using this function.
             */
            constructor(interpolatedColorScale: Scales.InterpolatedColor, orientation?: string, formatter?: (d: any) => string);
            remove(): void;
            /**
             * Gets the current formatter on the InterpolatedColorLegend.
             *
             * @returns {Formatter} The current Formatter.
             */
            formatter(): Formatter;
            /**
             * Sets the current formatter on the InterpolatedColorLegend.
             *
             * @param {Formatter} formatter If provided, data will be passed though `formatter(data)`.
             * @returns {InterpolatedColorLegend} The calling InterpolatedColorLegend.
             */
            formatter(formatter: Formatter): InterpolatedColorLegend;
            /**
             * Gets the orientation of the InterpolatedColorLegend.
             *
             * @returns {string} The current orientation.
             */
            orient(): string;
            /**
             * Sets the orientation of the InterpolatedColorLegend.
             *
             * @param {string} newOrientation The desired orientation (horizontal/left/right).
             *
             * @returns {InterpolatedColorLegend} The calling InterpolatedColorLegend.
             */
            orient(newOrientation: string): InterpolatedColorLegend;
            protected _setup(): void;
            _requestedSpace(offeredWidth: number, offeredHeight: number): _SpaceRequest;
            _doRender(): void;
        }
    }
}


declare module Plottable {
    module Components {
        class Gridlines extends Component {
            /**
             * Creates a set of Gridlines.
             * @constructor
             *
             * @param {QuantitativeScaleScale} xScale The scale to base the x gridlines on. Pass null if no gridlines are desired.
             * @param {QuantitativeScaleScale} yScale The scale to base the y gridlines on. Pass null if no gridlines are desired.
             */
            constructor(xScale: QuantitativeScale<any>, yScale: QuantitativeScale<any>);
            remove(): Gridlines;
            protected _setup(): void;
            _doRender(): void;
        }
    }
}


declare module Plottable {
    module Components {
        type _IterateLayoutResult = {
            colProportionalSpace: number[];
            rowProportionalSpace: number[];
            guaranteedWidths: number[];
            guaranteedHeights: number[];
            wantsWidth: boolean;
            wantsHeight: boolean;
        };
        class Table extends ComponentContainer {
            /**
             * Constructs a Table.
             *
             * A Table is used to combine multiple Components in the form of a grid. A
             * common case is combining a y-axis, x-axis, and the plotted data via
             * ```typescript
             * new Table([[yAxis, plot],
             *            [null,  xAxis]]);
             * ```
             *
             * @constructor
             * @param {Component[][]} [rows] A 2-D array of the Components to place in the table.
             * null can be used if a cell is empty. (default = [])
             */
            constructor(rows?: Component[][]);
            /**
             * Adds a Component in the specified cell.
             *
             * If the cell is already occupied, there are 3 cases
             *  - Component + Component => Group containing both components
             *  - Component + Group => Component is added to the group
             *  - Group + Component => Component is added to the group
             *
             * For example, instead of calling `new Table([[a, b], [null, c]])`, you
             * could call
             * ```typescript
             * var table = new Table();
             * table.addComponent(0, 0, a);
             * table.addComponent(0, 1, b);
             * table.addComponent(1, 1, c);
             * ```
             *
             * @param {number} row The row in which to add the Component.
             * @param {number} col The column in which to add the Component.
             * @param {Component} component The Component to be added.
             * @returns {Table} The calling Table.
             */
            addComponent(row: number, col: number, component: Component): Table;
            _removeComponent(component: Component): void;
            _requestedSpace(offeredWidth: number, offeredHeight: number): _SpaceRequest;
            computeLayout(origin?: Point, availableWidth?: number, availableHeight?: number): Table;
            /**
             * Sets the row and column padding on the Table.
             *
             * @param {number} rowPadding The padding above and below each row, in pixels.
             * @param {number} colPadding the padding to the left and right of each column, in pixels.
             * @returns {Table} The calling Table.
             */
            padding(rowPadding: number, colPadding: number): Table;
            /**
             * Sets the layout weight of a particular row.
             * Space is allocated to rows based on their weight. Rows with higher weights receive proportionally more space.
             *
             * A common case would be to have one row take up 2/3rds of the space,
             * and the other row take up 1/3rd.
             *
             * Example:
             *
             * ```JavaScript
             * plot = new Plottable.Component.Table([
             *  [row1],
             *  [row2]
             * ]);
             *
             * // assign twice as much space to the first row
             * plot
             *  .rowWeight(0, 2)
             *  .rowWeight(1, 1)
             * ```
             *
             * @param {number} index The index of the row.
             * @param {number} weight The weight to be set on the row.
             * @returns {Table} The calling Table.
             */
            rowWeight(index: number, weight: number): Table;
            /**
             * Sets the layout weight of a particular column.
             * Space is allocated to columns based on their weight. Columns with higher weights receive proportionally more space.
             *
             * Please see `rowWeight` docs for an example.
             *
             * @param {number} index The index of the column.
             * @param {number} weight The weight to be set on the column.
             * @returns {Table} The calling Table.
             */
            colWeight(index: number, weight: number): Table;
            _isFixedWidth(): boolean;
            _isFixedHeight(): boolean;
        }
    }
}


declare module Plottable {
    module Components {
        class SelectionBoxLayer extends Component {
            protected _box: D3.Selection;
            constructor();
            protected _setup(): void;
            protected _getSize(availableWidth: number, availableHeight: number): {
                width: number;
                height: number;
            };
            /**
             * Gets the bounds of the box.
             *
             * @return {Bounds} The current bounds of the box.
             */
            bounds(): Bounds;
            /**
             * Sets the bounds of the box, and draws the box.
             *
             * @param {Bounds} newBounds The desired bounds of the box.
             * @return {SelectionBoxLayer} The calling SelectionBoxLayer.
             */
            bounds(newBounds: Bounds): SelectionBoxLayer;
            protected _setBounds(newBounds: Bounds): void;
            _doRender(): void;
            /**
             * Gets whether the box is being shown.
             *
             * @return {boolean} Whether the box is showing.
             */
            boxVisible(): boolean;
            /**
             * Shows or hides the selection box.
             *
             * @param {boolean} show Whether or not to show the box.
             * @return {SelectionBoxLayer} The calling SelectionBoxLayer.
             */
            boxVisible(show: boolean): SelectionBoxLayer;
        }
    }
}


declare module Plottable {
    module Plots {
        /**
         * A key that is also coupled with a dataset, a drawer and a metadata in Plot.
         */
        type PlotDatasetKey = {
            dataset: Dataset;
            drawer: Drawers.AbstractDrawer;
            plotMetadata: PlotMetadata;
            key: string;
        };
        interface PlotMetadata {
            datasetKey: string;
        }
        type PlotData = {
            data: any[];
            pixelPoints: Point[];
            selection: D3.Selection;
        };
    }
    class Plot extends Component {
        protected _dataChanged: boolean;
        protected _key2PlotDatasetKey: D3.Map<Plots.PlotDatasetKey>;
        protected _datasetKeysInOrder: string[];
        protected _renderArea: D3.Selection;
        protected _projections: {
            [attrToSet: string]: _Projection;
        };
        protected _attrToExtents: D3.Map<any[]>;
        protected _animate: boolean;
        protected _animateOnNextRender: boolean;
        /**
         * Constructs a Plot.
         *
         * Plots render data. Common example include Plot.Scatter, Plot.Bar, and Plot.Line.
         *
         * A bare Plot has a DataSource and any number of projectors, which take
         * data and "project" it onto the Plot, such as "x", "y", "fill", "r".
         *
         * @constructor
         * @param {any[]|Dataset} [dataset] If provided, the data or Dataset to be associated with this Plot.
         */
        constructor();
        anchor(selection: D3.Selection): Plot;
        protected _setup(): void;
        remove(): void;
        /**
         * Adds a dataset to this plot. Identify this dataset with a key.
         *
         * A key is automatically generated if not supplied.
         *
         * @param {string} [key] The key of the dataset.
         * @param {Dataset | any[]} dataset dataset to add.
         * @returns {Plot} The calling Plot.
         */
        addDataset(dataset: Dataset | any[]): Plot;
        addDataset(key: string, dataset: Dataset | any[]): Plot;
        protected _getDrawer(key: string): Drawers.AbstractDrawer;
        protected _getAnimator(key: string): Animators.PlotAnimator;
        protected _onDatasetUpdate(): void;
        /**
         * Sets an attribute of every data point.
         *
         * Here's a common use case:
         * ```typescript
         * plot.attr("x", function(d) { return d.foo; }, xScale);
         * ```
         * This will set the x accessor of each datum `d` to be `d.foo`,
         * scaled in accordance with `xScale`
         *
         * @param {string} attrToSet The attribute to set across each data
         * point. Popular examples include "x", "y".
         *
         * @param {Function|string|any} accessor Function to apply to each element
         * of the dataSource. If a Function, use `accessor(d, i)`. If a string,
         * `d[accessor]` is used. If anything else, use `accessor` as a constant
         * across all data points.
         *
         * @param {Scale.Scale} scale If provided, the result of the accessor
         * is passed through the scale, such as `scale.scale(accessor(d, i))`.
         *
         * @returns {Plot} The calling Plot.
         */
        attr(attrToSet: string, accessor: any, scale?: Scale<any, any>): Plot;
        /**
         * Identical to plot.attr
         */
        project(attrToSet: string, accessor: any, scale?: Scale<any, any>): Plot;
        protected _generateAttrToProjector(): AttributeToProjector;
        /**
         * Generates a dictionary mapping an attribute to a function that calculate that attribute's value
         * in accordance with the given datasetKey.
         *
         * Note that this will return all of the data attributes, which may not perfectly align to svg attributes
         *
         * @param {datasetKey} the key of the dataset to generate the dictionary for
         * @returns {AttributeToAppliedProjector} A dictionary mapping attributes to functions
         */
        generateProjectors(datasetKey: string): AttributeToAppliedProjector;
        _doRender(): void;
        /**
         * Enables or disables animation.
         *
         * @param {boolean} enabled Whether or not to animate.
         */
        animate(enabled: boolean): Plot;
        detach(): Plot;
        /**
         * Updates the extents associated with each attribute, then autodomains all scales the Plot uses.
         */
        protected _updateExtents(): void;
        /**
         * Override in subclass to add special extents, such as included values
         */
        protected _extentsForAttr(attr: string): any[];
        /**
         * Get the animator associated with the specified Animator key.
         *
         * @return {PlotAnimator} The Animator for the specified key.
         */
        animator(animatorKey: string): Animators.PlotAnimator;
        /**
         * Set the animator associated with the specified Animator key.
         *
         * @param {string} animatorKey The key for the Animator.
         * @param {PlotAnimator} animator An Animator to be assigned to
         * the specified key.
         * @returns {Plot} The calling Plot.
         */
        animator(animatorKey: string, animator: Animators.PlotAnimator): Plot;
        /**
         * Gets the dataset order by key
         *
         * @returns {string[]} A string array of the keys in order
         */
        datasetOrder(): string[];
        /**
         * Sets the dataset order by key
         *
         * @param {string[]} order If provided, a string array which represents the order of the keys.
         * This must be a permutation of existing keys.
         *
         * @returns {Plot} The calling Plot.
         */
        datasetOrder(order: string[]): Plot;
        /**
         * Removes a dataset by the given identifier
         *
         * @param {string | Dataset | any[]} datasetIdentifer The identifier as the key of the Dataset to remove
         * If string is inputted, it is interpreted as the dataset key to remove.
         * If Dataset is inputted, the first Dataset in the plot that is the same will be removed.
         * If any[] is inputted, the first data array in the plot that is the same will be removed.
         * @returns {Plot} The calling Plot.
         */
        removeDataset(datasetIdentifier: string | Dataset | any[]): Plot;
        datasets(): Dataset[];
        protected _getDrawersInOrder(): Drawers.AbstractDrawer[];
        protected _generateDrawSteps(): Drawers.DrawStep[];
        protected _additionalPaint(time: number): void;
        protected _getDataToDraw(): D3.Map<any[]>;
        /**
         * Gets the new plot metadata for new dataset with provided key
         *
         * @param {string} key The key of new dataset
         */
        protected _getPlotMetadataForDataset(key: string): Plots.PlotMetadata;
        /**
         * Retrieves all of the selections of this plot for the specified dataset(s)
         *
         * @param {string | string[]} datasetKeys The dataset(s) to retrieve the selections from.
         * If not provided, all selections will be retrieved.
         * @param {boolean} exclude If set to true, all datasets will be queried excluding the keys referenced
         * in the previous datasetKeys argument (default = false).
         * @returns {D3.Selection} The retrieved selections.
         */
        getAllSelections(datasetKeys?: string | string[], exclude?: boolean): D3.Selection;
        /**
         * Retrieves all of the PlotData of this plot for the specified dataset(s)
         *
         * @param {string | string[]} datasetKeys The dataset(s) to retrieve the selections from.
         * If not provided, all selections will be retrieved.
         * @returns {PlotData} The retrieved PlotData.
         */
        getAllPlotData(datasetKeys?: string | string[]): Plots.PlotData;
        protected _getAllPlotData(datasetKeys: string[]): Plots.PlotData;
        /**
         * Retrieves PlotData with the lowest distance, where distance is defined
         * to be the Euclidiean norm.
         *
         * @param {Point} queryPoint The point to which plot data should be compared
         *
         * @returns {PlotData} The PlotData closest to queryPoint
         */
        getClosestPlotData(queryPoint: Point): Plots.PlotData;
        protected _isVisibleOnPlot(datum: any, pixelPoint: Point, selection: D3.Selection): boolean;
    }
}


declare module Plottable {
    module Plots {
        class Pie extends Plot {
            /**
             * Constructs a PiePlot.
             *
             * @constructor
             */
            constructor();
            computeLayout(origin?: Point, availableWidth?: number, availableHeight?: number): Pie;
            addDataset(keyOrDataset: any, dataset?: any): Pie;
            protected _generateAttrToProjector(): AttributeToProjector;
            protected _getDrawer(key: string): Drawers.AbstractDrawer;
            getAllPlotData(datasetKeys?: string | string[]): PlotData;
        }
    }
}


declare module Plottable {
    class XYPlot<X, Y> extends Plot {
        protected _xScale: Scale<X, number>;
        protected _yScale: Scale<Y, number>;
        /**
         * Constructs an XYPlot.
         *
         * An XYPlot is a plot from drawing 2-dimensional data. Common examples
         * include Scale.Line and Scale.Bar.
         *
         * @constructor
         * @param {any[]|Dataset} [dataset] The data or Dataset to be associated with this Renderer.
         * @param {Scale} xScale The x scale to use.
         * @param {Scale} yScale The y scale to use.
         */
        constructor(xScale: Scale<X, number>, yScale: Scale<Y, number>);
        /**
         * @param {string} attrToSet One of ["x", "y"] which determines the point's
         * x and y position in the Plot.
         */
        project(attrToSet: string, accessor: any, scale?: Scale<any, any>): XYPlot<X, Y>;
        remove(): XYPlot<X, Y>;
        /**
         * Sets the automatic domain adjustment over visible points for y scale.
         *
         * If autoAdjustment is true adjustment is immediately performend.
         *
         * @param {boolean} autoAdjustment The new value for the automatic adjustment domain for y scale.
         * @returns {XYPlot} The calling XYPlot.
         */
        automaticallyAdjustYScaleOverVisiblePoints(autoAdjustment: boolean): XYPlot<X, Y>;
        /**
         * Sets the automatic domain adjustment over visible points for x scale.
         *
         * If autoAdjustment is true adjustment is immediately performend.
         *
         * @param {boolean} autoAdjustment The new value for the automatic adjustment domain for x scale.
         * @returns {XYPlot} The calling XYPlot.
         */
        automaticallyAdjustXScaleOverVisiblePoints(autoAdjustment: boolean): XYPlot<X, Y>;
        protected _generateAttrToProjector(): AttributeToProjector;
        computeLayout(origin?: Point, availableWidth?: number, availableHeight?: number): XYPlot<X, Y>;
        protected _updateXDomainer(): void;
        protected _updateYDomainer(): void;
        /**
         * Adjusts both domains' extents to show all datasets.
         *
         * This call does not override auto domain adjustment behavior over visible points.
         */
        showAllData(): void;
        protected _normalizeDatasets<A, B>(fromX: boolean): {
            a: A;
            b: B;
        }[];
        protected _projectorsReady(): {
            accessor: (datum: any, index?: number, userMetadata?: any, plotMetadata?: Plots.PlotMetadata) => any;
            scale?: Scale<any, any>;
            attribute: string;
        };
    }
}


declare module Plottable {
    module Plots {
        class Rectangle<X, Y> extends XYPlot<X, Y> {
            /**
             * Constructs a RectanglePlot.
             *
             * A RectanglePlot consists of a bunch of rectangles. The user is required to
             * project the left and right bounds of the rectangle (x1 and x2 respectively)
             * as well as the bottom and top bounds (y1 and y2 respectively)
             *
             * @constructor
             * @param {Scale.Scale} xScale The x scale to use.
             * @param {Scale.Scale} yScale The y scale to use.
             */
            constructor(xScale: Scale<X, any>, yScale: Scale<Y, any>);
            protected _getDrawer(key: string): Drawers.Rect;
            protected _generateAttrToProjector(): {
                [attrToSet: string]: (datum: any, index: number, userMetadata: any, plotMetadata: PlotMetadata) => any;
            };
            protected _generateDrawSteps(): Drawers.DrawStep[];
        }
    }
}


declare module Plottable {
    module Plots {
        class Scatter<X, Y> extends XYPlot<X, Y> {
            /**
             * Constructs a ScatterPlot.
             *
             * @constructor
             * @param {Scale} xScale The x scale to use.
             * @param {Scale} yScale The y scale to use.
             */
            constructor(xScale: Scale<X, number>, yScale: Scale<Y, number>);
            protected _getDrawer(key: string): Drawers.Symbol;
            protected _generateAttrToProjector(): {
                [attrToSet: string]: (datum: any, index: number, userMetadata: any, plotMetadata: PlotMetadata) => any;
            };
            protected _generateDrawSteps(): Drawers.DrawStep[];
            protected _isVisibleOnPlot(datum: any, pixelPoint: Point, selection: D3.Selection): boolean;
        }
    }
}


declare module Plottable {
    module Plots {
        class Grid extends Rectangle<any, any> {
            /**
             * Constructs a GridPlot.
             *
             * A GridPlot is used to shade a grid of data. Each datum is a cell on the
             * grid, and the datum can control what color it is.
             *
             * @constructor
             * @param {Scale.Scale} xScale The x scale to use.
             * @param {Scale.Scale} yScale The y scale to use.
             * @param {Scale.Color|Scale.InterpolatedColor} colorScale The color scale
             * to use for each grid cell.
             */
            constructor(xScale: Scale<any, any>, yScale: Scale<any, any>, colorScale: Scale<any, string>);
            addDataset(keyOrDataset: any, dataset?: any): Grid;
            protected _getDrawer(key: string): Drawers.Rect;
            /**
             * @param {string} attrToSet One of ["x", "y", "x2", "y2", "fill"]. If "fill" is used,
             * the data should return a valid CSS color.
             */
            project(attrToSet: string, accessor: any, scale?: Scale<any, any>): Grid;
            protected _generateDrawSteps(): Drawers.DrawStep[];
        }
    }
}


declare module Plottable {
    module Plots {
        class Bar<X, Y> extends XYPlot<X, Y> {
            protected static _BarAlignmentToFactor: {
                [alignment: string]: number;
            };
            protected static _DEFAULT_WIDTH: number;
            protected _isVertical: boolean;
            /**
             * Constructs a BarPlot.
             *
             * @constructor
             * @param {Scale} xScale The x scale to use.
             * @param {Scale} yScale The y scale to use.
             * @param {boolean} isVertical if the plot if vertical.
             */
            constructor(xScale: Scale<X, number>, yScale: Scale<Y, number>, isVertical?: boolean);
            protected _getDrawer(key: string): Drawers.Rect;
            protected _setup(): void;
            /**
             * Gets the baseline value for the bars
             *
             * The baseline is the line that the bars are drawn from, defaulting to 0.
             *
             * @returns {number} The baseline value.
             */
            baseline(): number;
            /**
             * Sets the baseline for the bars to the specified value.
             *
             * The baseline is the line that the bars are drawn from, defaulting to 0.
             *
             * @param {number} value The value to position the baseline at.
             * @returns {Bar} The calling Bar.
             */
            baseline(value: number): Bar<X, Y>;
            /**
             * Sets the bar alignment relative to the independent axis.
             * VerticalBarPlot supports "left", "center", "right"
             * HorizontalBarPlot supports "top", "center", "bottom"
             *
             * @param {string} alignment The desired alignment.
             * @returns {Bar} The calling Bar.
             */
            barAlignment(alignment: string): Bar<X, Y>;
            /**
             * Get whether bar labels are enabled.
             *
             * @returns {boolean} Whether bars should display labels or not.
             */
            labelsEnabled(): boolean;
            /**
             * Set whether bar labels are enabled.
             * @param {boolean} Whether bars should display labels or not.
             *
             * @returns {Bar} The calling plot.
             */
            labelsEnabled(enabled: boolean): Bar<X, Y>;
            /**
             * Get the formatter for bar labels.
             *
             * @returns {Formatter} The formatting function for bar labels.
             */
            barLabelFormatter(): Formatter;
            /**
             * Change the formatting function for bar labels.
             * @param {Formatter} The formatting function for bar labels.
             *
             * @returns {Bar} The calling plot.
             */
            barLabelFormatter(formatter: Formatter): Bar<X, Y>;
            /**
             * Retrieves the closest PlotData to queryPoint.
             *
             * Bars containing the queryPoint are considered closest. If queryPoint lies outside
             * of all bars, we return the closest in the dominant axis (x for horizontal
             * charts, y for vertical) and break ties using the secondary axis.
             *
             * @param {Point} queryPoint The point to which plot data should be compared
             *
             * @returns {PlotData} The PlotData closest to queryPoint
             */
            getClosestPlotData(queryPoint: Point): PlotData;
            protected _isVisibleOnPlot(datum: any, pixelPoint: Point, selection: D3.Selection): boolean;
            /**
             * Gets the bar under the given pixel position (if [xValOrExtent]
             * and [yValOrExtent] are {number}s), under a given line (if only one
             * of [xValOrExtent] or [yValOrExtent] are {Extent}s) or are under a
             * 2D area (if [xValOrExtent] and [yValOrExtent] are both {Extent}s).
             *
             * @param {number | Extent} xValOrExtent The pixel x position, or range of x values.
             * @param {number | Extent} yValOrExtent The pixel y position, or range of y values.
             * @returns {D3.Selection} The selected bar, or null if no bar was selected.
             */
            getBars(xValOrExtent: number | Extent, yValOrExtent: number | Extent): D3.Selection;
            protected _updateDomainer(scale: Scale<any, number>): void;
            protected _updateYDomainer(): void;
            protected _updateXDomainer(): void;
            protected _additionalPaint(time: number): void;
            protected _drawLabels(): void;
            protected _generateDrawSteps(): Drawers.DrawStep[];
            protected _generateAttrToProjector(): {
                [attrToSet: string]: (datum: any, index: number, userMetadata: any, plotMetadata: PlotMetadata) => any;
            };
            /**
             * Computes the barPixelWidth of all the bars in the plot.
             *
             * If the position scale of the plot is a CategoryScale and in bands mode, then the rangeBands function will be used.
             * If the position scale of the plot is a CategoryScale and in points mode, then
             *   from https://github.com/mbostock/d3/wiki/Ordinal-Scales#ordinal_rangePoints, the max barPixelWidth is step * padding
             * If the position scale of the plot is a QuantitativeScaleScale, then _getMinimumDataWidth is scaled to compute the barPixelWidth
             */
            protected _getBarPixelWidth(): number;
            protected _getAllPlotData(datasetKeys: string[]): PlotData;
        }
    }
}


declare module Plottable {
    module Plots {
        class Line<X> extends XYPlot<X, number> {
            protected _yScale: QuantitativeScale<number>;
            /**
             * Constructs a LinePlot.
             *
             * @constructor
             * @param {QuantitativeScaleScale} xScale The x scale to use.
             * @param {QuantitativeScaleScale} yScale The y scale to use.
             */
            constructor(xScale: QuantitativeScale<X>, yScale: QuantitativeScale<number>);
            protected _rejectNullsAndNaNs(d: any, i: number, userMetdata: any, plotMetadata: any, accessor: _Accessor): boolean;
            protected _getDrawer(key: string): Drawers.Line;
            protected _getResetYFunction(): (d: any, i: number, u: any, m: PlotMetadata) => number;
            protected _generateDrawSteps(): Drawers.DrawStep[];
            protected _generateAttrToProjector(): {
                [attrToSet: string]: (datum: any, index: number, userMetadata: any, plotMetadata: PlotMetadata) => any;
            };
            protected _wholeDatumAttributes(): string[];
            protected _getAllPlotData(datasetKeys: string[]): PlotData;
            /**
             * Retrieves the closest PlotData to queryPoint.
             *
             * Lines implement an x-dominant notion of distance; points closest in x are
             * tie-broken by y distance.
             *
             * @param {Point} queryPoint The point to which plot data should be compared
             *
             * @returns {PlotData} The PlotData closest to queryPoint
             */
            getClosestPlotData(queryPoint: Point): PlotData;
        }
    }
}


declare module Plottable {
    module Plots {
        /**
         * An AreaPlot draws a filled region (area) between the plot's projected "y" and projected "y0" values.
         */
        class Area<X> extends Line<X> {
            /**
             * Constructs an AreaPlot.
             *
             * @constructor
             * @param {QuantitativeScaleScale} xScale The x scale to use.
             * @param {QuantitativeScaleScale} yScale The y scale to use.
             */
            constructor(xScale: QuantitativeScale<X>, yScale: QuantitativeScale<number>);
            protected _onDatasetUpdate(): void;
            protected _getDrawer(key: string): Drawers.Area;
            protected _updateYDomainer(): void;
            project(attrToSet: string, accessor: any, scale?: Scale<any, any>): Area<X>;
            protected _getResetYFunction(): (datum: any, index: number, userMetadata: any, plotMetadata: PlotMetadata) => any;
            protected _wholeDatumAttributes(): string[];
            protected _generateAttrToProjector(): {
                [attrToSet: string]: (datum: any, index: number, userMetadata: any, plotMetadata: PlotMetadata) => any;
            };
        }
    }
}


declare module Plottable {
    module Plots {
        interface ClusteredPlotMetadata extends PlotMetadata {
            position: number;
        }
        class ClusteredBar<X, Y> extends Bar<X, Y> {
            /**
             * Creates a ClusteredBarPlot.
             *
             * A ClusteredBarPlot is a plot that plots several bar plots next to each
             * other. For example, when plotting life expectancy across each country,
             * you would want each country to have a "male" and "female" bar.
             *
             * @constructor
             * @param {Scale} xScale The x scale to use.
             * @param {Scale} yScale The y scale to use.
             * @param {boolean} isVertical if the plot if vertical.
             */
            constructor(xScale: Scale<X, number>, yScale: Scale<Y, number>, isVertical?: boolean);
            protected _generateAttrToProjector(): {
                [attrToSet: string]: (datum: any, index: number, userMetadata: any, plotMetadata: PlotMetadata) => any;
            };
            protected _getDataToDraw(): D3.Map<any[]>;
            protected _getPlotMetadataForDataset(key: string): ClusteredPlotMetadata;
        }
    }
}


declare module Plottable {
    module Plots {
        interface StackedPlotMetadata extends PlotMetadata {
            offsets: D3.Map<number>;
        }
        type StackedDatum = {
            key: any;
            value: number;
            offset?: number;
        };
    }
    class Stacked<X, Y> extends XYPlot<X, Y> {
        protected _isVertical: boolean;
        _getPlotMetadataForDataset(key: string): Plots.StackedPlotMetadata;
        project(attrToSet: string, accessor: any, scale?: Scale<any, any>): Stacked<X, Y>;
        _onDatasetUpdate(): void;
        _updateStackOffsets(): void;
        _updateStackExtents(): void;
        /**
         * Feeds the data through d3's stack layout function which will calculate
         * the stack offsets and use the the function declared in .out to set the offsets on the data.
         */
        _stack(dataArray: D3.Map<Plots.StackedDatum>[]): D3.Map<Plots.StackedDatum>[];
        /**
         * After the stack offsets have been determined on each separate dataset, the offsets need
         * to be determined correctly on the overall datasets
         */
        _setDatasetStackOffsets(positiveDataMapArray: D3.Map<Plots.StackedDatum>[], negativeDataMapArray: D3.Map<Plots.StackedDatum>[]): void;
        _getDomainKeys(): string[];
        _generateDefaultMapArray(): D3.Map<Plots.StackedDatum>[];
        protected _extentsForAttr(attr: string): any[];
        _normalizeDatasets<A, B>(fromX: boolean): {
            a: A;
            b: B;
        }[];
        _keyAccessor(): _Accessor;
        _valueAccessor(): _Accessor;
    }
}


declare module Plottable {
    module Plots {
        class StackedArea<X> extends Area<X> {
            /**
             * Constructs a StackedArea plot.
             *
             * @constructor
             * @param {QuantitativeScaleScale} xScale The x scale to use.
             * @param {QuantitativeScaleScale} yScale The y scale to use.
             */
            constructor(xScale: QuantitativeScale<X>, yScale: QuantitativeScale<number>);
            protected _getDrawer(key: string): Drawers.Area;
            _getAnimator(key: string): Animators.PlotAnimator;
            protected _setup(): void;
            protected _additionalPaint(): void;
            protected _updateYDomainer(): void;
            project(attrToSet: string, accessor: any, scale?: Scale<any, any>): StackedArea<X>;
            protected _onDatasetUpdate(): StackedArea<X>;
            protected _generateAttrToProjector(): {
                [attrToSet: string]: (datum: any, index: number, userMetadata: any, plotMetadata: PlotMetadata) => any;
            };
            protected _wholeDatumAttributes(): string[];
            _updateStackOffsets(): void;
            _updateStackExtents(): void;
            _stack(dataArray: D3.Map<StackedDatum>[]): D3.Map<StackedDatum>[];
            _setDatasetStackOffsets(positiveDataMapArray: D3.Map<StackedDatum>[], negativeDataMapArray: D3.Map<StackedDatum>[]): void;
            _getDomainKeys(): any;
            _generateDefaultMapArray(): D3.Map<StackedDatum>[];
            protected _extentsForAttr(attr: string): any;
            _keyAccessor(): _Accessor;
            _valueAccessor(): _Accessor;
            _getPlotMetadataForDataset(key: string): StackedPlotMetadata;
            protected _normalizeDatasets<A, B>(fromX: boolean): {
                a: A;
                b: B;
            }[];
        }
    }
}


declare module Plottable {
    module Plots {
        class StackedBar<X, Y> extends Bar<X, Y> {
            /**
             * Constructs a StackedBar plot.
             * A StackedBarPlot is a plot that plots several bar plots stacking on top of each
             * other.
             * @constructor
             * @param {Scale} xScale the x scale of the plot.
             * @param {Scale} yScale the y scale of the plot.
             * @param {boolean} isVertical if the plot if vertical.
             */
            constructor(xScale?: Scale<X, number>, yScale?: Scale<Y, number>, isVertical?: boolean);
            protected _getAnimator(key: string): Animators.PlotAnimator;
            protected _generateAttrToProjector(): {
                [attrToSet: string]: (datum: any, index: number, userMetadata: any, plotMetadata: PlotMetadata) => any;
            };
            protected _generateDrawSteps(): Drawers.DrawStep[];
            project(attrToSet: string, accessor: any, scale?: Scale<any, any>): StackedBar<X, Y>;
            protected _onDatasetUpdate(): StackedBar<X, Y>;
            protected _getPlotMetadataForDataset(key: string): StackedPlotMetadata;
            protected _normalizeDatasets<A, B>(fromX: boolean): {
                a: A;
                b: B;
            }[];
            _updateStackOffsets(): void;
            _updateStackExtents(): void;
            _stack(dataArray: D3.Map<StackedDatum>[]): D3.Map<StackedDatum>[];
            _setDatasetStackOffsets(positiveDataMapArray: D3.Map<StackedDatum>[], negativeDataMapArray: D3.Map<StackedDatum>[]): void;
            _getDomainKeys(): any;
            _generateDefaultMapArray(): D3.Map<StackedDatum>[];
            protected _extentsForAttr(attr: string): any;
            _keyAccessor(): _Accessor;
            _valueAccessor(): _Accessor;
        }
    }
}


declare module Plottable {
    module Animators {
        interface PlotAnimator {
            /**
             * Applies the supplied attributes to a D3.Selection with some animation.
             *
             * @param {D3.Selection} selection The update selection or transition selection that we wish to animate.
             * @param {AttributeToProjector} attrToProjector The set of
             *     IAccessors that we will use to set attributes on the selection.
             * @return {any} Animators should return the selection or
             *     transition object so that plots may chain the transitions between
             *     animators.
             */
            animate(selection: any, attrToProjector: AttributeToProjector): D3.Selection | D3.Transition.Transition;
            /**
             * Given the number of elements, return the total time the animation requires
             * @param number numberofIterations The number of elements that will be drawn
             * @returns {any} The time required for the animation
             */
            getTiming(numberOfIterations: number): number;
        }
        type PlotAnimatorMap = {
            [animatorKey: string]: PlotAnimator;
        };
    }
}


declare module Plottable {
    module Animators {
        /**
         * An animator implementation with no animation. The attributes are
         * immediately set on the selection.
         */
        class Null implements PlotAnimator {
            getTiming(selection: any): number;
            animate(selection: any, attrToProjector: AttributeToProjector): D3.Selection;
        }
    }
}


declare module Plottable {
    module Animators {
        /**
         * The base animator implementation with easing, duration, and delay.
         *
         * The maximum delay between animations can be configured with maxIterativeDelay.
         *
         * The maximum total animation duration can be configured with maxTotalDuration.
         * maxTotalDuration does not set actual total animation duration.
         *
         * The actual interval delay is calculated by following formula:
         * min(maxIterativeDelay(),
         *   max(maxTotalDuration() - duration(), 0) / <number of iterations>)
         */
        class Base implements PlotAnimator {
            /**
             * The default duration of the animation in milliseconds
             */
            static DEFAULT_DURATION_MILLISECONDS: number;
            /**
             * The default starting delay of the animation in milliseconds
             */
            static DEFAULT_DELAY_MILLISECONDS: number;
            /**
             * The default maximum start delay between each start of an animation
             */
            static DEFAULT_MAX_ITERATIVE_DELAY_MILLISECONDS: number;
            /**
             * The default maximum total animation duration
             */
            static DEFAULT_MAX_TOTAL_DURATION_MILLISECONDS: number;
            /**
             * The default easing of the animation
             */
            static DEFAULT_EASING: string;
            /**
             * Constructs the default animator
             *
             * @constructor
             */
            constructor();
            getTiming(numberOfIterations: number): number;
            animate(selection: any, attrToProjector: AttributeToProjector): D3.Transition.Transition;
            /**
             * Gets the duration of the animation in milliseconds.
             *
             * @returns {number} The current duration.
             */
            duration(): number;
            /**
             * Sets the duration of the animation in milliseconds.
             *
             * @param {number} duration The duration in milliseconds.
             * @returns {Default} The calling Default Animator.
             */
            duration(duration: number): Base;
            /**
             * Gets the delay of the animation in milliseconds.
             *
             * @returns {number} The current delay.
             */
            delay(): number;
            /**
             * Sets the delay of the animation in milliseconds.
             *
             * @param {number} delay The delay in milliseconds.
             * @returns {Default} The calling Default Animator.
             */
            delay(delay: number): Base;
            /**
             * Gets the current easing of the animation.
             *
             * @returns {string} the current easing mode.
             */
            easing(): string;
            /**
             * Sets the easing mode of the animation.
             *
             * @param {string} easing The desired easing mode.
             * @returns {Default} The calling Default Animator.
             */
            easing(easing: string): Base;
            /**
             * Gets the maximum start delay between animations in milliseconds.
             *
             * @returns {number} The current maximum iterative delay.
             */
            maxIterativeDelay(): number;
            /**
             * Sets the maximum start delay between animations in milliseconds.
             *
             * @param {number} maxIterDelay The maximum iterative delay in milliseconds.
             * @returns {Base} The calling Base Animator.
             */
            maxIterativeDelay(maxIterDelay: number): Base;
            /**
             * Gets the maximum total animation duration in milliseconds.
             *
             * @returns {number} The current maximum total animation duration.
             */
            maxTotalDuration(): number;
            /**
             * Sets the maximum total animation duration in miliseconds.
             *
             * @param {number} maxDuration The maximum total animation duration in milliseconds.
             * @returns {Base} The calling Base Animator.
             */
            maxTotalDuration(maxDuration: number): Base;
        }
    }
}


declare module Plottable {
    module Animators {
        /**
         * The default animator implementation with easing, duration, and delay.
         */
        class Rect extends Base {
            static ANIMATED_ATTRIBUTES: string[];
            isVertical: boolean;
            isReverse: boolean;
            constructor(isVertical?: boolean, isReverse?: boolean);
            animate(selection: any, attrToProjector: AttributeToProjector): D3.Transition.Transition;
            protected _startMovingProjector(attrToProjector: AttributeToProjector): (datum: any, index: number, userMetadata: any, plotMetadata: Plots.PlotMetadata) => any;
        }
    }
}


declare module Plottable {
    module Animators {
        /**
         * A child class of RectAnimator that will move the rectangle
         * as well as animate its growth.
         */
        class MovingRect extends Rect {
            /**
             * The pixel value to move from
             */
            startPixelValue: number;
            /**
             * Constructs a MovingRectAnimator
             *
             * @param {number} basePixel The pixel value to start moving from
             * @param {boolean} isVertical If the movement/animation is vertical
             */
            constructor(startPixelValue: number, isVertical?: boolean);
            protected _startMovingProjector(attrToProjector: AttributeToProjector): (p: any) => number;
        }
    }
}


declare module Plottable {
    class Dispatcher extends Core.PlottableObject {
        protected _event2Callback: {
            [eventName: string]: (e: Event) => any;
        };
        protected _callbacks: Utils.CallbackSet<Function>[];
        protected setCallback(callbackSet: Utils.CallbackSet<Function>, callback: Function): void;
        protected unsetCallback(callbackSet: Utils.CallbackSet<Function>, callback: Function): void;
    }
}


declare module Plottable {
    module Dispatchers {
        type MouseCallback = (p: Point, event: MouseEvent) => any;
        class Mouse extends Dispatcher {
            /**
             * Get a Dispatcher.Mouse for the <svg> containing elem. If one already exists
             * on that <svg>, it will be returned; otherwise, a new one will be created.
             *
             * @param {SVGElement} elem A svg DOM element.
             * @return {Dispatcher.Mouse} A Dispatcher.Mouse
             */
            static getDispatcher(elem: SVGElement): Dispatchers.Mouse;
            /**
             * Creates a Dispatcher.Mouse.
             * This constructor not be invoked directly under most circumstances.
             *
             * @param {SVGElement} svg The root <svg> element to attach to.
             */
            constructor(svg: SVGElement);
            /**
             * Registers a callback to be called whenever the mouse position changes,
             *
             * @param {(p: Point) => any} callback A callback that takes the pixel position
             *                                     in svg-coordinate-space. Pass `null`
             *                                     to remove a callback.
             * @return {Dispatcher.Mouse} The calling Dispatcher.Mouse.
             */
            onMouseMove(callback: MouseCallback): Dispatchers.Mouse;
            /**
             * Registers the callback to be called whenever the mouse position changes,
             *
             * @param {(p: Point) => any} callback A callback that takes the pixel position
             *                                     in svg-coordinate-space. Pass `null`
             *                                     to remove a callback.
             * @return {Dispatcher.Mouse} The calling Dispatcher.Mouse.
             */
            offMouseMove(callback: MouseCallback): Dispatchers.Mouse;
            /**
             * Registers a callback to be called whenever a mousedown occurs.
             *
             * @param {(p: Point) => any} callback A callback that takes the pixel position
             *                                     in svg-coordinate-space. Pass `null`
             *                                     to remove a callback.
             * @return {Dispatcher.Mouse} The calling Dispatcher.Mouse.
             */
            onMouseDown(callback: MouseCallback): Dispatchers.Mouse;
            /**
             * Registers the callback to be called whenever a mousedown occurs.
             *
             * @param {(p: Point) => any} callback A callback that takes the pixel position
             *                                     in svg-coordinate-space. Pass `null`
             *                                     to remove a callback.
             * @return {Dispatcher.Mouse} The calling Dispatcher.Mouse.
             */
            offMouseDown(callback: MouseCallback): Dispatchers.Mouse;
            /**
             * Registers a callback to be called whenever a mouseup occurs.
             *
             * @param {(p: Point) => any} callback A callback that takes the pixel position
             *                                     in svg-coordinate-space. Pass `null`
             *                                     to remove a callback.
             * @return {Dispatcher.Mouse} The calling Dispatcher.Mouse.
             */
            onMouseUp(callback: MouseCallback): Dispatchers.Mouse;
            /**
             * Registers the callback to be called whenever a mouseup occurs.
             *
             * @param {(p: Point) => any} callback A callback that takes the pixel position
             *                                     in svg-coordinate-space. Pass `null`
             *                                     to remove a callback.
             * @return {Dispatcher.Mouse} The calling Dispatcher.Mouse.
             */
            offMouseUp(callback: MouseCallback): Dispatchers.Mouse;
            /**
             * Registers a callback to be called whenever a wheel occurs.
             *
             * @param {MouseCallback} callback A callback that takes the pixel position
             *                                     in svg-coordinate-space.
             *                                     Pass `null` to remove a callback.
             * @return {Dispatcher.Mouse} The calling Dispatcher.Mouse.
             */
            onWheel(callback: MouseCallback): Dispatchers.Mouse;
            /**
             * Registers the callback to be called whenever a wheel occurs.
             *
             * @param {MouseCallback} callback A callback that takes the pixel position
             *                                     in svg-coordinate-space.
             *                                     Pass `null` to remove a callback.
             * @return {Dispatcher.Mouse} The calling Dispatcher.Mouse.
             */
            offWheel(callback: MouseCallback): Dispatchers.Mouse;
            /**
             * Registers a callback to be called whenever a dblClick occurs.
             *
             * @param {MouseCallback} callback A callback that takes the pixel position
             *                                     in svg-coordinate-space.
             *                                     Pass `null` to remove a callback.
             * @return {Dispatcher.Mouse} The calling Dispatcher.Mouse.
             */
            onDblClick(callback: MouseCallback): Dispatchers.Mouse;
            /**
             * Registers the callback to be called whenever a dblClick occurs.
             *
             * @param {MouseCallback} callback A callback that takes the pixel position
             *                                     in svg-coordinate-space.
             *                                     Pass `null` to remove a callback.
             * @return {Dispatcher.Mouse} The calling Dispatcher.Mouse.
             */
            offDblClick(callback: MouseCallback): Dispatchers.Mouse;
            /**
             * Returns the last computed mouse position.
             *
             * @return {Point} The last known mouse position in <svg> coordinate space.
             */
            getLastMousePosition(): {
                x: number;
                y: number;
            };
        }
    }
}


declare module Plottable {
    module Dispatchers {
        type TouchCallback = (ids: number[], idToPoint: {
            [id: number]: Point;
        }, event: TouchEvent) => any;
        class Touch extends Dispatcher {
            /**
             * Get a Dispatcher.Touch for the <svg> containing elem. If one already exists
             * on that <svg>, it will be returned; otherwise, a new one will be created.
             *
             * @param {SVGElement} elem A svg DOM element.
             * @return {Dispatcher.Touch} A Dispatcher.Touch
             */
            static getDispatcher(elem: SVGElement): Dispatchers.Touch;
            /**
             * Creates a Dispatcher.Touch.
             * This constructor should not be invoked directly under most circumstances.
             *
             * @param {SVGElement} svg The root <svg> element to attach to.
             */
            constructor(svg: SVGElement);
            /**
             * Registers a callback to be called whenever a touch starts.
             *
             * @param {TouchCallback} callback A callback that takes the pixel position
             *                                     in svg-coordinate-space. Pass `null`
             *                                     to remove a callback.
             * @return {Dispatcher.Touch} The calling Dispatcher.Touch.
             */
            onTouchStart(callback: TouchCallback): Dispatchers.Touch;
            /**
             * Removes the callback to be called whenever a touch starts.
             *
             * @param {TouchCallback} callback A callback that takes the pixel position
             *                                     in svg-coordinate-space. Pass `null`
             *                                     to remove a callback.
             * @return {Dispatcher.Touch} The calling Dispatcher.Touch.
             */
            offTouchStart(callback: TouchCallback): Dispatchers.Touch;
            /**
             * Registers a callback to be called whenever the touch position changes.
             *
             * @param {TouchCallback} callback A callback that takes the pixel position
             *                                     in svg-coordinate-space. Pass `null`
             *                                     to remove a callback.
             * @return {Dispatcher.Touch} The calling Dispatcher.Touch.
             */
            onTouchMove(callback: TouchCallback): Dispatchers.Touch;
            /**
             * Removes the callback to be called whenever the touch position changes.
             *
             * @param {TouchCallback} callback A callback that takes the pixel position
             *                                     in svg-coordinate-space. Pass `null`
             *                                     to remove a callback.
             * @return {Dispatcher.Touch} The calling Dispatcher.Touch.
             */
            offTouchMove(callback: TouchCallback): Dispatchers.Touch;
            /**
             * Registers a callback to be called whenever a touch ends.
             *
             * @param {TouchCallback} callback A callback that takes the pixel position
             *                                     in svg-coordinate-space. Pass `null`
             *                                     to remove a callback.
             * @return {Dispatcher.Touch} The calling Dispatcher.Touch.
             */
            onTouchEnd(callback: TouchCallback): Dispatchers.Touch;
            /**
             * Removes the callback to be called whenever a touch ends.
             *
             * @param {TouchCallback} callback A callback that takes the pixel position
             *                                     in svg-coordinate-space. Pass `null`
             *                                     to remove a callback.
             * @return {Dispatcher.Touch} The calling Dispatcher.Touch.
             */
            offTouchEnd(callback: TouchCallback): Dispatchers.Touch;
            /**
             * Registers a callback to be called whenever a touch is cancelled.
             *
             * @param {TouchCallback} callback A callback that takes the pixel position
             *                                     in svg-coordinate-space. Pass `null`
             *                                     to remove a callback.
             * @return {Dispatcher.Touch} The calling Dispatcher.Touch.
             */
            onTouchCancel(callback: TouchCallback): Dispatchers.Touch;
            /**
             * Removes the callback to be called whenever a touch is cancelled.
             *
             * @param {TouchCallback} callback A callback that takes the pixel position
             *                                     in svg-coordinate-space. Pass `null`
             *                                     to remove a callback.
             * @return {Dispatcher.Touch} The calling Dispatcher.Touch.
             */
            offTouchCancel(callback: TouchCallback): Dispatchers.Touch;
        }
    }
}


declare module Plottable {
    module Dispatchers {
        type KeyCallback = (keyCode: number, event: KeyboardEvent) => any;
        class Key extends Dispatcher {
            /**
             * Get a Dispatcher.Key. If one already exists it will be returned;
             * otherwise, a new one will be created.
             *
             * @return {Dispatcher.Key} A Dispatcher.Key
             */
            static getDispatcher(): Dispatchers.Key;
            /**
             * Creates a Dispatcher.Key.
             * This constructor not be invoked directly under most circumstances.
             *
             * @param {SVGElement} svg The root <svg> element to attach to.
             */
            constructor();
            /**
             * Registers a callback to be called whenever a key is pressed.
             *
             * @param {KeyCallback} callback
             * @return {Dispatcher.Key} The calling Dispatcher.Key.
             */
            onKeyDown(callback: KeyCallback): Key;
            /**
             * Removes the callback to be called whenever a key is pressed.
             *
             * @param {KeyCallback} callback
             * @return {Dispatcher.Key} The calling Dispatcher.Key.
             */
            offKeyDown(callback: KeyCallback): Key;
        }
    }
}


declare module Plottable {
    class Interaction extends Core.PlottableObject {
        /**
         * It maintains a 'hitBox' which is where all event listeners are
         * attached. Due to cross- browser weirdness, the hitbox needs to be an
         * opaque but invisible rectangle.  TODO: We should give the interaction
         * "foreground" and "background" elements where it can draw things,
         * e.g. crosshairs.
         */
        protected _componentToListenTo: Component;
        _anchor(component: Component): void;
        /**
         * Translates an <svg>-coordinate-space point to Component-space coordinates.
         *
         * @param {Point} p A Point in <svg>-space coordinates.
         *
         * @return {Point} The same location in Component-space coordinates.
         */
        protected _translateToComponentSpace(p: Point): Point;
        /**
         * Checks whether a Component-coordinate-space Point is inside the Component.
         *
         * @param {Point} p A Point in Coordinate-space coordinates.
         *
         * @return {boolean} Whether or not the point is inside the Component.
         */
        protected _isInsideComponent(p: Point): boolean;
    }
}


declare module Plottable {
    module Interactions {
        class Click extends Interaction {
            _anchor(component: Component): void;
            /**
             * Gets the callback called when the Component is clicked.
             *
             * @return {(p: Point) => any} The current callback.
             */
            onClick(): (p: Point) => any;
            /**
             * Sets the callback called when the Component is clicked.
             *
             * @param {(p: Point) => any} callback The callback to set.
             * @return {Interaction.Click} The calling Interaction.Click.
             */
            onClick(callback: (p: Point) => any): Interactions.Click;
        }
    }
}


declare module Plottable {
    module Interactions {
        class DoubleClick extends Interaction {
            _anchor(component: Component): void;
            /**
             * Gets the callback called when the Component is double-clicked.
             *
             * @return {(p: Point) => any} The current callback.
             */
            onDoubleClick(): (p: Point) => any;
            /**
             * Sets the callback called when the Component is double-clicked.
             *
             * @param {(p: Point) => any} callback The callback to set.
             * @return {Interaction.DoubleClick} The calling Interaction.DoubleClick.
             */
            onDoubleClick(callback: (p: Point) => any): Interactions.DoubleClick;
        }
    }
}


declare module Plottable {
    module Interactions {
        class Key extends Interaction {
            _anchor(component: Component): void;
            /**
             * Sets a callback to be called when the key with the given keyCode is
             * pressed and the user is moused over the Component.
             *
             * @param {number} keyCode The key code associated with the key.
             * @param {() => void} callback Callback to be called.
             * @returns The calling Interaction.Key.
             */
            on(keyCode: number, callback: () => void): Key;
        }
    }
}


declare module Plottable {
    module Interactions {
        class Pointer extends Interaction {
            _anchor(component: Component): void;
            /**
             * Gets the callback called when the pointer enters the Component.
             *
             * @return {(p: Point) => any} The current callback.
             */
            onPointerEnter(): (p: Point) => any;
            /**
             * Sets the callback called when the pointer enters the Component.
             *
             * @param {(p: Point) => any} callback The callback to set.
             * @return {Interaction.Pointer} The calling Interaction.Pointer.
             */
            onPointerEnter(callback: (p: Point) => any): Interactions.Pointer;
            /**
             * Gets the callback called when the pointer moves.
             *
             * @return {(p: Point) => any} The current callback.
             */
            onPointerMove(): (p: Point) => any;
            /**
             * Sets the callback called when the pointer moves.
             *
             * @param {(p: Point) => any} callback The callback to set.
             * @return {Interaction.Pointer} The calling Interaction.Pointer.
             */
            onPointerMove(callback: (p: Point) => any): Interactions.Pointer;
            /**
             * Gets the callback called when the pointer exits the Component.
             *
             * @return {(p: Point) => any} The current callback.
             */
            onPointerExit(): (p: Point) => any;
            /**
             * Sets the callback called when the pointer exits the Component.
             *
             * @param {(p: Point) => any} callback The callback to set.
             * @return {Interaction.Pointer} The calling Interaction.Pointer.
             */
            onPointerExit(callback: (p: Point) => any): Interactions.Pointer;
        }
    }
}


declare module Plottable {
    module Interactions {
        class PanZoom extends Interaction {
            /**
             * The number of pixels occupied in a line.
             */
            static PIXELS_PER_LINE: number;
            /**
             * Creates a PanZoomInteraction.
             *
             * The allows you to move around and zoom in on a plot, interactively. It
             * does so by changing the xScale and yScales' domains repeatedly.
             *
             * @constructor
             * @param {QuantitativeScaleScale} [xScale] The X scale to update on panning/zooming.
             * @param {QuantitativeScaleScale} [yScale] The Y scale to update on panning/zooming.
             */
            constructor(xScale?: QuantitativeScale<any>, yScale?: QuantitativeScale<any>);
            _anchor(component: Component): void;
        }
    }
}


declare module Plottable {
    module Interactions {
        class Drag extends Interaction {
            _anchor(component: Component): void;
            /**
             * Returns whether or not this Interactions constrains Points passed to its
             * callbacks to lie inside its Component.
             *
             * If true, when the user drags outside of the Component, the closest Point
             * inside the Component will be passed to the callback instead of the actual
             * cursor position.
             *
             * @return {boolean} Whether or not the Interactions.Drag constrains.
             */
            constrainToComponent(): boolean;
            /**
             * Sets whether or not this Interactions constrains Points passed to its
             * callbacks to lie inside its Component.
             *
             * If true, when the user drags outside of the Component, the closest Point
             * inside the Component will be passed to the callback instead of the actual
             * cursor position.
             *
             * @param {boolean} constrain Whether or not to constrain Points.
             * @return {Interactions.Drag} The calling Interactions.Drag.
             */
            constrainToComponent(constrain: boolean): Drag;
            /**
             * Gets the callback that is called when dragging starts.
             *
             * @returns {(start: Point) => any} The callback called when dragging starts.
             */
            onDragStart(): (start: Point) => any;
            /**
             * Sets the callback to be called when dragging starts.
             *
             * @param {(start: Point) => any} cb The callback to be called. Takes in a Point in pixels.
             * @returns {Drag} The calling Interactions.Drag.
             */
            onDragStart(cb: (start: Point) => any): Drag;
            /**
             * Gets the callback that is called during dragging.
             *
             * @returns {(start: Point, end: Point) => any} The callback called during dragging.
             */
            onDrag(): (start: Point, end: Point) => any;
            /**
             * Adds a callback to be called during dragging.
             *
             * @param {(start: Point, end: Point) => any} cb The callback to be called. Takes in Points in pixels.
             * @returns {Drag} The calling Interactions.Drag.
             */
            onDrag(cb: (start: Point, end: Point) => any): Drag;
            /**
             * Gets the callback that is called when dragging ends.
             *
             * @returns {(start: Point, end: Point) => any} The callback called when dragging ends.
             */
            onDragEnd(): (start: Point, end: Point) => any;
            /**
             * Adds a callback to be called when the dragging ends.
             *
             * @param {(start: Point, end: Point) => any} cb The callback to be called. Takes in Points in pixels.
             * @returns {Drag} The calling Interactions.Drag.
             */
            onDragEnd(cb: (start: Point, end: Point) => any): Drag;
        }
    }
}


declare module Plottable {
    module Components {
        class DragBoxLayer extends Components.SelectionBoxLayer {
            protected _hasCorners: boolean;
            constructor();
            protected _setup(): void;
            _doRender(): void;
            /**
             * Gets the detection radius of the drag box.
             *
             * @return {number} The detection radius of the drag box.
             */
            detectionRadius(): number;
            /**
             * Sets the detection radius of the drag box.
             *
             * @param {number} r The desired detection radius.
             * @return {DragBoxLayer} The calling DragBoxLayer.
             */
            detectionRadius(r: number): DragBoxLayer;
            /**
             * Gets whether or not the drag box is resizable.
             *
             * @return {boolean} Whether or not the drag box is resizable.
             */
            resizable(): boolean;
            /**
             * Sets whether or not the drag box is resizable.
             *
             * @param {boolean} canResize Whether or not the drag box should be resizable.
             * @return {DragBoxLayer} The calling DragBoxLayer.
             */
            resizable(canResize: boolean): DragBoxLayer;
            protected _setResizableClasses(canResize: boolean): void;
            /**
             * Gets the callback that is called when dragging starts.
             *
             * @returns {(b: Bounds) => any} The callback called when dragging starts.
             */
            onDragStart(): (b: Bounds) => any;
            /**
             * Sets the callback to be called when dragging starts.
             *
             * @param {(b: Bounds) => any} cb The callback to be called. Passed the current Bounds in pixels.
             * @returns {DragBoxLayer} The calling DragBoxLayer.
             */
            onDragStart(cb: (b: Bounds) => any): DragBoxLayer;
            /**
             * Gets the callback that is called during dragging.
             *
             * @returns {(b: Bounds) => any} The callback called during dragging.
             */
            onDrag(): (b: Bounds) => any;
            /**
             * Sets a callback to be called during dragging.
             *
             * @param {(b: Bounds) => any} cb The callback to be called. Passed the current Bounds in pixels.
             * @returns {DragBoxLayer} The calling DragBoxLayer.
             */
            onDrag(cb: (b: Bounds) => any): DragBoxLayer;
            /**
             * Gets the callback that is called when dragging ends.
             *
             * @returns {(b: Bounds) => any} The callback called when dragging ends.
             */
            onDragEnd(): (b: Bounds) => any;
            /**
             * Sets a callback to be called when the dragging ends.
             *
             * @param {(b: Bounds) => any} cb The callback to be called. Passed the current Bounds in pixels.
             * @returns {DragBoxLayer} The calling DragBoxLayer.
             */
            onDragEnd(cb: (b: Bounds) => any): DragBoxLayer;
        }
    }
}


declare module Plottable {
    module Components {
        class XDragBoxLayer extends DragBoxLayer {
            constructor();
            computeLayout(origin?: Point, availableWidth?: number, availableHeight?: number): XDragBoxLayer;
            protected _setBounds(newBounds: Bounds): void;
            protected _setResizableClasses(canResize: boolean): void;
        }
    }
}


declare module Plottable {
    module Components {
        class YDragBoxLayer extends DragBoxLayer {
            constructor();
            computeLayout(origin?: Point, availableWidth?: number, availableHeight?: number): YDragBoxLayer;
            protected _setBounds(newBounds: Bounds): void;
            protected _setResizableClasses(canResize: boolean): void;
        }
    }
}<|MERGE_RESOLUTION|>--- conflicted
+++ resolved
@@ -1581,248 +1581,6 @@
 
 
 declare module Plottable {
-<<<<<<< HEAD
-    module Component {
-        class AbstractComponent extends Core.PlottableObject {
-            protected _element: D3.Selection;
-            protected _content: D3.Selection;
-            protected _boundingBox: D3.Selection;
-            clipPathEnabled: boolean;
-            protected _fixedHeightFlag: boolean;
-            protected _fixedWidthFlag: boolean;
-            protected _isSetup: boolean;
-            protected _isAnchored: boolean;
-            /**
-             * Attaches the Component as a child of a given a DOM element. Usually only directly invoked on root-level Components.
-             *
-             * @param {D3.Selection} element A D3 selection consisting of the element to anchor under.
-             */
-            _anchor(element: D3.Selection): void;
-            /**
-             * Creates additional elements as necessary for the Component to function.
-             * Called during _anchor() if the Component's element has not been created yet.
-             * Override in subclasses to provide additional functionality.
-             */
-            protected _setup(): void;
-            _requestedSpace(availableWidth: number, availableHeight: number): _SpaceRequest;
-            /**
-             * Computes the size, position, and alignment from the specified values.
-             * If no parameters are supplied and the Component is a root node,
-             * they are inferred from the size of the Component's element.
-             *
-             * @param {number} offeredXOrigin x-coordinate of the origin of the space offered the Component
-             * @param {number} offeredYOrigin y-coordinate of the origin of the space offered the Component
-             * @param {number} availableWidth available width for the Component to render in
-             * @param {number} availableHeight available height for the Component to render in
-             */
-            _computeLayout(offeredXOrigin?: number, offeredYOrigin?: number, availableWidth?: number, availableHeight?: number): void;
-            protected _getSize(availableWidth: number, availableHeight: number): {
-                width: number;
-                height: number;
-            };
-            _render(): void;
-            _doRender(): void;
-            _invalidateLayout(): void;
-            /**
-             * Renders the Component into a given DOM element. The element must be as <svg>.
-             *
-             * @param {String|D3.Selection} element A D3 selection or a selector for getting the element to render into.
-             * @returns {Component} The calling component.
-             */
-            renderTo(element: String | D3.Selection): AbstractComponent;
-            /**
-             * Causes the Component to recompute layout and redraw.
-             *
-             * This function should be called when CSS changes could influence the size
-             * of the components, e.g. changing the font size.
-             *
-             * @returns {Component} The calling component.
-             */
-            redraw(): AbstractComponent;
-            /**
-             * Sets the x alignment of the Component. This will be used if the
-             * Component is given more space than it needs.
-             *
-             * For example, you may want to make a Legend postition itself it the top
-             * right, so you would call `legend.xAlign("right")` and
-             * `legend.yAlign("top")`.
-             *
-             * @param {string} alignment The x alignment of the Component (one of ["left", "center", "right"]).
-             * @returns {Component} The calling Component.
-             */
-            xAlign(alignment: string): AbstractComponent;
-            /**
-             * Sets the y alignment of the Component. This will be used if the
-             * Component is given more space than it needs.
-             *
-             * For example, you may want to make a Legend postition itself it the top
-             * right, so you would call `legend.xAlign("right")` and
-             * `legend.yAlign("top")`.
-             *
-             * @param {string} alignment The x alignment of the Component (one of ["top", "center", "bottom"]).
-             * @returns {Component} The calling Component.
-             */
-            yAlign(alignment: string): AbstractComponent;
-            /**
-             * Sets the x offset of the Component. This will be used if the Component
-             * is given more space than it needs.
-             *
-             * @param {number} offset The desired x offset, in pixels, from the left
-             * side of the container.
-             * @returns {Component} The calling Component.
-             */
-            xOffset(offset: number): AbstractComponent;
-            /**
-             * Sets the y offset of the Component. This will be used if the Component
-             * is given more space than it needs.
-             *
-             * @param {number} offset The desired y offset, in pixels, from the top
-             * side of the container.
-             * @returns {Component} The calling Component.
-             */
-            yOffset(offset: number): AbstractComponent;
-            /**
-             * Attaches an Interaction to the Component, so that the Interaction will listen for events on the Component.
-             *
-             * @param {Interaction} interaction The Interaction to attach to the Component.
-             * @returns {Component} The calling Component.
-             */
-            registerInteraction(interaction: Interaction.AbstractInteraction): AbstractComponent;
-            /**
-             * Checks if the Component has a given CSS class.
-             *
-             * @param {string} cssClass The CSS class to check for.
-             * @returns {boolean} Whether the Component has the given CSS class.
-             */
-            classed(cssClass: string): boolean;
-            /**
-             * Adds/removes a given CSS class to/from the Component.
-             *
-             * @param {string} cssClass The CSS class to add or remove.
-             * @param {boolean} addClass If true, adds the provided CSS class; otherwise, removes it.
-             * @returns {AbstractComponent} The calling Component.
-             */
-            classed(cssClass: string, addClass: boolean): AbstractComponent;
-            /**
-             * Checks if the Component has a fixed width or false if it grows to fill available space.
-             * Returns false by default on the base Component class.
-             *
-             * @returns {boolean} Whether the component has a fixed width.
-             */
-            _isFixedWidth(): boolean;
-            /**
-             * Checks if the Component has a fixed height or false if it grows to fill available space.
-             * Returns false by default on the base Component class.
-             *
-             * @returns {boolean} Whether the component has a fixed height.
-             */
-            _isFixedHeight(): boolean;
-            _merge(c: AbstractComponent, below: boolean): Component.Group;
-            /**
-             * Merges this Component above another Component, returning a
-             * ComponentGroup. This is used to layer Components on top of each other.
-             *
-             * There are four cases:
-             * Component + Component: Returns a ComponentGroup with the first component after the second component.
-             * ComponentGroup + Component: Returns the ComponentGroup with the Component prepended.
-             * Component + ComponentGroup: Returns the ComponentGroup with the Component appended.
-             * ComponentGroup + ComponentGroup: Returns a new ComponentGroup with the first group after the second group.
-             *
-             * @param {Component} c The component to merge in.
-             * @returns {ComponentGroup} The relevant ComponentGroup out of the above four cases.
-             */
-            above(c: AbstractComponent): Component.Group;
-            /**
-             * Merges this Component below another Component, returning a
-             * ComponentGroup. This is used to layer Components on top of each other.
-             *
-             * There are four cases:
-             * Component + Component: Returns a ComponentGroup with the first component before the second component.
-             * ComponentGroup + Component: Returns the ComponentGroup with the Component appended.
-             * Component + ComponentGroup: Returns the ComponentGroup with the Component prepended.
-             * ComponentGroup + ComponentGroup: Returns a new ComponentGroup with the first group before the second group.
-             *
-             * @param {Component} c The component to merge in.
-             * @returns {ComponentGroup} The relevant ComponentGroup out of the above four cases.
-             */
-            below(c: AbstractComponent): Component.Group;
-            /**
-             * Detaches a Component from the DOM. The component can be reused.
-             *
-             * This should only be used if you plan on reusing the calling
-             * Components. Otherwise, use remove().
-             *
-             * @returns The calling Component.
-             */
-            detach(): AbstractComponent;
-            _parent(): AbstractComponentContainer;
-            _parent(parentElement: AbstractComponentContainer): any;
-            /**
-             * Removes a Component from the DOM and disconnects it from everything it's
-             * listening to (effectively destroying it).
-             */
-            remove(): void;
-            /**
-             * Return the width of the component
-             *
-             * @return {number} width of the component
-             */
-            width(): number;
-            /**
-             * Return the height of the component
-             *
-             * @return {number} height of the component
-             */
-            height(): number;
-            /**
-             * Gets the origin of the Component relative to its parent.
-             *
-             * @return {Point} The x-y position of the Component relative to its parent.
-             */
-            origin(): Point;
-            /**
-             * Gets the origin of the Component relative to the root <svg>.
-             *
-             * @return {Point} The x-y position of the Component relative to the root <svg>
-             */
-            originToSVG(): Point;
-            /**
-             * Returns the foreground selection for the Component
-             * (A selection covering the front of the Component)
-             *
-             * Will return undefined if the Component has not been anchored.
-             *
-             * @return {D3.Selection} foreground selection for the Component
-             */
-            foreground(): D3.Selection;
-            /**
-             * Returns the content selection for the Component
-             * (A selection containing the visual elements of the Component)
-             *
-             * Will return undefined if the Component has not been anchored.
-             *
-             * @return {D3.Selection} content selection for the Component
-             */
-            content(): D3.Selection;
-            /**
-             * Returns the background selection for the Component
-             * (A selection appearing behind of the Component)
-             *
-             * Will return undefined if the Component has not been anchored.
-             *
-             * @return {D3.Selection} background selection for the Component
-             */
-            background(): D3.Selection;
-            /**
-             * Returns the hitbox selection for the component
-             * (A selection in front of the foreground used mainly for interactions)
-             *
-             * Will return undefined if the component has not been anchored
-             *
-             * @return {D3.Selection} hitbox selection for the component
-             */
-            hitBox(): D3.Selection;
-=======
     module Components {
         class Alignment {
             static TOP: string;
@@ -1830,7 +1588,6 @@
             static LEFT: string;
             static RIGHT: string;
             static CENTER: string;
->>>>>>> cbe3da06
         }
     }
     class Component extends Core.PlottableObject {
@@ -1873,8 +1630,6 @@
         };
         _render(): void;
         _doRender(): void;
-        _useLastCalculatedLayout(): boolean;
-        _useLastCalculatedLayout(useLast: boolean): Component;
         /**
          * Causes the Component to recompute layout and redraw.
          *
@@ -2070,35 +1825,6 @@
 
 
 declare module Plottable {
-<<<<<<< HEAD
-    module Component {
-        class AbstractComponentContainer extends AbstractComponent {
-            _anchor(element: D3.Selection): void;
-            _render(): void;
-            _removeComponent(c: AbstractComponent): void;
-            _addComponent(c: AbstractComponent, prepend?: boolean): boolean;
-            /**
-             * Returns a list of components in the ComponentContainer.
-             *
-             * @returns {Component[]} the contained Components
-             */
-            components(): AbstractComponent[];
-            /**
-             * Returns true iff the ComponentContainer is empty.
-             *
-             * @returns {boolean} Whether the calling ComponentContainer is empty.
-             */
-            empty(): boolean;
-            /**
-             * Detaches all components contained in the ComponentContainer, and
-             * empties the ComponentContainer.
-             *
-             * @returns {ComponentContainer} The calling ComponentContainer
-             */
-            detachAll(): AbstractComponentContainer;
-            remove(): void;
-        }
-=======
     class ComponentContainer extends Component {
         anchor(selection: D3.Selection): ComponentContainer;
         _render(): void;
@@ -2124,9 +1850,6 @@
          */
         detachAll(): ComponentContainer;
         remove(): void;
-        _useLastCalculatedLayout(): boolean;
-        _useLastCalculatedLayout(calculated: boolean): Component;
->>>>>>> cbe3da06
     }
 }
 
