--- conflicted
+++ resolved
@@ -2546,12 +2546,8 @@
         protected _isVisibleOnPlot(datum: any, pixelPoint: Point, selection: D3.Selection): boolean;
         protected _uninstallScaleForKey(scale: Scale<any, any>, key: string): void;
         protected _installScaleForKey(scale: Scale<any, any>, key: string): void;
-<<<<<<< HEAD
-        protected _generatePropertyToProjectors(): AttributeToProjector;
+        protected _propertyProjectors(): AttributeToProjector;
         protected static _scaledAccessor<D, R>(binding: Plots.AccessorScaleBinding<D, R>): Accessor<any>;
-=======
-        protected _propertyProjectors(): AttributeToProjector;
->>>>>>> 73bcccf7
     }
 }
 
@@ -2578,7 +2574,7 @@
             outerRadius<R>(): AccessorScaleBinding<R, number>;
             outerRadius(outerRadius: number | Accessor<number>): Plots.Pie;
             outerRadius<R>(outerRadius: R | Accessor<R>, scale: Scale<R, number>): Plots.Pie;
-            protected _generatePropertyToProjectors(): AttributeToProjector;
+            protected _propertyProjectors(): AttributeToProjector;
         }
     }
 }
@@ -2675,7 +2671,7 @@
             y2(): AccessorScaleBinding<Y, number>;
             y2(y2: number | Accessor<number>): Plots.Rectangle<X, Y>;
             y2(y2: Y | Accessor<Y>, scale: Scale<Y, number>): Plots.Rectangle<X, Y>;
-            protected _generatePropertyToProjectors(): AttributeToProjector;
+            protected _propertyProjectors(): AttributeToProjector;
         }
     }
 }
@@ -2925,7 +2921,7 @@
             protected _updateYDomainer(): void;
             protected _getResetYFunction(): (datum: any, index: number, dataset: Dataset) => any;
             protected _wholeDatumAttributes(): string[];
-            protected _generatePropertyToProjectors(): AttributeToProjector;
+            protected _propertyProjectors(): AttributeToProjector;
         }
     }
 }
