
declare module Plottable {
    module _Util {
        module Methods {
            /**
             * Checks if x is between a and b.
             *
             * @param {number} x The value to test if in range
             * @param {number} a The beginning of the (inclusive) range
             * @param {number} b The ending of the (inclusive) range
             * @return {boolean} Whether x is in [a, b]
             */
            function inRange(x: number, a: number, b: number): boolean;
            /** Print a warning message to the console, if it is available.
             *
             * @param {string} The warnings to print
             */
            function warn(warning: string): void;
            /**
             * Takes two arrays of numbers and adds them together
             *
             * @param {number[]} alist The first array of numbers
             * @param {number[]} blist The second array of numbers
             * @return {number[]} An array of numbers where x[i] = alist[i] + blist[i]
             */
            function addArrays(alist: number[], blist: number[]): number[];
            /**
             * Takes two sets and returns the intersection
             *
             * Due to the fact that D3.Sets store strings internally, return type is always a string set
             *
             * @param {D3.Set<T>} set1 The first set
             * @param {D3.Set<T>} set2 The second set
             * @return {D3.Set<string>} A set that contains elements that appear in both set1 and set2
             */
            function intersection<T>(set1: D3.Set<T>, set2: D3.Set<T>): D3.Set<string>;
            /**
             * Take an accessor object (may be a string to be made into a key, or a value, or a color code)
             * and "activate" it by turning it into a function in (datum, index, metadata)
             */
            function accessorize(accessor: any): _Accessor;
            /**
             * Takes two sets and returns the union
             *
             * Due to the fact that D3.Sets store strings internally, return type is always a string set
             *
             * @param {D3.Set<T>} set1 The first set
             * @param {D3.Set<T>} set2 The second set
             * @return {D3.Set<string>} A set that contains elements that appear in either set1 or set2
             */
            function union<T>(set1: D3.Set<T>, set2: D3.Set<T>): D3.Set<string>;
            /**
             * Populates a map from an array of keys and a transformation function.
             *
             * @param {string[]} keys The array of keys.
             * @param {(string, number) => T} transform A transformation function to apply to the keys.
             * @return {D3.Map<T>} A map mapping keys to their transformed values.
             */
            function populateMap<T>(keys: string[], transform: (key: string, index: number) => T): D3.Map<T>;
            /**
             * Take an array of values, and return the unique values.
             * Will work iff ∀ a, b, a.toString() == b.toString() => a == b; will break on Object inputs
             *
             * @param {T[]} values The values to find uniqueness for
             * @return {T[]} The unique values
             */
            function uniq<T>(arr: T[]): T[];
            /**
             * Creates an array of length `count`, filled with value or (if value is a function), value()
             *
             * @param {T | ((index?: number) => T)} value The value to fill the array with or a value generator (called with index as arg)
             * @param {number} count The length of the array to generate
             * @return {any[]}
             */
            function createFilledArray<T>(value: T | ((index?: number) => T), count: number): T[];
            /**
             * @param {T[][]} a The 2D array that will have its elements joined together.
             * @return {T[]} Every array in a, concatenated together in the order they appear.
             */
            function flatten<T>(a: T[][]): T[];
            /**
             * Check if two arrays are equal by strict equality.
             */
            function arrayEq<T>(a: T[], b: T[]): boolean;
            /**
             * @param {any} a Object to check against b for equality.
             * @param {any} b Object to check against a for equality.
             *
             * @returns {boolean} whether or not two objects share the same keys, and
             *          values associated with those keys. Values will be compared
             *          with ===.
             */
            function objEq(a: any, b: any): boolean;
            /**
             * Computes the max value from the array.
             *
             * If type is not comparable then t will be converted to a comparable before computing max.
             */
            function max<C>(arr: C[], default_val: C): C;
            function max<T, C>(arr: T[], acc: (x?: T, i?: number) => C, default_val: C): C;
            /**
             * Computes the min value from the array.
             *
             * If type is not comparable then t will be converted to a comparable before computing min.
             */
            function min<C>(arr: C[], default_val: C): C;
            function min<T, C>(arr: T[], acc: (x?: T, i?: number) => C, default_val: C): C;
            /**
             * Creates shallow copy of map.
             * @param {{ [key: string]: any }} oldMap Map to copy
             *
             * @returns {[{ [key: string]: any }} coppied map.
             */
            function copyMap<T>(oldMap: {
                [key: string]: T;
            }): {
                [key: string]: T;
            };
            function range(start: number, stop: number, step?: number): number[];
            /** Is like setTimeout, but activates synchronously if time=0
             * We special case 0 because of an observed issue where calling setTimeout causes visible flickering.
             * We believe this is because when requestAnimationFrame calls into the paint function, as soon as that function finishes
             * evaluating, the results are painted to the screen. As a result, if we want something to occur immediately but call setTimeout
             * with time=0, then it is pushed to the call stack and rendered in the next frame, so the component that was rendered via
             * setTimeout appears out-of-sync with the rest of the plot.
             */
            function setTimeout(f: Function, time: number, ...args: any[]): number;
            function colorTest(colorTester: D3.Selection, className: string): string;
            function lightenColor(color: string, factor: number): string;
            function darkenColor(color: string, factor: number, darkenAmount: number): string;
            function toExtent(input: number): Extent;
        }
    }
}


declare module Plottable {
    module _Util {
        module OpenSource {
            /**
             * Returns the sortedIndex for inserting a value into an array.
             * Takes a number and an array of numbers OR an array of objects and an accessor that returns a number.
             * @param {number} value: The numerical value to insert
             * @param {any[]} arr: Array to find insertion index, can be number[] or any[] (if accessor provided)
             * @param {_Accessor} accessor: If provided, this function is called on members of arr to determine insertion index
             * @returns {number} The insertion index.
             * The behavior is undefined for arrays that are unsorted
             * If there are multiple valid insertion indices that maintain sorted order (e.g. addign 1 to [1,1,1,1,1]) then
             * the behavior must satisfy that the array is sorted post-insertion, but is otherwise unspecified.
             * This is a modified version of Underscore.js's implementation of sortedIndex.
             * Underscore.js is released under the MIT License:
             *  Copyright (c) 2009-2014 Jeremy Ashkenas, DocumentCloud and Investigative
             *  Reporters & Editors
             *
             *  Permission is hereby granted, free of charge, to any person
             *  obtaining a copy of this software and associated documentation
             *  files (the "Software"), to deal in the Software without
             *  restriction, including without limitation the rights to use,
             *  copy, modify, merge, publish, distribute, sublicense, and/or sell
             *  copies of the Software, and to permit persons to whom the
             *  Software is furnished to do so, subject to the following
             *  conditions:
             *
             *  The above copyright notice and this permission notice shall be
             *  included in all copies or substantial portions of the Software.
             *
             *  THE SOFTWARE IS PROVIDED "AS IS", WITHOUT WARRANTY OF ANY KIND,
             *  EXPRESS OR IMPLIED, INCLUDING BUT NOT LIMITED TO THE WARRANTIES
             *  OF MERCHANTABILITY, FITNESS FOR A PARTICULAR PURPOSE AND
             *  NONINFRINGEMENT. IN NO EVENT SHALL THE AUTHORS OR COPYRIGHT
             *  HOLDERS BE LIABLE FOR ANY CLAIM, DAMAGES OR OTHER LIABILITY,
             *  WHETHER IN AN ACTION OF CONTRACT, TORT OR OTHERWISE, ARISING
             *  FROM, OUT OF OR IN CONNECTION WITH THE SOFTWARE OR THE USE OR
             *  OTHER DEALINGS IN THE SOFTWARE.
             */
            function sortedIndex(val: number, arr: number[]): number;
            function sortedIndex(val: number, arr: any[], accessor: _Accessor): number;
        }
    }
}


declare module Plottable {
    module _Util {
        class IDCounter {
            increment(id: any): number;
            decrement(id: any): number;
            get(id: any): number;
        }
    }
}


declare module Plottable {
    module _Util {
        /**
         * An associative array that can be keyed by anything (inc objects).
         * Uses pointer equality checks which is why this works.
         * This power has a price: everything is linear time since it is actually backed by an array...
         */
        class StrictEqualityAssociativeArray {
            /**
             * Set a new key/value pair in the store.
             *
             * @param {any} key Key to set in the store
             * @param {any} value Value to set in the store
             * @return {boolean} True if key already in store, false otherwise
             */
            set(key: any, value: any): boolean;
            /**
             * Get a value from the store, given a key.
             *
             * @param {any} key Key associated with value to retrieve
             * @return {any} Value if found, undefined otherwise
             */
            get(key: any): any;
            /**
             * Test whether store has a value associated with given key.
             *
             * Will return true if there is a key/value entry,
             * even if the value is explicitly `undefined`.
             *
             * @param {any} key Key to test for presence of an entry
             * @return {boolean} Whether there was a matching entry for that key
             */
            has(key: any): boolean;
            /**
             * Return an array of the values in the key-value store
             *
             * @return {any[]} The values in the store
             */
            values(): any[];
            /**
             * Return an array of keys in the key-value store
             *
             * @return {any[]} The keys in the store
             */
            keys(): any[];
            /**
             * Execute a callback for each entry in the array.
             *
             * @param {(key: any, val?: any, index?: number) => any} callback The callback to eecute
             * @return {any[]} The results of mapping the callback over the entries
             */
            map(cb: (key?: any, val?: any, index?: number) => any): any[];
            /**
             * Delete a key from the key-value store. Return whether the key was present.
             *
             * @param {any} The key to remove
             * @return {boolean} Whether a matching entry was found and removed
             */
            delete(key: any): boolean;
        }
    }
}

declare module Plottable {
    module _Util {
        module DOM {
            /**
             * Gets the bounding box of an element.
             * @param {D3.Selection} element
             * @returns {SVGRed} The bounding box.
             */
            function getBBox(element: D3.Selection): SVGRect;
            var POLYFILL_TIMEOUT_MSEC: number;
            function requestAnimationFramePolyfill(fn: () => any): void;
            function isSelectionRemovedFromSVG(selection: D3.Selection): boolean;
            function getElementWidth(elem: HTMLScriptElement): number;
            function getElementHeight(elem: HTMLScriptElement): number;
            function getSVGPixelWidth(svg: D3.Selection): number;
            function translate(s: D3.Selection, x?: number, y?: number): any;
            function boxesOverlap(boxA: ClientRect, boxB: ClientRect): boolean;
            function boxIsInside(inner: ClientRect, outer: ClientRect): boolean;
            function getBoundingSVG(elem: SVGElement): SVGElement;
        }
    }
}


declare module Plottable {
    module _Util {
        module Color {
            /**
             * Return contrast ratio between two colors
             * Based on implementation from chroma.js by Gregor Aisch (gka) (licensed under BSD)
             * chroma.js may be found here: https://github.com/gka/chroma.js
             * License may be found here: https://github.com/gka/chroma.js/blob/master/LICENSE
             * see http://www.w3.org/TR/2008/REC-WCAG20-20081211/#contrast-ratiodef
             */
            function contrast(a: string, b: string): number;
            /**
             * Converts an RGB color value to HSL. Conversion formula
             * adapted from http://en.wikipedia.org/wiki/HSL_color_space.
             * Assumes r, g, and b are contained in the set [0, 255] and
             * returns h, s, and l in the set [0, 1].
             * Source: https://stackoverflow.com/questions/2353211/hsl-to-rgb-color-conversion
             *
             * @param   Number  r       The red color value
             * @param   Number  g       The green color value
             * @param   Number  b       The blue color value
             * @return  Array           The HSL representation
             */
            function rgbToHsl(r: number, g: number, b: number): number[];
            /**
             * Converts an HSL color value to RGB. Conversion formula
             * adapted from http://en.wikipedia.org/wiki/HSL_color_space.
             * Assumes h, s, and l are contained in the set [0, 1] and
             * returns r, g, and b in the set [0, 255].
             * Source: https://stackoverflow.com/questions/2353211/hsl-to-rgb-color-conversion
             *
             * @param   Number  h       The hue
             * @param   Number  s       The saturation
             * @param   Number  l       The lightness
             * @return  Array           The RGB representation
             */
            function hslToRgb(h: number, s: number, l: number): number[];
        }
    }
}


declare module Plottable {
    type Formatter = (d: any) => string;
    var MILLISECONDS_IN_ONE_DAY: number;
    module Formatters {
        /**
         * Creates a formatter for currency values.
         *
         * @param {number} [precision] The number of decimal places to show (default 2).
         * @param {string} [symbol] The currency symbol to use (default "$").
         * @param {boolean} [prefix] Whether to prepend or append the currency symbol (default true).
         * @param {boolean} [onlyShowUnchanged] Whether to return a value if value changes after formatting (default true).
         *
         * @returns {Formatter} A formatter for currency values.
         */
        function currency(precision?: number, symbol?: string, prefix?: boolean): (d: any) => string;
        /**
         * Creates a formatter that displays exactly [precision] decimal places.
         *
         * @param {number} [precision] The number of decimal places to show (default 3).
         * @param {boolean} [onlyShowUnchanged] Whether to return a value if value changes after formatting (default true).
         *
         * @returns {Formatter} A formatter that displays exactly [precision] decimal places.
         */
        function fixed(precision?: number): (d: any) => string;
        /**
         * Creates a formatter that formats numbers to show no more than
         * [precision] decimal places. All other values are stringified.
         *
         * @param {number} [precision] The number of decimal places to show (default 3).
         * @param {boolean} [onlyShowUnchanged] Whether to return a value if value changes after formatting (default true).
         *
         * @returns {Formatter} A formatter for general values.
         */
        function general(precision?: number): (d: any) => string;
        /**
         * Creates a formatter that stringifies its input.
         *
         * @returns {Formatter} A formatter that stringifies its input.
         */
        function identity(): (d: any) => string;
        /**
         * Creates a formatter for percentage values.
         * Multiplies the input by 100 and appends "%".
         *
         * @param {number} [precision] The number of decimal places to show (default 0).
         * @param {boolean} [onlyShowUnchanged] Whether to return a value if value changes after formatting (default true).
         *
         * @returns {Formatter} A formatter for percentage values.
         */
        function percentage(precision?: number): (d: any) => string;
        /**
         * Creates a formatter for values that displays [precision] significant figures
         * and puts SI notation.
         *
         * @param {number} [precision] The number of significant figures to show (default 3).
         *
         * @returns {Formatter} A formatter for SI values.
         */
        function siSuffix(precision?: number): (d: any) => string;
        /**
         * Creates a multi time formatter that displays dates.
         *
         * @returns {Formatter} A formatter for time/date values.
         */
        function multiTime(): (d: any) => string;
        /**
         * Creates a time formatter that displays time/date using given specifier.
         *
         * List of directives can be found on: https://github.com/mbostock/d3/wiki/Time-Formatting#format
         *
         * @param {string} [specifier] The specifier for the formatter.
         *
         * @returns {Formatter} A formatter for time/date values.
         */
        function time(specifier: string): Formatter;
        /**
         * Creates a formatter for relative dates.
         *
         * @param {number} baseValue The start date (as epoch time) used in computing relative dates (default 0)
         * @param {number} increment The unit used in calculating relative date values (default MILLISECONDS_IN_ONE_DAY)
         * @param {string} label The label to append to the formatted string (default "")
         *
         * @returns {Formatter} A formatter for time/date values.
         */
        function relativeDate(baseValue?: number, increment?: number, label?: string): (d: any) => string;
    }
}


declare module Plottable {
    module Config {
        /**
         * Specifies if Plottable should show warnings.
         */
        var SHOW_WARNINGS: boolean;
    }
}


declare module Plottable {
    var version: string;
}


declare module Plottable {
    module Core {
        /**
         * Colors we use as defaults on a number of graphs.
         */
        class Colors {
            static CORAL_RED: string;
            static INDIGO: string;
            static ROBINS_EGG_BLUE: string;
            static FERN: string;
            static BURNING_ORANGE: string;
            static ROYAL_HEATH: string;
            static CONIFER: string;
            static CERISE_RED: string;
            static BRIGHT_SUN: string;
            static JACARTA: string;
            static PLOTTABLE_COLORS: string[];
        }
    }
}


declare module Plottable {
    module Core {
        /**
         * A class most other Plottable classes inherit from, in order to have a
         * unique ID.
         */
        class PlottableObject {
            getID(): number;
        }
    }
}


declare module Plottable {
    module Core {
        /**
         * A callback for a Broadcaster. The callback will be called with the Broadcaster's
         * "listenable" as the first argument, with subsequent optional arguments depending
         * on the listenable.
         */
        interface BroadcasterCallback<L> {
            (listenable: L, ...args: any[]): any;
        }
        /**
         * The Broadcaster holds a reference to a "listenable" object.
         * Third parties can register and deregister listeners from the Broadcaster.
         * When the broadcaster.broadcast() method is called, all registered callbacks
         * are called with the Broadcaster's "listenable", along with optional
         * arguments passed to the `broadcast` method.
         *
         * The listeners are called synchronously.
         */
        class Broadcaster<L> extends Core.PlottableObject {
            /**
             * Constructs a broadcaster, taking a "listenable" object to broadcast about.
             *
             * @constructor
             * @param {L} listenable The listenable object to broadcast.
             */
            constructor(listenable: L);
            /**
             * Registers a callback to be called when the broadcast method is called. Also takes a key which
             * is used to support deregistering the same callback later, by passing in the same key.
             * If there is already a callback associated with that key, then the callback will be replaced.
             * The callback will be passed the Broadcaster's "listenable" as the `this` context.
             *
             * @param key The key associated with the callback. Key uniqueness is determined by deep equality.
             * @param {BroadcasterCallback<L>} callback A callback to be called.
             * @returns {Broadcaster} The calling Broadcaster
             */
            registerListener(key: any, callback: BroadcasterCallback<L>): Broadcaster<L>;
            /**
             * Call all listening callbacks, optionally with arguments passed through.
             *
             * @param ...args A variable number of optional arguments
             * @returns {Broadcaster} The calling Broadcaster
             */
            broadcast(...args: any[]): Broadcaster<L>;
            /**
             * Deregisters the callback associated with a key.
             *
             * @param key The key to deregister.
             * @returns {Broadcaster} The calling Broadcaster
             */
            deregisterListener(key: any): Broadcaster<L>;
            /**
             * Gets the keys for all listeners attached to the Broadcaster.
             *
             * @returns {any[]} An array of the keys.
             */
            getListenerKeys(): any[];
            /**
             * Deregisters all listeners and callbacks associated with the Broadcaster.
             *
             * @returns {Broadcaster} The calling Broadcaster
             */
            deregisterAllListeners(): void;
        }
    }
}


declare module Plottable {
    class Dataset extends Core.PlottableObject {
        broadcaster: Core.Broadcaster<Dataset>;
        /**
         * Constructs a new set.
         *
         * A Dataset is mostly just a wrapper around an any[], Dataset is the
         * data you're going to plot.
         *
         * @constructor
         * @param {any[]} data The data for this DataSource (default = []).
         * @param {any} metadata An object containing additional information (default = {}).
         */
        constructor(data?: any[], metadata?: any);
        /**
         * Gets the data.
         *
         * @returns {DataSource|any[]} The calling DataSource, or the current data.
         */
        data(): any[];
        /**
         * Sets the data.
         *
         * @param {any[]} data The new data.
         * @returns {Dataset} The calling Dataset.
         */
        data(data: any[]): Dataset;
        /**
         * Get the metadata.
         *
         * @returns {any} the current
         * metadata.
         */
        metadata(): any;
        /**
         * Set the metadata.
         *
         * @param {any} metadata The new metadata.
         * @returns {Dataset} The calling Dataset.
         */
        metadata(metadata: any): Dataset;
        _getExtent(accessor: _Accessor, typeCoercer: (d: any) => any, plotMetadata?: any): any[];
    }
}


declare module Plottable {
    module Core {
        module RenderController {
            module RenderPolicy {
                /**
                 * A policy to render components.
                 */
                interface RenderPolicy {
                    render(): any;
                }
                /**
                 * Never queue anything, render everything immediately. Useful for
                 * debugging, horrible for performance.
                 */
                class Immediate implements RenderPolicy {
                    render(): void;
                }
                /**
                 * The default way to render, which only tries to render every frame
                 * (usually, 1/60th of a second).
                 */
                class AnimationFrame implements RenderPolicy {
                    render(): void;
                }
                /**
                 * Renders with `setTimeout`. This is generally an inferior way to render
                 * compared to `requestAnimationFrame`, but it's still there if you want
                 * it.
                 */
                class Timeout implements RenderPolicy {
                    _timeoutMsec: number;
                    render(): void;
                }
            }
        }
    }
}


declare module Plottable {
    module Core {
        /**
         * The RenderController is responsible for enqueueing and synchronizing
         * layout and render calls for Plottable components.
         *
         * Layouts and renders occur inside an animation callback
         * (window.requestAnimationFrame if available).
         *
         * If you require immediate rendering, call RenderController.flush() to
         * perform enqueued layout and rendering serially.
         *
         * If you want to always have immediate rendering (useful for debugging),
         * call
         * ```typescript
         * Plottable.Core.RenderController.setRenderPolicy(
         *   new Plottable.Core.RenderController.RenderPolicy.Immediate()
         * );
         * ```
         */
        module RenderController {
            var _renderPolicy: RenderPolicy.RenderPolicy;
            function setRenderPolicy(policy: string | RenderPolicy.RenderPolicy): void;
            /**
             * If the RenderController is enabled, we enqueue the component for
             * render. Otherwise, it is rendered immediately.
             *
             * @param {AbstractComponent} component Any Plottable component.
             */
            function registerToRender(c: Component.AbstractComponent): void;
            /**
             * If the RenderController is enabled, we enqueue the component for
             * layout and render. Otherwise, it is rendered immediately.
             *
             * @param {AbstractComponent} component Any Plottable component.
             */
            function registerToComputeLayout(c: Component.AbstractComponent): void;
            /**
             * Render everything that is waiting to be rendered right now, instead of
             * waiting until the next frame.
             *
             * Useful to call when debugging.
             */
            function flush(): void;
        }
    }
}

declare module Plottable {
    /**
     * Access specific datum property.
     */
    type _Accessor = (datum: any, index?: number, userMetadata?: any, plotMetadata?: Plot.PlotMetadata) => any;
    /**
     * Retrieves scaled datum property.
     */
    type _Projector = (datum: any, index: number, userMetadata: any, plotMetadata: Plot.PlotMetadata) => any;
    /**
     * Projector with applied user and plot metadata
     */
    type _AppliedProjector = (datum: any, index: number) => any;
    /**
     * Defines a way how specific attribute needs be retrieved before rendering.
     */
    type _Projection = {
        accessor: _Accessor;
        scale?: Scale.AbstractScale<any, any>;
        attribute: string;
    };
    /**
     * A mapping from attributes ("x", "fill", etc.) to the functions that get
     * that information out of the data.
     *
     * So if my data looks like `{foo: 5, bar: 6}` and I want the radius to scale
     * with both `foo` and `bar`, an entry in this type might be `{"r":
     * function(d) { return foo + bar; }`.
     */
    type AttributeToProjector = {
        [attrToSet: string]: _Projector;
    };
    type _AttributeToAppliedProjector = {
        [attrToSet: string]: _AppliedProjector;
    };
    /**
     * A simple bounding box.
     */
    type SelectionArea = {
        xMin: number;
        xMax: number;
        yMin: number;
        yMax: number;
    };
    type _SpaceRequest = {
        width: number;
        height: number;
        wantsWidth: boolean;
        wantsHeight: boolean;
    };
    type _PixelArea = {
        xMin: number;
        xMax: number;
        yMin: number;
        yMax: number;
    };
    /**
     * The range of your current data. For example, [1, 2, 6, -5] has the Extent
     * `{min: -5, max: 6}`.
     *
     * The point of this type is to hopefully replace the less-elegant `[min,
     * max]` extents produced by d3.
     */
    type Extent = {
        min: number;
        max: number;
    };
    /**
     * A simple location on the screen.
     */
    type Point = {
        x: number;
        y: number;
    };
}


declare module Plottable {
    class Domainer {
        /**
         * Constructs a new Domainer.
         *
         * @constructor
         * @param {(extents: any[][]) => any[]} combineExtents
         *        If present, this function will be used by the Domainer to merge
         *        all the extents that are present on a scale.
         *
         *        A plot may draw multiple things relative to a scale, e.g.
         *        different stocks over time. The plot computes their extents,
         *        which are a [min, max] pair. combineExtents is responsible for
         *        merging them all into one [min, max] pair. It defaults to taking
         *        the min of the first elements and the max of the second arguments.
         */
        constructor(combineExtents?: (extents: any[][]) => any[]);
        /**
         * @param {any[][]} extents The list of extents to be reduced to a single
         *        extent.
         * @param {QuantitativeScale} scale
         *        Since nice() must do different things depending on Linear, Log,
         *        or Time scale, the scale must be passed in for nice() to work.
         * @returns {any[]} The domain, as a merging of all exents, as a [min, max]
         *                 pair.
         */
        computeDomain(extents: any[][], scale: Scale.AbstractQuantitative<any>): any[];
        /**
         * Sets the Domainer to pad by a given ratio.
         *
         * @param {number} padProportion Proportionally how much bigger the
         *         new domain should be (0.05 = 5% larger).
         *
         *         A domainer will pad equal visual amounts on each side.
         *         On a linear scale, this means both sides are padded the same
         *         amount: [10, 20] will be padded to [5, 25].
         *         On a log scale, the top will be padded more than the bottom, so
         *         [10, 100] will be padded to [1, 1000].
         *
         * @returns {Domainer} The calling Domainer.
         */
        pad(padProportion?: number): Domainer;
        /**
         * Adds a padding exception, a value that will not be padded at either end of the domain.
         *
         * Eg, if a padding exception is added at x=0, then [0, 100] will pad to [0, 105] instead of [-2.5, 102.5].
         * If a key is provided, it will be registered under that key with standard map semantics. (Overwrite / remove by key)
         * If a key is not provided, it will be added with set semantics (Can be removed by value)
         *
         * @param {any} exception The padding exception to add.
         * @param {string} key The key to register the exception under.
         * @returns {Domainer} The calling domainer
         */
        addPaddingException(exception: any, key?: string): Domainer;
        /**
         * Removes a padding exception, allowing the domain to pad out that value again.
         *
         * If a string is provided, it is assumed to be a key and the exception associated with that key is removed.
         * If a non-string is provdied, it is assumed to be an unkeyed exception and that exception is removed.
         *
         * @param {any} keyOrException The key for the value to remove, or the value to remove
         * @return {Domainer} The calling domainer
         */
        removePaddingException(keyOrException: any): Domainer;
        /**
         * Adds an included value, a value that must be included inside the domain.
         *
         * Eg, if a value exception is added at x=0, then [50, 100] will expand to [0, 100] rather than [50, 100].
         * If a key is provided, it will be registered under that key with standard map semantics. (Overwrite / remove by key)
         * If a key is not provided, it will be added with set semantics (Can be removed by value)
         *
         * @param {any} value The included value to add.
         * @param {string} key The key to register the value under.
         * @returns {Domainer} The calling domainer
         */
        addIncludedValue(value: any, key?: string): Domainer;
        /**
         * Remove an included value, allowing the domain to not include that value gain again.
         *
         * If a string is provided, it is assumed to be a key and the value associated with that key is removed.
         * If a non-string is provdied, it is assumed to be an unkeyed value and that value is removed.
         *
         * @param {any} keyOrException The key for the value to remove, or the value to remove
         * @return {Domainer} The calling domainer
         */
        removeIncludedValue(valueOrKey: any): Domainer;
        /**
         * Extends the scale's domain so it starts and ends with "nice" values.
         *
         * @param {number} count The number of ticks that should fit inside the new domain.
         * @return {Domainer} The calling Domainer.
         */
        nice(count?: number): Domainer;
    }
}


declare module Plottable {
    module Scale {
        class AbstractScale<D, R> extends Core.PlottableObject {
            protected _d3Scale: D3.Scale.Scale;
            broadcaster: Core.Broadcaster<AbstractScale<D, R>>;
            _typeCoercer: (d: any) => any;
            /**
             * Constructs a new Scale.
             *
             * A Scale is a wrapper around a D3.Scale.Scale. A Scale is really just a
             * function. Scales have a domain (input), a range (output), and a function
             * from domain to range.
             *
             * @constructor
             * @param {D3.Scale.Scale} scale The D3 scale backing the Scale.
             */
            constructor(scale: D3.Scale.Scale);
            protected _getAllExtents(): D[][];
            protected _getExtent(): D[];
            /**
             * Modifies the domain on the scale so that it includes the extent of all
             * perspectives it depends on. This will normally happen automatically, but
             * if you set domain explicitly with `plot.domain(x)`, you will need to
             * call this function if you want the domain to neccessarily include all
             * the data.
             *
             * Extent: The [min, max] pair for a Scale.Quantitative, all covered
             * strings for a Scale.Ordinal.
             *
             * Perspective: A combination of a Dataset and an Accessor that
             * represents a view in to the data.
             *
             * @returns {Scale} The calling Scale.
             */
            autoDomain(): AbstractScale<D, R>;
            _autoDomainIfAutomaticMode(): void;
            /**
             * Computes the range value corresponding to a given domain value. In other
             * words, apply the function to value.
             *
             * @param {R} value A domain value to be scaled.
             * @returns {R} The range value corresponding to the supplied domain value.
             */
            scale(value: D): R;
            /**
             * Gets the domain.
             *
             * @returns {D[]} The current domain.
             */
            domain(): D[];
            /**
             * Sets the domain.
             *
             * @param {D[]} values If provided, the new value for the domain. On
             * a QuantitativeScale, this is a [min, max] pair, or a [max, min] pair to
             * make the function decreasing. On Scale.Ordinal, this is an array of all
             * input values.
             * @returns {Scale} The calling Scale.
             */
            domain(values: D[]): AbstractScale<D, R>;
            protected _getDomain(): any[];
            protected _setDomain(values: D[]): void;
            /**
             * Gets the range.
             *
             * In the case of having a numeric range, it will be a [min, max] pair. In
             * the case of string range (e.g. Scale.InterpolatedColor), it will be a
             * list of all possible outputs.
             *
             * @returns {R[]} The current range.
             */
            range(): R[];
            /**
             * Sets the range.
             *
             * In the case of having a numeric range, it will be a [min, max] pair. In
             * the case of string range (e.g. Scale.InterpolatedColor), it will be a
             * list of all possible outputs.
             *
             * @param {R[]} values If provided, the new values for the range.
             * @returns {Scale} The calling Scale.
             */
            range(values: R[]): AbstractScale<D, R>;
            /**
             * Constructs a copy of the Scale with the same domain and range but without
             * any registered listeners.
             *
             * @returns {Scale} A copy of the calling Scale.
             */
            copy(): AbstractScale<D, R>;
            /**
             * When a renderer determines that the extent of a projector has changed,
             * it will call this function. This function should ensure that
             * the scale has a domain at least large enough to include extent.
             *
             * @param {number} rendererID A unique indentifier of the renderer sending
             *                 the new extent.
             * @param {string} attr The attribute being projected, e.g. "x", "y0", "r"
             * @param {D[]} extent The new extent to be included in the scale.
             */
            _updateExtent(plotProvidedKey: string, attr: string, extent: D[]): AbstractScale<D, R>;
            _removeExtent(plotProvidedKey: string, attr: string): AbstractScale<D, R>;
        }
    }
}


declare module Plottable {
    module Scale {
        class AbstractQuantitative<D> extends AbstractScale<D, number> {
            protected _d3Scale: D3.Scale.QuantitativeScale;
            _userSetDomainer: boolean;
            _typeCoercer: (d: any) => number;
            /**
             * Constructs a new QuantitativeScale.
             *
             * A QuantitativeScale is a Scale that maps anys to numbers. It
             * is invertible and continuous.
             *
             * @constructor
             * @param {D3.Scale.QuantitativeScale} scale The D3 QuantitativeScale
             * backing the QuantitativeScale.
             */
            constructor(scale: D3.Scale.QuantitativeScale);
            protected _getExtent(): D[];
            /**
             * Retrieves the domain value corresponding to a supplied range value.
             *
             * @param {number} value: A value from the Scale's range.
             * @returns {D} The domain value corresponding to the supplied range value.
             */
            invert(value: number): D;
            /**
             * Creates a copy of the QuantitativeScale with the same domain and range but without any registered list.
             *
             * @returns {AbstractQuantitative} A copy of the calling QuantitativeScale.
             */
            copy(): AbstractQuantitative<D>;
            domain(): D[];
            domain(values: D[]): AbstractQuantitative<D>;
            protected _setDomain(values: D[]): void;
            /**
             * Sets or gets the QuantitativeScale's output interpolator
             *
             * @param {D3.Transition.Interpolate} [factory] The output interpolator to use.
             * @returns {D3.Transition.Interpolate|AbstractQuantitative} The current output interpolator, or the calling QuantitativeScale.
             */
            interpolate(): D3.Transition.Interpolate;
            interpolate(factory: D3.Transition.Interpolate): AbstractQuantitative<D>;
            /**
             * Sets the range of the QuantitativeScale and sets the interpolator to d3.interpolateRound.
             *
             * @param {number[]} values The new range value for the range.
             */
            rangeRound(values: number[]): AbstractQuantitative<D>;
            /**
             * Gets ticks generated by the default algorithm.
             */
            getDefaultTicks(): D[];
            /**
             * Gets the clamp status of the QuantitativeScale (whether to cut off values outside the ouput range).
             *
             * @returns {boolean} The current clamp status.
             */
            clamp(): boolean;
            /**
             * Sets the clamp status of the QuantitativeScale (whether to cut off values outside the ouput range).
             *
             * @param {boolean} clamp Whether or not to clamp the QuantitativeScale.
             * @returns {AbstractQuantitative} The calling QuantitativeScale.
             */
            clamp(clamp: boolean): AbstractQuantitative<D>;
            /**
             * Gets a set of tick values spanning the domain.
             *
             * @returns {any[]} The generated ticks.
             */
            ticks(): any[];
            /**
             * Gets the default number of ticks.
             *
             * @returns {number} The default number of ticks.
             */
            numTicks(): number;
            /**
             * Sets the default number of ticks to generate.
             *
             * @param {number} count The new default number of ticks.
             * @returns {Quantitative} The calling QuantitativeScale.
             */
            numTicks(count: number): AbstractQuantitative<D>;
            /**
             * Given a domain, expands its domain onto "nice" values, e.g. whole
             * numbers.
             */
            _niceDomain(domain: any[], count?: number): any[];
            /**
             * Gets a Domainer of a scale. A Domainer is responsible for combining
             * multiple extents into a single domain.
             *
             * @return {Domainer} The scale's current domainer.
             */
            domainer(): Domainer;
            /**
             * Sets a Domainer of a scale. A Domainer is responsible for combining
             * multiple extents into a single domain.
             *
             * When you set domainer, we assume that you know what you want the domain
             * to look like better that we do. Ensuring that the domain is padded,
             * includes 0, etc., will be the responsability of the new domainer.
             *
             * @param {Domainer} domainer If provided, the new domainer.
             * @return {AbstractQuantitative} The calling QuantitativeScale.
             */
            domainer(domainer: Domainer): AbstractQuantitative<D>;
            _defaultExtent(): any[];
            /**
             * Gets the tick generator of the AbstractQuantitative.
             *
             * @returns {TickGenerator} The current tick generator.
             */
            tickGenerator(): TickGenerators.TickGenerator<D>;
            /**
             * Sets a tick generator
             *
             * @param {TickGenerator} generator, the new tick generator.
             * @return {AbstractQuantitative} The calling AbstractQuantitative.
             */
            tickGenerator(generator: TickGenerators.TickGenerator<D>): AbstractQuantitative<D>;
        }
    }
}


declare module Plottable {
    module Scale {
        class Linear extends AbstractQuantitative<number> {
            /**
             * Constructs a new LinearScale.
             *
             * This scale maps from domain to range with a simple `mx + b` formula.
             *
             * @constructor
             * @param {D3.Scale.LinearScale} [scale] The D3 LinearScale backing the
             * LinearScale. If not supplied, uses a default scale.
             */
            constructor();
            constructor(scale: D3.Scale.LinearScale);
            /**
             * Constructs a copy of the LinearScale with the same domain and range but
             * without any registered listeners.
             *
             * @returns {Linear} A copy of the calling LinearScale.
             */
            copy(): Linear;
        }
    }
}


declare module Plottable {
    module Scale {
        class Log extends AbstractQuantitative<number> {
            /**
             * Constructs a new Scale.Log.
             *
             * Warning: Log is deprecated; if possible, use ModifiedLog. Log scales are
             * very unstable due to the fact that they can't handle 0 or negative
             * numbers. The only time when you would want to use a Log scale over a
             * ModifiedLog scale is if you're plotting very small data, such as all
             * data < 1.
             *
             * @constructor
             * @param {D3.Scale.LogScale} [scale] The D3 Scale.Log backing the Scale.Log. If not supplied, uses a default scale.
             */
            constructor();
            constructor(scale: D3.Scale.LogScale);
            /**
             * Creates a copy of the Scale.Log with the same domain and range but without any registered listeners.
             *
             * @returns {Log} A copy of the calling Log.
             */
            copy(): Log;
            _defaultExtent(): number[];
        }
    }
}


declare module Plottable {
    module Scale {
        class ModifiedLog extends AbstractQuantitative<number> {
            /**
             * Creates a new Scale.ModifiedLog.
             *
             * A ModifiedLog scale acts as a regular log scale for large numbers.
             * As it approaches 0, it gradually becomes linear. This means that the
             * scale won't freak out if you give it 0 or a negative number, where an
             * ordinary Log scale would.
             *
             * However, it does mean that scale will be effectively linear as values
             * approach 0. If you want very small values on a log scale, you should use
             * an ordinary Scale.Log instead.
             *
             * @constructor
             * @param {number} [base]
             *        The base of the log. Defaults to 10, and must be > 1.
             *
             *        For base <= x, scale(x) = log(x).
             *
             *        For 0 < x < base, scale(x) will become more and more
             *        linear as it approaches 0.
             *
             *        At x == 0, scale(x) == 0.
             *
             *        For negative values, scale(-x) = -scale(x).
             */
            constructor(base?: number);
            scale(x: number): number;
            invert(x: number): number;
            protected _getDomain(): number[];
            protected _setDomain(values: number[]): void;
            ticks(count?: number): number[];
            copy(): ModifiedLog;
            _niceDomain(domain: any[], count?: number): any[];
            /**
             * Gets whether or not to return tick values other than powers of base.
             *
             * This defaults to false, so you'll normally only see ticks like
             * [10, 100, 1000]. If you turn it on, you might see ticks values
             * like [10, 50, 100, 500, 1000].
             * @returns {boolean} the current setting.
             */
            showIntermediateTicks(): boolean;
            /**
             * Sets whether or not to return ticks values other than powers or base.
             *
             * @param {boolean} show If provided, the desired setting.
             * @returns {ModifiedLog} The calling ModifiedLog.
             */
            showIntermediateTicks(show: boolean): ModifiedLog;
        }
    }
}


declare module Plottable {
    module Scale {
        class Ordinal extends AbstractScale<string, number> {
            protected _d3Scale: D3.Scale.OrdinalScale;
            _typeCoercer: (d: any) => any;
            /**
             * Creates an OrdinalScale.
             *
             * An OrdinalScale maps strings to numbers. A common use is to map the
             * labels of a bar plot (strings) to their pixel locations (numbers).
             *
             * @constructor
             */
            constructor(scale?: D3.Scale.OrdinalScale);
            protected _getExtent(): string[];
            domain(): string[];
            domain(values: string[]): Ordinal;
            protected _setDomain(values: string[]): void;
            range(): number[];
            range(values: number[]): Ordinal;
            /**
             * Returns the width of the range band.
             *
             * @returns {number} The range band width
             */
            rangeBand(): number;
            /**
             * Returns the step width of the scale.
             *
             * The step width is defined as the entire space for a band to occupy,
             * including the padding in between the bands.
             *
             * @returns {number} the full band width of the scale
             */
            stepWidth(): number;
            /**
             * Returns the inner padding of the scale.
             *
             * The inner padding is defined as the padding in between bands on the scale.
             * Units are a proportion of the band width (value returned by rangeBand()).
             *
             * @returns {number} The inner padding of the scale
             */
            innerPadding(): number;
            /**
             * Sets the inner padding of the scale.
             *
             * The inner padding of the scale is defined as the padding in between bands on the scale.
             * Units are a proportion of the band width (value returned by rangeBand()).
             *
             * @returns {Ordinal} The calling Scale.Ordinal
             */
            innerPadding(innerPadding: number): Ordinal;
            /**
             * Returns the outer padding of the scale.
             *
             * The outer padding is defined as the padding in between the outer bands and the edges on the scale.
             * Units are a proportion of the band width (value returned by rangeBand()).
             *
             * @returns {number} The outer padding of the scale
             */
            outerPadding(): number;
            /**
             * Sets the outer padding of the scale.
             *
             * The inner padding of the scale is defined as the padding in between bands on the scale.
             * Units are a proportion of the band width (value returned by rangeBand()).
             *
             * @returns {Ordinal} The calling Scale.Ordinal
             */
            outerPadding(outerPadding: number): Ordinal;
            copy(): Ordinal;
            scale(value: string): number;
        }
    }
}


declare module Plottable {
    module Scale {
        class Color extends AbstractScale<string, string> {
            /**
             * Constructs a ColorScale.
             *
             * @constructor
             * @param {string} [scaleType] the type of color scale to create
             *     (Category10/Category20/Category20b/Category20c).
             * See https://github.com/mbostock/d3/wiki/Ordinal-Scales#categorical-colors
             */
            constructor(scaleType?: string);
            protected _getExtent(): string[];
            scale(value: string): string;
        }
    }
}


declare module Plottable {
    module Scale {
        class Time extends AbstractQuantitative<any> {
            _typeCoercer: (d: any) => any;
            /**
             * Constructs a TimeScale.
             *
             * A TimeScale maps Date objects to numbers.
             *
             * @constructor
             * @param {D3.Scale.Time} scale The D3 LinearScale backing the Scale.Time. If not supplied, uses a default scale.
             */
            constructor();
            constructor(scale: D3.Scale.LinearScale);
            tickInterval(interval: D3.Time.Interval, step?: number): any[];
            protected _setDomain(values: any[]): void;
            copy(): Time;
            _defaultExtent(): any[];
        }
    }
}


declare module Plottable {
    module Scale {
        /**
         * This class implements a color scale that takes quantitive input and
         * interpolates between a list of color values. It returns a hex string
         * representing the interpolated color.
         *
         * By default it generates a linear scale internally.
         */
        class InterpolatedColor extends AbstractScale<number, string> {
            /**
             * Constructs an InterpolatedColorScale.
             *
             * An InterpolatedColorScale maps numbers evenly to color strings.
             *
             * @constructor
             * @param {string|string[]} colorRange the type of color scale to
             *     create. Default is "reds". @see {@link colorRange} for further
             *     options.
             * @param {string} scaleType the type of underlying scale to use
             *     (linear/pow/log/sqrt). Default is "linear". @see {@link scaleType}
             *     for further options.
             */
            constructor(colorRange?: any, scaleType?: string);
            /**
             * Gets the color range.
             *
             * @returns {string[]} the current color values for the range as strings.
             */
            colorRange(): string[];
            /**
             * Sets the color range.
             *
             * @param {string|string[]} [colorRange]. If provided and if colorRange is one of
             * (reds/blues/posneg), uses the built-in color groups. If colorRange is an
             * array of strings with at least 2 values (e.g. ["#FF00FF", "red",
             * "dodgerblue"], the resulting scale will interpolate between the color
             * values across the domain.
             * @returns {InterpolatedColor} The calling InterpolatedColor.
             */
            colorRange(colorRange: string | string[]): InterpolatedColor;
            /**
             * Gets the internal scale type.
             *
             * @returns {string} The current scale type.
             */
            scaleType(): string;
            /**
             * Sets the internal scale type.
             *
             * @param {string} scaleType If provided, the type of d3 scale to use internally.  (linear/log/sqrt/pow).
             * @returns {InterpolatedColor} The calling InterpolatedColor.
             */
            scaleType(scaleType: string): InterpolatedColor;
            autoDomain(): InterpolatedColor;
        }
    }
}


declare module Plottable {
    module _Util {
        class ScaleDomainCoordinator<D> {
            /**
             * Constructs a ScaleDomainCoordinator.
             *
             * @constructor
             * @param {Scale[]} scales A list of scales whose domains should be linked.
             */
            constructor(scales: Scale.AbstractScale<D, any>[]);
            rescale(scale: Scale.AbstractScale<D, any>): void;
        }
    }
}


declare module Plottable {
    module Scale {
        module TickGenerators {
            interface TickGenerator<D> {
                (scale: Plottable.Scale.AbstractQuantitative<D>): D[];
            }
            /**
             * Creates a tick generator using the specified interval.
             *
             * Generates ticks at multiples of the interval while also including the domain boundaries.
             *
             * @param {number} interval The interval between two ticks (not including the end ticks).
             *
             * @returns {TickGenerator} A tick generator using the specified interval.
             */
            function intervalTickGenerator(interval: number): TickGenerator<number>;
            /**
             * Creates a tick generator that will filter for only the integers in defaultTicks and return them.
             *
             * Will also include the end ticks.
             *
             * @returns {TickGenerator} A tick generator returning only integer ticks.
             */
            function integerTickGenerator(): TickGenerator<number>;
        }
    }
}


declare module Plottable {
    module _Drawer {
        /**
         * A step for the drawer to draw.
         *
         * Specifies how AttributeToProjector needs to be animated.
         */
        type DrawStep = {
            attrToProjector: AttributeToProjector;
            animator: Animator.PlotAnimator;
        };
        type AppliedDrawStep = {
            attrToProjector: _AttributeToAppliedProjector;
            animator: Animator.PlotAnimator;
        };
        class AbstractDrawer {
            protected _className: string;
            key: string;
            protected _attrToProjector: _AttributeToAppliedProjector;
            /**
             * Sets the class, which needs to be applied to bound elements.
             *
             * @param{string} className The class name to be applied.
             */
            setClass(className: string): AbstractDrawer;
            /**
             * Constructs a Drawer
             *
             * @constructor
             * @param{string} key The key associated with this Drawer
             */
            constructor(key: string);
            setup(area: D3.Selection): void;
            /**
             * Removes the Drawer and its renderArea
             */
            remove(): void;
            /**
             * Enter new data to render area and creates binding
             *
             * @param{any[]} data The data to be drawn
             */
            protected _enterData(data: any[]): void;
            /**
             * Draws data using one step
             *
             * @param{AppliedDrawStep} step The step, how data should be drawn.
             */
            protected _drawStep(step: AppliedDrawStep): void;
            protected _numberOfAnimationIterations(data: any[]): number;
            protected _prepareDrawSteps(drawSteps: AppliedDrawStep[]): void;
            protected _prepareData(data: any[], drawSteps: AppliedDrawStep[]): any[];
            /**
             * Draws the data into the renderArea using the spefic steps and metadata
             *
             * @param{any[]} data The data to be drawn
             * @param{DrawStep[]} drawSteps The list of steps, which needs to be drawn
             * @param{any} userMetadata The metadata provided by user
             * @param{any} plotMetadata The metadata provided by plot
             */
            draw(data: any[], drawSteps: DrawStep[], userMetadata: any, plotMetadata: Plot.PlotMetadata): number;
            /**
             * Retrieves the renderArea selection for the drawer
             *
             * @returns {D3.Selection} the renderArea selection
             */
            _getRenderArea(): D3.Selection;
            _getSelector(): string;
<<<<<<< HEAD
            /**
             * Checks if the given selection is within the specified bounds
             *
             * @param {D3.Selection} selection The selection to check
             * @param {Extent} xExtent The bounds on the x-coordinate space
             * @param {Extent} yExtent The bounds on the y-coordinate space
             * @param {number} tolerance The tolerance of how close the selection is
             * @returns {boolean} if the selection is within the bounds
             */
            _isSelectionInBounds(selection: D3.Selection, xExtent: Extent, yExtent: Extent, tolerance: number): boolean;
            _getPixelPoint(selection: D3.Selection, datum: any, index: number): Point;
=======
            _getPixelPoint(datum: any, index: number): Point;
            _getSelection(index: number): D3.Selection;
>>>>>>> 90061616
        }
    }
}


declare module Plottable {
    module _Drawer {
        class Line extends AbstractDrawer {
            static LINE_CLASS: string;
            protected _enterData(data: any[]): void;
            setup(area: D3.Selection): void;
            protected _numberOfAnimationIterations(data: any[]): number;
            protected _drawStep(step: AppliedDrawStep): void;
            _getSelector(): string;
            _getPixelPoint(datum: any, index: number): Point;
            _getSelection(index: number): D3.Selection;
        }
    }
}


declare module Plottable {
    module _Drawer {
        class Area extends Line {
            static AREA_CLASS: string;
            protected _enterData(data: any[]): void;
            /**
             * Sets the value determining if line should be drawn.
             *
             * @param{boolean} draw The value determing if line should be drawn.
             */
            drawLine(draw: boolean): Area;
            setup(area: D3.Selection): void;
            protected _drawStep(step: AppliedDrawStep): void;
            _getSelector(): string;
        }
    }
}


declare module Plottable {
    module _Drawer {
        class Element extends AbstractDrawer {
            protected _svgElement: string;
            /**
             * Sets the svg element, which needs to be bind to data
             *
             * @param{string} tag The svg element to be bind
             */
            svgElement(tag: string): Element;
            protected _drawStep(step: AppliedDrawStep): void;
            protected _enterData(data: any[]): void;
            protected _prepareDrawSteps(drawSteps: AppliedDrawStep[]): void;
            protected _prepareData(data: any[], drawSteps: AppliedDrawStep[]): any[];
            _getSelector(): string;
            _getPixelPoint(datum: any, index: number): Point;
        }
    }
}


declare module Plottable {
    module _Drawer {
        class Rect extends Element {
            constructor(key: string, isVertical: boolean);
            setup(area: D3.Selection): void;
            removeLabels(): void;
            _getIfLabelsTooWide(): boolean;
            _isSelectionInBounds(selection: D3.Selection, xExtent: Extent, yExtent: Extent, tolerance: number): boolean;
            drawText(data: any[], attrToProjector: AttributeToProjector, userMetadata: any, plotMetadata: Plot.PlotMetadata): void;
            _getPixelPoint(datum: any, index: number): Point;
        }
    }
}


declare module Plottable {
    module _Drawer {
        class Arc extends Element {
            constructor(key: string);
            _drawStep(step: AppliedDrawStep): void;
            draw(data: any[], drawSteps: DrawStep[], userMetadata: any, plotMetadata: Plot.PlotMetadata): number;
            _getPixelPoint(datum: any, index: number): Point;
        }
    }
}


declare module Plottable {
    module Component {
        class AbstractComponent extends Core.PlottableObject {
            static AUTORESIZE_BY_DEFAULT: boolean;
            protected _element: D3.Selection;
            protected _content: D3.Selection;
            protected _boundingBox: D3.Selection;
            clipPathEnabled: boolean;
            _parent: AbstractComponentContainer;
            protected _fixedHeightFlag: boolean;
            protected _fixedWidthFlag: boolean;
            protected _isSetup: boolean;
            protected _isAnchored: boolean;
            /**
             * Attaches the Component as a child of a given a DOM element. Usually only directly invoked on root-level Components.
             *
             * @param {D3.Selection} element A D3 selection consisting of the element to anchor under.
             */
            _anchor(element: D3.Selection): void;
            /**
             * Creates additional elements as necessary for the Component to function.
             * Called during _anchor() if the Component's element has not been created yet.
             * Override in subclasses to provide additional functionality.
             */
            protected _setup(): void;
            _requestedSpace(availableWidth: number, availableHeight: number): _SpaceRequest;
            /**
             * Computes the size, position, and alignment from the specified values.
             * If no parameters are supplied and the Component is a root node,
             * they are inferred from the size of the Component's element.
             *
             * @param {number} offeredXOrigin x-coordinate of the origin of the space offered the Component
             * @param {number} offeredYOrigin y-coordinate of the origin of the space offered the Component
             * @param {number} availableWidth available width for the Component to render in
             * @param {number} availableHeight available height for the Component to render in
             */
            _computeLayout(offeredXOrigin?: number, offeredYOrigin?: number, availableWidth?: number, availableHeight?: number): void;
            _render(): void;
            _doRender(): void;
            _useLastCalculatedLayout(): boolean;
            _useLastCalculatedLayout(useLast: boolean): AbstractComponent;
            _invalidateLayout(): void;
            /**
             * Renders the Component into a given DOM element. The element must be as <svg>.
             *
             * @param {String|D3.Selection} element A D3 selection or a selector for getting the element to render into.
             * @returns {Component} The calling component.
             */
            renderTo(element: String | D3.Selection): AbstractComponent;
            /**
             * Causes the Component to recompute layout and redraw.
             *
             * This function should be called when CSS changes could influence the size
             * of the components, e.g. changing the font size.
             *
             * @returns {Component} The calling component.
             */
            redraw(): AbstractComponent;
            /**
             * Sets the x alignment of the Component. This will be used if the
             * Component is given more space than it needs.
             *
             * For example, you may want to make a Legend postition itself it the top
             * right, so you would call `legend.xAlign("right")` and
             * `legend.yAlign("top")`.
             *
             * @param {string} alignment The x alignment of the Component (one of ["left", "center", "right"]).
             * @returns {Component} The calling Component.
             */
            xAlign(alignment: string): AbstractComponent;
            /**
             * Sets the y alignment of the Component. This will be used if the
             * Component is given more space than it needs.
             *
             * For example, you may want to make a Legend postition itself it the top
             * right, so you would call `legend.xAlign("right")` and
             * `legend.yAlign("top")`.
             *
             * @param {string} alignment The x alignment of the Component (one of ["top", "center", "bottom"]).
             * @returns {Component} The calling Component.
             */
            yAlign(alignment: string): AbstractComponent;
            /**
             * Sets the x offset of the Component. This will be used if the Component
             * is given more space than it needs.
             *
             * @param {number} offset The desired x offset, in pixels, from the left
             * side of the container.
             * @returns {Component} The calling Component.
             */
            xOffset(offset: number): AbstractComponent;
            /**
             * Sets the y offset of the Component. This will be used if the Component
             * is given more space than it needs.
             *
             * @param {number} offset The desired y offset, in pixels, from the top
             * side of the container.
             * @returns {Component} The calling Component.
             */
            yOffset(offset: number): AbstractComponent;
            /**
             * Attaches an Interaction to the Component, so that the Interaction will listen for events on the Component.
             *
             * @param {Interaction} interaction The Interaction to attach to the Component.
             * @returns {Component} The calling Component.
             */
            registerInteraction(interaction: Interaction.AbstractInteraction): AbstractComponent;
            /**
             * Adds/removes a given CSS class to/from the Component, or checks if the Component has a particular CSS class.
             *
             * @param {string} cssClass The CSS class to add/remove/check for.
             * @param {boolean} addClass Whether to add or remove the CSS class. If not supplied, checks for the CSS class.
             * @returns {boolean|Component} Whether the Component has the given CSS class, or the calling Component (if addClass is supplied).
             */
            classed(cssClass: string): boolean;
            classed(cssClass: string, addClass: boolean): AbstractComponent;
            /**
             * Checks if the Component has a fixed width or false if it grows to fill available space.
             * Returns false by default on the base Component class.
             *
             * @returns {boolean} Whether the component has a fixed width.
             */
            _isFixedWidth(): boolean;
            /**
             * Checks if the Component has a fixed height or false if it grows to fill available space.
             * Returns false by default on the base Component class.
             *
             * @returns {boolean} Whether the component has a fixed height.
             */
            _isFixedHeight(): boolean;
            /**
             * Merges this Component with another Component, returning a
             * ComponentGroup. This is used to layer Components on top of each other.
             *
             * There are four cases:
             * Component + Component: Returns a ComponentGroup with both components inside it.
             * ComponentGroup + Component: Returns the ComponentGroup with the Component appended.
             * Component + ComponentGroup: Returns the ComponentGroup with the Component prepended.
             * ComponentGroup + ComponentGroup: Returns a new ComponentGroup with two ComponentGroups inside it.
             *
             * @param {Component} c The component to merge in.
             * @returns {ComponentGroup} The relevant ComponentGroup out of the above four cases.
             */
            merge(c: AbstractComponent): Component.Group;
            /**
             * Detaches a Component from the DOM. The component can be reused.
             *
             * This should only be used if you plan on reusing the calling
             * Components. Otherwise, use remove().
             *
             * @returns The calling Component.
             */
            detach(): AbstractComponent;
            /**
             * Removes a Component from the DOM and disconnects it from everything it's
             * listening to (effectively destroying it).
             */
            remove(): void;
            /**
             * Return the width of the component
             *
             * @return {number} width of the component
             */
            width(): number;
            /**
             * Return the height of the component
             *
             * @return {number} height of the component
             */
            height(): number;
            /**
             * Gets the origin of the Component relative to its parent.
             *
             * @return {Point} The x-y position of the Component relative to its parent.
             */
            origin(): Point;
            /**
             * Gets the origin of the Component relative to the root <svg>.
             *
             * @return {Point} The x-y position of the Component relative to the root <svg>
             */
            originToSVG(): Point;
            /**
             * Returns the foreground selection for the component
             * (A selection covering the front of the component)
             *
             * Will return undefined if the component has not been anchored
             *
             * @return {D3.Selection} foreground selection for the component
             */
            foreground(): D3.Selection;
            /**
             * Returns the background selection for the component
             * (A selection appearing behind of the component)
             *
             * Will return undefined if the component has not been anchored
             *
             * @return {D3.Selection} background selection for the component
             */
            background(): D3.Selection;
            /**
             * Returns the hitbox selection for the component
             * (A selection in front of the foreground used mainly for interactions)
             *
             * Will return undefined if the component has not been anchored
             *
             * @return {D3.Selection} hitbox selection for the component
             */
            hitBox(): D3.Selection;
        }
    }
}


declare module Plottable {
    module Component {
        class AbstractComponentContainer extends AbstractComponent {
            _anchor(element: D3.Selection): void;
            _render(): void;
            _removeComponent(c: AbstractComponent): void;
            _addComponent(c: AbstractComponent, prepend?: boolean): boolean;
            /**
             * Returns a list of components in the ComponentContainer.
             *
             * @returns {Component[]} the contained Components
             */
            components(): AbstractComponent[];
            /**
             * Returns true iff the ComponentContainer is empty.
             *
             * @returns {boolean} Whether the calling ComponentContainer is empty.
             */
            empty(): boolean;
            /**
             * Detaches all components contained in the ComponentContainer, and
             * empties the ComponentContainer.
             *
             * @returns {ComponentContainer} The calling ComponentContainer
             */
            detachAll(): AbstractComponentContainer;
            remove(): void;
            _useLastCalculatedLayout(): boolean;
            _useLastCalculatedLayout(calculated: boolean): AbstractComponent;
        }
    }
}


declare module Plottable {
    module Component {
        class Group extends AbstractComponentContainer {
            /**
             * Constructs a GroupComponent.
             *
             * A GroupComponent is a set of Components that will be rendered on top of
             * each other. When you call Component.merge(Component), it creates and
             * returns a GroupComponent.
             *
             * @constructor
             * @param {Component[]} components The Components in the Group (default = []).
             */
            constructor(components?: AbstractComponent[]);
            _requestedSpace(offeredWidth: number, offeredHeight: number): _SpaceRequest;
            merge(c: AbstractComponent): Group;
            _computeLayout(offeredXOrigin?: number, offeredYOrigin?: number, availableWidth?: number, availableHeight?: number): Group;
            _isFixedWidth(): boolean;
            _isFixedHeight(): boolean;
        }
    }
}


declare module Plottable {
    module Axis {
        class AbstractAxis extends Component.AbstractComponent {
            /**
             * The css class applied to each end tick mark (the line on the end tick).
             */
            static END_TICK_MARK_CLASS: string;
            /**
             * The css class applied to each tick mark (the line on the tick).
             */
            static TICK_MARK_CLASS: string;
            /**
             * The css class applied to each tick label (the text associated with the tick).
             */
            static TICK_LABEL_CLASS: string;
            protected _tickMarkContainer: D3.Selection;
            protected _tickLabelContainer: D3.Selection;
            protected _baseline: D3.Selection;
            protected _scale: Scale.AbstractScale<any, number>;
            protected _computedWidth: number;
            protected _computedHeight: number;
            /**
             * Constructs an axis. An axis is a wrapper around a scale for rendering.
             *
             * @constructor
             * @param {Scale} scale The scale for this axis to render.
             * @param {string} orientation One of ["top", "left", "bottom", "right"];
             * on which side the axis will appear. On most axes, this is either "left"
             * or "bottom".
             * @param {Formatter} Data is passed through this formatter before being
             * displayed.
             */
            constructor(scale: Scale.AbstractScale<any, number>, orientation: string, formatter?: (d: any) => string);
            remove(): void;
            protected _isHorizontal(): boolean;
            protected _computeWidth(): number;
            protected _computeHeight(): number;
            _requestedSpace(offeredWidth: number, offeredHeight: number): _SpaceRequest;
            _isFixedHeight(): boolean;
            _isFixedWidth(): boolean;
            protected _rescale(): void;
            _computeLayout(offeredXOrigin?: number, offeredYOrigin?: number, availableWidth?: number, availableHeight?: number): void;
            protected _setup(): void;
            protected _getTickValues(): any[];
            _doRender(): void;
            protected _generateBaselineAttrHash(): {
                x1: number;
                y1: number;
                x2: number;
                y2: number;
            };
            protected _generateTickMarkAttrHash(isEndTickMark?: boolean): {
                x1: any;
                y1: any;
                x2: any;
                y2: any;
            };
            _invalidateLayout(): void;
            protected _setDefaultAlignment(): void;
            /**
             * Gets the current formatter on the axis. Data is passed through the
             * formatter before being displayed.
             *
             * @returns {Formatter} The calling Axis, or the current
             * Formatter.
             */
            formatter(): Formatter;
            /**
             * Sets the current formatter on the axis. Data is passed through the
             * formatter before being displayed.
             *
             * @param {Formatter} formatter If provided, data will be passed though `formatter(data)`.
             * @returns {Axis} The calling Axis.
             */
            formatter(formatter: Formatter): AbstractAxis;
            /**
             * Gets the current tick mark length.
             *
             * @returns {number} the current tick mark length.
             */
            tickLength(): number;
            /**
             * Sets the current tick mark length.
             *
             * @param {number} length If provided, length of each tick.
             * @returns {Axis} The calling Axis.
             */
            tickLength(length: number): AbstractAxis;
            /**
             * Gets the current end tick mark length.
             *
             * @returns {number} The current end tick mark length.
             */
            endTickLength(): number;
            /**
             * Sets the end tick mark length.
             *
             * @param {number} length If provided, the length of the end ticks.
             * @returns {BaseAxis} The calling Axis.
             */
            endTickLength(length: number): AbstractAxis;
            protected _maxLabelTickLength(): number;
            /**
             * Gets the padding between each tick mark and its associated label.
             *
             * @returns {number} the current padding.
             * length.
             */
            tickLabelPadding(): number;
            /**
             * Sets the padding between each tick mark and its associated label.
             *
             * @param {number} padding If provided, the desired padding.
             * @returns {Axis} The calling Axis.
             */
            tickLabelPadding(padding: number): AbstractAxis;
            /**
             * Gets the size of the gutter (the extra space between the tick
             * labels and the outer edge of the axis).
             *
             * @returns {number} the current gutter.
             * length.
             */
            gutter(): number;
            /**
             * Sets the size of the gutter (the extra space between the tick
             * labels and the outer edge of the axis).
             *
             * @param {number} size If provided, the desired gutter.
             * @returns {Axis} The calling Axis.
             */
            gutter(size: number): AbstractAxis;
            /**
             * Gets the orientation of the Axis.
             *
             * @returns {number} the current orientation.
             */
            orient(): string;
            /**
             * Sets the orientation of the Axis.
             *
             * @param {number} newOrientation If provided, the desired orientation
             * (top/bottom/left/right).
             * @returns {Axis} The calling Axis.
             */
            orient(newOrientation: string): AbstractAxis;
            /**
             * Gets whether the Axis is currently set to show the first and last
             * tick labels.
             *
             * @returns {boolean} whether or not the last
             * tick labels are showing.
             */
            showEndTickLabels(): boolean;
            /**
             * Sets whether the Axis is currently set to show the first and last tick
             * labels.
             *
             * @param {boolean} show Whether or not to show the first and last
             * labels.
             * @returns {Axis} The calling Axis.
             */
            showEndTickLabels(show: boolean): AbstractAxis;
            protected _hideEndTickLabels(): void;
            protected _hideOverflowingTickLabels(): void;
            protected _hideOverlappingTickLabels(): void;
        }
    }
}


declare module Plottable {
    module Axis {
        /**
         * Defines a configuration for a time axis tier.
         * For details on how ticks are generated see: https://github.com/mbostock/d3/wiki/Time-Scales#ticks
         * interval - A time unit associated with this configuration (seconds, minutes, hours, etc).
         * step - number of intervals between each tick.
         * formatter - formatter used to format tick labels.
         */
        type TimeAxisTierConfiguration = {
            interval: D3.Time.Interval;
            step: number;
            formatter: Formatter;
        };
        /**
         * An array of linked TimeAxisTierConfigurations.
         * Each configuration will be shown on a different tier.
         * Currently, up to two tiers are supported.
         */
        type TimeAxisConfiguration = TimeAxisTierConfiguration[];
        class Time extends AbstractAxis {
            /**
             * Constructs a TimeAxis.
             *
             * A TimeAxis is used for rendering a TimeScale.
             *
             * @constructor
             * @param {TimeScale} scale The scale to base the Axis on.
             * @param {string} orientation The orientation of the Axis (top/bottom)
             */
            constructor(scale: Scale.Time, orientation: string);
            tierLabelPositions(): string[];
            tierLabelPositions(newPositions: string[]): Time;
            /**
             * Gets the possible Axis configurations.
             *
             * @returns {TimeAxisConfiguration[]} The possible tier configurations.
             */
            axisConfigurations(): TimeAxisConfiguration[];
            /**
             * Sets possible Axis configurations.
             * The axis will choose the most precise configuration that will display in
             * its current width.
             *
             * @param {TimeAxisConfiguration[]} configurations Possible axis configurations.
             * @returns {Axis.Time} The calling Axis.Time.
             */
            axisConfigurations(configurations: TimeAxisConfiguration[]): Time;
            orient(): string;
            orient(orientation: string): Time;
            _computeHeight(): number;
            protected _setup(): void;
            protected _getTickValues(): any[];
            _doRender(): Time;
        }
    }
}

declare module Plottable {
    module Axis {
        class Numeric extends AbstractAxis {
            /**
             * Constructs a NumericAxis.
             *
             * Just as an CategoryAxis is for rendering an OrdinalScale, a NumericAxis
             * is for rendering a QuantitativeScale.
             *
             * @constructor
             * @param {QuantitativeScale} scale The QuantitativeScale to base the axis on.
             * @param {string} orientation The orientation of the QuantitativeScale (top/bottom/left/right)
             * @param {Formatter} formatter A function to format tick labels (default Formatters.general()).
             */
            constructor(scale: Scale.AbstractQuantitative<number>, orientation: string, formatter?: (d: any) => string);
            protected _setup(): void;
            _computeWidth(): number;
            _computeHeight(): number;
            protected _getTickValues(): any[];
            protected _rescale(): void;
            _doRender(): void;
            /**
             * Gets the tick label position relative to the tick marks.
             *
             * @returns {string} The current tick label position.
             */
            tickLabelPosition(): string;
            /**
             * Sets the tick label position relative to the tick marks.
             *
             * @param {string} position If provided, the relative position of the tick label.
             *                          [top/center/bottom] for a vertical NumericAxis,
             *                          [left/center/right] for a horizontal NumericAxis.
             *                          Defaults to center.
             * @returns {Numeric} The calling Axis.Numeric.
             */
            tickLabelPosition(position: string): Numeric;
            /**
             * Gets whether or not the tick labels at the end of the graph are
             * displayed when partially cut off.
             *
             * @param {string} orientation Where on the scale to change tick labels.
             *                 On a "top" or "bottom" axis, this can be "left" or
             *                 "right". On a "left" or "right" axis, this can be "top"
             *                 or "bottom".
             * @returns {boolean} The current setting.
             */
            showEndTickLabel(orientation: string): boolean;
            /**
             * Sets whether or not the tick labels at the end of the graph are
             * displayed when partially cut off.
             *
             * @param {string} orientation If provided, where on the scale to change tick labels.
             *                 On a "top" or "bottom" axis, this can be "left" or
             *                 "right". On a "left" or "right" axis, this can be "top"
             *                 or "bottom".
             * @param {boolean} show Whether or not the given tick should be
             * displayed.
             * @returns {Numeric} The calling NumericAxis.
             */
            showEndTickLabel(orientation: string, show: boolean): Numeric;
        }
    }
}


declare module Plottable {
    module Axis {
        class Category extends AbstractAxis {
            /**
             * Constructs a CategoryAxis.
             *
             * A CategoryAxis takes an OrdinalScale and includes word-wrapping
             * algorithms and advanced layout logic to try to display the scale as
             * efficiently as possible.
             *
             * @constructor
             * @param {OrdinalScale} scale The scale to base the Axis on.
             * @param {string} orientation The orientation of the Axis (top/bottom/left/right) (default = "bottom").
             * @param {Formatter} formatter The Formatter for the Axis (default Formatters.identity())
             */
            constructor(scale: Scale.Ordinal, orientation?: string, formatter?: (d: any) => string);
            protected _setup(): void;
            protected _rescale(): void;
            _requestedSpace(offeredWidth: number, offeredHeight: number): _SpaceRequest;
            protected _getTickValues(): string[];
            /**
             * Sets the angle for the tick labels. Right now vertical-left (-90), horizontal (0), and vertical-right (90) are the only options.
             * @param {number} angle The angle for the ticks
             * @returns {Category} The calling Category Axis.
             *
             * Warning - this is not currently well supported and is likely to behave badly unless all the tick labels are short.
             * See tracking at https://github.com/palantir/plottable/issues/504
             */
            tickLabelAngle(angle: number): Category;
            /**
             * Gets the tick label angle
             * @returns {number} the tick label angle
             */
            tickLabelAngle(): number;
            _doRender(): Category;
            _computeLayout(offeredXOrigin?: number, offeredYOrigin?: number, availableWidth?: number, availableHeight?: number): void;
        }
    }
}


declare module Plottable {
    module Component {
        class Label extends AbstractComponent {
            /**
             * Creates a Label.
             *
             * A label is component that renders just text. The most common use of
             * labels is to create a title or axis labels.
             *
             * @constructor
             * @param {string} displayText The text of the Label (default = "").
             * @param {string} orientation The orientation of the Label (horizontal/left/right) (default = "horizontal").
             */
            constructor(displayText?: string, orientation?: string);
            /**
             * Sets the horizontal side the label will go to given the label is given more space that it needs
             *
             * @param {string} alignment The new setting, one of `["left", "center",
             * "right"]`. Defaults to `"center"`.
             * @returns {Label} The calling Label.
             */
            xAlign(alignment: string): Label;
            /**
             * Sets the vertical side the label will go to given the label is given more space that it needs
             *
             * @param {string} alignment The new setting, one of `["top", "center",
             * "bottom"]`. Defaults to `"center"`.
             * @returns {Label} The calling Label.
             */
            yAlign(alignment: string): Label;
            _requestedSpace(offeredWidth: number, offeredHeight: number): _SpaceRequest;
            protected _setup(): void;
            /**
             * Gets the current text on the Label.
             *
             * @returns {string} the text on the label.
             */
            text(): string;
            /**
             * Sets the current text on the Label.
             *
             * @param {string} displayText If provided, the new text for the Label.
             * @returns {Label} The calling Label.
             */
            text(displayText: string): Label;
            /**
             * Gets the orientation of the Label.
             *
             * @returns {string} the current orientation.
             */
            orient(): string;
            /**
             * Sets the orientation of the Label.
             *
             * @param {string} newOrientation If provided, the desired orientation
             * (horizontal/left/right).
             * @returns {Label} The calling Label.
             */
            orient(newOrientation: string): Label;
            /**
             * Gets the amount of padding in pixels around the Label.
             *
             * @returns {number} the current padding amount.
             */
            padding(): number;
            /**
             * Sets the amount of padding in pixels around the Label.
             *
             * @param {number} padAmount The desired padding amount in pixel values
             * @returns {Label} The calling Label.
             */
            padding(padAmount: number): Label;
            _doRender(): void;
        }
        class TitleLabel extends Label {
            /**
             * Creates a TitleLabel, a type of label made for rendering titles.
             *
             * @constructor
             */
            constructor(text?: string, orientation?: string);
        }
        class AxisLabel extends Label {
            /**
             * Creates a AxisLabel, a type of label made for rendering axis labels.
             *
             * @constructor
             */
            constructor(text?: string, orientation?: string);
        }
    }
}


declare module Plottable {
    module Component {
        class Legend extends AbstractComponent {
            /**
             * The css class applied to each legend row
             */
            static LEGEND_ROW_CLASS: string;
            /**
             * The css class applied to each legend entry
             */
            static LEGEND_ENTRY_CLASS: string;
            /**
             * Creates a Legend.
             *
             * The legend consists of a series of legend entries, each with a color and label taken from the `colorScale`.
             * The entries will be displayed in the order of the `colorScale` domain.
             *
             * @constructor
             * @param {Scale.Color} colorScale
             */
            constructor(colorScale: Scale.Color);
            protected _setup(): void;
            /**
             * Gets the current max number of entries in Legend row.
             * @returns {number} The current max number of entries in row.
             */
            maxEntriesPerRow(): number;
            /**
             * Sets a new max number of entries in Legend row.
             *
             * @param {number} numEntries If provided, the new max number of entries in row.
             * @returns {Legend} The calling Legend.
             */
            maxEntriesPerRow(numEntries: number): Legend;
            /**
             * Gets the current sort function for Legend's entries.
             * @returns {(a: string, b: string) => number} The current sort function.
             */
            sortFunction(): (a: string, b: string) => number;
            /**
             * Sets a new sort function for Legend's entires.
             *
             * @param {(a: string, b: string) => number} newFn If provided, the new compare function.
             * @returns {Legend} The calling Legend.
             */
            sortFunction(newFn: (a: string, b: string) => number): Legend;
            /**
             * Gets the current color scale from the Legend.
             *
             * @returns {ColorScale} The current color scale.
             */
            scale(): Scale.Color;
            /**
             * Assigns a new color scale to the Legend.
             *
             * @param {Scale.Color} scale If provided, the new scale.
             * @returns {Legend} The calling Legend.
             */
            scale(scale: Scale.Color): Legend;
            remove(): void;
            _requestedSpace(offeredWidth: number, offeredHeight: number): _SpaceRequest;
            /**
             * Gets the legend entry under the given pixel position.
             *
             * @param {Point} position The pixel position.
             * @returns {D3.Selection} The selected entry, or null selection if no entry was selected.
             */
            getEntry(position: Point): D3.Selection;
            _doRender(): void;
        }
    }
}


declare module Plottable {
    module Component {
        class InterpolatedColorLegend extends AbstractComponent {
            /**
             * The css class applied to the legend labels.
             */
            static LEGEND_LABEL_CLASS: string;
            /**
             * Creates an InterpolatedColorLegend.
             *
             * The InterpolatedColorLegend consists of a sequence of swatches, showing the
             * associated Scale.InterpolatedColor sampled at various points. Two labels
             * show the maximum and minimum values of the Scale.InterpolatedColor.
             *
             * @constructor
             * @param {Scale.InterpolatedColor} interpolatedColorScale
             * @param {string} orientation (horizontal/left/right).
             * @param {Formatter} The labels are formatted using this function.
             */
            constructor(interpolatedColorScale: Scale.InterpolatedColor, orientation?: string, formatter?: (d: any) => string);
            remove(): void;
            /**
             * Gets the current formatter on the InterpolatedColorLegend.
             *
             * @returns {Formatter} The current Formatter.
             */
            formatter(): Formatter;
            /**
             * Sets the current formatter on the InterpolatedColorLegend.
             *
             * @param {Formatter} formatter If provided, data will be passed though `formatter(data)`.
             * @returns {InterpolatedColorLegend} The calling InterpolatedColorLegend.
             */
            formatter(formatter: Formatter): InterpolatedColorLegend;
            /**
             * Gets the orientation of the InterpolatedColorLegend.
             *
             * @returns {string} The current orientation.
             */
            orient(): string;
            /**
             * Sets the orientation of the InterpolatedColorLegend.
             *
             * @param {string} newOrientation The desired orientation (horizontal/left/right).
             *
             * @returns {InterpolatedColorLegend} The calling InterpolatedColorLegend.
             */
            orient(newOrientation: string): InterpolatedColorLegend;
            protected _setup(): void;
            _requestedSpace(offeredWidth: number, offeredHeight: number): _SpaceRequest;
            _doRender(): void;
        }
    }
}


declare module Plottable {
    module Component {
        class Gridlines extends AbstractComponent {
            /**
             * Creates a set of Gridlines.
             * @constructor
             *
             * @param {QuantitativeScale} xScale The scale to base the x gridlines on. Pass null if no gridlines are desired.
             * @param {QuantitativeScale} yScale The scale to base the y gridlines on. Pass null if no gridlines are desired.
             */
            constructor(xScale: Scale.AbstractQuantitative<any>, yScale: Scale.AbstractQuantitative<any>);
            remove(): Gridlines;
            protected _setup(): void;
            _doRender(): void;
        }
    }
}


declare module Plottable {
    module Component {
        type _IterateLayoutResult = {
            colProportionalSpace: number[];
            rowProportionalSpace: number[];
            guaranteedWidths: number[];
            guaranteedHeights: number[];
            wantsWidth: boolean;
            wantsHeight: boolean;
        };
        class Table extends AbstractComponentContainer {
            /**
             * Constructs a Table.
             *
             * A Table is used to combine multiple Components in the form of a grid. A
             * common case is combining a y-axis, x-axis, and the plotted data via
             * ```typescript
             * new Table([[yAxis, plot],
             *            [null,  xAxis]]);
             * ```
             *
             * @constructor
             * @param {Component[][]} [rows] A 2-D array of the Components to place in the table.
             * null can be used if a cell is empty. (default = [])
             */
            constructor(rows?: AbstractComponent[][]);
            /**
             * Adds a Component in the specified cell. The cell must be unoccupied.
             *
             * For example, instead of calling `new Table([[a, b], [null, c]])`, you
             * could call
             * ```typescript
             * var table = new Table();
             * table.addComponent(0, 0, a);
             * table.addComponent(0, 1, b);
             * table.addComponent(1, 1, c);
             * ```
             *
             * @param {number} row The row in which to add the Component.
             * @param {number} col The column in which to add the Component.
             * @param {Component} component The Component to be added.
             * @returns {Table} The calling Table.
             */
            addComponent(row: number, col: number, component: AbstractComponent): Table;
            _removeComponent(component: AbstractComponent): void;
            _requestedSpace(offeredWidth: number, offeredHeight: number): _SpaceRequest;
            _computeLayout(offeredXOrigin?: number, offeredYOrigin?: number, availableWidth?: number, availableHeight?: number): void;
            /**
             * Sets the row and column padding on the Table.
             *
             * @param {number} rowPadding The padding above and below each row, in pixels.
             * @param {number} colPadding the padding to the left and right of each column, in pixels.
             * @returns {Table} The calling Table.
             */
            padding(rowPadding: number, colPadding: number): Table;
            /**
             * Sets the layout weight of a particular row.
             * Space is allocated to rows based on their weight. Rows with higher weights receive proportionally more space.
             *
             * A common case would be to have one row take up 2/3rds of the space,
             * and the other row take up 1/3rd.
             *
             * Example:
             *
             * ```JavaScript
             * plot = new Plottable.Component.Table([
             *  [row1],
             *  [row2]
             * ]);
             *
             * // assign twice as much space to the first row
             * plot
             *  .rowWeight(0, 2)
             *  .rowWeight(1, 1)
             * ```
             *
             * @param {number} index The index of the row.
             * @param {number} weight The weight to be set on the row.
             * @returns {Table} The calling Table.
             */
            rowWeight(index: number, weight: number): Table;
            /**
             * Sets the layout weight of a particular column.
             * Space is allocated to columns based on their weight. Columns with higher weights receive proportionally more space.
             *
             * Please see `rowWeight` docs for an example.
             *
             * @param {number} index The index of the column.
             * @param {number} weight The weight to be set on the column.
             * @returns {Table} The calling Table.
             */
            colWeight(index: number, weight: number): Table;
            _isFixedWidth(): boolean;
            _isFixedHeight(): boolean;
        }
    }
}


declare module Plottable {
    module Plot {
        /**
         * A key that is also coupled with a dataset, a drawer and a metadata in Plot.
         */
        type PlotDatasetKey = {
            dataset: Dataset;
            drawer: _Drawer.AbstractDrawer;
            plotMetadata: PlotMetadata;
            key: string;
        };
        interface PlotMetadata {
            datasetKey: string;
        }
        type PlotData = {
            data: any[];
            pixelPoints: Point[];
            selection: D3.Selection;
        };
        class AbstractPlot extends Component.AbstractComponent {
            protected _dataChanged: boolean;
            protected _key2PlotDatasetKey: D3.Map<PlotDatasetKey>;
            protected _datasetKeysInOrder: string[];
            protected _renderArea: D3.Selection;
            protected _projections: {
                [attrToSet: string]: _Projection;
            };
            protected _animate: boolean;
            protected _animateOnNextRender: boolean;
            /**
             * Constructs a Plot.
             *
             * Plots render data. Common example include Plot.Scatter, Plot.Bar, and Plot.Line.
             *
             * A bare Plot has a DataSource and any number of projectors, which take
             * data and "project" it onto the Plot, such as "x", "y", "fill", "r".
             *
             * @constructor
             * @param {any[]|Dataset} [dataset] If provided, the data or Dataset to be associated with this Plot.
             */
            constructor();
            _anchor(element: D3.Selection): void;
            protected _setup(): void;
            remove(): void;
            /**
             * Adds a dataset to this plot. Identify this dataset with a key.
             *
             * A key is automatically generated if not supplied.
             *
             * @param {string} [key] The key of the dataset.
             * @param {Dataset | any[]} dataset dataset to add.
             * @returns {Plot} The calling Plot.
             */
            addDataset(dataset: Dataset | any[]): AbstractPlot;
            addDataset(key: string, dataset: Dataset | any[]): AbstractPlot;
            protected _getDrawer(key: string): _Drawer.AbstractDrawer;
            protected _getAnimator(key: string): Animator.PlotAnimator;
            protected _onDatasetUpdate(): void;
            /**
             * Sets an attribute of every data point.
             *
             * Here's a common use case:
             * ```typescript
             * plot.attr("r", function(d) { return d.foo; });
             * ```
             * This will set the radius of each datum `d` to be `d.foo`.
             *
             * @param {string} attrToSet The attribute to set across each data
             * point. Popular examples include "x", "y", "r". Scales that inherit from
             * Plot define their meaning.
             *
             * @param {Function|string|any} accessor Function to apply to each element
             * of the dataSource. If a Function, use `accessor(d, i)`. If a string,
             * `d[accessor]` is used. If anything else, use `accessor` as a constant
             * across all data points.
             *
             * @param {Scale.AbstractScale} scale If provided, the result of the accessor
             * is passed through the scale, such as `scale.scale(accessor(d, i))`.
             *
             * @returns {Plot} The calling Plot.
             */
            attr(attrToSet: string, accessor: any, scale?: Scale.AbstractScale<any, any>): AbstractPlot;
            /**
             * Identical to plot.attr
             */
            project(attrToSet: string, accessor: any, scale?: Scale.AbstractScale<any, any>): AbstractPlot;
            protected _generateAttrToProjector(): AttributeToProjector;
            _doRender(): void;
            /**
             * Enables or disables animation.
             *
             * @param {boolean} enabled Whether or not to animate.
             */
            animate(enabled: boolean): AbstractPlot;
            detach(): AbstractPlot;
            /**
             * This function makes sure that all of the scales in this._projections
             * have an extent that includes all the data that is projected onto them.
             */
            protected _updateScaleExtents(): void;
            _updateScaleExtent(attr: string): void;
            /**
             * Get the animator associated with the specified Animator key.
             *
             * @return {PlotAnimator} The Animator for the specified key.
             */
            animator(animatorKey: string): Animator.PlotAnimator;
            /**
             * Set the animator associated with the specified Animator key.
             *
             * @param {string} animatorKey The key for the Animator.
             * @param {PlotAnimator} animator An Animator to be assigned to
             * the specified key.
             * @returns {Plot} The calling Plot.
             */
            animator(animatorKey: string, animator: Animator.PlotAnimator): AbstractPlot;
            /**
             * Gets the dataset order by key
             *
             * @returns {string[]} A string array of the keys in order
             */
            datasetOrder(): string[];
            /**
             * Sets the dataset order by key
             *
             * @param {string[]} order If provided, a string array which represents the order of the keys.
             * This must be a permutation of existing keys.
             *
             * @returns {Plot} The calling Plot.
             */
            datasetOrder(order: string[]): AbstractPlot;
            /**
             * Removes a dataset by the given identifier
             *
             * @param {string | Dataset | any[]} datasetIdentifer The identifier as the key of the Dataset to remove
             * If string is inputted, it is interpreted as the dataset key to remove.
             * If Dataset is inputted, the first Dataset in the plot that is the same will be removed.
             * If any[] is inputted, the first data array in the plot that is the same will be removed.
             * @returns {AbstractPlot} The calling AbstractPlot.
             */
            removeDataset(datasetIdentifier: string | Dataset | any[]): AbstractPlot;
            datasets(): Dataset[];
            protected _getDrawersInOrder(): _Drawer.AbstractDrawer[];
            protected _generateDrawSteps(): _Drawer.DrawStep[];
            protected _additionalPaint(time: number): void;
            protected _getDataToDraw(): D3.Map<any[]>;
            /**
             * Gets the new plot metadata for new dataset with provided key
             *
             * @param {string} key The key of new dataset
             */
            protected _getPlotMetadataForDataset(key: string): PlotMetadata;
<<<<<<< HEAD
            getAllSelections(): D3.Selection;
            /**
             * Gets the selections under the given pixel position (if [xValOrExtent]
             * and [yValOrExtent] are {number}s), under a given line (if only one
             * of [xValOrExtent] or [yValOrExtent] are {Extent}s) or are under a
             * 2D area (if [xValOrExtent] and [yValOrExtent] are both {Extent}s).
             *
             * @param {number | Extent} xValOrExtent The pixel x position, or range of x values.
             * @param {number | Extent} yValOrExtent The pixel y position, or range of y values.
             * @returns {D3.Selection} The selections within under the given bounds
             */
            getPlotData(xValOrExtent: number | Extent, yValOrExtent: number | Extent, tolerance?: number): PlotData;
=======
            /**
             * Retrieves all of the selections of this plot for the specified dataset(s)
             *
             * @param {string | string[]} datasetKeys The dataset(s) to retrieve the selections from.
             * If not provided, all selections will be retrieved.
             * @returns {D3.Selection} The retrieved selections.
             */
            getAllSelections(datasetKeys?: string | string[]): D3.Selection;
>>>>>>> 90061616
        }
    }
}


declare module Plottable {
    module Plot {
        class Pie extends AbstractPlot {
            /**
             * Constructs a PiePlot.
             *
             * @constructor
             */
            constructor();
            _computeLayout(offeredXOrigin?: number, offeredYOrigin?: number, availableWidth?: number, availableHeight?: number): void;
            addDataset(keyOrDataset: any, dataset?: any): Pie;
            protected _generateAttrToProjector(): AttributeToProjector;
            protected _getDrawer(key: string): _Drawer.AbstractDrawer;
        }
    }
}


declare module Plottable {
    module Plot {
        class AbstractXYPlot<X, Y> extends AbstractPlot {
            protected _xScale: Scale.AbstractScale<X, number>;
            protected _yScale: Scale.AbstractScale<Y, number>;
            /**
             * Constructs an XYPlot.
             *
             * An XYPlot is a plot from drawing 2-dimensional data. Common examples
             * include Scale.Line and Scale.Bar.
             *
             * @constructor
             * @param {any[]|Dataset} [dataset] The data or Dataset to be associated with this Renderer.
             * @param {Scale} xScale The x scale to use.
             * @param {Scale} yScale The y scale to use.
             */
            constructor(xScale: Scale.AbstractScale<X, number>, yScale: Scale.AbstractScale<Y, number>);
            /**
             * @param {string} attrToSet One of ["x", "y"] which determines the point's
             * x and y position in the Plot.
             */
            project(attrToSet: string, accessor: any, scale?: Scale.AbstractScale<any, any>): AbstractXYPlot<X, Y>;
            remove(): AbstractXYPlot<X, Y>;
            /**
             * Sets the automatic domain adjustment over visible points for y scale.
             *
             * If autoAdjustment is true adjustment is immediately performend.
             *
             * @param {boolean} autoAdjustment The new value for the automatic adjustment domain for y scale.
             * @returns {AbstractXYPlot} The calling AbstractXYPlot.
             */
            automaticallyAdjustYScaleOverVisiblePoints(autoAdjustment: boolean): AbstractXYPlot<X, Y>;
            /**
             * Sets the automatic domain adjustment over visible points for x scale.
             *
             * If autoAdjustment is true adjustment is immediately performend.
             *
             * @param {boolean} autoAdjustment The new value for the automatic adjustment domain for x scale.
             * @returns {AbstractXYPlot} The calling AbstractXYPlot.
             */
            automaticallyAdjustXScaleOverVisiblePoints(autoAdjustment: boolean): AbstractXYPlot<X, Y>;
            protected _generateAttrToProjector(): AttributeToProjector;
            _computeLayout(offeredXOrigin?: number, offeredYOffset?: number, availableWidth?: number, availableHeight?: number): void;
            protected _updateXDomainer(): void;
            protected _updateYDomainer(): void;
            /**
             * Adjusts both domains' extents to show all datasets.
             *
             * This call does not override auto domain adjustment behavior over visible points.
             */
            showAllData(): void;
            protected _normalizeDatasets<A, B>(fromX: boolean): {
                a: A;
                b: B;
            }[];
            protected _projectorsReady(): {
                accessor: (datum: any, index?: number, userMetadata?: any, plotMetadata?: PlotMetadata) => any;
                scale?: Scale.AbstractScale<any, any>;
                attribute: string;
            };
        }
    }
}


declare module Plottable {
    module Plot {
        class Scatter<X, Y> extends AbstractXYPlot<X, Y> implements Interaction.Hoverable {
            /**
             * Constructs a ScatterPlot.
             *
             * @constructor
             * @param {Scale} xScale The x scale to use.
             * @param {Scale} yScale The y scale to use.
             */
            constructor(xScale: Scale.AbstractScale<X, number>, yScale: Scale.AbstractScale<Y, number>);
            /**
             * @param {string} attrToSet One of ["x", "y", "cx", "cy", "r",
             * "fill"]. "cx" and "cy" are aliases for "x" and "y". "r" is the datum's
             * radius, and "fill" is the CSS color of the datum.
             */
            project(attrToSet: string, accessor: any, scale?: Scale.AbstractScale<any, any>): Scatter<X, Y>;
            protected _getDrawer(key: string): _Drawer.Element;
            protected _generateAttrToProjector(): {
                [attrToSet: string]: (datum: any, index: number, userMetadata: any, plotMetadata: PlotMetadata) => any;
            };
            protected _generateDrawSteps(): _Drawer.DrawStep[];
            protected _getClosestStruckPoint(p: Point, range: number): Interaction.HoverData;
            _hoverOverComponent(p: Point): void;
            _hoverOutComponent(p: Point): void;
            _doHover(p: Point): Interaction.HoverData;
        }
    }
}


declare module Plottable {
    module Plot {
        class Grid extends AbstractXYPlot<string, string> {
            /**
             * Constructs a GridPlot.
             *
             * A GridPlot is used to shade a grid of data. Each datum is a cell on the
             * grid, and the datum can control what color it is.
             *
             * @constructor
             * @param {Scale.Ordinal} xScale The x scale to use.
             * @param {Scale.Ordinal} yScale The y scale to use.
             * @param {Scale.Color|Scale.InterpolatedColor} colorScale The color scale
             * to use for each grid cell.
             */
            constructor(xScale: Scale.Ordinal, yScale: Scale.Ordinal, colorScale: Scale.AbstractScale<any, string>);
            addDataset(keyOrDataset: any, dataset?: any): Grid;
            protected _getDrawer(key: string): _Drawer.Element;
            /**
             * @param {string} attrToSet One of ["x", "y", "fill"]. If "fill" is used,
             * the data should return a valid CSS color.
             */
            project(attrToSet: string, accessor: any, scale?: Scale.AbstractScale<any, any>): Grid;
            protected _generateAttrToProjector(): {
                [attrToSet: string]: (datum: any, index: number, userMetadata: any, plotMetadata: PlotMetadata) => any;
            };
            protected _generateDrawSteps(): _Drawer.DrawStep[];
        }
    }
}


declare module Plottable {
    module Plot {
        class Bar<X, Y> extends AbstractXYPlot<X, Y> implements Interaction.Hoverable {
            protected static _BarAlignmentToFactor: {
                [alignment: string]: number;
            };
            protected static _DEFAULT_WIDTH: number;
            protected _isVertical: boolean;
            /**
             * Constructs a BarPlot.
             *
             * @constructor
             * @param {Scale} xScale The x scale to use.
             * @param {Scale} yScale The y scale to use.
             * @param {boolean} isVertical if the plot if vertical.
             */
            constructor(xScale: Scale.AbstractScale<X, number>, yScale: Scale.AbstractScale<Y, number>, isVertical?: boolean);
            protected _getDrawer(key: string): _Drawer.Rect;
            protected _setup(): void;
            /**
             * Gets the baseline value for the bars
             *
             * The baseline is the line that the bars are drawn from, defaulting to 0.
             *
             * @returns {number} The baseline value.
             */
            baseline(): number;
            /**
             * Sets the baseline for the bars to the specified value.
             *
             * The baseline is the line that the bars are drawn from, defaulting to 0.
             *
             * @param {number} value The value to position the baseline at.
             * @returns {Bar} The calling Bar.
             */
            baseline(value: number): Bar<X, Y>;
            /**
             * Sets the bar alignment relative to the independent axis.
             * VerticalBarPlot supports "left", "center", "right"
             * HorizontalBarPlot supports "top", "center", "bottom"
             *
             * @param {string} alignment The desired alignment.
             * @returns {Bar} The calling Bar.
             */
            barAlignment(alignment: string): Bar<X, Y>;
            /**
             * Get whether bar labels are enabled.
             *
             * @returns {boolean} Whether bars should display labels or not.
             */
            barLabelsEnabled(): boolean;
            /**
             * Set whether bar labels are enabled.
             * @param {boolean} Whether bars should display labels or not.
             *
             * @returns {Bar} The calling plot.
             */
            barLabelsEnabled(enabled: boolean): Bar<X, Y>;
            /**
             * Get the formatter for bar labels.
             *
             * @returns {Formatter} The formatting function for bar labels.
             */
            barLabelFormatter(): Formatter;
            /**
             * Change the formatting function for bar labels.
             * @param {Formatter} The formatting function for bar labels.
             *
             * @returns {Bar} The calling plot.
             */
            barLabelFormatter(formatter: Formatter): Bar<X, Y>;
            /**
             * Gets the bar under the given pixel position (if [xValOrExtent]
             * and [yValOrExtent] are {number}s), under a given line (if only one
             * of [xValOrExtent] or [yValOrExtent] are {Extent}s) or are under a
             * 2D area (if [xValOrExtent] and [yValOrExtent] are both {Extent}s).
             *
             * @param {number | Extent} xValOrExtent The pixel x position, or range of x values.
             * @param {number | Extent} yValOrExtent The pixel y position, or range of y values.
             * @returns {D3.Selection} The selected bar, or null if no bar was selected.
             */
            getBars(xValOrExtent: number | Extent, yValOrExtent: number | Extent): D3.Selection;
            protected _updateDomainer(scale: Scale.AbstractScale<any, number>): void;
            protected _updateYDomainer(): void;
            protected _updateXDomainer(): void;
            protected _additionalPaint(time: number): void;
            protected _drawLabels(): void;
            protected _generateDrawSteps(): _Drawer.DrawStep[];
            protected _generateAttrToProjector(): {
                [attrToSet: string]: (datum: any, index: number, userMetadata: any, plotMetadata: PlotMetadata) => any;
            };
            /**
             * Computes the barPixelWidth of all the bars in the plot.
             *
             * If the position scale of the plot is an OrdinalScale and in bands mode, then the rangeBands function will be used.
             * If the position scale of the plot is an OrdinalScale and in points mode, then
             *   from https://github.com/mbostock/d3/wiki/Ordinal-Scales#ordinal_rangePoints, the max barPixelWidth is step * padding
             * If the position scale of the plot is a QuantitativeScale, then _getMinimumDataWidth is scaled to compute the barPixelWidth
             */
            protected _getBarPixelWidth(): number;
            hoverMode(): string;
            /**
             * Sets the hover mode for hover interactions. There are two modes:
             *     - "point": Selects the bar under the mouse cursor (default).
             *     - "line" : Selects any bar that would be hit by a line extending
             *                in the same direction as the bar and passing through
             *                the cursor.
             *
             * @param {string} mode The desired hover mode.
             * @return {Bar} The calling Bar Plot.
             */
            hoverMode(mode: String): Bar<X, Y>;
            _hoverOverComponent(p: Point): void;
            _hoverOutComponent(p: Point): void;
            _doHover(p: Point): Interaction.HoverData;
        }
    }
}


declare module Plottable {
    module Plot {
        class Line<X> extends AbstractXYPlot<X, number> implements Interaction.Hoverable {
            protected _yScale: Scale.AbstractQuantitative<number>;
            /**
             * Constructs a LinePlot.
             *
             * @constructor
             * @param {QuantitativeScale} xScale The x scale to use.
             * @param {QuantitativeScale} yScale The y scale to use.
             */
            constructor(xScale: Scale.AbstractQuantitative<X>, yScale: Scale.AbstractQuantitative<number>);
            protected _setup(): void;
            protected _rejectNullsAndNaNs(d: any, i: number, userMetdata: any, plotMetadata: any, accessor: _Accessor): boolean;
            protected _getDrawer(key: string): _Drawer.Line;
            protected _getResetYFunction(): (d: any, i: number, u: any, m: PlotMetadata) => number;
            protected _generateDrawSteps(): _Drawer.DrawStep[];
            protected _generateAttrToProjector(): {
                [attrToSet: string]: (datum: any, index: number, userMetadata: any, plotMetadata: PlotMetadata) => any;
            };
            protected _wholeDatumAttributes(): string[];
            protected _getClosestWithinRange(p: Point, range: number): {
                closestValue: any;
                closestPoint: {
                    x: number;
                    y: number;
                };
            };
            _hoverOverComponent(p: Point): void;
            _hoverOutComponent(p: Point): void;
            _doHover(p: Point): Interaction.HoverData;
        }
    }
}


declare module Plottable {
    module Plot {
        /**
         * An AreaPlot draws a filled region (area) between the plot's projected "y" and projected "y0" values.
         */
        class Area<X> extends Line<X> {
            /**
             * Constructs an AreaPlot.
             *
             * @constructor
             * @param {QuantitativeScale} xScale The x scale to use.
             * @param {QuantitativeScale} yScale The y scale to use.
             */
            constructor(xScale: Scale.AbstractQuantitative<X>, yScale: Scale.AbstractQuantitative<number>);
            protected _onDatasetUpdate(): void;
            protected _getDrawer(key: string): _Drawer.Area;
            protected _updateYDomainer(): void;
            project(attrToSet: string, accessor: any, scale?: Scale.AbstractScale<any, any>): Area<X>;
            protected _getResetYFunction(): (datum: any, index: number, userMetadata: any, plotMetadata: PlotMetadata) => any;
            protected _wholeDatumAttributes(): string[];
            protected _generateAttrToProjector(): {
                [attrToSet: string]: (datum: any, index: number, userMetadata: any, plotMetadata: PlotMetadata) => any;
            };
        }
    }
}


declare module Plottable {
    module Plot {
        interface ClusteredPlotMetadata extends PlotMetadata {
            position: number;
        }
        class ClusteredBar<X, Y> extends Bar<X, Y> {
            /**
             * Creates a ClusteredBarPlot.
             *
             * A ClusteredBarPlot is a plot that plots several bar plots next to each
             * other. For example, when plotting life expectancy across each country,
             * you would want each country to have a "male" and "female" bar.
             *
             * @constructor
             * @param {Scale} xScale The x scale to use.
             * @param {Scale} yScale The y scale to use.
             * @param {boolean} isVertical if the plot if vertical.
             */
            constructor(xScale: Scale.AbstractScale<X, number>, yScale: Scale.AbstractScale<Y, number>, isVertical?: boolean);
            protected _generateAttrToProjector(): {
                [attrToSet: string]: (datum: any, index: number, userMetadata: any, plotMetadata: PlotMetadata) => any;
            };
            protected _getDataToDraw(): D3.Map<any[]>;
            protected _getPlotMetadataForDataset(key: string): ClusteredPlotMetadata;
        }
    }
}


declare module Plottable {
    module Plot {
        interface StackedPlotMetadata extends PlotMetadata {
            offsets: D3.Map<number>;
        }
        type StackedDatum = {
            key: any;
            value: number;
            offset?: number;
        };
        class AbstractStacked<X, Y> extends AbstractXYPlot<X, Y> {
            protected _isVertical: boolean;
            _getPlotMetadataForDataset(key: string): StackedPlotMetadata;
            project(attrToSet: string, accessor: any, scale?: Scale.AbstractScale<any, any>): AbstractStacked<X, Y>;
            _onDatasetUpdate(): void;
            _updateStackOffsets(): void;
            _updateStackExtents(): void;
            /**
             * Feeds the data through d3's stack layout function which will calculate
             * the stack offsets and use the the function declared in .out to set the offsets on the data.
             */
            _stack(dataArray: D3.Map<StackedDatum>[]): D3.Map<StackedDatum>[];
            /**
             * After the stack offsets have been determined on each separate dataset, the offsets need
             * to be determined correctly on the overall datasets
             */
            _setDatasetStackOffsets(positiveDataMapArray: D3.Map<StackedDatum>[], negativeDataMapArray: D3.Map<StackedDatum>[]): void;
            _getDomainKeys(): string[];
            _generateDefaultMapArray(): D3.Map<StackedDatum>[];
            _updateScaleExtents(): void;
            _normalizeDatasets<A, B>(fromX: boolean): {
                a: A;
                b: B;
            }[];
            _keyAccessor(): _Accessor;
            _valueAccessor(): _Accessor;
        }
    }
}


declare module Plottable {
    module Plot {
        class StackedArea<X> extends Area<X> {
            /**
             * Constructs a StackedArea plot.
             *
             * @constructor
             * @param {QuantitativeScale} xScale The x scale to use.
             * @param {QuantitativeScale} yScale The y scale to use.
             */
            constructor(xScale: Scale.AbstractQuantitative<X>, yScale: Scale.AbstractQuantitative<number>);
            protected _getDrawer(key: string): _Drawer.Area;
            _getAnimator(key: string): Animator.PlotAnimator;
            protected _setup(): void;
            protected _additionalPaint(): void;
            protected _updateYDomainer(): void;
            project(attrToSet: string, accessor: any, scale?: Scale.AbstractScale<any, any>): StackedArea<X>;
            protected _onDatasetUpdate(): StackedArea<X>;
            protected _generateAttrToProjector(): {
                [attrToSet: string]: (datum: any, index: number, userMetadata: any, plotMetadata: PlotMetadata) => any;
            };
            protected _wholeDatumAttributes(): string[];
            _updateStackOffsets(): void;
            _updateStackExtents(): void;
            _stack(dataArray: D3.Map<StackedDatum>[]): D3.Map<StackedDatum>[];
            _setDatasetStackOffsets(positiveDataMapArray: D3.Map<StackedDatum>[], negativeDataMapArray: D3.Map<StackedDatum>[]): void;
            _getDomainKeys(): any;
            _generateDefaultMapArray(): D3.Map<StackedDatum>[];
            _updateScaleExtents(): void;
            _keyAccessor(): _Accessor;
            _valueAccessor(): _Accessor;
            _getPlotMetadataForDataset(key: string): StackedPlotMetadata;
            protected _normalizeDatasets<A, B>(fromX: boolean): {
                a: A;
                b: B;
            }[];
        }
    }
}


declare module Plottable {
    module Plot {
        class StackedBar<X, Y> extends Bar<X, Y> {
            /**
             * Constructs a StackedBar plot.
             * A StackedBarPlot is a plot that plots several bar plots stacking on top of each
             * other.
             * @constructor
             * @param {Scale} xScale the x scale of the plot.
             * @param {Scale} yScale the y scale of the plot.
             * @param {boolean} isVertical if the plot if vertical.
             */
            constructor(xScale?: Scale.AbstractScale<X, number>, yScale?: Scale.AbstractScale<Y, number>, isVertical?: boolean);
            protected _getAnimator(key: string): Animator.PlotAnimator;
            protected _generateAttrToProjector(): {
                [attrToSet: string]: (datum: any, index: number, userMetadata: any, plotMetadata: PlotMetadata) => any;
            };
            protected _generateDrawSteps(): _Drawer.DrawStep[];
            project(attrToSet: string, accessor: any, scale?: Scale.AbstractScale<any, any>): StackedBar<X, Y>;
            protected _onDatasetUpdate(): StackedBar<X, Y>;
            protected _getPlotMetadataForDataset(key: string): StackedPlotMetadata;
            protected _normalizeDatasets<A, B>(fromX: boolean): {
                a: A;
                b: B;
            }[];
            _updateStackOffsets(): void;
            _updateStackExtents(): void;
            _stack(dataArray: D3.Map<StackedDatum>[]): D3.Map<StackedDatum>[];
            _setDatasetStackOffsets(positiveDataMapArray: D3.Map<StackedDatum>[], negativeDataMapArray: D3.Map<StackedDatum>[]): void;
            _getDomainKeys(): any;
            _generateDefaultMapArray(): D3.Map<StackedDatum>[];
            _updateScaleExtents(): void;
            _keyAccessor(): _Accessor;
            _valueAccessor(): _Accessor;
        }
    }
}


declare module Plottable {
    module Animator {
        interface PlotAnimator {
            /**
             * Applies the supplied attributes to a D3.Selection with some animation.
             *
             * @param {D3.Selection} selection The update selection or transition selection that we wish to animate.
             * @param {AttributeToProjector} attrToProjector The set of
             *     IAccessors that we will use to set attributes on the selection.
             * @return {any} Animators should return the selection or
             *     transition object so that plots may chain the transitions between
             *     animators.
             */
            animate(selection: any, attrToProjector: AttributeToProjector): D3.Selection | D3.Transition.Transition;
            /**
             * Given the number of elements, return the total time the animation requires
             * @param number numberofIterations The number of elements that will be drawn
             * @returns {any} The time required for the animation
             */
            getTiming(numberOfIterations: number): number;
        }
        type PlotAnimatorMap = {
            [animatorKey: string]: PlotAnimator;
        };
    }
}


declare module Plottable {
    module Animator {
        /**
         * An animator implementation with no animation. The attributes are
         * immediately set on the selection.
         */
        class Null implements PlotAnimator {
            getTiming(selection: any): number;
            animate(selection: any, attrToProjector: AttributeToProjector): D3.Selection;
        }
    }
}


declare module Plottable {
    module Animator {
        /**
         * The base animator implementation with easing, duration, and delay.
         *
         * The maximum delay between animations can be configured with maxIterativeDelay.
         *
         * The maximum total animation duration can be configured with maxTotalDuration.
         * maxTotalDuration does not set actual total animation duration.
         *
         * The actual interval delay is calculated by following formula:
         * min(maxIterativeDelay(),
         *   max(maxTotalDuration() - duration(), 0) / <number of iterations>)
         */
        class Base implements PlotAnimator {
            /**
             * The default duration of the animation in milliseconds
             */
            static DEFAULT_DURATION_MILLISECONDS: number;
            /**
             * The default starting delay of the animation in milliseconds
             */
            static DEFAULT_DELAY_MILLISECONDS: number;
            /**
             * The default maximum start delay between each start of an animation
             */
            static DEFAULT_MAX_ITERATIVE_DELAY_MILLISECONDS: number;
            /**
             * The default maximum total animation duration
             */
            static DEFAULT_MAX_TOTAL_DURATION_MILLISECONDS: number;
            /**
             * The default easing of the animation
             */
            static DEFAULT_EASING: string;
            /**
             * Constructs the default animator
             *
             * @constructor
             */
            constructor();
            getTiming(numberOfIterations: number): number;
            animate(selection: any, attrToProjector: AttributeToProjector): D3.Transition.Transition;
            /**
             * Gets the duration of the animation in milliseconds.
             *
             * @returns {number} The current duration.
             */
            duration(): number;
            /**
             * Sets the duration of the animation in milliseconds.
             *
             * @param {number} duration The duration in milliseconds.
             * @returns {Default} The calling Default Animator.
             */
            duration(duration: number): Base;
            /**
             * Gets the delay of the animation in milliseconds.
             *
             * @returns {number} The current delay.
             */
            delay(): number;
            /**
             * Sets the delay of the animation in milliseconds.
             *
             * @param {number} delay The delay in milliseconds.
             * @returns {Default} The calling Default Animator.
             */
            delay(delay: number): Base;
            /**
             * Gets the current easing of the animation.
             *
             * @returns {string} the current easing mode.
             */
            easing(): string;
            /**
             * Sets the easing mode of the animation.
             *
             * @param {string} easing The desired easing mode.
             * @returns {Default} The calling Default Animator.
             */
            easing(easing: string): Base;
            /**
             * Gets the maximum start delay between animations in milliseconds.
             *
             * @returns {number} The current maximum iterative delay.
             */
            maxIterativeDelay(): number;
            /**
             * Sets the maximum start delay between animations in milliseconds.
             *
             * @param {number} maxIterDelay The maximum iterative delay in milliseconds.
             * @returns {Base} The calling Base Animator.
             */
            maxIterativeDelay(maxIterDelay: number): Base;
            /**
             * Gets the maximum total animation duration in milliseconds.
             *
             * @returns {number} The current maximum total animation duration.
             */
            maxTotalDuration(): number;
            /**
             * Sets the maximum total animation duration in miliseconds.
             *
             * @param {number} maxDuration The maximum total animation duration in milliseconds.
             * @returns {Base} The calling Base Animator.
             */
            maxTotalDuration(maxDuration: number): Base;
        }
    }
}


declare module Plottable {
    module Animator {
        /**
         * The default animator implementation with easing, duration, and delay.
         */
        class Rect extends Base {
            static ANIMATED_ATTRIBUTES: string[];
            isVertical: boolean;
            isReverse: boolean;
            constructor(isVertical?: boolean, isReverse?: boolean);
            animate(selection: any, attrToProjector: AttributeToProjector): D3.Transition.Transition;
            protected _startMovingProjector(attrToProjector: AttributeToProjector): (datum: any, index: number, userMetadata: any, plotMetadata: Plot.PlotMetadata) => any;
        }
    }
}


declare module Plottable {
    module Animator {
        /**
         * A child class of RectAnimator that will move the rectangle
         * as well as animate its growth.
         */
        class MovingRect extends Rect {
            /**
             * The pixel value to move from
             */
            startPixelValue: number;
            /**
             * Constructs a MovingRectAnimator
             *
             * @param {number} basePixel The pixel value to start moving from
             * @param {boolean} isVertical If the movement/animation is vertical
             */
            constructor(startPixelValue: number, isVertical?: boolean);
            protected _startMovingProjector(attrToProjector: AttributeToProjector): (p: any) => number;
        }
    }
}


declare module Plottable {
    module Dispatcher {
        class AbstractDispatcher extends Core.PlottableObject {
            protected _event2Callback: {
                [eventName: string]: (e: Event) => any;
            };
            protected _broadcasters: Core.Broadcaster<AbstractDispatcher>[];
            /**
             * Creates a wrapped version of the callback that can be registered to a Broadcaster
             */
            protected _getWrappedCallback(callback: Function): Core.BroadcasterCallback<AbstractDispatcher>;
            protected _setCallback(b: Core.Broadcaster<AbstractDispatcher>, key: any, callback: Function): void;
        }
    }
}


declare module Plottable {
    module Dispatcher {
        class Mouse extends AbstractDispatcher {
            /**
             * Get a Dispatcher.Mouse for the <svg> containing elem. If one already exists
             * on that <svg>, it will be returned; otherwise, a new one will be created.
             *
             * @param {SVGElement} elem A svg DOM element.
             * @return {Dispatcher.Mouse} A Dispatcher.Mouse
             */
            static getDispatcher(elem: SVGElement): Dispatcher.Mouse;
            /**
             * Creates a Dispatcher.Mouse.
             * This constructor not be invoked directly under most circumstances.
             *
             * @param {SVGElement} svg The root <svg> element to attach to.
             */
            constructor(svg: SVGElement);
            protected _getWrappedCallback(callback: Function): Core.BroadcasterCallback<Dispatcher.Mouse>;
            /**
             * Registers a callback to be called whenever the mouse position changes,
             * or removes the callback if `null` is passed as the callback.
             *
             * @param {any} key The key associated with the callback.
             *                  Key uniqueness is determined by deep equality.
             * @param {(p: Point) => any} callback A callback that takes the pixel position
             *                                     in svg-coordinate-space. Pass `null`
             *                                     to remove a callback.
             * @return {Dispatcher.Mouse} The calling Dispatcher.Mouse.
             */
            onMouseMove(key: any, callback: (p: Point) => any): Dispatcher.Mouse;
            /**
             * Returns the last computed mouse position.
             *
             * @return {Point} The last known mouse position in <svg> coordinate space.
             */
            getLastMousePosition(): {
                x: number;
                y: number;
            };
        }
    }
}


declare module Plottable {
    module Dispatcher {
        type KeyCallback = (keyCode: number) => any;
        class Key extends AbstractDispatcher {
            /**
             * Get a Dispatcher.Key. If one already exists it will be returned;
             * otherwise, a new one will be created.
             *
             * @return {Dispatcher.Key} A Dispatcher.Key
             */
            static getDispatcher(): Dispatcher.Key;
            /**
             * Creates a Dispatcher.Key.
             * This constructor not be invoked directly under most circumstances.
             *
             * @param {SVGElement} svg The root <svg> element to attach to.
             */
            constructor();
            protected _getWrappedCallback(callback: Function): Core.BroadcasterCallback<Dispatcher.Key>;
            /**
             * Registers a callback to be called whenever a key is pressed,
             * or removes the callback if `null` is passed as the callback.
             *
             * @param {any} key The registration key associated with the callback.
             *                  Registration key uniqueness is determined by deep equality.
             * @param {KeyCallback} callback
             * @return {Dispatcher.Key} The calling Dispatcher.Key.
             */
            onKeyDown(key: any, callback: KeyCallback): Key;
        }
    }
}


declare module Plottable {
    module Interaction {
        class AbstractInteraction extends Core.PlottableObject {
            /**
             * It maintains a 'hitBox' which is where all event listeners are
             * attached. Due to cross- browser weirdness, the hitbox needs to be an
             * opaque but invisible rectangle.  TODO: We should give the interaction
             * "foreground" and "background" elements where it can draw things,
             * e.g. crosshairs.
             */
            protected _hitBox: D3.Selection;
            protected _componentToListenTo: Component.AbstractComponent;
            _anchor(component: Component.AbstractComponent, hitBox: D3.Selection): void;
            /**
             * Translates an <svg>-coordinate-space point to Component-space coordinates.
             *
             * @param {Point} p A Point in <svg>-space coordinates.
             *
             * @return {Point} The same location in Component-space coordinates.
             */
            protected _translateToComponentSpace(p: Point): Point;
            /**
             * Checks whether a Component-coordinate-space Point is inside the Component.
             *
             * @param {Point} p A Point in Coordinate-space coordinates.
             *
             * @return {boolean} Whether or not the point is inside the Component.
             */
            protected _isInsideComponent(p: Point): boolean;
        }
    }
}


declare module Plottable {
    module Interaction {
        class Click extends AbstractInteraction {
            _anchor(component: Component.AbstractComponent, hitBox: D3.Selection): void;
            protected _listenTo(): string;
            /**
             * Sets a callback to be called when a click is received.
             *
             * @param {(p: Point) => any} cb Callback that takes the pixel position of the click event.
             */
            callback(cb: (p: Point) => any): Click;
        }
        class DoubleClick extends Click {
            protected _listenTo(): string;
        }
    }
}


declare module Plottable {
    module Interaction {
        class Key extends AbstractInteraction {
            _anchor(component: Component.AbstractComponent, hitBox: D3.Selection): void;
            /**
             * Sets a callback to be called when the key with the given keyCode is
             * pressed and the user is moused over the Component.
             *
             * @param {number} keyCode The key code associated with the key.
             * @param {() => void} callback Callback to be called.
             * @returns The calling Interaction.Key.
             */
            on(keyCode: number, callback: () => void): Key;
        }
    }
}


declare module Plottable {
    module Interaction {
        class PanZoom extends AbstractInteraction {
            /**
             * Creates a PanZoomInteraction.
             *
             * The allows you to move around and zoom in on a plot, interactively. It
             * does so by changing the xScale and yScales' domains repeatedly.
             *
             * @constructor
             * @param {QuantitativeScale} [xScale] The X scale to update on panning/zooming.
             * @param {QuantitativeScale} [yScale] The Y scale to update on panning/zooming.
             */
            constructor(xScale?: Scale.AbstractQuantitative<any>, yScale?: Scale.AbstractQuantitative<any>);
            /**
             * Sets the scales back to their original domains.
             */
            resetZoom(): void;
            _anchor(component: Component.AbstractComponent, hitBox: D3.Selection): void;
        }
    }
}


declare module Plottable {
    module Interaction {
        class Drag extends AbstractInteraction {
            protected _isDragging: boolean;
            protected _constrainX: (n: number) => number;
            protected _constrainY: (n: number) => number;
            /**
             * Constructs a Drag. A Drag will signal its callbacks on mouse drag.
             */
            constructor();
            /**
             * Gets the callback that is called when dragging starts.
             *
             * @returns {(start: Point) => void} The callback called when dragging starts.
             */
            dragstart(): (start: Point) => void;
            /**
             * Sets the callback to be called when dragging starts.
             *
             * @param {(start: Point) => any} cb If provided, the function to be called. Takes in a Point in pixels.
             * @returns {Drag} The calling Drag.
             */
            dragstart(cb: (start: Point) => any): Drag;
            protected _setOrigin(x: number, y: number): void;
            protected _getOrigin(): number[];
            protected _setLocation(x: number, y: number): void;
            protected _getLocation(): number[];
            /**
             * Gets the callback that is called during dragging.
             *
             * @returns {(start: Point, end: Point) => void} The callback called during dragging.
             */
            drag(): (start: Point, end: Point) => void;
            /**
             * Adds a callback to be called during dragging.
             *
             * @param {(start: Point, end: Point) => any} cb If provided, the function to be called. Takes in Points in pixels.
             * @returns {Drag} The calling Drag.
             */
            drag(cb: (start: Point, end: Point) => any): Drag;
            /**
             * Gets the callback that is called when dragging ends.
             *
             * @returns {(start: Point, end: Point) => void} The callback called when dragging ends.
             */
            dragend(): (start: Point, end: Point) => void;
            /**
             * Adds a callback to be called when the dragging ends.
             *
             * @param {(start: Point, end: Point) => any} cb If provided, the function to be called. Takes in points in pixels.
             * @returns {Drag} The calling Drag.
             */
            dragend(cb: (start: Point, end: Point) => any): Drag;
            protected _dragstart(): void;
            protected _doDragstart(): void;
            protected _drag(): void;
            protected _doDrag(): void;
            protected _dragend(): void;
            protected _doDragend(): void;
            _anchor(component: Component.AbstractComponent, hitBox: D3.Selection): Drag;
            /**
             * Sets up so that the xScale and yScale that are passed have their
             * domains automatically changed as you zoom.
             *
             * @param {QuantitativeScale} xScale The scale along the x-axis.
             * @param {QuantitativeScale} yScale The scale along the y-axis.
             * @returns {Drag} The calling Drag.
             */
            setupZoomCallback(xScale?: Scale.AbstractQuantitative<any>, yScale?: Scale.AbstractQuantitative<any>): Drag;
        }
    }
}


declare module Plottable {
    module Interaction {
        class DragBox extends Drag {
            static RESIZE_PADDING: number;
            static _CAN_RESIZE_X: boolean;
            static _CAN_RESIZE_Y: boolean;
            /**
             * The DOM element of the box that is drawn. When no box is drawn, it is
             * null.
             */
            dragBox: D3.Selection;
            /**
             * Gets whether resizing is enabled or not.
             *
             * @returns {boolean}
             */
            resizeEnabled(): boolean;
            /**
             * Enables or disables resizing.
             *
             * @param {boolean} enabled
             */
            resizeEnabled(enabled: boolean): DragBox;
            /**
             * Return true if box is resizing on the X dimension.
             *
             * @returns {boolean}
             */
            isResizingX(): boolean;
            /**
             * Return true if box is resizing on the Y dimension.
             *
             * @returns {boolean}
             */
            isResizingY(): boolean;
            /**
             * Whether or not dragBox has been rendered in a visible area.
             *
             * @returns {boolean}
             */
            boxIsDrawn(): boolean;
            /**
             * Return true if box is resizing.
             *
             * @returns {boolean}
             */
            isResizing(): boolean;
            protected _dragstart(): void;
            protected _drag(): void;
            protected _dragend(): void;
            /**
             * Clears the highlighted drag-selection box drawn by the DragBox.
             *
             * @returns {DragBox} The calling DragBox.
             */
            clearBox(): DragBox;
            /**
             * Set where the box is draw explicitly.
             *
             * @param {number} x0 Left.
             * @param {number} x1 Right.
             * @param {number} y0 Top.
             * @param {number} y1 Bottom.
             *
             * @returns {DragBox} The calling DragBox.
             */
            setBox(x0: number, x1: number, y0: number, y1: number): DragBox;
            _anchor(component: Component.AbstractComponent, hitBox: D3.Selection): DragBox;
            protected _hover(): void;
            protected canResizeX(): boolean;
            protected canResizeY(): boolean;
        }
    }
}


declare module Plottable {
    module Interaction {
        class XDragBox extends DragBox {
            protected _setOrigin(x: number, y: number): void;
            protected _setLocation(x: number, y: number): void;
            protected canResizeY(): boolean;
        }
    }
}


declare module Plottable {
    module Interaction {
        class XYDragBox extends DragBox {
            constructor();
        }
    }
}


declare module Plottable {
    module Interaction {
        class YDragBox extends DragBox {
            protected _setOrigin(x: number, y: number): void;
            protected _setLocation(x: number, y: number): void;
            protected canResizeX(): boolean;
        }
    }
}


declare module Plottable {
    module Interaction {
        type HoverData = {
            data: any[];
            pixelPositions: Point[];
            selection: D3.Selection;
        };
        interface Hoverable extends Component.AbstractComponent {
            /**
             * Called when the user first mouses over the Component.
             *
             * @param {Point} The cursor's position relative to the Component's origin.
             */
            _hoverOverComponent(p: Point): void;
            /**
             * Called when the user mouses out of the Component.
             *
             * @param {Point} The cursor's position relative to the Component's origin.
             */
            _hoverOutComponent(p: Point): void;
            /**
             * Returns the HoverData associated with the given position, and performs
             * any visual changes associated with hovering inside a Component.
             *
             * @param {Point} The cursor's position relative to the Component's origin.
             * @return {HoverData} The HoverData associated with the given position.
             */
            _doHover(p: Point): HoverData;
        }
        class Hover extends Interaction.AbstractInteraction {
            _componentToListenTo: Hoverable;
            _anchor(component: Hoverable, hitBox: D3.Selection): void;
            /**
             * Attaches an callback to be called when the user mouses over an element.
             *
             * @param {(hoverData: HoverData) => any} callback The callback to be called.
             *      The callback will be passed data for newly hovered-over elements.
             * @return {Interaction.Hover} The calling Interaction.Hover.
             */
            onHoverOver(callback: (hoverData: HoverData) => any): Hover;
            /**
             * Attaches a callback to be called when the user mouses off of an element.
             *
             * @param {(hoverData: HoverData) => any} callback The callback to be called.
             *      The callback will be passed data from the hovered-out elements.
             * @return {Interaction.Hover} The calling Interaction.Hover.
             */
            onHoverOut(callback: (hoverData: HoverData) => any): Hover;
            /**
             * Retrieves the HoverData associated with the elements the user is currently hovering over.
             *
             * @return {HoverData} The data and selection corresponding to the elements
             *                     the user is currently hovering over.
             */
            getCurrentHoverData(): HoverData;
        }
    }
}<|MERGE_RESOLUTION|>--- conflicted
+++ resolved
@@ -1474,7 +1474,6 @@
              */
             _getRenderArea(): D3.Selection;
             _getSelector(): string;
-<<<<<<< HEAD
             /**
              * Checks if the given selection is within the specified bounds
              *
@@ -1485,11 +1484,8 @@
              * @returns {boolean} if the selection is within the bounds
              */
             _isSelectionInBounds(selection: D3.Selection, xExtent: Extent, yExtent: Extent, tolerance: number): boolean;
-            _getPixelPoint(selection: D3.Selection, datum: any, index: number): Point;
-=======
             _getPixelPoint(datum: any, index: number): Point;
             _getSelection(index: number): D3.Selection;
->>>>>>> 90061616
         }
     }
 }
@@ -2680,8 +2676,14 @@
              * @param {string} key The key of new dataset
              */
             protected _getPlotMetadataForDataset(key: string): PlotMetadata;
-<<<<<<< HEAD
-            getAllSelections(): D3.Selection;
+            /**
+             * Retrieves all of the selections of this plot for the specified dataset(s)
+             *
+             * @param {string | string[]} datasetKeys The dataset(s) to retrieve the selections from.
+             * If not provided, all selections will be retrieved.
+             * @returns {D3.Selection} The retrieved selections.
+             */
+            getAllSelections(datasetKeys?: string | string[]): D3.Selection;
             /**
              * Gets the selections under the given pixel position (if [xValOrExtent]
              * and [yValOrExtent] are {number}s), under a given line (if only one
@@ -2693,16 +2695,6 @@
              * @returns {D3.Selection} The selections within under the given bounds
              */
             getPlotData(xValOrExtent: number | Extent, yValOrExtent: number | Extent, tolerance?: number): PlotData;
-=======
-            /**
-             * Retrieves all of the selections of this plot for the specified dataset(s)
-             *
-             * @param {string | string[]} datasetKeys The dataset(s) to retrieve the selections from.
-             * If not provided, all selections will be retrieved.
-             * @returns {D3.Selection} The retrieved selections.
-             */
-            getAllSelections(datasetKeys?: string | string[]): D3.Selection;
->>>>>>> 90061616
         }
     }
 }
