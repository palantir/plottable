
declare module Plottable {
    module _Util {
        module Methods {
            /**
             * Checks if x is between a and b.
             *
             * @param {number} x The value to test if in range
             * @param {number} a The beginning of the (inclusive) range
             * @param {number} b The ending of the (inclusive) range
             * @return {boolean} Whether x is in [a, b]
             */
            function inRange(x: number, a: number, b: number): boolean;
            /** Print a warning message to the console, if it is available.
             *
             * @param {string} The warnings to print
             */
            function warn(warning: string): void;
            /**
             * Takes two arrays of numbers and adds them together
             *
             * @param {number[]} alist The first array of numbers
             * @param {number[]} blist The second array of numbers
             * @return {number[]} An array of numbers where x[i] = alist[i] + blist[i]
             */
            function addArrays(alist: number[], blist: number[]): number[];
            /**
             * Takes two sets and returns the intersection
             *
             * Due to the fact that D3.Sets store strings internally, return type is always a string set
             *
             * @param {D3.Set<T>} set1 The first set
             * @param {D3.Set<T>} set2 The second set
             * @return {D3.Set<string>} A set that contains elements that appear in both set1 and set2
             */
            function intersection<T>(set1: D3.Set<T>, set2: D3.Set<T>): D3.Set<string>;
            /**
             * Take an accessor object (may be a string to be made into a key, or a value, or a color code)
             * and "activate" it by turning it into a function in (datum, index, metadata)
             */
            function accessorize(accessor: any): _Accessor;
            /**
             * Takes two sets and returns the union
             *
             * Due to the fact that D3.Sets store strings internally, return type is always a string set
             *
             * @param {D3.Set<T>} set1 The first set
             * @param {D3.Set<T>} set2 The second set
             * @return {D3.Set<string>} A set that contains elements that appear in either set1 or set2
             */
            function union<T>(set1: D3.Set<T>, set2: D3.Set<T>): D3.Set<string>;
            /**
             * Populates a map from an array of keys and a transformation function.
             *
             * @param {string[]} keys The array of keys.
             * @param {(string, number) => T} transform A transformation function to apply to the keys.
             * @return {D3.Map<T>} A map mapping keys to their transformed values.
             */
            function populateMap<T>(keys: string[], transform: (key: string, index: number) => T): D3.Map<T>;
            /**
             * Take an array of values, and return the unique values.
             * Will work iff ∀ a, b, a.toString() == b.toString() => a == b; will break on Object inputs
             *
             * @param {T[]} values The values to find uniqueness for
             * @return {T[]} The unique values
             */
            function uniq<T>(arr: T[]): T[];
            /**
             * Creates an array of length `count`, filled with value or (if value is a function), value()
             *
             * @param {any} value The value to fill the array with, or, if a function, a generator for values (called with index as arg)
             * @param {number} count The length of the array to generate
             * @return {any[]}
             */
            function createFilledArray<T>(value: T, count: number): T[];
            function createFilledArray<T>(func: (index?: number) => T, count: number): T[];
            /**
             * @param {T[][]} a The 2D array that will have its elements joined together.
             * @return {T[]} Every array in a, concatenated together in the order they appear.
             */
            function flatten<T>(a: T[][]): T[];
            /**
             * Check if two arrays are equal by strict equality.
             */
            function arrayEq<T>(a: T[], b: T[]): boolean;
            /**
             * @param {any} a Object to check against b for equality.
             * @param {any} b Object to check against a for equality.
             *
             * @returns {boolean} whether or not two objects share the same keys, and
             *          values associated with those keys. Values will be compared
             *          with ===.
             */
            function objEq(a: any, b: any): boolean;
            /**
             * Computes the max value from the array.
             *
             * If type is not comparable then t will be converted to a comparable before computing max.
             */
            function max<C>(arr: C[], default_val: C): C;
            function max<T, C>(arr: T[], acc: (x?: T, i?: number) => C, default_val: C): C;
            /**
             * Computes the min value from the array.
             *
             * If type is not comparable then t will be converted to a comparable before computing min.
             */
            function min<C>(arr: C[], default_val: C): C;
            function min<T, C>(arr: T[], acc: (x?: T, i?: number) => C, default_val: C): C;
            /**
             * Creates shallow copy of map.
             * @param {{ [key: string]: any }} oldMap Map to copy
             *
             * @returns {[{ [key: string]: any }} coppied map.
             */
            function copyMap<T>(oldMap: {
                [x: string]: T;
            }): {
                [x: string]: T;
            };
            function range(start: number, stop: number, step?: number): number[];
            /** Is like setTimeout, but activates synchronously if time=0
             * We special case 0 because of an observed issue where calling setTimeout causes visible flickering.
             * We believe this is because when requestAnimationFrame calls into the paint function, as soon as that function finishes
             * evaluating, the results are painted to the screen. As a result, if we want something to occur immediately but call setTimeout
             * with time=0, then it is pushed to the call stack and rendered in the next frame, so the component that was rendered via
             * setTimeout appears out-of-sync with the rest of the plot.
             */
            function setTimeout(f: Function, time: number, ...args: any[]): number;
            function colorTest(colorTester: D3.Selection, className: string): string;
            function lightenColor(color: string, factor: number, lightenAmount: number): string;
            function darkenColor(color: string, factor: number, darkenAmount: number): string;
        }
    }
}


declare module Plottable {
    module _Util {
        module OpenSource {
            /**
             * Returns the sortedIndex for inserting a value into an array.
             * Takes a number and an array of numbers OR an array of objects and an accessor that returns a number.
             * @param {number} value: The numerical value to insert
             * @param {any[]} arr: Array to find insertion index, can be number[] or any[] (if accessor provided)
             * @param {_Accessor} accessor: If provided, this function is called on members of arr to determine insertion index
             * @returns {number} The insertion index.
             * The behavior is undefined for arrays that are unsorted
             * If there are multiple valid insertion indices that maintain sorted order (e.g. addign 1 to [1,1,1,1,1]) then
             * the behavior must satisfy that the array is sorted post-insertion, but is otherwise unspecified.
             * This is a modified version of Underscore.js's implementation of sortedIndex.
             * Underscore.js is released under the MIT License:
             *  Copyright (c) 2009-2014 Jeremy Ashkenas, DocumentCloud and Investigative
             *  Reporters & Editors
             *
             *  Permission is hereby granted, free of charge, to any person
             *  obtaining a copy of this software and associated documentation
             *  files (the "Software"), to deal in the Software without
             *  restriction, including without limitation the rights to use,
             *  copy, modify, merge, publish, distribute, sublicense, and/or sell
             *  copies of the Software, and to permit persons to whom the
             *  Software is furnished to do so, subject to the following
             *  conditions:
             *
             *  The above copyright notice and this permission notice shall be
             *  included in all copies or substantial portions of the Software.
             *
             *  THE SOFTWARE IS PROVIDED "AS IS", WITHOUT WARRANTY OF ANY KIND,
             *  EXPRESS OR IMPLIED, INCLUDING BUT NOT LIMITED TO THE WARRANTIES
             *  OF MERCHANTABILITY, FITNESS FOR A PARTICULAR PURPOSE AND
             *  NONINFRINGEMENT. IN NO EVENT SHALL THE AUTHORS OR COPYRIGHT
             *  HOLDERS BE LIABLE FOR ANY CLAIM, DAMAGES OR OTHER LIABILITY,
             *  WHETHER IN AN ACTION OF CONTRACT, TORT OR OTHERWISE, ARISING
             *  FROM, OUT OF OR IN CONNECTION WITH THE SOFTWARE OR THE USE OR
             *  OTHER DEALINGS IN THE SOFTWARE.
             */
            function sortedIndex(val: number, arr: number[]): number;
            function sortedIndex(val: number, arr: any[], accessor: _Accessor): number;
        }
    }
}


declare module Plottable {
    module _Util {
        class IDCounter {
            increment(id: any): number;
            decrement(id: any): number;
            get(id: any): number;
        }
    }
}


declare module Plottable {
    module _Util {
        /**
         * An associative array that can be keyed by anything (inc objects).
         * Uses pointer equality checks which is why this works.
         * This power has a price: everything is linear time since it is actually backed by an array...
         */
        class StrictEqualityAssociativeArray {
            /**
             * Set a new key/value pair in the store.
             *
             * @param {any} key Key to set in the store
             * @param {any} value Value to set in the store
             * @return {boolean} True if key already in store, false otherwise
             */
            set(key: any, value: any): boolean;
            /**
             * Get a value from the store, given a key.
             *
             * @param {any} key Key associated with value to retrieve
             * @return {any} Value if found, undefined otherwise
             */
            get(key: any): any;
            /**
             * Test whether store has a value associated with given key.
             *
             * Will return true if there is a key/value entry,
             * even if the value is explicitly `undefined`.
             *
             * @param {any} key Key to test for presence of an entry
             * @return {boolean} Whether there was a matching entry for that key
             */
            has(key: any): boolean;
            /**
             * Return an array of the values in the key-value store
             *
             * @return {any[]} The values in the store
             */
            values(): any[];
            /**
             * Return an array of keys in the key-value store
             *
             * @return {any[]} The keys in the store
             */
            keys(): any[];
            /**
             * Execute a callback for each entry in the array.
             *
             * @param {(key: any, val?: any, index?: number) => any} callback The callback to eecute
             * @return {any[]} The results of mapping the callback over the entries
             */
            map(cb: (key?: any, val?: any, index?: number) => any): any[];
            /**
             * Delete a key from the key-value store. Return whether the key was present.
             *
             * @param {any} The key to remove
             * @return {boolean} Whether a matching entry was found and removed
             */
            delete(key: any): boolean;
        }
    }
}


declare module Plottable {
    module _Util {
        class Cache<T> {
            /**
             * @constructor
             *
             * @param {string} compute The function whose results will be cached.
             * @param {string} [canonicalKey] If present, when clear() is called,
             *        this key will be re-computed. If its result hasn't been changed,
             *        the cache will not be cleared.
             * @param {(v: T, w: T) => boolean} [valueEq]
             *        Used to determine if the value of canonicalKey has changed.
             *        If omitted, defaults to === comparision.
             */
            constructor(compute: (k: string) => T, canonicalKey?: string, valueEq?: (v: T, w: T) => boolean);
            /**
             * Attempt to look up k in the cache, computing the result if it isn't
             * found.
             *
             * @param {string} k The key to look up in the cache.
             * @return {T} The value associated with k; the result of compute(k).
             */
            get(k: string): T;
            /**
             * Reset the cache empty.
             *
             * If canonicalKey was provided at construction, compute(canonicalKey)
             * will be re-run. If the result matches what is already in the cache,
             * it will not clear the cache.
             *
             * @return {Cache<T>} The calling Cache.
             */
            clear(): Cache<T>;
        }
    }
}


declare module Plottable {
    module _Util {
        module Text {
            var HEIGHT_TEXT: string;
            interface Dimensions {
                width: number;
                height: number;
            }
            interface TextMeasurer {
                (s: string): Dimensions;
            }
            /**
             * Returns a quasi-pure function of typesignature (t: string) => Dimensions which measures height and width of text
             * in the given text selection
             *
             * @param {D3.Selection} selection: A temporary text selection that the string will be placed into for measurement.
             *                                  Will be removed on function creation and appended only for measurement.
             * @returns {Dimensions} width and height of the text
             */
            function getTextMeasurer(selection: D3.Selection): TextMeasurer;
            /**
             * This class will measure text by measuring each character individually,
             * then adding up the dimensions. It will also cache the dimensions of each
             * letter.
             */
            class CachingCharacterMeasurer {
                /**
                 * @param {string} s The string to be measured.
                 * @return {Dimensions} The width and height of the measured text.
                 */
                measure: TextMeasurer;
                /**
                 * @param {D3.Selection} textSelection The element that will have text inserted into
                 *        it in order to measure text. The styles present for text in
                 *        this element will to the text being measured.
                 */
                constructor(textSelection: D3.Selection);
                /**
                 * Clear the cache, if it seems that the text has changed size.
                 */
                clear(): CachingCharacterMeasurer;
            }
            /**
             * Gets a truncated version of a sting that fits in the available space, given the element in which to draw the text
             *
             * @param {string} text: The string to be truncated
             * @param {number} availableWidth: The available width, in pixels
             * @param {D3.Selection} element: The text element used to measure the text
             * @returns {string} text - the shortened text
             */
            function getTruncatedText(text: string, availableWidth: number, measurer: TextMeasurer): string;
            /**
             * Takes a line, a width to fit it in, and a text measurer. Will attempt to add ellipses to the end of the line,
             * shortening the line as required to ensure that it fits within width.
             */
            function addEllipsesToLine(line: string, width: number, measureText: TextMeasurer): string;
            function writeLineHorizontally(line: string, g: D3.Selection, width: number, height: number, xAlign?: string, yAlign?: string): {
                width: number;
                height: number;
            };
            function writeLineVertically(line: string, g: D3.Selection, width: number, height: number, xAlign?: string, yAlign?: string, rotation?: string): {
                width: number;
                height: number;
            };
            interface IWriteTextResult {
                textFits: boolean;
                usedWidth: number;
                usedHeight: number;
            }
            interface IWriteOptions {
                g: D3.Selection;
                xAlign: string;
                yAlign: string;
            }
            /**
             * @param {write} [IWriteOptions] If supplied, the text will be written
             *        To the given g. Will align the text vertically if it seems like
             *        that is appropriate.
             * Returns an IWriteTextResult with info on whether the text fit, and how much width/height was used.
             */
            function writeText(text: string, width: number, height: number, tm: TextMeasurer, orientation?: string, write?: IWriteOptions): IWriteTextResult;
        }
    }
}


declare module Plottable {
    module _Util {
        module WordWrap {
            interface WrappedText {
                originalText: string;
                lines: string[];
                textFits: boolean;
            }
            /**
             * Takes a block of text, a width and height to fit it in, and a 2-d text measurement function.
             * Wraps words and fits as much of the text as possible into the given width and height.
             */
            function breakTextToFitRect(text: string, width: number, height: number, measureText: Text.TextMeasurer): WrappedText;
            /**
             * Determines if it is possible to fit a given text within width without breaking any of the words.
             * Simple algorithm, split the text up into tokens, and make sure that the widest token doesn't exceed
             * allowed width.
             */
            function canWrapWithoutBreakingWords(text: string, width: number, widthMeasure: (s: string) => number): boolean;
        }
    }
}

declare module Plottable {
    module _Util {
        module DOM {
            /**
             * Gets the bounding box of an element.
             * @param {D3.Selection} element
             * @returns {SVGRed} The bounding box.
             */
            function getBBox(element: D3.Selection): SVGRect;
            var POLYFILL_TIMEOUT_MSEC: number;
            function requestAnimationFramePolyfill(fn: () => any): void;
            function isSelectionRemovedFromSVG(selection: D3.Selection): boolean;
            function getElementWidth(elem: HTMLScriptElement): number;
            function getElementHeight(elem: HTMLScriptElement): number;
            function getSVGPixelWidth(svg: D3.Selection): number;
            function translate(s: D3.Selection, x?: number, y?: number): any;
            function boxesOverlap(boxA: ClientRect, boxB: ClientRect): boolean;
        }
    }
}


declare module Plottable {
    module _Util {
        module Color {
            /**
             * Return contrast ratio between two colors
             * Based on implementation from chroma.js by Gregor Aisch (gka) (licensed under BSD)
             * chroma.js may be found here: https://github.com/gka/chroma.js
             * License may be found here: https://github.com/gka/chroma.js/blob/master/LICENSE
             * see http://www.w3.org/TR/2008/REC-WCAG20-20081211/#contrast-ratiodef
             */
            function contrast(a: string, b: string): number;
            /**
             * Converts an RGB color value to HSL. Conversion formula
             * adapted from http://en.wikipedia.org/wiki/HSL_color_space.
             * Assumes r, g, and b are contained in the set [0, 255] and
             * returns h, s, and l in the set [0, 1].
             * Source: https://stackoverflow.com/questions/2353211/hsl-to-rgb-color-conversion
             *
             * @param   Number  r       The red color value
             * @param   Number  g       The green color value
             * @param   Number  b       The blue color value
             * @return  Array           The HSL representation
             */
            function rgbToHsl(r: number, g: number, b: number): number[];
            /**
             * Converts an HSL color value to RGB. Conversion formula
             * adapted from http://en.wikipedia.org/wiki/HSL_color_space.
             * Assumes h, s, and l are contained in the set [0, 1] and
             * returns r, g, and b in the set [0, 255].
             * Source: https://stackoverflow.com/questions/2353211/hsl-to-rgb-color-conversion
             *
             * @param   Number  h       The hue
             * @param   Number  s       The saturation
             * @param   Number  l       The lightness
             * @return  Array           The RGB representation
             */
            function hslToRgb(h: number, s: number, l: number): number[];
        }
    }
}


declare module Plottable {
    interface Formatter {
        (d: any): string;
    }
    var MILLISECONDS_IN_ONE_DAY: number;
    module Formatters {
        /**
         * Creates a formatter for currency values.
         *
         * @param {number} [precision] The number of decimal places to show (default 2).
         * @param {string} [symbol] The currency symbol to use (default "$").
         * @param {boolean} [prefix] Whether to prepend or append the currency symbol (default true).
         * @param {boolean} [onlyShowUnchanged] Whether to return a value if value changes after formatting (default true).
         *
         * @returns {Formatter} A formatter for currency values.
         */
        function currency(precision?: number, symbol?: string, prefix?: boolean): (d: any) => string;
        /**
         * Creates a formatter that displays exactly [precision] decimal places.
         *
         * @param {number} [precision] The number of decimal places to show (default 3).
         * @param {boolean} [onlyShowUnchanged] Whether to return a value if value changes after formatting (default true).
         *
         * @returns {Formatter} A formatter that displays exactly [precision] decimal places.
         */
        function fixed(precision?: number): (d: any) => string;
        /**
         * Creates a formatter that formats numbers to show no more than
         * [precision] decimal places. All other values are stringified.
         *
         * @param {number} [precision] The number of decimal places to show (default 3).
         * @param {boolean} [onlyShowUnchanged] Whether to return a value if value changes after formatting (default true).
         *
         * @returns {Formatter} A formatter for general values.
         */
        function general(precision?: number): (d: any) => string;
        /**
         * Creates a formatter that stringifies its input.
         *
         * @returns {Formatter} A formatter that stringifies its input.
         */
        function identity(): (d: any) => string;
        /**
         * Creates a formatter for percentage values.
         * Multiplies the input by 100 and appends "%".
         *
         * @param {number} [precision] The number of decimal places to show (default 0).
         * @param {boolean} [onlyShowUnchanged] Whether to return a value if value changes after formatting (default true).
         *
         * @returns {Formatter} A formatter for percentage values.
         */
        function percentage(precision?: number): (d: any) => string;
        /**
         * Creates a formatter for values that displays [precision] significant figures
         * and puts SI notation.
         *
         * @param {number} [precision] The number of significant figures to show (default 3).
         *
         * @returns {Formatter} A formatter for SI values.
         */
        function siSuffix(precision?: number): (d: any) => string;
        /**
         * Creates a multi time formatter that displays dates.
         *
         * @returns {Formatter} A formatter for time/date values.
         */
        function multiTime(): (d: any) => string;
        /**
         * Creates a time formatter that displays time/date using given specifier.
         *
         * List of directives can be found on: https://github.com/mbostock/d3/wiki/Time-Formatting#format
         *
         * @param {string} [specifier] The specifier for the formatter.
         *
         * @returns {Formatter} A formatter for time/date values.
         */
        function time(specifier: string): Formatter;
        /**
         * Creates a formatter for relative dates.
         *
         * @param {number} baseValue The start date (as epoch time) used in computing relative dates (default 0)
         * @param {number} increment The unit used in calculating relative date values (default MILLISECONDS_IN_ONE_DAY)
         * @param {string} label The label to append to the formatted string (default "")
         *
         * @returns {Formatter} A formatter for time/date values.
         */
        function relativeDate(baseValue?: number, increment?: number, label?: string): (d: any) => string;
    }
}


declare module Plottable {
    module Config {
        /**
         * Specifies if Plottable should show warnings.
         */
        var SHOW_WARNINGS: boolean;
    }
}


declare module Plottable {
    var version: string;
}


declare module Plottable {
    module Core {
        /**
         * Colors we use as defaults on a number of graphs.
         */
        class Colors {
            static CORAL_RED: string;
            static INDIGO: string;
            static ROBINS_EGG_BLUE: string;
            static FERN: string;
            static BURNING_ORANGE: string;
            static ROYAL_HEATH: string;
            static CONIFER: string;
            static CERISE_RED: string;
            static BRIGHT_SUN: string;
            static JACARTA: string;
            static PLOTTABLE_COLORS: string[];
        }
    }
}


declare module Plottable {
    module Core {
        /**
         * A class most other Plottable classes inherit from, in order to have a
         * unique ID.
         */
        class PlottableObject {
            getID(): number;
        }
    }
}


declare module Plottable {
    module Core {
        /**
         * This interface represents anything in Plottable which can have a listener attached.
         * Listeners attach by referencing the Listenable's broadcaster, and calling registerListener
         * on it.
         *
         * e.g.:
         * listenable: Plottable.Listenable;
         * listenable.broadcaster.registerListener(callbackToCallOnBroadcast)
         */
        interface Listenable {
            broadcaster: Broadcaster;
        }
        /**
         * This interface represents the callback that should be passed to the Broadcaster on a Listenable.
         *
         * The callback will be called with the attached Listenable as the first object, and optional arguments
         * as the subsequent arguments.
         *
         * The Listenable is passed as the first argument so that it is easy for the callback to reference the
         * current state of the Listenable in the resolution logic.
         */
        interface BroadcasterCallback {
            (listenable: Listenable, ...args: any[]): any;
        }
        /**
         * The Broadcaster class is owned by an Listenable. Third parties can register and deregister listeners
         * from the broadcaster. When the broadcaster.broadcast method is activated, all registered callbacks are
         * called. The registered callbacks are called with the registered Listenable that the broadcaster is attached
         * to, along with optional arguments passed to the `broadcast` method.
         *
         * The listeners are called synchronously.
         */
        class Broadcaster extends PlottableObject {
            listenable: Listenable;
            /**
             * Constructs a broadcaster, taking the Listenable that the broadcaster will be attached to.
             *
             * @constructor
             * @param {Listenable} listenable The Listenable-object that this broadcaster is attached to.
             */
            constructor(listenable: Listenable);
            /**
             * Registers a callback to be called when the broadcast method is called. Also takes a key which
             * is used to support deregistering the same callback later, by passing in the same key.
             * If there is already a callback associated with that key, then the callback will be replaced.
             *
             * @param key The key associated with the callback. Key uniqueness is determined by deep equality.
             * @param {BroadcasterCallback} callback A callback to be called when the Scale's domain changes.
             * @returns {Broadcaster} this object
             */
            registerListener(key: any, callback: BroadcasterCallback): Broadcaster;
            /**
             * Call all listening callbacks, optionally with arguments passed through.
             *
             * @param ...args A variable number of optional arguments
             * @returns {Broadcaster} this object
             */
            broadcast(...args: any[]): Broadcaster;
            /**
             * Deregisters the callback associated with a key.
             *
             * @param key The key to deregister.
             * @returns {Broadcaster} this object
             */
            deregisterListener(key: any): Broadcaster;
            /**
             * Deregisters all listeners and callbacks associated with the broadcaster.
             *
             * @returns {Broadcaster} this object
             */
            deregisterAllListeners(): void;
        }
    }
}


declare module Plottable {
    class Dataset extends Core.PlottableObject implements Core.Listenable {
        broadcaster: Core.Broadcaster;
        /**
         * Constructs a new set.
         *
         * A Dataset is mostly just a wrapper around an any[], Dataset is the
         * data you're going to plot.
         *
         * @constructor
         * @param {any[]} data The data for this DataSource (default = []).
         * @param {any} metadata An object containing additional information (default = {}).
         */
        constructor(data?: any[], metadata?: any);
        /**
         * Gets the data.
         *
         * @returns {DataSource|any[]} The calling DataSource, or the current data.
         */
        data(): any[];
        /**
         * Sets the data.
         *
         * @param {any[]} data The new data.
         * @returns {Dataset} The calling Dataset.
         */
        data(data: any[]): Dataset;
        /**
         * Get the metadata.
         *
         * @returns {any} the current
         * metadata.
         */
        metadata(): any;
        /**
         * Set the metadata.
         *
         * @param {any} metadata The new metadata.
         * @returns {Dataset} The calling Dataset.
         */
        metadata(metadata: any): Dataset;
        _getExtent(accessor: _Accessor, typeCoercer: (d: any) => any, plotMetadata?: any): any[];
    }
}


declare module Plottable {
    module Core {
        module RenderController {
            module RenderPolicy {
                /**
                 * A policy to render components.
                 */
                interface RenderPolicy {
                    render(): any;
                }
                /**
                 * Never queue anything, render everything immediately. Useful for
                 * debugging, horrible for performance.
                 */
                class Immediate implements RenderPolicy {
                    render(): void;
                }
                /**
                 * The default way to render, which only tries to render every frame
                 * (usually, 1/60th of a second).
                 */
                class AnimationFrame implements RenderPolicy {
                    render(): void;
                }
                /**
                 * Renders with `setTimeout`. This is generally an inferior way to render
                 * compared to `requestAnimationFrame`, but it's still there if you want
                 * it.
                 */
                class Timeout implements RenderPolicy {
                    _timeoutMsec: number;
                    render(): void;
                }
            }
        }
    }
}


declare module Plottable {
    module Core {
        /**
         * The RenderController is responsible for enqueueing and synchronizing
         * layout and render calls for Plottable components.
         *
         * Layouts and renders occur inside an animation callback
         * (window.requestAnimationFrame if available).
         *
         * If you require immediate rendering, call RenderController.flush() to
         * perform enqueued layout and rendering serially.
         *
         * If you want to always have immediate rendering (useful for debugging),
         * call
         * ```typescript
         * Plottable.Core.RenderController.setRenderPolicy(
         *   new Plottable.Core.RenderController.RenderPolicy.Immediate()
         * );
         * ```
         */
        module RenderController {
            var _renderPolicy: RenderPolicy.RenderPolicy;
            function setRenderPolicy(policy: string): void;
            function setRenderPolicy(policy: RenderPolicy.RenderPolicy): void;
            /**
             * If the RenderController is enabled, we enqueue the component for
             * render. Otherwise, it is rendered immediately.
             *
             * @param {AbstractComponent} component Any Plottable component.
             */
            function registerToRender(c: Component.AbstractComponent): void;
            /**
             * If the RenderController is enabled, we enqueue the component for
             * layout and render. Otherwise, it is rendered immediately.
             *
             * @param {AbstractComponent} component Any Plottable component.
             */
            function registerToComputeLayout(c: Component.AbstractComponent): void;
            /**
             * Render everything that is waiting to be rendered right now, instead of
             * waiting until the next frame.
             *
             * Useful to call when debugging.
             */
            function flush(): void;
        }
    }
}


declare module Plottable {
    module Core {
        /**
         * The ResizeBroadcaster will broadcast a notification to any registered
         * components when the window is resized.
         *
         * The broadcaster and single event listener are lazily constructed.
         *
         * Upon resize, the _resized flag will be set to true until after the next
         * flush of the RenderController. This is used, for example, to disable
         * animations during resize.
         */
        module ResizeBroadcaster {
            /**
             * Checks if the window has been resized and the RenderController
             * has not yet been flushed.
             *
             * @returns {boolean} If the window has been resized/RenderController
             * has not yet been flushed.
             */
            function resizing(): boolean;
            /**
             * Sets that it is not resizing anymore. Good if it stubbornly thinks
             * it is still resizing, or for cancelling the effects of resizing
             * prematurely.
             */
            function clearResizing(): void;
            /**
             * Registers a component.
             *
             * When the window is resized, ._invalidateLayout() is invoked on the
             * component, which will enqueue the component for layout and rendering
             * with the RenderController.
             *
             * @param {Component} component Any Plottable component.
             */
            function register(c: Component.AbstractComponent): void;
            /**
             * Deregisters the components.
             *
             * The component will no longer receive updates on window resize.
             *
             * @param {Component} component Any Plottable component.
             */
            function deregister(c: Component.AbstractComponent): void;
        }
    }
}

declare module Plottable {
    /**
     * Access specific datum property.
     */
    interface _Accessor {
        (datum: any, index?: number, userMetadata?: any, plotMetadata?: Plot.PlotMetadata): any;
    }
    /**
     * Retrieves scaled datum property.
     */
    interface _Projector {
        (datum: any, index: number, userMetadata: any, plotMetadata: Plot.PlotMetadata): any;
    }
    /**
     * Projector with applied user and plot metadata
     */
    interface _AppliedProjector {
        (datum: any, index: number): any;
    }
    /**
     * Defines a way how specific attribute needs be retrieved before rendering.
     */
    interface _Projection {
        accessor: _Accessor;
        scale?: Scale.AbstractScale<any, any>;
        attribute: string;
    }
    /**
     * A mapping from attributes ("x", "fill", etc.) to the functions that get
     * that information out of the data.
     *
     * So if my data looks like `{foo: 5, bar: 6}` and I want the radius to scale
     * with both `foo` and `bar`, an entry in this type might be `{"r":
     * function(d) { return foo + bar; }`.
     */
    interface AttributeToProjector {
        [attrToSet: string]: _Projector;
    }
    interface _AttributeToAppliedProjector {
        [attrToSet: string]: _AppliedProjector;
    }
    /**
     * A simple bounding box.
     */
    interface SelectionArea {
        xMin: number;
        xMax: number;
        yMin: number;
        yMax: number;
    }
    interface _SpaceRequest {
        width: number;
        height: number;
        wantsWidth: boolean;
        wantsHeight: boolean;
    }
    interface _PixelArea {
        xMin: number;
        xMax: number;
        yMin: number;
        yMax: number;
    }
    /**
     * The range of your current data. For example, [1, 2, 6, -5] has the Extent
     * `{min: -5, max: 6}`.
     *
     * The point of this type is to hopefully replace the less-elegant `[min,
     * max]` extents produced by d3.
     */
    interface Extent {
        min: number;
        max: number;
    }
    /**
     * A simple location on the screen.
     */
    interface Point {
        x: number;
        y: number;
    }
}


declare module Plottable {
    class Domainer {
        /**
         * Constructs a new Domainer.
         *
         * @constructor
         * @param {(extents: any[][]) => any[]} combineExtents
         *        If present, this function will be used by the Domainer to merge
         *        all the extents that are present on a scale.
         *
         *        A plot may draw multiple things relative to a scale, e.g.
         *        different stocks over time. The plot computes their extents,
         *        which are a [min, max] pair. combineExtents is responsible for
         *        merging them all into one [min, max] pair. It defaults to taking
         *        the min of the first elements and the max of the second arguments.
         */
        constructor(combineExtents?: (extents: any[][]) => any[]);
        /**
         * @param {any[][]} extents The list of extents to be reduced to a single
         *        extent.
         * @param {QuantitativeScale} scale
         *        Since nice() must do different things depending on Linear, Log,
         *        or Time scale, the scale must be passed in for nice() to work.
         * @returns {any[]} The domain, as a merging of all exents, as a [min, max]
         *                 pair.
         */
        computeDomain(extents: any[][], scale: Scale.AbstractQuantitative<any>): any[];
        /**
         * Sets the Domainer to pad by a given ratio.
         *
         * @param {number} padProportion Proportionally how much bigger the
         *         new domain should be (0.05 = 5% larger).
         *
         *         A domainer will pad equal visual amounts on each side.
         *         On a linear scale, this means both sides are padded the same
         *         amount: [10, 20] will be padded to [5, 25].
         *         On a log scale, the top will be padded more than the bottom, so
         *         [10, 100] will be padded to [1, 1000].
         *
         * @returns {Domainer} The calling Domainer.
         */
        pad(padProportion?: number): Domainer;
        /**
         * Adds a padding exception, a value that will not be padded at either end of the domain.
         *
         * Eg, if a padding exception is added at x=0, then [0, 100] will pad to [0, 105] instead of [-2.5, 102.5].
         * If a key is provided, it will be registered under that key with standard map semantics. (Overwrite / remove by key)
         * If a key is not provided, it will be added with set semantics (Can be removed by value)
         *
         * @param {any} exception The padding exception to add.
         * @param {string} key The key to register the exception under.
         * @returns {Domainer} The calling domainer
         */
        addPaddingException(exception: any, key?: string): Domainer;
        /**
         * Removes a padding exception, allowing the domain to pad out that value again.
         *
         * If a string is provided, it is assumed to be a key and the exception associated with that key is removed.
         * If a non-string is provdied, it is assumed to be an unkeyed exception and that exception is removed.
         *
         * @param {any} keyOrException The key for the value to remove, or the value to remove
         * @return {Domainer} The calling domainer
         */
        removePaddingException(keyOrException: any): Domainer;
        /**
         * Adds an included value, a value that must be included inside the domain.
         *
         * Eg, if a value exception is added at x=0, then [50, 100] will expand to [0, 100] rather than [50, 100].
         * If a key is provided, it will be registered under that key with standard map semantics. (Overwrite / remove by key)
         * If a key is not provided, it will be added with set semantics (Can be removed by value)
         *
         * @param {any} value The included value to add.
         * @param {string} key The key to register the value under.
         * @returns {Domainer} The calling domainer
         */
        addIncludedValue(value: any, key?: string): Domainer;
        /**
         * Remove an included value, allowing the domain to not include that value gain again.
         *
         * If a string is provided, it is assumed to be a key and the value associated with that key is removed.
         * If a non-string is provdied, it is assumed to be an unkeyed value and that value is removed.
         *
         * @param {any} keyOrException The key for the value to remove, or the value to remove
         * @return {Domainer} The calling domainer
         */
        removeIncludedValue(valueOrKey: any): Domainer;
        /**
         * Extends the scale's domain so it starts and ends with "nice" values.
         *
         * @param {number} count The number of ticks that should fit inside the new domain.
         * @return {Domainer} The calling Domainer.
         */
        nice(count?: number): Domainer;
    }
}


declare module Plottable {
    module Scale {
        class AbstractScale<D, R> extends Core.PlottableObject implements Core.Listenable {
            protected _d3Scale: D3.Scale.Scale;
            broadcaster: Core.Broadcaster;
            _typeCoercer: (d: any) => any;
            /**
             * Constructs a new Scale.
             *
             * A Scale is a wrapper around a D3.Scale.Scale. A Scale is really just a
             * function. Scales have a domain (input), a range (output), and a function
             * from domain to range.
             *
             * @constructor
             * @param {D3.Scale.Scale} scale The D3 scale backing the Scale.
             */
            constructor(scale: D3.Scale.Scale);
            protected _getAllExtents(): D[][];
            protected _getExtent(): D[];
            /**
             * Modifies the domain on the scale so that it includes the extent of all
             * perspectives it depends on. This will normally happen automatically, but
             * if you set domain explicitly with `plot.domain(x)`, you will need to
             * call this function if you want the domain to neccessarily include all
             * the data.
             *
             * Extent: The [min, max] pair for a Scale.Quantitative, all covered
             * strings for a Scale.Ordinal.
             *
             * Perspective: A combination of a Dataset and an Accessor that
             * represents a view in to the data.
             *
             * @returns {Scale} The calling Scale.
             */
            autoDomain(): AbstractScale<D, R>;
            _autoDomainIfAutomaticMode(): void;
            /**
             * Computes the range value corresponding to a given domain value. In other
             * words, apply the function to value.
             *
             * @param {R} value A domain value to be scaled.
             * @returns {R} The range value corresponding to the supplied domain value.
             */
            scale(value: D): R;
            /**
             * Gets the domain.
             *
             * @returns {D[]} The current domain.
             */
            domain(): D[];
            /**
             * Sets the domain.
             *
             * @param {D[]} values If provided, the new value for the domain. On
             * a QuantitativeScale, this is a [min, max] pair, or a [max, min] pair to
             * make the function decreasing. On Scale.Ordinal, this is an array of all
             * input values.
             * @returns {Scale} The calling Scale.
             */
            domain(values: D[]): AbstractScale<D, R>;
            protected _getDomain(): any[];
            protected _setDomain(values: D[]): void;
            /**
             * Gets the range.
             *
             * In the case of having a numeric range, it will be a [min, max] pair. In
             * the case of string range (e.g. Scale.InterpolatedColor), it will be a
             * list of all possible outputs.
             *
             * @returns {R[]} The current range.
             */
            range(): R[];
            /**
             * Sets the range.
             *
             * In the case of having a numeric range, it will be a [min, max] pair. In
             * the case of string range (e.g. Scale.InterpolatedColor), it will be a
             * list of all possible outputs.
             *
             * @param {R[]} values If provided, the new values for the range.
             * @returns {Scale} The calling Scale.
             */
            range(values: R[]): AbstractScale<D, R>;
            /**
             * Constructs a copy of the Scale with the same domain and range but without
             * any registered listeners.
             *
             * @returns {Scale} A copy of the calling Scale.
             */
            copy(): AbstractScale<D, R>;
            /**
             * When a renderer determines that the extent of a projector has changed,
             * it will call this function. This function should ensure that
             * the scale has a domain at least large enough to include extent.
             *
             * @param {number} rendererID A unique indentifier of the renderer sending
             *                 the new extent.
             * @param {string} attr The attribute being projected, e.g. "x", "y0", "r"
             * @param {D[]} extent The new extent to be included in the scale.
             */
            _updateExtent(plotProvidedKey: string, attr: string, extent: D[]): AbstractScale<D, R>;
            _removeExtent(plotProvidedKey: string, attr: string): AbstractScale<D, R>;
        }
    }
}


declare module Plottable {
    module Scale {
        class AbstractQuantitative<D> extends AbstractScale<D, number> {
            protected _d3Scale: D3.Scale.QuantitativeScale;
            _userSetDomainer: boolean;
            _typeCoercer: (d: any) => number;
            /**
             * Constructs a new QuantitativeScale.
             *
             * A QuantitativeScale is a Scale that maps anys to numbers. It
             * is invertible and continuous.
             *
             * @constructor
             * @param {D3.Scale.QuantitativeScale} scale The D3 QuantitativeScale
             * backing the QuantitativeScale.
             */
            constructor(scale: D3.Scale.QuantitativeScale);
            protected _getExtent(): D[];
            /**
             * Retrieves the domain value corresponding to a supplied range value.
             *
             * @param {number} value: A value from the Scale's range.
             * @returns {D} The domain value corresponding to the supplied range value.
             */
            invert(value: number): D;
            /**
             * Creates a copy of the QuantitativeScale with the same domain and range but without any registered list.
             *
             * @returns {AbstractQuantitative} A copy of the calling QuantitativeScale.
             */
            copy(): AbstractQuantitative<D>;
            domain(): D[];
            domain(values: D[]): AbstractQuantitative<D>;
            protected _setDomain(values: D[]): void;
            /**
             * Sets or gets the QuantitativeScale's output interpolator
             *
             * @param {D3.Transition.Interpolate} [factory] The output interpolator to use.
             * @returns {D3.Transition.Interpolate|AbstractQuantitative} The current output interpolator, or the calling QuantitativeScale.
             */
            interpolate(): D3.Transition.Interpolate;
            interpolate(factory: D3.Transition.Interpolate): AbstractQuantitative<D>;
            /**
             * Sets the range of the QuantitativeScale and sets the interpolator to d3.interpolateRound.
             *
             * @param {number[]} values The new range value for the range.
             */
            rangeRound(values: number[]): AbstractQuantitative<D>;
            /**
             * Gets ticks generated by the default algorithm.
             */
            getDefaultTicks(): D[];
            /**
             * Gets the clamp status of the QuantitativeScale (whether to cut off values outside the ouput range).
             *
             * @returns {boolean} The current clamp status.
             */
            clamp(): boolean;
            /**
             * Sets the clamp status of the QuantitativeScale (whether to cut off values outside the ouput range).
             *
             * @param {boolean} clamp Whether or not to clamp the QuantitativeScale.
             * @returns {AbstractQuantitative} The calling QuantitativeScale.
             */
            clamp(clamp: boolean): AbstractQuantitative<D>;
            /**
             * Gets a set of tick values spanning the domain.
             *
             * @returns {any[]} The generated ticks.
             */
            ticks(): any[];
            /**
             * Gets the default number of ticks.
             *
             * @returns {number} The default number of ticks.
             */
            numTicks(): number;
            /**
             * Sets the default number of ticks to generate.
             *
             * @param {number} count The new default number of ticks.
             * @returns {Quantitative} The calling QuantitativeScale.
             */
            numTicks(count: number): AbstractQuantitative<D>;
            /**
             * Given a domain, expands its domain onto "nice" values, e.g. whole
             * numbers.
             */
            _niceDomain(domain: any[], count?: number): any[];
            /**
             * Gets a Domainer of a scale. A Domainer is responsible for combining
             * multiple extents into a single domain.
             *
             * @return {Domainer} The scale's current domainer.
             */
            domainer(): Domainer;
            /**
             * Sets a Domainer of a scale. A Domainer is responsible for combining
             * multiple extents into a single domain.
             *
             * When you set domainer, we assume that you know what you want the domain
             * to look like better that we do. Ensuring that the domain is padded,
             * includes 0, etc., will be the responsability of the new domainer.
             *
             * @param {Domainer} domainer If provided, the new domainer.
             * @return {AbstractQuantitative} The calling QuantitativeScale.
             */
            domainer(domainer: Domainer): AbstractQuantitative<D>;
            _defaultExtent(): any[];
            /**
             * Gets the tick generator of the AbstractQuantitative.
             *
             * @returns {TickGenerator} The current tick generator.
             */
            tickGenerator(): TickGenerators.TickGenerator<D>;
            /**
             * Sets a tick generator
             *
             * @param {TickGenerator} generator, the new tick generator.
             * @return {AbstractQuantitative} The calling AbstractQuantitative.
             */
            tickGenerator(generator: TickGenerators.TickGenerator<D>): AbstractQuantitative<D>;
        }
    }
}


declare module Plottable {
    module Scale {
        class Linear extends AbstractQuantitative<number> {
            /**
             * Constructs a new LinearScale.
             *
             * This scale maps from domain to range with a simple `mx + b` formula.
             *
             * @constructor
             * @param {D3.Scale.LinearScale} [scale] The D3 LinearScale backing the
             * LinearScale. If not supplied, uses a default scale.
             */
            constructor();
            constructor(scale: D3.Scale.LinearScale);
            /**
             * Constructs a copy of the LinearScale with the same domain and range but
             * without any registered listeners.
             *
             * @returns {Linear} A copy of the calling LinearScale.
             */
            copy(): Linear;
        }
    }
}


declare module Plottable {
    module Scale {
        class Log extends AbstractQuantitative<number> {
            /**
             * Constructs a new Scale.Log.
             *
             * Warning: Log is deprecated; if possible, use ModifiedLog. Log scales are
             * very unstable due to the fact that they can't handle 0 or negative
             * numbers. The only time when you would want to use a Log scale over a
             * ModifiedLog scale is if you're plotting very small data, such as all
             * data < 1.
             *
             * @constructor
             * @param {D3.Scale.LogScale} [scale] The D3 Scale.Log backing the Scale.Log. If not supplied, uses a default scale.
             */
            constructor();
            constructor(scale: D3.Scale.LogScale);
            /**
             * Creates a copy of the Scale.Log with the same domain and range but without any registered listeners.
             *
             * @returns {Log} A copy of the calling Log.
             */
            copy(): Log;
            _defaultExtent(): number[];
        }
    }
}


declare module Plottable {
    module Scale {
        class ModifiedLog extends AbstractQuantitative<number> {
            /**
             * Creates a new Scale.ModifiedLog.
             *
             * A ModifiedLog scale acts as a regular log scale for large numbers.
             * As it approaches 0, it gradually becomes linear. This means that the
             * scale won't freak out if you give it 0 or a negative number, where an
             * ordinary Log scale would.
             *
             * However, it does mean that scale will be effectively linear as values
             * approach 0. If you want very small values on a log scale, you should use
             * an ordinary Scale.Log instead.
             *
             * @constructor
             * @param {number} [base]
             *        The base of the log. Defaults to 10, and must be > 1.
             *
             *        For base <= x, scale(x) = log(x).
             *
             *        For 0 < x < base, scale(x) will become more and more
             *        linear as it approaches 0.
             *
             *        At x == 0, scale(x) == 0.
             *
             *        For negative values, scale(-x) = -scale(x).
             */
            constructor(base?: number);
            scale(x: number): number;
            invert(x: number): number;
            protected _getDomain(): number[];
            protected _setDomain(values: number[]): void;
            ticks(count?: number): number[];
            copy(): ModifiedLog;
            _niceDomain(domain: any[], count?: number): any[];
            /**
             * Gets whether or not to return tick values other than powers of base.
             *
             * This defaults to false, so you'll normally only see ticks like
             * [10, 100, 1000]. If you turn it on, you might see ticks values
             * like [10, 50, 100, 500, 1000].
             * @returns {boolean} the current setting.
             */
            showIntermediateTicks(): boolean;
            /**
             * Sets whether or not to return ticks values other than powers or base.
             *
             * @param {boolean} show If provided, the desired setting.
             * @returns {ModifiedLog} The calling ModifiedLog.
             */
            showIntermediateTicks(show: boolean): ModifiedLog;
        }
    }
}


declare module Plottable {
    module Scale {
        class Ordinal extends AbstractScale<string, number> {
            protected _d3Scale: D3.Scale.OrdinalScale;
            _typeCoercer: (d: any) => any;
            /**
             * Creates an OrdinalScale.
             *
             * An OrdinalScale maps strings to numbers. A common use is to map the
             * labels of a bar plot (strings) to their pixel locations (numbers).
             *
             * @constructor
             */
            constructor(scale?: D3.Scale.OrdinalScale);
            protected _getExtent(): string[];
            domain(): string[];
            domain(values: string[]): Ordinal;
            protected _setDomain(values: string[]): void;
            range(): number[];
            range(values: number[]): Ordinal;
            /**
             * Returns the width of the range band. Only valid when rangeType is set to "bands".
             *
             * @returns {number} The range band width or 0 if rangeType isn't "bands".
             */
            rangeBand(): number;
            innerPadding(): number;
            fullBandStartAndWidth(v: string): number[];
            /**
             * Get the range type.
             *
             * @returns {string} The current range type.
             */
            rangeType(): string;
            /**
             * Set the range type.
             *
             * @param {string} rangeType If provided, either "points" or "bands" indicating the
             *     d3 method used to generate range bounds.
             * @param {number} [outerPadding] If provided, the padding outside the range,
             *     proportional to the range step.
             * @param {number} [innerPadding] If provided, the padding between bands in the range,
             *     proportional to the range step. This parameter is only used in
             *     "bands" type ranges.
             * @returns {Ordinal} The calling Ordinal.
             */
            rangeType(rangeType: string, outerPadding?: number, innerPadding?: number): Ordinal;
            copy(): Ordinal;
        }
    }
}


declare module Plottable {
    module Scale {
        class Color extends AbstractScale<string, string> {
            /**
             * Constructs a ColorScale.
             *
             * @constructor
             * @param {string} [scaleType] the type of color scale to create
             *     (Category10/Category20/Category20b/Category20c).
             * See https://github.com/mbostock/d3/wiki/Ordinal-Scales#categorical-colors
             */
            constructor(scaleType?: string);
            protected _getExtent(): string[];
            scale(value: string): string;
        }
    }
}


declare module Plottable {
    module Scale {
        class Time extends AbstractQuantitative<any> {
            _typeCoercer: (d: any) => any;
            /**
             * Constructs a TimeScale.
             *
             * A TimeScale maps Date objects to numbers.
             *
             * @constructor
             * @param {D3.Scale.Time} scale The D3 LinearScale backing the Scale.Time. If not supplied, uses a default scale.
             */
            constructor();
            constructor(scale: D3.Scale.LinearScale);
            tickInterval(interval: D3.Time.Interval, step?: number): any[];
            protected _setDomain(values: any[]): void;
            copy(): Time;
            _defaultExtent(): any[];
        }
    }
}


declare module Plottable {
    module Scale {
        /**
         * This class implements a color scale that takes quantitive input and
         * interpolates between a list of color values. It returns a hex string
         * representing the interpolated color.
         *
         * By default it generates a linear scale internally.
         */
        class InterpolatedColor extends AbstractScale<number, string> {
            /**
             * Constructs an InterpolatedColorScale.
             *
             * An InterpolatedColorScale maps numbers evenly to color strings.
             *
             * @constructor
             * @param {string|string[]} colorRange the type of color scale to
             *     create. Default is "reds". @see {@link colorRange} for further
             *     options.
             * @param {string} scaleType the type of underlying scale to use
             *     (linear/pow/log/sqrt). Default is "linear". @see {@link scaleType}
             *     for further options.
             */
            constructor(colorRange?: any, scaleType?: string);
            /**
             * Gets the color range.
             *
             * @returns {string[]} the current color values for the range as strings.
             */
            colorRange(): string[];
            /**
             * Sets the color range.
             *
             * @param {string|string[]} [colorRange]. If provided and if colorRange is one of
             * (reds/blues/posneg), uses the built-in color groups. If colorRange is an
             * array of strings with at least 2 values (e.g. ["#FF00FF", "red",
             * "dodgerblue"], the resulting scale will interpolate between the color
             * values across the domain.
             * @returns {InterpolatedColor} The calling InterpolatedColor.
             */
            colorRange(colorRange: any): InterpolatedColor;
            /**
             * Gets the internal scale type.
             *
             * @returns {string} The current scale type.
             */
            scaleType(): string;
            /**
             * Sets the internal scale type.
             *
             * @param {string} scaleType If provided, the type of d3 scale to use internally.  (linear/log/sqrt/pow).
             * @returns {InterpolatedColor} The calling InterpolatedColor.
             */
            scaleType(scaleType: string): InterpolatedColor;
            autoDomain(): InterpolatedColor;
        }
    }
}


declare module Plottable {
    module _Util {
        class ScaleDomainCoordinator<D> {
            /**
             * Constructs a ScaleDomainCoordinator.
             *
             * @constructor
             * @param {Scale[]} scales A list of scales whose domains should be linked.
             */
            constructor(scales: Scale.AbstractScale<D, any>[]);
            rescale(scale: Scale.AbstractScale<D, any>): void;
        }
    }
}


declare module Plottable {
    module Scale {
        module TickGenerators {
            interface TickGenerator<D> {
                (scale: AbstractQuantitative<D>): D[];
            }
            /**
             * Creates a tick generator using the specified interval.
             *
             * Generates ticks at multiples of the interval while also including the domain boundaries.
             *
             * @param {number} interval The interval between two ticks (not including the end ticks).
             *
             * @returns {TickGenerator} A tick generator using the specified interval.
             */
            function intervalTickGenerator(interval: number): TickGenerator<number>;
            /**
             * Creates a tick generator that will filter for only the integers in defaultTicks and return them.
             *
             * Will also include the end ticks.
             *
             * @returns {TickGenerator} A tick generator returning only integer ticks.
             */
            function integerTickGenerator(): TickGenerator<number>;
        }
    }
}


declare module Plottable {
    module _Drawer {
        /**
         * A step for the drawer to draw.
         *
         * Specifies how AttributeToProjector needs to be animated.
         */
        interface DrawStep {
            attrToProjector: AttributeToProjector;
            animator: Animator.PlotAnimator;
        }
        interface AppliedDrawStep {
            attrToProjector: _AttributeToAppliedProjector;
            animator: Animator.PlotAnimator;
        }
        class AbstractDrawer {
            protected _className: string;
            key: string;
            /**
             * Sets the class, which needs to be applied to bound elements.
             *
             * @param{string} className The class name to be applied.
             */
            setClass(className: string): AbstractDrawer;
            /**
             * Constructs a Drawer
             *
             * @constructor
             * @param{string} key The key associated with this Drawer
             */
            constructor(key: string);
            setup(area: D3.Selection): void;
            /**
             * Removes the Drawer and its renderArea
             */
            remove(): void;
            /**
             * Enter new data to render area and creates binding
             *
             * @param{any[]} data The data to be drawn
             */
            protected _enterData(data: any[]): void;
            /**
             * Draws data using one step
             *
             * @param{AppliedDrawStep} step The step, how data should be drawn.
             */
            protected _drawStep(step: AppliedDrawStep): void;
            protected _numberOfAnimationIterations(data: any[]): number;
            protected _prepareDrawSteps(drawSteps: AppliedDrawStep[]): void;
            protected _prepareData(data: any[], drawSteps: AppliedDrawStep[]): any[];
            /**
             * Draws the data into the renderArea using the spefic steps and metadata
             *
             * @param{any[]} data The data to be drawn
             * @param{DrawStep[]} drawSteps The list of steps, which needs to be drawn
             * @param{any} userMetadata The metadata provided by user
             * @param{any} plotMetadata The metadata provided by plot
             */
            draw(data: any[], drawSteps: DrawStep[], userMetadata: any, plotMetadata: Plot.PlotMetadata): number;
            /**
             * Retrieves the renderArea selection for the drawer
             *
             * @returns {D3.Selection} the renderArea selection
             */
            _getRenderArea(): D3.Selection;
        }
    }
}


declare module Plottable {
    module _Drawer {
        class Line extends AbstractDrawer {
            protected _enterData(data: any[]): void;
            setup(area: D3.Selection): void;
            protected _numberOfAnimationIterations(data: any[]): number;
            protected _drawStep(step: AppliedDrawStep): void;
        }
    }
}


declare module Plottable {
    module _Drawer {
        class Area extends Line {
            protected _enterData(data: any[]): void;
            /**
             * Sets the value determining if line should be drawn.
             *
             * @param{boolean} draw The value determing if line should be drawn.
             */
            drawLine(draw: boolean): Area;
            setup(area: D3.Selection): void;
            protected _drawStep(step: AppliedDrawStep): void;
        }
    }
}


declare module Plottable {
    module _Drawer {
        class Element extends AbstractDrawer {
            protected _svgElement: string;
            /**
             * Sets the svg element, which needs to be bind to data
             *
             * @param{string} tag The svg element to be bind
             */
            svgElement(tag: string): Element;
            protected _drawStep(step: AppliedDrawStep): void;
            protected _enterData(data: any[]): void;
            protected _prepareDrawSteps(drawSteps: AppliedDrawStep[]): void;
            protected _prepareData(data: any[], drawSteps: AppliedDrawStep[]): any[];
        }
    }
}


declare module Plottable {
    module _Drawer {
        class Rect extends Element {
            constructor(key: string, isVertical: boolean);
            setup(area: D3.Selection): void;
            removeLabels(): void;
            _getIfLabelsTooWide(): boolean;
            drawText(data: any[], attrToProjector: AttributeToProjector, userMetadata: any, plotMetadata: Plot.PlotMetadata): void;
        }
    }
}


declare module Plottable {
    module _Drawer {
        class Arc extends Element {
            constructor(key: string);
            _drawStep(step: AppliedDrawStep): void;
            draw(data: any[], drawSteps: DrawStep[], userMetadata: any, plotMetadata: Plot.PlotMetadata): number;
        }
    }
}


declare module Plottable {
    module Component {
        class AbstractComponent extends Core.PlottableObject {
            static AUTORESIZE_BY_DEFAULT: boolean;
            protected _element: D3.Selection;
            protected _content: D3.Selection;
            clipPathEnabled: boolean;
            _parent: AbstractComponentContainer;
            protected _fixedHeightFlag: boolean;
            protected _fixedWidthFlag: boolean;
            protected _isSetup: boolean;
            protected _isAnchored: boolean;
            /**
             * Attaches the Component as a child of a given a DOM element. Usually only directly invoked on root-level Components.
             *
             * @param {D3.Selection} element A D3 selection consisting of the element to anchor under.
             */
            _anchor(element: D3.Selection): void;
            /**
             * Creates additional elements as necessary for the Component to function.
             * Called during _anchor() if the Component's element has not been created yet.
             * Override in subclasses to provide additional functionality.
             */
            protected _setup(): void;
            _requestedSpace(availableWidth: number, availableHeight: number): _SpaceRequest;
            /**
             * Computes the size, position, and alignment from the specified values.
             * If no parameters are supplied and the component is a root node,
             * they are inferred from the size of the component's element.
             *
             * @param {number} xOrigin x-coordinate of the origin of the component
             * @param {number} yOrigin y-coordinate of the origin of the component
             * @param {number} availableWidth available width for the component to render in
             * @param {number} availableHeight available height for the component to render in
             */
            _computeLayout(xOrigin?: number, yOrigin?: number, availableWidth?: number, availableHeight?: number): void;
            _render(): void;
            _doRender(): void;
            _invalidateLayout(): void;
            /**
             * Renders the Component into a given DOM element. The element must be as <svg>.
             *
             * @param {String|D3.Selection} element A D3 selection or a selector for getting the element to render into.
             * @returns {Component} The calling component.
             */
            renderTo(selector: String): AbstractComponent;
            renderTo(element: D3.Selection): AbstractComponent;
            /**
             * Causes the Component to recompute layout and redraw. If passed arguments, will resize the root SVG it lives in.
             *
             * This function should be called when CSS changes could influence the size
             * of the components, e.g. changing the font size.
             *
             * @param {number} [availableWidth]  - the width of the container element
             * @param {number} [availableHeight] - the height of the container element
             * @returns {Component} The calling component.
             */
            resize(width?: number, height?: number): AbstractComponent;
            /**
             * Enables or disables resize on window resizes.
             *
             * If enabled, window resizes will enqueue this component for a re-layout
             * and re-render. Animations are disabled during window resizes when auto-
             * resize is enabled.
             *
             * @param {boolean} flag Enable (true) or disable (false) auto-resize.
             * @returns {Component} The calling component.
             */
            autoResize(flag: boolean): AbstractComponent;
            /**
             * Sets the x alignment of the Component. This will be used if the
             * Component is given more space than it needs.
             *
             * For example, you may want to make a Legend postition itself it the top
             * right, so you would call `legend.xAlign("right")` and
             * `legend.yAlign("top")`.
             *
             * @param {string} alignment The x alignment of the Component (one of ["left", "center", "right"]).
             * @returns {Component} The calling Component.
             */
            xAlign(alignment: string): AbstractComponent;
            /**
             * Sets the y alignment of the Component. This will be used if the
             * Component is given more space than it needs.
             *
             * For example, you may want to make a Legend postition itself it the top
             * right, so you would call `legend.xAlign("right")` and
             * `legend.yAlign("top")`.
             *
             * @param {string} alignment The x alignment of the Component (one of ["top", "center", "bottom"]).
             * @returns {Component} The calling Component.
             */
            yAlign(alignment: string): AbstractComponent;
            /**
             * Sets the x offset of the Component. This will be used if the Component
             * is given more space than it needs.
             *
             * @param {number} offset The desired x offset, in pixels, from the left
             * side of the container.
             * @returns {Component} The calling Component.
             */
            xOffset(offset: number): AbstractComponent;
            /**
             * Sets the y offset of the Component. This will be used if the Component
             * is given more space than it needs.
             *
             * @param {number} offset The desired y offset, in pixels, from the top
             * side of the container.
             * @returns {Component} The calling Component.
             */
            yOffset(offset: number): AbstractComponent;
            /**
             * Attaches an Interaction to the Component, so that the Interaction will listen for events on the Component.
             *
             * @param {Interaction} interaction The Interaction to attach to the Component.
             * @returns {Component} The calling Component.
             */
            registerInteraction(interaction: Interaction.AbstractInteraction): AbstractComponent;
            /**
             * Adds/removes a given CSS class to/from the Component, or checks if the Component has a particular CSS class.
             *
             * @param {string} cssClass The CSS class to add/remove/check for.
             * @param {boolean} addClass Whether to add or remove the CSS class. If not supplied, checks for the CSS class.
             * @returns {boolean|Component} Whether the Component has the given CSS class, or the calling Component (if addClass is supplied).
             */
            classed(cssClass: string): boolean;
            classed(cssClass: string, addClass: boolean): AbstractComponent;
            /**
             * Checks if the Component has a fixed width or false if it grows to fill available space.
             * Returns false by default on the base Component class.
             *
             * @returns {boolean} Whether the component has a fixed width.
             */
            _isFixedWidth(): boolean;
            /**
             * Checks if the Component has a fixed height or false if it grows to fill available space.
             * Returns false by default on the base Component class.
             *
             * @returns {boolean} Whether the component has a fixed height.
             */
            _isFixedHeight(): boolean;
            /**
             * Merges this Component with another Component, returning a
             * ComponentGroup. This is used to layer Components on top of each other.
             *
             * There are four cases:
             * Component + Component: Returns a ComponentGroup with both components inside it.
             * ComponentGroup + Component: Returns the ComponentGroup with the Component appended.
             * Component + ComponentGroup: Returns the ComponentGroup with the Component prepended.
             * ComponentGroup + ComponentGroup: Returns a new ComponentGroup with two ComponentGroups inside it.
             *
             * @param {Component} c The component to merge in.
             * @returns {ComponentGroup} The relevant ComponentGroup out of the above four cases.
             */
            merge(c: AbstractComponent): Group;
            /**
             * Detaches a Component from the DOM. The component can be reused.
             *
             * This should only be used if you plan on reusing the calling
             * Components. Otherwise, use remove().
             *
             * @returns The calling Component.
             */
            detach(): AbstractComponent;
            /**
             * Removes a Component from the DOM and disconnects it from everything it's
             * listening to (effectively destroying it).
             */
            remove(): void;
            /**
             * Return the width of the component
             *
             * @return {number} width of the component
             */
            width(): number;
            /**
             * Return the height of the component
             *
             * @return {number} height of the component
             */
            height(): number;
            /**
             * Returns the foreground selection for the component
             * (A selection covering the front of the component)
             *
             * Will return undefined if the component has not been anchored
             *
             * @return {D3.Selection} foreground selection for the component
             */
            foreground(): D3.Selection;
            /**
             * Returns the background selection for the component
             * (A selection appearing behind of the component)
             *
             * Will return undefined if the component has not been anchored
             *
             * @return {D3.Selection} background selection for the component
             */
            background(): D3.Selection;
            /**
             * Returns the hitbox selection for the component
             * (A selection in front of the foreground used mainly for interactions)
             *
             * Will return undefined if the component has not been anchored
             *
             * @return {D3.Selection} hitbox selection for the component
             */
            hitBox(): D3.Selection;
        }
    }
}


declare module Plottable {
    module Component {
        class AbstractComponentContainer extends AbstractComponent {
            _anchor(element: D3.Selection): void;
            _render(): void;
            _removeComponent(c: AbstractComponent): void;
            _addComponent(c: AbstractComponent, prepend?: boolean): boolean;
            /**
             * Returns a list of components in the ComponentContainer.
             *
             * @returns {Component[]} the contained Components
             */
            components(): AbstractComponent[];
            /**
             * Returns true iff the ComponentContainer is empty.
             *
             * @returns {boolean} Whether the calling ComponentContainer is empty.
             */
            empty(): boolean;
            /**
             * Detaches all components contained in the ComponentContainer, and
             * empties the ComponentContainer.
             *
             * @returns {ComponentContainer} The calling ComponentContainer
             */
            detachAll(): AbstractComponentContainer;
            remove(): void;
        }
    }
}


declare module Plottable {
    module Component {
        class Group extends AbstractComponentContainer {
            /**
             * Constructs a GroupComponent.
             *
             * A GroupComponent is a set of Components that will be rendered on top of
             * each other. When you call Component.merge(Component), it creates and
             * returns a GroupComponent.
             *
             * @constructor
             * @param {Component[]} components The Components in the Group (default = []).
             */
            constructor(components?: AbstractComponent[]);
            _requestedSpace(offeredWidth: number, offeredHeight: number): _SpaceRequest;
            merge(c: AbstractComponent): Group;
            _computeLayout(xOrigin?: number, yOrigin?: number, availableWidth?: number, availableHeight?: number): Group;
            _isFixedWidth(): boolean;
            _isFixedHeight(): boolean;
        }
    }
}


declare module Plottable {
    module Axis {
        class AbstractAxis extends Component.AbstractComponent {
            /**
             * The css class applied to each end tick mark (the line on the end tick).
             */
            static END_TICK_MARK_CLASS: string;
            /**
             * The css class applied to each tick mark (the line on the tick).
             */
            static TICK_MARK_CLASS: string;
            /**
             * The css class applied to each tick label (the text associated with the tick).
             */
            static TICK_LABEL_CLASS: string;
            protected _tickMarkContainer: D3.Selection;
            protected _tickLabelContainer: D3.Selection;
            protected _baseline: D3.Selection;
            protected _scale: Scale.AbstractScale<any, number>;
            protected _computedWidth: number;
            protected _computedHeight: number;
            /**
             * Constructs an axis. An axis is a wrapper around a scale for rendering.
             *
             * @constructor
             * @param {Scale} scale The scale for this axis to render.
             * @param {string} orientation One of ["top", "left", "bottom", "right"];
             * on which side the axis will appear. On most axes, this is either "left"
             * or "bottom".
             * @param {Formatter} Data is passed through this formatter before being
             * displayed.
             */
            constructor(scale: Scale.AbstractScale<any, number>, orientation: string, formatter?: (d: any) => string);
            remove(): void;
            protected _isHorizontal(): boolean;
            protected _computeWidth(): number;
            protected _computeHeight(): number;
            _requestedSpace(offeredWidth: number, offeredHeight: number): _SpaceRequest;
            _isFixedHeight(): boolean;
            _isFixedWidth(): boolean;
            protected _rescale(): void;
            _computeLayout(xOffset?: number, yOffset?: number, availableWidth?: number, availableHeight?: number): void;
            protected _setup(): void;
            protected _getTickValues(): any[];
            _doRender(): void;
            protected _generateBaselineAttrHash(): {
                x1: number;
                y1: number;
                x2: number;
                y2: number;
            };
            protected _generateTickMarkAttrHash(isEndTickMark?: boolean): {
                x1: any;
                y1: any;
                x2: any;
                y2: any;
            };
            _invalidateLayout(): void;
            protected _setDefaultAlignment(): void;
            /**
             * Gets the current formatter on the axis. Data is passed through the
             * formatter before being displayed.
             *
             * @returns {Formatter} The calling Axis, or the current
             * Formatter.
             */
            formatter(): Formatter;
            /**
             * Sets the current formatter on the axis. Data is passed through the
             * formatter before being displayed.
             *
             * @param {Formatter} formatter If provided, data will be passed though `formatter(data)`.
             * @returns {Axis} The calling Axis.
             */
            formatter(formatter: Formatter): AbstractAxis;
            /**
             * Gets the current tick mark length.
             *
             * @returns {number} the current tick mark length.
             */
            tickLength(): number;
            /**
             * Sets the current tick mark length.
             *
             * @param {number} length If provided, length of each tick.
             * @returns {Axis} The calling Axis.
             */
            tickLength(length: number): AbstractAxis;
            /**
             * Gets the current end tick mark length.
             *
             * @returns {number} The current end tick mark length.
             */
            endTickLength(): number;
            /**
             * Sets the end tick mark length.
             *
             * @param {number} length If provided, the length of the end ticks.
             * @returns {BaseAxis} The calling Axis.
             */
            endTickLength(length: number): AbstractAxis;
            protected _maxLabelTickLength(): number;
            /**
             * Gets the padding between each tick mark and its associated label.
             *
             * @returns {number} the current padding.
             * length.
             */
            tickLabelPadding(): number;
            /**
             * Sets the padding between each tick mark and its associated label.
             *
             * @param {number} padding If provided, the desired padding.
             * @returns {Axis} The calling Axis.
             */
            tickLabelPadding(padding: number): AbstractAxis;
            /**
             * Gets the size of the gutter (the extra space between the tick
             * labels and the outer edge of the axis).
             *
             * @returns {number} the current gutter.
             * length.
             */
            gutter(): number;
            /**
             * Sets the size of the gutter (the extra space between the tick
             * labels and the outer edge of the axis).
             *
             * @param {number} size If provided, the desired gutter.
             * @returns {Axis} The calling Axis.
             */
            gutter(size: number): AbstractAxis;
            /**
             * Gets the orientation of the Axis.
             *
             * @returns {number} the current orientation.
             */
            orient(): string;
            /**
             * Sets the orientation of the Axis.
             *
             * @param {number} newOrientation If provided, the desired orientation
             * (top/bottom/left/right).
             * @returns {Axis} The calling Axis.
             */
            orient(newOrientation: string): AbstractAxis;
            /**
             * Gets whether the Axis is currently set to show the first and last
             * tick labels.
             *
             * @returns {boolean} whether or not the last
             * tick labels are showing.
             */
            showEndTickLabels(): boolean;
            /**
             * Sets whether the Axis is currently set to show the first and last tick
             * labels.
             *
             * @param {boolean} show Whether or not to show the first and last
             * labels.
             * @returns {Axis} The calling Axis.
             */
            showEndTickLabels(show: boolean): AbstractAxis;
            protected _hideEndTickLabels(): void;
            protected _hideOverlappingTickLabels(): void;
        }
    }
}


declare module Plottable {
    module Axis {
        /**
         * Defines a configuration for a time axis tier.
         * For details on how ticks are generated see: https://github.com/mbostock/d3/wiki/Time-Scales#ticks
         * interval - A time unit associated with this configuration (seconds, minutes, hours, etc).
         * step - number of intervals between each tick.
         * formatter - formatter used to format tick labels.
         */
        interface TimeAxisTierConfiguration {
            interval: D3.Time.Interval;
            step: number;
            formatter: Formatter;
        }
        /**
         * An array of linked TimeAxisTierConfigurations.
         * Each configuration will be shown on a different tier.
         * Currently, up to two tiers are supported.
         */
        interface TimeAxisConfiguration {
            tierConfigurations: TimeAxisTierConfiguration[];
        }
        class Time extends AbstractAxis {
            /**
             * Constructs a TimeAxis.
             *
             * A TimeAxis is used for rendering a TimeScale.
             *
             * @constructor
             * @param {TimeScale} scale The scale to base the Axis on.
             * @param {string} orientation The orientation of the Axis (top/bottom)
             */
            constructor(scale: Scale.Time, orientation: string);
            /**
             * Gets the possible Axis configurations.
             *
             * @returns {TimeAxisConfiguration[]} The possible tier configurations.
             */
            axisConfigurations(): TimeAxisConfiguration[];
            /**
             * Sets possible Axis configurations.
             * The axis will choose the most precise configuration that will display in
             * its current width.
             *
             * @param {TimeAxisConfiguration[]} configurations Possible axis configurations.
             * @returns {Axis.Time} The calling Axis.Time.
             */
            axisConfigurations(configurations: TimeAxisConfiguration[]): Time;
            orient(): string;
            orient(orientation: string): Time;
            _computeHeight(): number;
<<<<<<< HEAD
            _setup(): void;
            _getTickValues(): any[];
=======
            protected _setup(): void;
            protected _getTickValues(): any[];
            protected _measureTextHeight(): number;
>>>>>>> 05231838
            _doRender(): Time;
        }
    }
}

declare module Plottable {
    module Axis {
        class Numeric extends AbstractAxis {
            /**
             * Constructs a NumericAxis.
             *
             * Just as an CategoryAxis is for rendering an OrdinalScale, a NumericAxis
             * is for rendering a QuantitativeScale.
             *
             * @constructor
             * @param {QuantitativeScale} scale The QuantitativeScale to base the axis on.
             * @param {string} orientation The orientation of the QuantitativeScale (top/bottom/left/right)
             * @param {Formatter} formatter A function to format tick labels (default Formatters.general()).
             */
            constructor(scale: Scale.AbstractQuantitative<number>, orientation: string, formatter?: (d: any) => string);
            protected _setup(): void;
            _computeWidth(): number;
            _computeHeight(): number;
            protected _getTickValues(): any[];
            protected _rescale(): void;
            _doRender(): void;
            /**
             * Gets the tick label position relative to the tick marks.
             *
             * @returns {string} The current tick label position.
             */
            tickLabelPosition(): string;
            /**
             * Sets the tick label position relative to the tick marks.
             *
             * @param {string} position If provided, the relative position of the tick label.
             *                          [top/center/bottom] for a vertical NumericAxis,
             *                          [left/center/right] for a horizontal NumericAxis.
             *                          Defaults to center.
             * @returns {Numeric} The calling Axis.Numeric.
             */
            tickLabelPosition(position: string): Numeric;
            /**
             * Gets whether or not the tick labels at the end of the graph are
             * displayed when partially cut off.
             *
             * @param {string} orientation Where on the scale to change tick labels.
             *                 On a "top" or "bottom" axis, this can be "left" or
             *                 "right". On a "left" or "right" axis, this can be "top"
             *                 or "bottom".
             * @returns {boolean} The current setting.
             */
            showEndTickLabel(orientation: string): boolean;
            /**
             * Sets whether or not the tick labels at the end of the graph are
             * displayed when partially cut off.
             *
             * @param {string} orientation If provided, where on the scale to change tick labels.
             *                 On a "top" or "bottom" axis, this can be "left" or
             *                 "right". On a "left" or "right" axis, this can be "top"
             *                 or "bottom".
             * @param {boolean} show Whether or not the given tick should be
             * displayed.
             * @returns {Numeric} The calling NumericAxis.
             */
            showEndTickLabel(orientation: string, show: boolean): Numeric;
        }
    }
}


declare module Plottable {
    module Axis {
        class Category extends AbstractAxis {
            /**
             * Constructs a CategoryAxis.
             *
             * A CategoryAxis takes an OrdinalScale and includes word-wrapping
             * algorithms and advanced layout logic to try to display the scale as
             * efficiently as possible.
             *
             * @constructor
             * @param {OrdinalScale} scale The scale to base the Axis on.
             * @param {string} orientation The orientation of the Axis (top/bottom/left/right) (default = "bottom").
             * @param {Formatter} formatter The Formatter for the Axis (default Formatters.identity())
             */
            constructor(scale: Scale.Ordinal, orientation?: string, formatter?: (d: any) => string);
            protected _setup(): void;
            protected _rescale(): void;
            _requestedSpace(offeredWidth: number, offeredHeight: number): _SpaceRequest;
            protected _getTickValues(): string[];
            /**
             * Sets the angle for the tick labels. Right now vertical-left (-90), horizontal (0), and vertical-right (90) are the only options.
             * @param {number} angle The angle for the ticks
             * @returns {Category} The calling Category Axis.
             *
             * Warning - this is not currently well supported and is likely to behave badly unless all the tick labels are short.
             * See tracking at https://github.com/palantir/plottable/issues/504
             */
            tickLabelAngle(angle: number): Category;
            /**
             * Gets the tick label angle
             * @returns {number} the tick label angle
             */
            tickLabelAngle(): number;
            _doRender(): Category;
            _computeLayout(xOrigin?: number, yOrigin?: number, availableWidth?: number, availableHeight?: number): void;
        }
    }
}


declare module Plottable {
    module Component {
        class Label extends AbstractComponent {
            /**
             * Creates a Label.
             *
             * A label is component that renders just text. The most common use of
             * labels is to create a title or axis labels.
             *
             * @constructor
             * @param {string} displayText The text of the Label (default = "").
             * @param {string} orientation The orientation of the Label (horizontal/left/right) (default = "horizontal").
             */
            constructor(displayText?: string, orientation?: string);
            /**
             * Sets the horizontal side the label will go to given the label is given more space that it needs
             *
             * @param {string} alignment The new setting, one of `["left", "center",
             * "right"]`. Defaults to `"center"`.
             * @returns {Label} The calling Label.
             */
            xAlign(alignment: string): Label;
            /**
             * Sets the vertical side the label will go to given the label is given more space that it needs
             *
             * @param {string} alignment The new setting, one of `["top", "center",
             * "bottom"]`. Defaults to `"center"`.
             * @returns {Label} The calling Label.
             */
            yAlign(alignment: string): Label;
            _requestedSpace(offeredWidth: number, offeredHeight: number): _SpaceRequest;
            protected _setup(): void;
            /**
             * Gets the current text on the Label.
             *
             * @returns {string} the text on the label.
             */
            text(): string;
            /**
             * Sets the current text on the Label.
             *
             * @param {string} displayText If provided, the new text for the Label.
             * @returns {Label} The calling Label.
             */
            text(displayText: string): Label;
            /**
             * Gets the orientation of the Label.
             *
             * @returns {string} the current orientation.
             */
            orient(): string;
            /**
             * Sets the orientation of the Label.
             *
             * @param {string} newOrientation If provided, the desired orientation
             * (horizontal/left/right).
             * @returns {Label} The calling Label.
             */
            orient(newOrientation: string): Label;
            /**
             * Gets the amount of padding in pixels around the Label.
             *
             * @returns {number} the current padding amount.
             */
            padding(): number;
            /**
             * Sets the amount of padding in pixels around the Label.
             *
             * @param {number} padAmount The desired padding amount in pixel values
             * @returns {Label} The calling Label.
             */
            padding(padAmount: number): Label;
            _doRender(): void;
            _computeLayout(xOffset?: number, yOffset?: number, availableWidth?: number, availableHeight?: number): Label;
        }
        class TitleLabel extends Label {
            /**
             * Creates a TitleLabel, a type of label made for rendering titles.
             *
             * @constructor
             */
            constructor(text?: string, orientation?: string);
        }
        class AxisLabel extends Label {
            /**
             * Creates a AxisLabel, a type of label made for rendering axis labels.
             *
             * @constructor
             */
            constructor(text?: string, orientation?: string);
        }
    }
}


declare module Plottable {
    module Component {
        class Legend extends AbstractComponent {
            /**
             * The css class applied to each legend row
             */
            static LEGEND_ROW_CLASS: string;
            /**
             * The css class applied to each legend entry
             */
            static LEGEND_ENTRY_CLASS: string;
            /**
             * Creates a Legend.
             *
             * The legend consists of a series of legend entries, each with a color and label taken from the `colorScale`.
             * The entries will be displayed in the order of the `colorScale` domain.
             *
             * @constructor
             * @param {Scale.Color} colorScale
             */
            constructor(colorScale: Scale.Color);
            /**
             * Gets the current max number of entries in Legend row.
             * @returns {number} The current max number of entries in row.
             */
            maxEntriesPerRow(): number;
            /**
             * Sets a new max number of entries in Legend row.
             *
             * @param {number} numEntries If provided, the new max number of entries in row.
             * @returns {Legend} The calling Legend.
             */
            maxEntriesPerRow(numEntries: number): Legend;
            /**
             * Gets the current sort function for Legend's entries.
             * @returns {(a: string, b: string) => number} The current sort function.
             */
            sortFunction(): (a: string, b: string) => number;
            /**
             * Sets a new sort function for Legend's entires.
             *
             * @param {(a: string, b: string) => number} newFn If provided, the new compare function.
             * @returns {Legend} The calling Legend.
             */
            sortFunction(newFn: (a: string, b: string) => number): Legend;
            /**
             * Gets the current color scale from the Legend.
             *
             * @returns {ColorScale} The current color scale.
             */
            scale(): Scale.Color;
            /**
             * Assigns a new color scale to the Legend.
             *
             * @param {Scale.Color} scale If provided, the new scale.
             * @returns {Legend} The calling Legend.
             */
            scale(scale: Scale.Color): Legend;
            remove(): void;
            _requestedSpace(offeredWidth: number, offeredHeight: number): _SpaceRequest;
            /**
             * Gets the legend entry under the given pixel position.
             *
             * @param {Point} position The pixel position.
             * @returns {D3.Selection} The selected entry, or null selection if no entry was selected.
             */
            getEntry(position: Point): D3.Selection;
            _doRender(): void;
        }
    }
}


declare module Plottable {
    module Component {
        class Gridlines extends AbstractComponent {
            /**
             * Creates a set of Gridlines.
             * @constructor
             *
             * @param {QuantitativeScale} xScale The scale to base the x gridlines on. Pass null if no gridlines are desired.
             * @param {QuantitativeScale} yScale The scale to base the y gridlines on. Pass null if no gridlines are desired.
             */
            constructor(xScale: Scale.AbstractQuantitative<any>, yScale: Scale.AbstractQuantitative<any>);
            remove(): Gridlines;
            protected _setup(): void;
            _doRender(): void;
        }
    }
}


declare module Plottable {
    module Component {
        interface _IterateLayoutResult {
            colProportionalSpace: number[];
            rowProportionalSpace: number[];
            guaranteedWidths: number[];
            guaranteedHeights: number[];
            wantsWidth: boolean;
            wantsHeight: boolean;
        }
        class Table extends AbstractComponentContainer {
            /**
             * Constructs a Table.
             *
             * A Table is used to combine multiple Components in the form of a grid. A
             * common case is combining a y-axis, x-axis, and the plotted data via
             * ```typescript
             * new Table([[yAxis, plot],
             *            [null,  xAxis]]);
             * ```
             *
             * @constructor
             * @param {Component[][]} [rows] A 2-D array of the Components to place in the table.
             * null can be used if a cell is empty. (default = [])
             */
            constructor(rows?: AbstractComponent[][]);
            /**
             * Adds a Component in the specified cell. The cell must be unoccupied.
             *
             * For example, instead of calling `new Table([[a, b], [null, c]])`, you
             * could call
             * ```typescript
             * var table = new Table();
             * table.addComponent(0, 0, a);
             * table.addComponent(0, 1, b);
             * table.addComponent(1, 1, c);
             * ```
             *
             * @param {number} row The row in which to add the Component.
             * @param {number} col The column in which to add the Component.
             * @param {Component} component The Component to be added.
             * @returns {Table} The calling Table.
             */
            addComponent(row: number, col: number, component: AbstractComponent): Table;
            _removeComponent(component: AbstractComponent): void;
            _requestedSpace(offeredWidth: number, offeredHeight: number): _SpaceRequest;
            _computeLayout(xOffset?: number, yOffset?: number, availableWidth?: number, availableHeight?: number): void;
            /**
             * Sets the row and column padding on the Table.
             *
             * @param {number} rowPadding The padding above and below each row, in pixels.
             * @param {number} colPadding the padding to the left and right of each column, in pixels.
             * @returns {Table} The calling Table.
             */
            padding(rowPadding: number, colPadding: number): Table;
            /**
             * Sets the layout weight of a particular row.
             * Space is allocated to rows based on their weight. Rows with higher weights receive proportionally more space.
             *
             * A common case would be to have one row take up 2/3rds of the space,
             * and the other row take up 1/3rd.
             *
             * Example:
             *
             * ```JavaScript
             * plot = new Plottable.Component.Table([
             *  [row1],
             *  [row2]
             * ]);
             *
             * // assign twice as much space to the first row
             * plot
             *  .rowWeight(0, 2)
             *  .rowWeight(1, 1)
             * ```
             *
             * @param {number} index The index of the row.
             * @param {number} weight The weight to be set on the row.
             * @returns {Table} The calling Table.
             */
            rowWeight(index: number, weight: number): Table;
            /**
             * Sets the layout weight of a particular column.
             * Space is allocated to columns based on their weight. Columns with higher weights receive proportionally more space.
             *
             * Please see `rowWeight` docs for an example.
             *
             * @param {number} index The index of the column.
             * @param {number} weight The weight to be set on the column.
             * @returns {Table} The calling Table.
             */
            colWeight(index: number, weight: number): Table;
            _isFixedWidth(): boolean;
            _isFixedHeight(): boolean;
        }
    }
}


declare module Plottable {
    module Plot {
        /**
         * A key that is also coupled with a dataset, a drawer and a metadata in Plot.
         */
        interface PlotDatasetKey {
            dataset: Dataset;
            drawer: _Drawer.AbstractDrawer;
            plotMetadata: PlotMetadata;
            key: string;
        }
        interface PlotMetadata {
            datasetKey: string;
        }
        class AbstractPlot extends Component.AbstractComponent {
            protected _dataChanged: boolean;
            protected _key2PlotDatasetKey: D3.Map<PlotDatasetKey>;
            protected _datasetKeysInOrder: string[];
            protected _renderArea: D3.Selection;
            protected _projections: {
                [x: string]: _Projection;
            };
            protected _animate: boolean;
            protected _animateOnNextRender: boolean;
            /**
             * Constructs a Plot.
             *
             * Plots render data. Common example include Plot.Scatter, Plot.Bar, and Plot.Line.
             *
             * A bare Plot has a DataSource and any number of projectors, which take
             * data and "project" it onto the Plot, such as "x", "y", "fill", "r".
             *
             * @constructor
             * @param {any[]|Dataset} [dataset] If provided, the data or Dataset to be associated with this Plot.
             */
            constructor();
            _anchor(element: D3.Selection): void;
            protected _setup(): void;
            remove(): void;
            /**
             * Adds a dataset to this plot. Identify this dataset with a key.
             *
             * A key is automatically generated if not supplied.
             *
             * @param {string} [key] The key of the dataset.
             * @param {any[]|Dataset} dataset dataset to add.
             * @returns {Plot} The calling Plot.
             */
            addDataset(key: string, dataset: Dataset): AbstractPlot;
            addDataset(key: string, dataset: any[]): AbstractPlot;
            addDataset(dataset: Dataset): AbstractPlot;
            addDataset(dataset: any[]): AbstractPlot;
            protected _getDrawer(key: string): _Drawer.AbstractDrawer;
            protected _getAnimator(key: string): Animator.PlotAnimator;
            protected _onDatasetUpdate(): void;
            /**
             * Sets an attribute of every data point.
             *
             * Here's a common use case:
             * ```typescript
             * plot.attr("r", function(d) { return d.foo; });
             * ```
             * This will set the radius of each datum `d` to be `d.foo`.
             *
             * @param {string} attrToSet The attribute to set across each data
             * point. Popular examples include "x", "y", "r". Scales that inherit from
             * Plot define their meaning.
             *
             * @param {Function|string|any} accessor Function to apply to each element
             * of the dataSource. If a Function, use `accessor(d, i)`. If a string,
             * `d[accessor]` is used. If anything else, use `accessor` as a constant
             * across all data points.
             *
             * @param {Scale.AbstractScale} scale If provided, the result of the accessor
             * is passed through the scale, such as `scale.scale(accessor(d, i))`.
             *
             * @returns {Plot} The calling Plot.
             */
            attr(attrToSet: string, accessor: any, scale?: Scale.AbstractScale<any, any>): AbstractPlot;
            /**
             * Identical to plot.attr
             */
            project(attrToSet: string, accessor: any, scale?: Scale.AbstractScale<any, any>): AbstractPlot;
            protected _generateAttrToProjector(): AttributeToProjector;
            _doRender(): void;
            /**
             * Enables or disables animation.
             *
             * @param {boolean} enabled Whether or not to animate.
             */
            animate(enabled: boolean): AbstractPlot;
            detach(): AbstractPlot;
            /**
             * This function makes sure that all of the scales in this._projections
             * have an extent that includes all the data that is projected onto them.
             */
            protected _updateScaleExtents(): void;
            _updateScaleExtent(attr: string): void;
            /**
             * Get the animator associated with the specified Animator key.
             *
             * @return {PlotAnimator} The Animator for the specified key.
             */
            animator(animatorKey: string): Animator.PlotAnimator;
            /**
             * Set the animator associated with the specified Animator key.
             *
             * @param {string} animatorKey The key for the Animator.
             * @param {PlotAnimator} animator An Animator to be assigned to
             * the specified key.
             * @returns {Plot} The calling Plot.
             */
            animator(animatorKey: string, animator: Animator.PlotAnimator): AbstractPlot;
            /**
             * Gets the dataset order by key
             *
             * @returns {string[]} A string array of the keys in order
             */
            datasetOrder(): string[];
            /**
             * Sets the dataset order by key
             *
             * @param {string[]} order If provided, a string array which represents the order of the keys.
             * This must be a permutation of existing keys.
             *
             * @returns {Plot} The calling Plot.
             */
            datasetOrder(order: string[]): AbstractPlot;
            /**
             * Removes a dataset by string key
             *
             * @param {string} key The key of the dataset
             * @return {Plot} The calling Plot.
             */
            removeDataset(key: string): AbstractPlot;
            /**
             * Remove a dataset given the dataset itself
             *
             * @param {Dataset} dataset The dataset to remove
             * @return {Plot} The calling Plot.
             */
            removeDataset(dataset: Dataset): AbstractPlot;
            /**
             * Remove a dataset given the underlying data array
             *
             * @param {any[]} dataArray The data to remove
             * @return {Plot} The calling Plot.
             */
            removeDataset(dataArray: any[]): AbstractPlot;
            datasets(): Dataset[];
            protected _getDrawersInOrder(): _Drawer.AbstractDrawer[];
            protected _generateDrawSteps(): _Drawer.DrawStep[];
            protected _additionalPaint(time: number): void;
            protected _getDataToDraw(): D3.Map<any[]>;
            /**
             * Gets the new plot metadata for new dataset with provided key
             *
             * @param {string} key The key of new dataset
             */
            protected _getPlotMetadataForDataset(key: string): PlotMetadata;
        }
    }
}


declare module Plottable {
    module Plot {
        class Pie extends AbstractPlot {
            /**
             * Constructs a PiePlot.
             *
             * @constructor
             */
            constructor();
            _computeLayout(xOffset?: number, yOffset?: number, availableWidth?: number, availableHeight?: number): void;
            addDataset(keyOrDataset: any, dataset?: any): Pie;
            protected _generateAttrToProjector(): AttributeToProjector;
            protected _getDrawer(key: string): _Drawer.AbstractDrawer;
        }
    }
}


declare module Plottable {
    module Plot {
        class AbstractXYPlot<X, Y> extends AbstractPlot {
            protected _xScale: Scale.AbstractScale<X, number>;
            protected _yScale: Scale.AbstractScale<Y, number>;
            /**
             * Constructs an XYPlot.
             *
             * An XYPlot is a plot from drawing 2-dimensional data. Common examples
             * include Scale.Line and Scale.Bar.
             *
             * @constructor
             * @param {any[]|Dataset} [dataset] The data or Dataset to be associated with this Renderer.
             * @param {Scale} xScale The x scale to use.
             * @param {Scale} yScale The y scale to use.
             */
            constructor(xScale: Scale.AbstractScale<X, number>, yScale: Scale.AbstractScale<Y, number>);
            /**
             * @param {string} attrToSet One of ["x", "y"] which determines the point's
             * x and y position in the Plot.
             */
            project(attrToSet: string, accessor: any, scale?: Scale.AbstractScale<any, any>): AbstractXYPlot<X, Y>;
            remove(): AbstractXYPlot<X, Y>;
            /**
             * Sets the automatic domain adjustment over visible points for y scale.
             *
             * If autoAdjustment is true adjustment is immediately performend.
             *
             * @param {boolean} autoAdjustment The new value for the automatic adjustment domain for y scale.
             * @returns {AbstractXYPlot} The calling AbstractXYPlot.
             */
            automaticallyAdjustYScaleOverVisiblePoints(autoAdjustment: boolean): AbstractXYPlot<X, Y>;
            /**
             * Sets the automatic domain adjustment over visible points for x scale.
             *
             * If autoAdjustment is true adjustment is immediately performend.
             *
             * @param {boolean} autoAdjustment The new value for the automatic adjustment domain for x scale.
             * @returns {AbstractXYPlot} The calling AbstractXYPlot.
             */
            automaticallyAdjustXScaleOverVisiblePoints(autoAdjustment: boolean): AbstractXYPlot<X, Y>;
            protected _generateAttrToProjector(): AttributeToProjector;
            _computeLayout(xOffset?: number, yOffset?: number, availableWidth?: number, availableHeight?: number): void;
            protected _updateXDomainer(): void;
            protected _updateYDomainer(): void;
            /**
             * Adjusts both domains' extents to show all datasets.
             *
             * This call does not override auto domain adjustment behavior over visible points.
             */
            showAllData(): void;
            protected _normalizeDatasets<A, B>(fromX: boolean): {
                a: A;
                b: B;
            }[];
            protected _projectorsReady(): _Projection;
        }
    }
}


declare module Plottable {
    module Plot {
        class Scatter<X, Y> extends AbstractXYPlot<X, Y> implements Interaction.Hoverable {
            /**
             * Constructs a ScatterPlot.
             *
             * @constructor
             * @param {Scale} xScale The x scale to use.
             * @param {Scale} yScale The y scale to use.
             */
            constructor(xScale: Scale.AbstractScale<X, number>, yScale: Scale.AbstractScale<Y, number>);
            /**
             * @param {string} attrToSet One of ["x", "y", "cx", "cy", "r",
             * "fill"]. "cx" and "cy" are aliases for "x" and "y". "r" is the datum's
             * radius, and "fill" is the CSS color of the datum.
             */
            project(attrToSet: string, accessor: any, scale?: Scale.AbstractScale<any, any>): Scatter<X, Y>;
            protected _getDrawer(key: string): _Drawer.Element;
            protected _generateAttrToProjector(): AttributeToProjector;
            protected _generateDrawSteps(): _Drawer.DrawStep[];
            protected _getClosestStruckPoint(p: Point, range: number): Interaction.HoverData;
            _hoverOverComponent(p: Point): void;
            _hoverOutComponent(p: Point): void;
            _doHover(p: Point): Interaction.HoverData;
        }
    }
}


declare module Plottable {
    module Plot {
        class Grid extends AbstractXYPlot<string, string> {
            /**
             * Constructs a GridPlot.
             *
             * A GridPlot is used to shade a grid of data. Each datum is a cell on the
             * grid, and the datum can control what color it is.
             *
             * @constructor
             * @param {Scale.Ordinal} xScale The x scale to use.
             * @param {Scale.Ordinal} yScale The y scale to use.
             * @param {Scale.Color|Scale.InterpolatedColor} colorScale The color scale
             * to use for each grid cell.
             */
            constructor(xScale: Scale.Ordinal, yScale: Scale.Ordinal, colorScale: Scale.AbstractScale<any, string>);
            addDataset(keyOrDataset: any, dataset?: any): Grid;
            protected _getDrawer(key: string): _Drawer.Element;
            /**
             * @param {string} attrToSet One of ["x", "y", "fill"]. If "fill" is used,
             * the data should return a valid CSS color.
             */
            project(attrToSet: string, accessor: any, scale?: Scale.AbstractScale<any, any>): Grid;
            protected _generateAttrToProjector(): AttributeToProjector;
            protected _generateDrawSteps(): _Drawer.DrawStep[];
        }
    }
}


declare module Plottable {
    module Plot {
        class AbstractBarPlot<X, Y> extends AbstractXYPlot<X, Y> implements Interaction.Hoverable {
            protected static _BarAlignmentToFactor: {
                [x: string]: number;
            };
            protected static _DEFAULT_WIDTH: number;
            protected _isVertical: boolean;
            /**
             * Constructs a BarPlot.
             *
             * @constructor
             * @param {Scale} xScale The x scale to use.
             * @param {Scale} yScale The y scale to use.
             */
            constructor(xScale: Scale.AbstractScale<X, number>, yScale: Scale.AbstractScale<Y, number>);
            protected _getDrawer(key: string): _Drawer.Rect;
            protected _setup(): void;
            /**
             * Gets the baseline value for the bars
             *
             * The baseline is the line that the bars are drawn from, defaulting to 0.
             *
             * @returns {number} The baseline value.
             */
            baseline(): number;
            /**
             * Sets the baseline for the bars to the specified value.
             *
             * The baseline is the line that the bars are drawn from, defaulting to 0.
             *
             * @param {number} value The value to position the baseline at.
             * @returns {AbstractBarPlot} The calling AbstractBarPlot.
             */
            baseline(value: number): AbstractBarPlot<X, Y>;
            /**
             * Sets the bar alignment relative to the independent axis.
             * VerticalBarPlot supports "left", "center", "right"
             * HorizontalBarPlot supports "top", "center", "bottom"
             *
             * @param {string} alignment The desired alignment.
             * @returns {AbstractBarPlot} The calling AbstractBarPlot.
             */
            barAlignment(alignment: string): AbstractBarPlot<X, Y>;
            /**
             * Get whether bar labels are enabled.
             *
             * @returns {boolean} Whether bars should display labels or not.
             */
            barLabelsEnabled(): boolean;
            /**
             * Set whether bar labels are enabled.
             * @param {boolean} Whether bars should display labels or not.
             *
             * @returns {AbstractBarPlot} The calling plot.
             */
            barLabelsEnabled(enabled: boolean): AbstractBarPlot<X, Y>;
            /**
             * Get the formatter for bar labels.
             *
             * @returns {Formatter} The formatting function for bar labels.
             */
            barLabelFormatter(): Formatter;
            /**
             * Change the formatting function for bar labels.
             * @param {Formatter} The formatting function for bar labels.
             *
             * @returns {AbstractBarPlot} The calling plot.
             */
            barLabelFormatter(formatter: Formatter): AbstractBarPlot<X, Y>;
            /**
             * Gets all the bars in the bar plot
             *
             * @returns {D3.Selection} All of the bars in the bar plot.
             */
            getAllBars(): D3.Selection;
            /**
             * Gets the bar under the given pixel position (if [xValOrExtent]
             * and [yValOrExtent] are {number}s), under a given line (if only one
             * of [xValOrExtent] or [yValOrExtent] are {Extent}s) or are under a
             * 2D area (if [xValOrExtent] and [yValOrExtent] are both {Extent}s).
             *
             * @param {any} xValOrExtent The pixel x position, or range of x values.
             * @param {any} yValOrExtent The pixel y position, or range of y values.
             * @returns {D3.Selection} The selected bar, or null if no bar was selected.
             */
            getBars(xValOrExtent: Extent, yValOrExtent: Extent): D3.Selection;
            getBars(xValOrExtent: number, yValOrExtent: Extent): D3.Selection;
            getBars(xValOrExtent: Extent, yValOrExtent: number): D3.Selection;
            getBars(xValOrExtent: number, yValOrExtent: number): D3.Selection;
            protected _updateDomainer(scale: Scale.AbstractScale<any, number>): void;
            protected _updateYDomainer(): void;
            protected _updateXDomainer(): void;
            protected _additionalPaint(time: number): void;
            protected _drawLabels(): void;
            protected _generateDrawSteps(): _Drawer.DrawStep[];
            protected _generateAttrToProjector(): AttributeToProjector;
            /**
             * Computes the barPixelWidth of all the bars in the plot.
             *
             * If the position scale of the plot is an OrdinalScale and in bands mode, then the rangeBands function will be used.
             * If the position scale of the plot is an OrdinalScale and in points mode, then
             *   from https://github.com/mbostock/d3/wiki/Ordinal-Scales#ordinal_rangePoints, the max barPixelWidth is step * padding
             * If the position scale of the plot is a QuantitativeScale, then _getMinimumDataWidth is scaled to compute the barPixelWidth
             */
            protected _getBarPixelWidth(): number;
            hoverMode(): string;
            /**
             * Sets the hover mode for hover interactions. There are two modes:
             *     - "point": Selects the bar under the mouse cursor (default).
             *     - "line" : Selects any bar that would be hit by a line extending
             *                in the same direction as the bar and passing through
             *                the cursor.
             *
             * @param {string} mode The desired hover mode.
             * @return {AbstractBarPlot} The calling Bar Plot.
             */
            hoverMode(mode: String): AbstractBarPlot<X, Y>;
            _hoverOverComponent(p: Point): void;
            _hoverOutComponent(p: Point): void;
            _doHover(p: Point): Interaction.HoverData;
        }
    }
}


declare module Plottable {
    module Plot {
        /**
         * A VerticalBarPlot draws bars vertically.
         * Key projected attributes:
         *  - "width" - the horizontal width of a bar.
         *      - if an ordinal scale is attached, this defaults to ordinalScale.rangeBand()
         *      - if a quantitative scale is attached, this defaults to 10
         *  - "x" - the horizontal position of a bar
         *  - "y" - the vertical height of a bar
         */
        class VerticalBar<X> extends AbstractBarPlot<X, number> {
            protected static _BarAlignmentToFactor: {
                [x: string]: number;
            };
            /**
             * Constructs a VerticalBarPlot.
             *
             * @constructor
             * @param {Scale} xScale The x scale to use.
             * @param {QuantitativeScale} yScale The y scale to use.
             */
            constructor(xScale: Scale.AbstractScale<X, number>, yScale: Scale.AbstractQuantitative<number>);
            protected _updateYDomainer(): void;
        }
    }
}


declare module Plottable {
    module Plot {
        /**
         * A HorizontalBarPlot draws bars horizontally.
         * Key projected attributes:
         *  - "width" - the vertical height of a bar (since the bar is rotated horizontally)
         *      - if an ordinal scale is attached, this defaults to ordinalScale.rangeBand()
         *      - if a quantitative scale is attached, this defaults to 10
         *  - "x" - the horizontal length of a bar
         *  - "y" - the vertical position of a bar
         */
        class HorizontalBar<Y> extends AbstractBarPlot<number, Y> {
            protected static _BarAlignmentToFactor: {
                [x: string]: number;
            };
            /**
             * Constructs a HorizontalBarPlot.
             *
             * @constructor
             * @param {QuantitativeScale} xScale The x scale to use.
             * @param {Scale} yScale The y scale to use.
             */
            constructor(xScale: Scale.AbstractQuantitative<number>, yScale: Scale.AbstractScale<Y, number>);
            protected _updateXDomainer(): void;
            protected _generateAttrToProjector(): AttributeToProjector;
        }
    }
}


declare module Plottable {
    module Plot {
        class Line<X> extends AbstractXYPlot<X, number> implements Interaction.Hoverable {
            protected _yScale: Scale.AbstractQuantitative<number>;
            /**
             * Constructs a LinePlot.
             *
             * @constructor
             * @param {QuantitativeScale} xScale The x scale to use.
             * @param {QuantitativeScale} yScale The y scale to use.
             */
            constructor(xScale: Scale.AbstractQuantitative<X>, yScale: Scale.AbstractQuantitative<number>);
            protected _setup(): void;
            protected _rejectNullsAndNaNs(d: any, i: number, userMetdata: any, plotMetadata: any, accessor: _Accessor): boolean;
            protected _getDrawer(key: string): _Drawer.Line;
            protected _getResetYFunction(): (d: any, i: number, u: any, m: PlotMetadata) => number;
            protected _generateDrawSteps(): _Drawer.DrawStep[];
            protected _generateAttrToProjector(): AttributeToProjector;
            protected _wholeDatumAttributes(): string[];
            protected _getClosestWithinRange(p: Point, range: number): {
                closestValue: any;
                closestPoint: Point;
            };
            _hoverOverComponent(p: Point): void;
            _hoverOutComponent(p: Point): void;
            _doHover(p: Point): Interaction.HoverData;
        }
    }
}


declare module Plottable {
    module Plot {
        /**
         * An AreaPlot draws a filled region (area) between the plot's projected "y" and projected "y0" values.
         */
        class Area<X> extends Line<X> {
            /**
             * Constructs an AreaPlot.
             *
             * @constructor
             * @param {QuantitativeScale} xScale The x scale to use.
             * @param {QuantitativeScale} yScale The y scale to use.
             */
            constructor(xScale: Scale.AbstractQuantitative<X>, yScale: Scale.AbstractQuantitative<number>);
            protected _onDatasetUpdate(): void;
            protected _getDrawer(key: string): _Drawer.Area;
            protected _updateYDomainer(): void;
            project(attrToSet: string, accessor: any, scale?: Scale.AbstractScale<any, any>): Area<X>;
            protected _getResetYFunction(): _Projector;
            protected _wholeDatumAttributes(): string[];
            protected _generateAttrToProjector(): AttributeToProjector;
        }
    }
}


declare module Plottable {
    module Plot {
        interface ClusteredPlotMetadata extends PlotMetadata {
            position: number;
        }
        class ClusteredBar<X, Y> extends AbstractBarPlot<X, Y> {
            /**
             * Creates a ClusteredBarPlot.
             *
             * A ClusteredBarPlot is a plot that plots several bar plots next to each
             * other. For example, when plotting life expectancy across each country,
             * you would want each country to have a "male" and "female" bar.
             *
             * @constructor
             * @param {Scale} xScale The x scale to use.
             * @param {Scale} yScale The y scale to use.
             */
            constructor(xScale: Scale.AbstractScale<X, number>, yScale: Scale.AbstractScale<Y, number>, isVertical?: boolean);
            protected _generateAttrToProjector(): AttributeToProjector;
            protected _getDataToDraw(): D3.Map<any[]>;
            protected _getPlotMetadataForDataset(key: string): ClusteredPlotMetadata;
        }
    }
}


declare module Plottable {
    module Plot {
        interface StackedPlotMetadata extends PlotMetadata {
            offsets: D3.Map<number>;
        }
        interface StackedDatum {
            key: any;
            value: number;
            offset?: number;
        }
        class AbstractStacked<X, Y> extends AbstractXYPlot<X, Y> {
            protected _isVertical: boolean;
            _getPlotMetadataForDataset(key: string): StackedPlotMetadata;
            project(attrToSet: string, accessor: any, scale?: Scale.AbstractScale<any, any>): AbstractStacked<X, Y>;
            _onDatasetUpdate(): void;
            _updateStackOffsets(): void;
            _updateStackExtents(): void;
            /**
             * Feeds the data through d3's stack layout function which will calculate
             * the stack offsets and use the the function declared in .out to set the offsets on the data.
             */
            _stack(dataArray: D3.Map<StackedDatum>[]): D3.Map<StackedDatum>[];
            /**
             * After the stack offsets have been determined on each separate dataset, the offsets need
             * to be determined correctly on the overall datasets
             */
            _setDatasetStackOffsets(positiveDataMapArray: D3.Map<StackedDatum>[], negativeDataMapArray: D3.Map<StackedDatum>[]): void;
            _getDomainKeys(): string[];
            _generateDefaultMapArray(): D3.Map<StackedDatum>[];
            _updateScaleExtents(): void;
            _normalizeDatasets<A, B>(fromX: boolean): {
                a: A;
                b: B;
            }[];
            _keyAccessor(): _Accessor;
            _valueAccessor(): _Accessor;
        }
    }
}


declare module Plottable {
    module Plot {
        class StackedArea<X> extends Area<X> {
            /**
             * Constructs a StackedArea plot.
             *
             * @constructor
             * @param {QuantitativeScale} xScale The x scale to use.
             * @param {QuantitativeScale} yScale The y scale to use.
             */
            constructor(xScale: Scale.AbstractQuantitative<X>, yScale: Scale.AbstractQuantitative<number>);
            protected _getDrawer(key: string): _Drawer.Area;
            _getAnimator(key: string): Animator.PlotAnimator;
            protected _setup(): void;
            protected _additionalPaint(): void;
            protected _updateYDomainer(): void;
            project(attrToSet: string, accessor: any, scale?: Scale.AbstractScale<any, any>): StackedArea<X>;
            protected _onDatasetUpdate(): StackedArea<X>;
            protected _generateAttrToProjector(): AttributeToProjector;
            protected _wholeDatumAttributes(): string[];
            _updateStackOffsets(): void;
            _updateStackExtents(): void;
            _stack(dataArray: D3.Map<StackedDatum>[]): D3.Map<StackedDatum>[];
            _setDatasetStackOffsets(positiveDataMapArray: D3.Map<StackedDatum>[], negativeDataMapArray: D3.Map<StackedDatum>[]): void;
            _getDomainKeys(): any;
            _generateDefaultMapArray(): D3.Map<StackedDatum>[];
            _updateScaleExtents(): void;
            _keyAccessor(): _Accessor;
            _valueAccessor(): _Accessor;
            _getPlotMetadataForDataset(key: string): StackedPlotMetadata;
            protected _normalizeDatasets<A, B>(fromX: boolean): {
                a: A;
                b: B;
            }[];
        }
    }
}


declare module Plottable {
    module Plot {
        class StackedBar<X, Y> extends AbstractBarPlot<X, Y> {
            /**
             * Constructs a StackedBar plot.
             * A StackedBarPlot is a plot that plots several bar plots stacking on top of each
             * other.
             * @constructor
             * @param {Scale} xScale the x scale of the plot.
             * @param {Scale} yScale the y scale of the plot.
             * @param {boolean} isVertical if the plot if vertical.
             */
            constructor(xScale?: Scale.AbstractScale<X, number>, yScale?: Scale.AbstractScale<Y, number>, isVertical?: boolean);
            protected _getAnimator(key: string): Animator.PlotAnimator;
            protected _generateAttrToProjector(): AttributeToProjector;
            protected _generateDrawSteps(): _Drawer.DrawStep[];
            project(attrToSet: string, accessor: any, scale?: Scale.AbstractScale<any, any>): StackedBar<X, Y>;
            protected _onDatasetUpdate(): StackedBar<X, Y>;
            protected _getPlotMetadataForDataset(key: string): StackedPlotMetadata;
            protected _normalizeDatasets<A, B>(fromX: boolean): {
                a: A;
                b: B;
            }[];
            _updateStackOffsets(): void;
            _updateStackExtents(): void;
            _stack(dataArray: D3.Map<StackedDatum>[]): D3.Map<StackedDatum>[];
            _setDatasetStackOffsets(positiveDataMapArray: D3.Map<StackedDatum>[], negativeDataMapArray: D3.Map<StackedDatum>[]): void;
            _getDomainKeys(): any;
            _generateDefaultMapArray(): D3.Map<StackedDatum>[];
            _updateScaleExtents(): void;
            _keyAccessor(): _Accessor;
            _valueAccessor(): _Accessor;
        }
    }
}


declare module Plottable {
    module Animator {
        interface PlotAnimator {
            /**
             * Applies the supplied attributes to a D3.Selection with some animation.
             *
             * @param {D3.Selection} selection The update selection or transition selection that we wish to animate.
             * @param {AttributeToProjector} attrToProjector The set of
             *     IAccessors that we will use to set attributes on the selection.
             * @return {any} Animators should return the selection or
             *     transition object so that plots may chain the transitions between
             *     animators.
             */
            animate(selection: any, attrToProjector: AttributeToProjector): any;
            /**
             * Given the number of elements, return the total time the animation requires
             * @param number numberofIterations The number of elements that will be drawn
             * @returns {any} The time required for the animation
             */
            getTiming(numberOfIterations: number): number;
        }
        interface PlotAnimatorMap {
            [animatorKey: string]: PlotAnimator;
        }
    }
}


declare module Plottable {
    module Animator {
        /**
         * An animator implementation with no animation. The attributes are
         * immediately set on the selection.
         */
        class Null implements PlotAnimator {
            getTiming(selection: any): number;
            animate(selection: any, attrToProjector: AttributeToProjector): any;
        }
    }
}


declare module Plottable {
    module Animator {
        /**
         * The base animator implementation with easing, duration, and delay.
         *
         * The maximum delay between animations can be configured with maxIterativeDelay.
         *
         * The maximum total animation duration can be configured with maxTotalDuration.
         * maxTotalDuration does not set actual total animation duration.
         *
         * The actual interval delay is calculated by following formula:
         * min(maxIterativeDelay(),
         *   max(maxTotalDuration() - duration(), 0) / <number of iterations>)
         */
        class Base implements PlotAnimator {
            /**
             * The default duration of the animation in milliseconds
             */
            static DEFAULT_DURATION_MILLISECONDS: number;
            /**
             * The default starting delay of the animation in milliseconds
             */
            static DEFAULT_DELAY_MILLISECONDS: number;
            /**
             * The default maximum start delay between each start of an animation
             */
            static DEFAULT_MAX_ITERATIVE_DELAY_MILLISECONDS: number;
            /**
             * The default maximum total animation duration
             */
            static DEFAULT_MAX_TOTAL_DURATION_MILLISECONDS: number;
            /**
             * The default easing of the animation
             */
            static DEFAULT_EASING: string;
            /**
             * Constructs the default animator
             *
             * @constructor
             */
            constructor();
            getTiming(numberOfIterations: number): number;
            animate(selection: any, attrToProjector: AttributeToProjector): any;
            /**
             * Gets the duration of the animation in milliseconds.
             *
             * @returns {number} The current duration.
             */
            duration(): number;
            /**
             * Sets the duration of the animation in milliseconds.
             *
             * @param {number} duration The duration in milliseconds.
             * @returns {Default} The calling Default Animator.
             */
            duration(duration: number): Base;
            /**
             * Gets the delay of the animation in milliseconds.
             *
             * @returns {number} The current delay.
             */
            delay(): number;
            /**
             * Sets the delay of the animation in milliseconds.
             *
             * @param {number} delay The delay in milliseconds.
             * @returns {Default} The calling Default Animator.
             */
            delay(delay: number): Base;
            /**
             * Gets the current easing of the animation.
             *
             * @returns {string} the current easing mode.
             */
            easing(): string;
            /**
             * Sets the easing mode of the animation.
             *
             * @param {string} easing The desired easing mode.
             * @returns {Default} The calling Default Animator.
             */
            easing(easing: string): Base;
            /**
             * Gets the maximum start delay between animations in milliseconds.
             *
             * @returns {number} The current maximum iterative delay.
             */
            maxIterativeDelay(): number;
            /**
             * Sets the maximum start delay between animations in milliseconds.
             *
             * @param {number} maxIterDelay The maximum iterative delay in milliseconds.
             * @returns {Base} The calling Base Animator.
             */
            maxIterativeDelay(maxIterDelay: number): Base;
            /**
             * Gets the maximum total animation duration in milliseconds.
             *
             * @returns {number} The current maximum total animation duration.
             */
            maxTotalDuration(): number;
            /**
             * Sets the maximum total animation duration in miliseconds.
             *
             * @param {number} maxDuration The maximum total animation duration in milliseconds.
             * @returns {Base} The calling Base Animator.
             */
            maxTotalDuration(maxDuration: number): Base;
        }
    }
}


declare module Plottable {
    module Animator {
        /**
         * The default animator implementation with easing, duration, and delay.
         */
        class Rect extends Base {
            static ANIMATED_ATTRIBUTES: string[];
            isVertical: boolean;
            isReverse: boolean;
            constructor(isVertical?: boolean, isReverse?: boolean);
            animate(selection: any, attrToProjector: AttributeToProjector): any;
            protected _startMovingProjector(attrToProjector: AttributeToProjector): _Projector;
        }
    }
}


declare module Plottable {
    module Animator {
        /**
         * A child class of RectAnimator that will move the rectangle
         * as well as animate its growth.
         */
        class MovingRect extends Rect {
            /**
             * The pixel value to move from
             */
            startPixelValue: number;
            /**
             * Constructs a MovingRectAnimator
             *
             * @param {number} basePixel The pixel value to start moving from
             * @param {boolean} isVertical If the movement/animation is vertical
             */
            constructor(startPixelValue: number, isVertical?: boolean);
            protected _startMovingProjector(attrToProjector: AttributeToProjector): (p: any) => number;
        }
    }
}


declare module Plottable {
    module Dispatcher {
        class AbstractDispatcher extends Core.PlottableObject {
            protected _target: D3.Selection;
            protected _event2Callback: {
                [x: string]: () => any;
            };
            /**
             * Constructs a Dispatcher with the specified target.
             *
             * @constructor
             * @param {D3.Selection} [target] The selection to listen for events on.
             */
            constructor(target?: D3.Selection);
            /**
             * Gets the target of the Dispatcher.
             *
             * @returns {D3.Selection} The Dispatcher's current target.
             */
            target(): D3.Selection;
            /**
             * Sets the target of the Dispatcher.
             *
             * @param {D3.Selection} target The element to listen for updates on.
             * @returns {Dispatcher} The calling Dispatcher.
             */
            target(targetElement: D3.Selection): AbstractDispatcher;
            /**
             * Gets a namespaced version of the event name.
             */
            protected _getEventString(eventName: string): string;
            /**
             * Attaches the Dispatcher's listeners to the Dispatcher's target element.
             *
             * @returns {Dispatcher} The calling Dispatcher.
             */
            connect(): AbstractDispatcher;
            /**
             * Detaches the Dispatcher's listeners from the Dispatchers' target element.
             *
             * @returns {Dispatcher} The calling Dispatcher.
             */
            disconnect(): AbstractDispatcher;
        }
    }
}


declare module Plottable {
    module Dispatcher {
        class Mouse extends AbstractDispatcher {
            /**
             * Constructs a Mouse Dispatcher with the specified target.
             *
             * @param {D3.Selection} target The selection to listen for events on.
             */
            constructor(target: D3.Selection);
            /**
             * Gets the current callback to be called on mouseover.
             *
             * @return {(location: Point) => any} The current mouseover callback.
             */
            mouseover(): (location: Point) => any;
            /**
             * Attaches a callback to be called on mouseover.
             *
             * @param {(location: Point) => any} callback A function that takes the pixel position of the mouse event.
             *                                            Pass in null to remove the callback.
             * @return {Mouse} The calling Mouse Handler.
             */
            mouseover(callback: (location: Point) => any): Mouse;
            /**
             * Gets the current callback to be called on mousemove.
             *
             * @return {(location: Point) => any} The current mousemove callback.
             */
            mousemove(): (location: Point) => any;
            /**
             * Attaches a callback to be called on mousemove.
             *
             * @param {(location: Point) => any} callback A function that takes the pixel position of the mouse event.
             *                                            Pass in null to remove the callback.
             * @return {Mouse} The calling Mouse Handler.
             */
            mousemove(callback: (location: Point) => any): Mouse;
            /**
             * Gets the current callback to be called on mouseout.
             *
             * @return {(location: Point) => any} The current mouseout callback.
             */
            mouseout(): (location: Point) => any;
            /**
             * Attaches a callback to be called on mouseout.
             *
             * @param {(location: Point) => any} callback A function that takes the pixel position of the mouse event.
             *                                            Pass in null to remove the callback.
             * @return {Mouse} The calling Mouse Handler.
             */
            mouseout(callback: (location: Point) => any): Mouse;
        }
    }
}


declare module Plottable {
    module Dispatcher {
        class Keypress extends AbstractDispatcher {
            /**
             * Constructs a Keypress Dispatcher with the specified target.
             *
             * @constructor
             * @param {D3.Selection} [target] The selection to listen for events on.
             */
            constructor(target?: D3.Selection);
            connect(): Keypress;
            disconnect(): Keypress;
            /**
             * Gets the callback to be called when a key is pressed.
             *
             * @return {(e: D3.D3Event) => void} The current keydown callback.
             */
            onKeyDown(): (e: D3.D3Event) => void;
            /**
             * Sets a callback to be called when a key is pressed.
             *
             * @param {(e: D3.D3Event) => void} A callback that takes in a D3Event.
             * @return {Keypress} The calling Dispatcher.Keypress.
             */
            onKeyDown(callback: (e: D3.D3Event) => void): Keypress;
        }
    }
}


declare module Plottable {
    module Interaction {
        class AbstractInteraction extends Core.PlottableObject {
            /**
             * It maintains a 'hitBox' which is where all event listeners are
             * attached. Due to cross- browser weirdness, the hitbox needs to be an
             * opaque but invisible rectangle.  TODO: We should give the interaction
             * "foreground" and "background" elements where it can draw things,
             * e.g. crosshairs.
             */
            protected _hitBox: D3.Selection;
            protected _componentToListenTo: Component.AbstractComponent;
            _anchor(component: Component.AbstractComponent, hitBox: D3.Selection): void;
        }
    }
}


declare module Plottable {
    module Interaction {
        class Click extends AbstractInteraction {
            _anchor(component: Component.AbstractComponent, hitBox: D3.Selection): void;
            protected _listenTo(): string;
            /**
             * Sets a callback to be called when a click is received.
             *
             * @param {(p: Point) => any} cb Callback that takes the pixel position of the click event.
             */
            callback(cb: (p: Point) => any): Click;
        }
        class DoubleClick extends Click {
            protected _listenTo(): string;
        }
    }
}


declare module Plottable {
    module Interaction {
        class Key extends AbstractInteraction {
            /**
             * Creates a KeyInteraction.
             *
             * KeyInteraction listens to key events that occur while the component is
             * moused over.
             *
             * @constructor
             */
            constructor();
            _anchor(component: Component.AbstractComponent, hitBox: D3.Selection): void;
            /**
             * Sets a callback to be called when the key with the given keyCode is
             * pressed and the user is moused over the Component.
             *
             * @param {number} keyCode The key code associated with the key.
             * @param {() => void} callback Callback to be called.
             * @returns The calling Interaction.Key.
             */
            on(keyCode: number, callback: () => void): Key;
        }
    }
}


declare module Plottable {
    module Interaction {
        class PanZoom extends AbstractInteraction {
            /**
             * Creates a PanZoomInteraction.
             *
             * The allows you to move around and zoom in on a plot, interactively. It
             * does so by changing the xScale and yScales' domains repeatedly.
             *
             * @constructor
             * @param {QuantitativeScale} [xScale] The X scale to update on panning/zooming.
             * @param {QuantitativeScale} [yScale] The Y scale to update on panning/zooming.
             */
            constructor(xScale?: Scale.AbstractQuantitative<any>, yScale?: Scale.AbstractQuantitative<any>);
            /**
             * Sets the scales back to their original domains.
             */
            resetZoom(): void;
            _anchor(component: Component.AbstractComponent, hitBox: D3.Selection): void;
        }
    }
}


declare module Plottable {
    module Interaction {
        class Drag extends AbstractInteraction {
            protected _isDragging: boolean;
            protected _constrainX: (n: number) => number;
            protected _constrainY: (n: number) => number;
            /**
             * Constructs a Drag. A Drag will signal its callbacks on mouse drag.
             */
            constructor();
            /**
             * Gets the callback that is called when dragging starts.
             *
             * @returns {(start: Point) => void} The callback called when dragging starts.
             */
            dragstart(): (start: Point) => void;
            /**
             * Sets the callback to be called when dragging starts.
             *
             * @param {(start: Point) => any} cb If provided, the function to be called. Takes in a Point in pixels.
             * @returns {Drag} The calling Drag.
             */
            dragstart(cb: (start: Point) => any): Drag;
            protected _setOrigin(x: number, y: number): void;
            protected _getOrigin(): number[];
            protected _setLocation(x: number, y: number): void;
            protected _getLocation(): number[];
            /**
             * Gets the callback that is called during dragging.
             *
             * @returns {(start: Point, end: Point) => void} The callback called during dragging.
             */
            drag(): (start: Point, end: Point) => void;
            /**
             * Adds a callback to be called during dragging.
             *
             * @param {(start: Point, end: Point) => any} cb If provided, the function to be called. Takes in Points in pixels.
             * @returns {Drag} The calling Drag.
             */
            drag(cb: (start: Point, end: Point) => any): Drag;
            /**
             * Gets the callback that is called when dragging ends.
             *
             * @returns {(start: Point, end: Point) => void} The callback called when dragging ends.
             */
            dragend(): (start: Point, end: Point) => void;
            /**
             * Adds a callback to be called when the dragging ends.
             *
             * @param {(start: Point, end: Point) => any} cb If provided, the function to be called. Takes in points in pixels.
             * @returns {Drag} The calling Drag.
             */
            dragend(cb: (start: Point, end: Point) => any): Drag;
            protected _dragstart(): void;
            protected _doDragstart(): void;
            protected _drag(): void;
            protected _doDrag(): void;
            protected _dragend(): void;
            protected _doDragend(): void;
            _anchor(component: Component.AbstractComponent, hitBox: D3.Selection): Drag;
            /**
             * Sets up so that the xScale and yScale that are passed have their
             * domains automatically changed as you zoom.
             *
             * @param {QuantitativeScale} xScale The scale along the x-axis.
             * @param {QuantitativeScale} yScale The scale along the y-axis.
             * @returns {Drag} The calling Drag.
             */
            setupZoomCallback(xScale?: Scale.AbstractQuantitative<any>, yScale?: Scale.AbstractQuantitative<any>): Drag;
        }
    }
}


declare module Plottable {
    module Interaction {
        class DragBox extends Drag {
            static RESIZE_PADDING: number;
            static _CAN_RESIZE_X: boolean;
            static _CAN_RESIZE_Y: boolean;
            /**
             * The DOM element of the box that is drawn. When no box is drawn, it is
             * null.
             */
            dragBox: D3.Selection;
            /**
             * Gets whether resizing is enabled or not.
             *
             * @returns {boolean}
             */
            resizeEnabled(): boolean;
            /**
             * Enables or disables resizing.
             *
             * @param {boolean} enabled
             */
            resizeEnabled(enabled: boolean): DragBox;
            /**
             * Return true if box is resizing on the X dimension.
             *
             * @returns {boolean}
             */
            isResizingX(): boolean;
            /**
             * Return true if box is resizing on the Y dimension.
             *
             * @returns {boolean}
             */
            isResizingY(): boolean;
            /**
             * Whether or not dragBox has been rendered in a visible area.
             *
             * @returns {boolean}
             */
            boxIsDrawn(): boolean;
            /**
             * Return true if box is resizing.
             *
             * @returns {boolean}
             */
            isResizing(): boolean;
            protected _dragstart(): void;
            protected _drag(): void;
            protected _dragend(): void;
            /**
             * Clears the highlighted drag-selection box drawn by the DragBox.
             *
             * @returns {DragBox} The calling DragBox.
             */
            clearBox(): DragBox;
            /**
             * Set where the box is draw explicitly.
             *
             * @param {number} x0 Left.
             * @param {number} x1 Right.
             * @param {number} y0 Top.
             * @param {number} y1 Bottom.
             *
             * @returns {DragBox} The calling DragBox.
             */
            setBox(x0: number, x1: number, y0: number, y1: number): DragBox;
            _anchor(component: Component.AbstractComponent, hitBox: D3.Selection): DragBox;
            protected _hover(): void;
            protected canResizeX(): boolean;
            protected canResizeY(): boolean;
        }
    }
}


declare module Plottable {
    module Interaction {
        class XDragBox extends DragBox {
            protected _setOrigin(x: number, y: number): void;
            protected _setLocation(x: number, y: number): void;
            protected canResizeY(): boolean;
        }
    }
}


declare module Plottable {
    module Interaction {
        class XYDragBox extends DragBox {
            constructor();
        }
    }
}


declare module Plottable {
    module Interaction {
        class YDragBox extends DragBox {
            protected _setOrigin(x: number, y: number): void;
            protected _setLocation(x: number, y: number): void;
            protected canResizeX(): boolean;
        }
    }
}


declare module Plottable {
    module Interaction {
        interface HoverData {
            data: any[];
            pixelPositions: Point[];
            selection: D3.Selection;
        }
        interface Hoverable extends Component.AbstractComponent {
            /**
             * Called when the user first mouses over the Component.
             *
             * @param {Point} The cursor's position relative to the Component's origin.
             */
            _hoverOverComponent(p: Point): void;
            /**
             * Called when the user mouses out of the Component.
             *
             * @param {Point} The cursor's position relative to the Component's origin.
             */
            _hoverOutComponent(p: Point): void;
            /**
             * Returns the HoverData associated with the given position, and performs
             * any visual changes associated with hovering inside a Component.
             *
             * @param {Point} The cursor's position relative to the Component's origin.
             * @return {HoverData} The HoverData associated with the given position.
             */
            _doHover(p: Point): HoverData;
        }
        class Hover extends AbstractInteraction {
            _componentToListenTo: Hoverable;
            _anchor(component: Hoverable, hitBox: D3.Selection): void;
            /**
             * Attaches an callback to be called when the user mouses over an element.
             *
             * @param {(hoverData: HoverData) => any} callback The callback to be called.
             *      The callback will be passed data for newly hovered-over elements.
             * @return {Interaction.Hover} The calling Interaction.Hover.
             */
            onHoverOver(callback: (hoverData: HoverData) => any): Hover;
            /**
             * Attaches a callback to be called when the user mouses off of an element.
             *
             * @param {(hoverData: HoverData) => any} callback The callback to be called.
             *      The callback will be passed data from the hovered-out elements.
             * @return {Interaction.Hover} The calling Interaction.Hover.
             */
            onHoverOut(callback: (hoverData: HoverData) => any): Hover;
            /**
             * Retrieves the HoverData associated with the elements the user is currently hovering over.
             *
             * @return {HoverData} The data and selection corresponding to the elements
             *                     the user is currently hovering over.
             */
            getCurrentHoverData(): HoverData;
        }
    }
}<|MERGE_RESOLUTION|>--- conflicted
+++ resolved
@@ -2228,14 +2228,8 @@
             orient(): string;
             orient(orientation: string): Time;
             _computeHeight(): number;
-<<<<<<< HEAD
-            _setup(): void;
-            _getTickValues(): any[];
-=======
             protected _setup(): void;
             protected _getTickValues(): any[];
-            protected _measureTextHeight(): number;
->>>>>>> 05231838
             _doRender(): Time;
         }
     }
