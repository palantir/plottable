--- conflicted
+++ resolved
@@ -527,21 +527,17 @@
 declare module Plottable {
     module Formatter {
         class Custom extends Abstract.Formatter {
-<<<<<<< HEAD
             /**
             * Creates a Custom Formatter.
             *
             * @constructor
-            * @param {number} precision The precision of the Custom Formatter. The
-            *                           actual behavior will depend on the customFormatFunction.
             * @param {(d: any, formatter: Formatter.Custom) => string} customFormatFunction A
             *                           formatting function that is passed a datum
             *                           and the Custom Formatter itself.
-            */
-            constructor(precision: number, customFormatFunction: (d: any, formatter: Custom) => string);
-=======
+            * @param {number} precision The precision of the Custom Formatter. The
+            *                           actual behavior will depend on the customFormatFunction.
+            */
             constructor(customFormatFunction: (d: any, formatter: Custom) => string, precision?: number);
->>>>>>> d7435e74
         }
     }
 }
