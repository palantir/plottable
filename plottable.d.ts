--- conflicted
+++ resolved
@@ -1239,19 +1239,12 @@
             animator: Animator;
         };
         /**
-<<<<<<< HEAD
-         * A DrawingTarget contains the selections that are the results of binding data.
-         * DrawingTarget is contructed by Drawer, and passed to animators to allow animation of each selection
-         */
-        type DrawingTarget = {
-=======
          * A JoinResult contains the enter, update and exit selections that are produced when
          * joining data to a collection of elements using the d3 data() method
          * (see http://bost.ocks.org/mike/join/ for detailed explanation)
          * JoinResult is contructed by Drawer, and passed to animators to allow animation of each selection
          */
         type JoinResult = {
->>>>>>> 17be4375
             enter: d3.Selection<any> | d3.Transition<any>;
             update: d3.selection.Update<any> | d3.Transition<any>;
             exit: d3.Selection<any> | d3.Transition<any>;
@@ -1263,11 +1256,7 @@
         protected _svgElementName: string;
         protected _className: string;
         private _dataset;
-<<<<<<< HEAD
-        private _drawingTarget;
-=======
         private _joinResult;
->>>>>>> 17be4375
         private _initializer;
         private _cachedSelectionValid;
         private _cachedSelection;
@@ -4131,16 +4120,6 @@
     }
 }
 declare module Plottable {
-    module Animators {
-        type d3SelectionOrTransition = d3.Selection<any> | d3.Transition<any>;
-        type EasingFunction = (t: number) => number;
-        type EasingFunctionSpecifier = string | EasingFunction;
-        class EasingFunctions {
-            static atStart: (t: number) => number;
-            static atEnd: (t: number) => number;
-            static squEase(easingFunction: EasingFunctionSpecifier, start: number, end: number): EasingFunction;
-        }
-    }
     interface Animator {
         /**
          * Applies attributes to the 'enter update exit' selections created when binding new data into
@@ -4169,7 +4148,7 @@
          *     transition object so that the caller may chain the transitions between
          *     animators.
          */
-        animate(selection: d3.Selection<any> | d3.Transition<any>, attrToAppliedProjector: AttributeToAppliedProjector, drawingTarget?: Drawers.DrawingTarget, drawer?: Drawer): d3.Selection<any> | d3.Transition<any>;
+        animate(selection: d3.Selection<any>, attrToAppliedProjector: AttributeToAppliedProjector): d3.Selection<any> | d3.Transition<any>;
         /**
          * Given the number of elements, return the total time the animation requires
          *
@@ -4219,15 +4198,8 @@
          */
         constructor();
         totalTime(numberOfSteps: number): number;
-<<<<<<< HEAD
-        /**
-         * implementation of animate
-         */
-        animate(selection: d3.Selection<any>, attrToAppliedProjector: AttributeToAppliedProjector, drawingTarget?: Drawers.DrawingTarget, drawer?: Drawer): d3.Selection<any> | d3.Transition<any>;
-=======
         animateJoin(joinResult: Drawers.JoinResult, attrToAppliedProjector: AttributeToAppliedProjector, drawer: Drawer): void;
         animate(selection: d3.Selection<any>, attrToAppliedProjector: AttributeToAppliedProjector): d3.Selection<any> | d3.Transition<any>;
->>>>>>> 17be4375
         /**
          * return a transition from the selection, with the requested duration
          * and (possibly) delay. As a convenience, this may return the selection itself
@@ -4239,11 +4211,7 @@
          * @param { number? } delay The delay to apply to the transition. If creating a subtransition, this is ignored.
          * @param { EasingFunctionSpecifier } easing An easing function, or the name of a predefined d3 easing function
          * to use on the transition. If not supplied, the easingMode of the calling Animator is used.
-<<<<<<< HEAD
-         * returns { any } The transition created, or , when duration = 0 the original selection is returned.
-=======
          * @return { any } The transition created, or , when duration = 0 the original selection is returned.
->>>>>>> 17be4375
          */
         protected getTransition(selection: d3.Selection<any> | d3.Transition<any> | d3.selection.Update<any>, duration: number, delay?: (d: any, i: number) => number, easing?: EasingFunctionSpecifier): any;
         /**
@@ -4261,15 +4229,12 @@
          * @returns {AttributeToAppliedProjector} A new collection, compresing only thos attribuest listed in names[].
          */
         protected pluckAttrs(attr: AttributeToAppliedProjector, names: string[]): AttributeToAppliedProjector;
-<<<<<<< HEAD
-=======
         /**
          * Return a delay function, using the current startDelay and stepDelay,
          * potentially adjusted to fit within the maxTotalDuration
          * @param selection selection on which the transition will be based
          * @returns delay function that may be passed to a transition
          */
->>>>>>> 17be4375
         protected delay(selection: any): (d: any, i: number) => number;
         /**
          * Gets the start delay of the animation in milliseconds.
@@ -4336,16 +4301,6 @@
          *
          * @returns {string} the current easing mode.
          */
-<<<<<<< HEAD
-        easingMode(): string;
-        /**
-         * Sets the easing mode of the animation.
-         *
-         * @param {string} easingMode The desired easing mode.
-         * @returns {Base} The calling Animator.
-         */
-        easingMode(easingMode: string): Base;
-=======
         easingMode(): EasingFunctionSpecifier;
         /**
          * Sets the easing mode of the animation.
@@ -4355,7 +4310,6 @@
          * @returns {Base} The calling Animator.
          */
         easingMode(easingMode: EasingFunctionSpecifier): Base;
->>>>>>> 17be4375
         /**
          * xScale -- a reference to the xScale used by the owning plot
          * the animator can use this to calculate positions
@@ -4396,12 +4350,8 @@
         private _startAttrs;
         private _endAttrs;
         private _exitEasingMode;
-<<<<<<< HEAD
-        animate(selection: d3.Selection<any>, attrToAppliedProjector: AttributeToAppliedProjector, drawingTarget?: Drawers.DrawingTarget): d3.Selection<any> | d3.Transition<any>;
-=======
         animateJoin(joinResult: Drawers.JoinResult, attrToAppliedProjector: AttributeToAppliedProjector, drawer: Drawer): void;
         animate(selection: d3.Selection<any>, attrToAppliedProjector: AttributeToAppliedProjector): d3.Selection<any> | d3.Transition<any>;
->>>>>>> 17be4375
         /**
          * Gets the attributes for entering elements. These are overlaid over
          * the target atr and
@@ -4483,51 +4433,6 @@
          * @returns {Bar} The calling Animator.
          */
         stageUpdate(stageUpdate: boolean): Bar;
-<<<<<<< HEAD
-        animate(selection: d3.Selection<any>, attrToAppliedProjector: AttributeToAppliedProjector, drawingTarget?: Drawers.DrawingTarget): d3.Selection<any> | d3.Transition<any>;
-    }
-}
-declare module Plottable {
-    module Animators {
-        /**
-         * Base for animators that animate specific attributes, such as Opacity, height... .
-         */
-        class Reset extends Base implements Animator {
-            private _startAttrs;
-            private _endAttrs;
-            animate(selection: d3.Selection<any>, attrToAppliedProjector: AttributeToAppliedProjector, drawingTarget?: Drawers.DrawingTarget, drawer?: Drawer): d3.Selection<any> | d3.Transition<any>;
-            /**
-             * Gets the attributes for entering elements. These are overlaid over
-             * the target atr and
-             * @returns {number} The current start delay.
-             */
-            startAttrs(): AttributeToAppliedProjector;
-            /**
-             * Sets the attributes for entering elements.
-             *
-             * @param {startAttrs} A collection of attribuets applied to entering elements.
-             * These are applied over the top of the attributes pass to the animate method
-             * Any attribute passed to startAttrs will transition to its final value
-             * @returns {Attr} The calling Attr Animator.
-             */
-            startAttrs(startAttrs: AttributeToAppliedProjector): Attr;
-            /**
-             * Gets the attributes for exiting elements.
-             * Exisitng elements will transition to these attribuest before being removed
-             * @returns {AttributeToAppliedProjector} The current exiting attributes.
-             */
-            endAttrs(): AttributeToAppliedProjector;
-            /**
-             * Sets the attributes for entering elements.
-             *
-             * @param {endAttrs} A collection of attribuets applied to entering elements.
-             * These are applied over the top of the attributes pass to the animate method
-             * Any attribute passed to endAttrs will transition to its final value
-             * @returns {Attr} The calling Attr Animator.
-             */
-            endAttrs(endAttrs: AttributeToAppliedProjector): Attr;
-        }
-=======
         /**
          * animateJoin implementation
          */
@@ -4542,7 +4447,6 @@
     class Reset extends Base implements Animator {
         animateJoin(joinResult: Drawers.JoinResult, attrToAppliedProjector: AttributeToAppliedProjector, drawer: Drawer): void;
         animate(selection: d3.Selection<any>, attrToAppliedProjector: AttributeToAppliedProjector): d3.Selection<any> | d3.Transition<any>;
->>>>>>> 17be4375
     }
 }
 declare module Plottable.Animators {
@@ -4552,12 +4456,8 @@
      */
     class Null implements Animator {
         totalTime(selection: any): number;
-<<<<<<< HEAD
-        animate(selection: d3.Selection<any>, attrToAppliedProjector: AttributeToAppliedProjector, drawingTarget?: Drawers.DrawingTarget): d3.Selection<any> | d3.Transition<any>;
-=======
         animateJoin(joinResult: Drawers.JoinResult, attrToAppliedProjector: AttributeToAppliedProjector, drawer: Drawer): void;
         animate(selection: d3.Selection<any>, attrToAppliedProjector: AttributeToAppliedProjector): d3.Selection<any> | d3.Transition<any>;
->>>>>>> 17be4375
     }
 }
 declare module Plottable.Animators {
@@ -4597,12 +4497,8 @@
          */
         constructor();
         totalTime(numberOfSteps: number): number;
-<<<<<<< HEAD
-        animate(selection: d3.Selection<any>, attrToAppliedProjector: AttributeToAppliedProjector, drawingTarget?: Drawers.DrawingTarget): d3.selection.Update<any> | d3.Transition<any>;
-=======
         animateJoin(joinResult: Drawers.JoinResult, attrToAppliedProjector: AttributeToAppliedProjector, drawer: Drawer): void;
         animate(selection: d3.Selection<any>, attrToAppliedProjector: AttributeToAppliedProjector): d3.Selection<any> | d3.Transition<any>;
->>>>>>> 17be4375
         /**
          * Gets the start delay of the animation in milliseconds.
          *
@@ -4727,54 +4623,33 @@
     }
 }
 declare module Plottable.Animators {
-<<<<<<< HEAD
-    type AnimateCallback = (selection: d3.Selection<any>, attrToAppliedProjector: AttributeToAppliedProjector, drawingTarget?: Drawers.DrawingTarget, drawer?: Drawer) => d3.Selection<any> | d3.Transition<any>;
-    /**
-     * Allows the implementation of animate to be passed as a callback function
-     * Provides javascript clients build custom animations with full access to the drawing target
-=======
     type AnimateJoinCallback = (joinResult: Drawers.JoinResult, attrToAppliedProjector: AttributeToAppliedProjector, drawer: Drawer) => void;
     /**
      * Allows the implementation of animate to be passed as a callback function
      * Provides javascript clients that build custom animations
      * with full access to the drawing target and properties of the Drawer (appliedIntializer)
->>>>>>> 17be4375
      */
     class Callback extends Base implements Animator {
         private _callback;
         private _innerAnimator;
         constructor();
         /**
-<<<<<<< HEAD
-         * animate implementation delegates to the callback
-         */
-        animate(selection: d3.Selection<any>, attrToAppliedProjector: AttributeToAppliedProjector, drawingTarget?: Drawers.DrawingTarget, drawer?: Drawer): d3.Selection<any> | d3.Transition<any>;
-=======
          * animateJoin implementation delegates to the callback
          */
         animateJoin(joinResult: Drawers.JoinResult, attrToAppliedProjector: AttributeToAppliedProjector, drawer: Drawer): void;
         animate(selection: d3.Selection<any>, attrToAppliedProjector: AttributeToAppliedProjector): d3.Selection<any> | d3.Transition<any>;
->>>>>>> 17be4375
         /**
          * Gets the callback animate function.
          * @returns {Callback} The calling Callback Animator.
          */
-<<<<<<< HEAD
-        callback(): AnimateCallback;
-=======
         callback(): AnimateJoinCallback;
->>>>>>> 17be4375
         /**
          * Sets the attributes for entering elements.
          *
          * @param {AnimateCallback} a function implementing Animator.animate
          * @returns {Callback} The calling Callback Animator.
          */
-<<<<<<< HEAD
-        callback(callback: AnimateCallback): Callback;
-=======
         callback(callback: AnimateJoinCallback): Callback;
->>>>>>> 17be4375
         /**
          * Gets an inner animator.
          * callback functions have access to this animator, so callbacks may be designed to
@@ -4785,19 +4660,11 @@
         /**
          * Sets the attributes for entering elements.
          *
-<<<<<<< HEAD
-         * @param {Animator} a function implementing Animator.animate
-         * @returns {Callback} The calling innerAnimator Animator.
-         */
-        innerAnimator(innerAnimator: Animator): Attr;
-        InnerAnimate(selection: d3.Selection<any>, attrToAppliedProjector: AttributeToAppliedProjector, drawingTarget?: Drawers.DrawingTarget, drawer?: Drawer): d3.Selection<any> | d3.Transition<any>;
-=======
          * @param {Animator} an Animator
          * @returns {Callback} The calling Animator.
          */
         innerAnimator(innerAnimator: Animator): Attr;
         innerAnimate(joinResult: Drawers.JoinResult, attrToAppliedProjector: AttributeToAppliedProjector, drawer: Drawer): void;
->>>>>>> 17be4375
     }
 }
 declare module Plottable {
