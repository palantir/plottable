declare module Plottable.Utils.Math {
    /**
     * Checks if x is between a and b.
     *
     * @param {number} x The value to test if in range
     * @param {number} a The beginning of the (inclusive) range
     * @param {number} b The ending of the (inclusive) range
     * @return {boolean} Whether x is in [a, b]
     */
    function inRange(x: number, a: number, b: number): boolean;
    /**
     * Clamps x to the range [min, max].
     *
     * @param {number} x The value to be clamped.
     * @param {number} min The minimum value.
     * @param {number} max The maximum value.
     * @return {number} A clamped value in the range [min, max].
     */
    function clamp(x: number, min: number, max: number): number;
    /**
     * Applies the accessor, if provided, to each element of `array` and returns the maximum value.
     * If no maximum value can be computed, returns defaultValue.
     */
    function max<C>(array: C[], defaultValue: C): C;
    function max<T, C>(array: T[], accessor: (t?: T, i?: number) => C, defaultValue: C): C;
    /**
     * Applies the accessor, if provided, to each element of `array` and returns the minimum value.
     * If no minimum value can be computed, returns defaultValue.
     */
    function min<C>(array: C[], defaultValue: C): C;
    function min<T, C>(array: T[], accessor: (t?: T, i?: number) => C, defaultValue: C): C;
    /**
     * Returns true **only** if x is NaN
     */
    function isNaN(n: any): boolean;
    /**
     * Returns true if the argument is a number, which is not NaN
     * Numbers represented as strings do not pass this function
     */
    function isValidNumber(n: any): boolean;
    /**
     * Generates an array of consecutive, strictly increasing numbers
     * in the range [start, stop) separeted by step
     */
    function range(start: number, stop: number, step?: number): number[];
    /**
     * Returns the square of the distance between two points
     *
     * @param {Point} p1
     * @param {Point} p2
     * @return {number} dist(p1, p2)^2
     */
    function distanceSquared(p1: Point, p2: Point): number;
    function degreesToRadians(degree: number): number;
}
declare module Plottable.Utils {
    /**
     * Shim for ES6 map.
     * https://developer.mozilla.org/en-US/docs/Web/JavaScript/Reference/Global_Objects/Map
     */
    class Map<K, V> {
        private _keyValuePairs;
        private _es6Map;
        constructor();
        set(key: K, value: V): this;
        get(key: K): V;
        has(key: K): boolean;
        forEach(callbackFn: (value: V, key: K, map: Map<K, V>) => void, thisArg?: any): void;
        delete(key: K): boolean;
    }
}
declare module Plottable.Utils {
    /**
     * Shim for ES6 set.
     * https://developer.mozilla.org/en-US/docs/Web/JavaScript/Reference/Global_Objects/Set
     */
    class Set<T> {
        size: number;
        private _values;
        private _es6Set;
        constructor();
        add(value: T): this;
        delete(value: T): boolean;
        has(value: T): boolean;
        forEach(callback: (value: T, value2: T, set: Set<T>) => void, thisArg?: any): void;
    }
}
declare module Plottable.Utils.DOM {
    /**
     * Gets the bounding box of an element.
     * @param {d3.Selection} element
     * @returns {SVGRed} The bounding box.
     */
    function elementBBox(element: d3.Selection<any>): SVGRect;
    /**
     * Screen refresh rate which is assumed to be 60fps
     */
    var SCREEN_REFRESH_RATE_MILLISECONDS: number;
    /**
     * Polyfill for `window.requestAnimationFrame`.
     * If the function exists, then we use the function directly.
     * Otherwise, we set a timeout on `SCREEN_REFRESH_RATE_MILLISECONDS` and then perform the function.
     *
     * @param {() => void} callback The callback to call in the next animation frame
     */
    function requestAnimationFramePolyfill(callback: () => void): void;
    /**
     * Calculates the width of the element.
     * The width includes the padding and the border on the element's left and right sides.
     *
     * @param {Element} element The element to query
     * @returns {number} The width of the element.
     */
    function elementWidth(element: Element): number;
    /**
     * Calculates the height of the element.
     * The height includes the padding the and the border on the element's top and bottom sides.
     *
     * @param {Element} element The element to query
     * @returns {number} The height of the element
     */
    function elementHeight(element: Element): number;
    /**
     * Retrieves the number array representing the translation for the selection
     *
     * @param {d3.Selection<any>} selection The selection to query
     * @returns {[number, number]} The number array representing the translation
     */
    function translate(selection: d3.Selection<any>): [number, number];
    /**
     * Translates the given selection by the input x / y pixel amounts.
     *
     * @param {d3.Selection<any>} selection The selection to translate
     * @param {number} x The amount to translate in the x direction
     * @param {number} y The amount to translate in the y direction
     * @returns {d3.Selection<any>} The input selection
     */
    function translate(selection: d3.Selection<any>, x: number, y: number): d3.Selection<any>;
    /**
     * Checks if the first ClientRect overlaps the second.
     *
     * @param {ClientRect} clientRectA The first ClientRect
     * @param {ClientRect} clientRectB The second ClientRect
     * @returns {boolean} If the ClientRects overlap each other.
     */
    function clientRectsOverlap(clientRectA: ClientRect, clientRectB: ClientRect): boolean;
    /**
     * Returns true if and only if innerClientRect is inside outerClientRect.
     *
     * @param {ClientRect} innerClientRect The first ClientRect
     * @param {ClientRect} outerClientRect The second ClientRect
     * @returns {boolean} If and only if the innerClientRect is inside outerClientRect.
     */
    function clientRectInside(innerClientRect: ClientRect, outerClientRect: ClientRect): boolean;
    /**
     * Retrieves the bounding svg of the input element
     *
     * @param {SVGElement} element The element to query
     * @returns {SVGElement} The bounding svg
     */
    function boundingSVG(element: SVGElement): SVGElement;
    /**
     * Generates a ClipPath ID that is unique for this instance of Plottable
     */
    function generateUniqueClipPathId(): string;
    /**
     * Returns true if the supplied coordinates or Ranges intersect or are contained by bbox.
     *
     * @param {number | Range} xValOrRange The x coordinate or Range to test
     * @param {number | Range} yValOrRange The y coordinate or Range to test
     * @param {SVGRect} bbox The bbox
     * @param {number} tolerance Amount by which to expand bbox, in each dimension, before
     * testing intersection
     *
     * @returns {boolean} True if the supplied coordinates or Ranges intersect or are
     * contained by bbox, false otherwise.
     */
    function intersectsBBox(xValOrRange: number | Range, yValOrRange: number | Range, bbox: SVGRect, tolerance?: number): boolean;
}
declare module Plottable.Utils.Color {
    /**
     * Return contrast ratio between two colors
     * Based on implementation from chroma.js by Gregor Aisch (gka) (licensed under BSD)
     * chroma.js may be found here: https://github.com/gka/chroma.js
     * License may be found here: https://github.com/gka/chroma.js/blob/master/LICENSE
     * see http://www.w3.org/TR/2008/REC-WCAG20-20081211/#contrast-ratiodef
     */
    function contrast(a: string, b: string): number;
    /**
     * Returns a brighter copy of this color. Each channel is multiplied by 0.7 ^ -factor.
     * Channel values are capped at the maximum value of 255, and the minimum value of 30.
     */
    function lightenColor(color: string, factor: number): string;
    /**
     * Gets the Hex Code of the color resulting by applying the className CSS class to the
     * colorTester selection. Returns null if the tester is transparent.
     *
     * @param {d3.Selection<void>} colorTester The d3 selection to apply the CSS class to
     * @param {string} className The name of the class to be applied
     * @return {string} The hex code of the computed color
     */
    function colorTest(colorTester: d3.Selection<void>, className: string): string;
}
declare module Plottable.Utils.Array {
    /**
     * Takes two arrays of numbers and adds them together
     *
     * @param {number[]} aList The first array of numbers
     * @param {number[]} bList The second array of numbers
     * @return {number[]} An array of numbers where x[i] = aList[i] + bList[i]
     */
    function add(aList: number[], bList: number[]): number[];
    /**
     * Take an array of values, and return the unique values.
     * Will work iff ∀ a, b, a.toString() == b.toString() => a == b; will break on Object inputs
     *
     * @param {T[]} values The values to find uniqueness for
     * @return {T[]} The unique values
     */
    function uniq<T>(arr: T[]): T[];
    /**
     * @param {T[][]} a The 2D array that will have its elements joined together.
     * @return {T[]} Every array in a, concatenated together in the order they appear.
     */
    function flatten<T>(a: T[][]): T[];
    /**
     * Creates an array of length `count`, filled with value or (if value is a function), value()
     *
     * @param {T | ((index?: number) => T)} value The value to fill the array with or a value generator (called with index as arg)
     * @param {number} count The length of the array to generate
     * @return {any[]}
     */
    function createFilledArray<T>(value: T | ((index?: number) => T), count: number): T[];
}
declare module Plottable.Utils {
    /**
     * A set of callbacks which can be all invoked at once.
     * Each callback exists at most once in the set (based on reference equality).
     * All callbacks should have the same signature.
     */
    class CallbackSet<CB extends Function> extends Set<CB> {
        callCallbacks(...args: any[]): this;
    }
}
declare module Plottable.Utils.Stacking {
    type StackedDatum = {
        value: number;
        offset: number;
    };
    type StackingResult = Utils.Map<Dataset, Utils.Map<string, StackedDatum>>;
    /**
     * Computes the StackingResult (value and offset) for each data point in each Dataset.
     *
     * @param {Dataset[]} datasets The Datasets to be stacked on top of each other in the order of stacking
     * @param {Accessor<any>} keyAccessor Accessor for the key of the data
     * @param {Accessor<number>} valueAccessor Accessor for the value of the data
     * @return {StackingResult} value and offset for each datapoint in each Dataset
     */
    function stack(datasets: Dataset[], keyAccessor: Accessor<any>, valueAccessor: Accessor<number>): StackingResult;
    /**
     * Computes the total extent over all data points in all Datasets, taking stacking into consideration.
     *
     * @param {StackingResult} stackingResult The value and offset information for each datapoint in each dataset
     * @oaram {Accessor<any>} keyAccessor Accessor for the key of the data existent in the stackingResult
     * @param {Accessor<boolean>} filter A filter for data to be considered when computing the total extent
     * @return {[number, number]} The total extent
     */
    function stackedExtent(stackingResult: StackingResult, keyAccessor: Accessor<any>, filter: Accessor<boolean>): number[];
    /**
     * Normalizes a key used for stacking
     *
     * @param {any} key The key to be normalized
     * @return {string} The stringified key
     */
    function normalizeKey(key: any): string;
}
declare module Plottable.Utils.Window {
    /**
     * Print a warning message to the console, if it is available.
     *
     * @param {string} The warnings to print
     */
    function warn(warning: string): void;
    /**
     * Is like setTimeout, but activates synchronously if time=0
     * We special case 0 because of an observed issue where calling setTimeout causes visible flickering.
     * We believe this is because when requestAnimationFrame calls into the paint function, as soon as that function finishes
     * evaluating, the results are painted to the screen. As a result, if we want something to occur immediately but call setTimeout
     * with time=0, then it is pushed to the call stack and rendered in the next frame, so the component that was rendered via
     * setTimeout appears out-of-sync with the rest of the plot.
     */
    function setTimeout(f: Function, time: number, ...args: any[]): number;
    /**
     * Sends a deprecation warning to the console. The warning includes the name of the deprecated method,
     * version number of the deprecation, and an optional message.
     *
     * To be used in the first line of a deprecated method.
     *
     * @param {string} callingMethod The name of the method being deprecated
     * @param {string} version The version when the tagged method became obsolete
     * @param {string?} message Optional message to be shown with the warning
     */
    function deprecated(callingMethod: string, version: string, message?: string): void;
}
declare module Plottable.Utils {
    class ClientToSVGTranslator {
        private static _TRANSLATOR_KEY;
        private _svg;
        private _measureRect;
        /**
         * Returns the ClientToSVGTranslator for the <svg> containing elem.
         * If one already exists on that <svg>, it will be returned; otherwise, a new one will be created.
         */
        static getTranslator(elem: SVGElement): ClientToSVGTranslator;
        constructor(svg: SVGElement);
        /**
         * Computes the position relative to the <svg> in svg-coordinate-space.
         */
        computePosition(clientX: number, clientY: number): Point;
        /**
         * Checks whether event happened inside <svg> element.
         */
        insideSVG(e: Event): boolean;
    }
}
declare module Plottable.Configs {
    /**
     * Specifies if Plottable should show warnings.
     */
    var SHOW_WARNINGS: boolean;
    /**
     * Specifies if Plottable should add <title> elements to text.
     */
    var ADD_TITLE_ELEMENTS: boolean;
}
declare module Plottable {
    var version: string;
}
declare module Plottable {
    type DatasetCallback = (dataset: Dataset) => void;
    class KeyFunctions {
        private static counter;
        static noConstancy: () => number;
        static useIndex: (d: any, i: number) => number;
        static useProperty(propertyname: string): (d: any) => any;
    }
    class Dataset {
        private _data;
        private _metadata;
        private _keyFunction;
        private _callbacks;
        /**
         * A Dataset contains an array of data and some metadata.
         * Changes to the data or metadata will cause anything subscribed to the Dataset to update.
         *
         * @constructor
         * @param {any[]} [data=[]] The data for this Dataset.
         * @param {any} [metadata={}] An object containing additional information.
         */
        constructor(data?: any[], metadata?: any);
        /**
         * Adds a callback to be called when the Dataset updates.
         *
         * @param {DatasetCallback} callback.
         * @returns {Dataset} The calling Dataset.
         */
        onUpdate(callback: DatasetCallback): this;
        /**
         * Removes a callback that would be called when the Dataset updates.
         *
         * @param {DatasetCallback} callback
         * @returns {Dataset} The calling Dataset.
         */
        offUpdate(callback: DatasetCallback): this;
        /**
         * Gets the data.
         *
         * @returns {any[]}
         */
        data(): any[];
        /**
         * Sets the data.
         *
         * @param {any[]} data
         * @returns {Dataset} The calling Dataset.
         */
        data(data: any[]): this;
        /**
         * Gets the metadata.
         *
         * @returns {any}
         */
        metadata(): any;
        /**
         * Sets the metadata.
         *
         * @param {any} metadata
         * @returns {Dataset} The calling Dataset.
         */
        metadata(metadata: any): this;
        keyFunction(): (datum: any, index: number) => any;
        /**
         * Sets the keyFunction.
         * in D3, when binding data using selection.data(), a keyFunction may be supplied
         * to generate a unique identifier for each datum. When data is updated, D3 uses this identifier to
         * determine which data points have entered or exited the visualisation.
         *
         * @param { (d: any, i: number) => any} keyFunction
         * @returns {Dataset} The calling Dataset.
         */
        keyFunction(keyFunction: (datum: any, index: number) => any): Dataset;
    }
}
declare module Plottable.RenderPolicies {
    /**
     * A policy for rendering Components.
     */
    interface RenderPolicy {
        render(): any;
    }
    /**
     * Renders Components immediately after they are enqueued.
     * Useful for debugging, horrible for performance.
     */
    class Immediate implements RenderPolicy {
        render(): void;
    }
    /**
     * The default way to render, which only tries to render every frame
     * (usually, 1/60th of a second).
     */
    class AnimationFrame implements RenderPolicy {
        render(): void;
    }
    /**
     * Renders with `setTimeout()`.
     * Generally an inferior way to render compared to `requestAnimationFrame`,
     * but useful for browsers that don't suppoort `requestAnimationFrame`.
     */
    class Timeout implements RenderPolicy {
        private _timeoutMsec;
        render(): void;
    }
}
/**
 * The RenderController is responsible for enqueueing and synchronizing
 * layout and render calls for Components.
 *
 * Layout and render calls occur inside an animation callback
 * (window.requestAnimationFrame if available).
 *
 * RenderController.flush() immediately lays out and renders all Components currently enqueued.
 *
 * To always have immediate rendering (useful for debugging), call
 * ```typescript
 * Plottable.RenderController.setRenderPolicy(
 *   new Plottable.RenderPolicies.Immediate()
 * );
 * ```
 */
declare module Plottable.RenderController {
    module Policy {
        var IMMEDIATE: string;
        var ANIMATION_FRAME: string;
        var TIMEOUT: string;
    }
    function renderPolicy(): RenderPolicies.RenderPolicy;
    function renderPolicy(renderPolicy: string): void;
    /**
     * Enqueues the Component for rendering.
     *
     * @param {Component} component
     */
    function registerToRender(component: Component): void;
    /**
     * Enqueues the Component for layout and rendering.
     *
     * @param {Component} component
     */
    function registerToComputeLayout(component: Component): void;
    /**
     * Renders all Components waiting to be rendered immediately
     * instead of waiting until the next frame.
     *
     * Useful to call when debugging.
     */
    function flush(): void;
}
declare module Plottable {
    /**
     * Accesses a specific datum property.
     */
    interface Accessor<T> {
        (datum: any, index: number, dataset: Dataset): T;
    }
    /**
     * Retrieves a scaled datum property.
     * Essentially passes the result of an Accessor through a Scale.
     */
    type Projector = (datum: any, index: number, dataset: Dataset) => any;
    /**
     * A mapping from attributes ("x", "fill", etc.) to the functions that get
     * that information out of the data.
     */
    type AttributeToProjector = {
        [attr: string]: Projector;
    };
    /**
     * A function that generates attribute values from the datum and index.
     * Essentially a Projector with a particular Dataset rolled in.
     */
    type AppliedProjector = (datum: any, index: number) => any;
    /**
     * A mapping from attributes to the AppliedProjectors used to generate them.
     */
    type AttributeToAppliedProjector = {
        [attr: string]: AppliedProjector;
    };
    /**
     * Space request used during layout negotiation.
     *
     * @member {number} minWidth The minimum acceptable width given the offered space.
     * @member {number} minHeight the minimum acceptable height given the offered space.
     */
    type SpaceRequest = {
        minWidth: number;
        minHeight: number;
    };
    /**
     * Min and max values for a particular property.
     */
    type Range = {
        min: number;
        max: number;
    };
    /**
     * A location in pixel-space.
     */
    type Point = {
        x: number;
        y: number;
    };
    /**
     * The corners of a box.
     */
    type Bounds = {
        topLeft: Point;
        bottomRight: Point;
    };
    /**
     * An object representing a data-backed visual entity inside a Component.
     */
    interface Entity<C extends Component> {
        datum: any;
        position: Point;
        selection: d3.Selection<any>;
        component: C;
    }
}
declare module Plottable {
    type Formatter = (d: any) => string;
}
declare module Plottable.Formatters {
    /**
     * Creates a formatter for currency values.
     *
     * @param {number} [precision] The number of decimal places to show (default 2).
     * @param {string} [symbol] The currency symbol to use (default "$").
     * @param {boolean} [prefix] Whether to prepend or append the currency symbol (default true).
     *
     * @returns {Formatter} A formatter for currency values.
     */
    function currency(precision?: number, symbol?: string, prefix?: boolean): (d: any) => string;
    /**
     * Creates a formatter that displays exactly [precision] decimal places.
     *
     * @param {number} [precision] The number of decimal places to show (default 3).
     *
     * @returns {Formatter} A formatter that displays exactly [precision] decimal places.
     */
    function fixed(precision?: number): (d: any) => string;
    /**
     * Creates a formatter that formats numbers to show no more than
     * [maxNumberOfDecimalPlaces] decimal places. All other values are stringified.
     *
     * @param {number} [maxNumberOfDecimalPlaces] The number of decimal places to show (default 3).
     *
     * @returns {Formatter} A formatter for general values.
     */
    function general(maxNumberOfDecimalPlaces?: number): (d: any) => string;
    /**
     * Creates a formatter that stringifies its input.
     *
     * @returns {Formatter} A formatter that stringifies its input.
     */
    function identity(): (d: any) => string;
    /**
     * Creates a formatter for percentage values.
     * Multiplies the input by 100 and appends "%".
     *
     * @param {number} [precision] The number of decimal places to show (default 0).
     *
     * @returns {Formatter} A formatter for percentage values.
     */
    function percentage(precision?: number): (d: any) => string;
    /**
     * Creates a formatter for values that displays [numberOfSignificantFigures] significant figures
     * and puts SI notation.
     *
     * @param {number} [numberOfSignificantFigures] The number of significant figures to show (default 3).
     *
     * @returns {Formatter} A formatter for SI values.
     */
    function siSuffix(numberOfSignificantFigures?: number): (d: any) => string;
    /**
     * Creates a formatter for values that displays abbreviated values
     * and uses standard short scale suffixes
     * - K - thousands - 10 ^ 3
     * - M - millions - 10 ^ 6
     * - B - billions - 10 ^ 9
     * - T - trillions - 10 ^ 12
     * - Q - quadrillions - 10 ^ 15
     *
     * Numbers with a magnitude outside of (10 ^ (-precision), 10 ^ 15) are shown using
     * scientific notation to avoid creating extremely long decimal strings.
     *
     * @param {number} [precision] the number of decimal places to show (default 3)
     * @returns {Formatter} A formatter with short scale formatting
     */
    function shortScale(precision?: number): (num: number) => string;
    /**
     * Creates a multi time formatter that displays dates.
     *
     * @returns {Formatter} A formatter for time/date values.
     */
    function multiTime(): (d: any) => string;
    /**
     * Creates a time formatter that displays time/date using given specifier.
     *
     * List of directives can be found on: https://github.com/mbostock/d3/wiki/Time-Formatting#format
     *
     * @param {string} [specifier] The specifier for the formatter.
     *
     * @returns {Formatter} A formatter for time/date values.
     */
    function time(specifier: string): Formatter;
}
declare module Plottable {
    /**
     * A SymbolFactory is a function that takes in a symbolSize which is the edge length of the render area
     * and returns a string representing the 'd' attribute of the resultant 'path' element
     */
    type SymbolFactory = (symbolSize: number) => string;
}
declare module Plottable.SymbolFactories {
    function circle(): SymbolFactory;
    function square(): SymbolFactory;
    function cross(): SymbolFactory;
    function diamond(): SymbolFactory;
    function triangleUp(): SymbolFactory;
    function triangleDown(): SymbolFactory;
}
declare module Plottable.Scales {
    /**
     * A function that supplies domain values to be included into a Scale.
     *
     * @param {Scale} scale
     * @returns {D[]} An array of values that should be included in the Scale.
     */
    interface IncludedValuesProvider<D> {
        (scale: Scale<D, any>): D[];
    }
    /**
     * A function that supplies padding exception values for the Scale.
     * If one end of the domain is set to an excepted value as a result of autoDomain()-ing,
     * that end of the domain will not be padded.
     *
     * @param {QuantitativeScale} scale
     * @returns {D[]} An array of values that should not be padded.
     */
    interface PaddingExceptionsProvider<D> {
        (scale: QuantitativeScale<D>): D[];
    }
}
declare module Plottable {
    interface ScaleCallback<S extends Scale<any, any>> {
        (scale: S): any;
    }
    class Scale<D, R> {
        private _callbacks;
        private _autoDomainAutomatically;
        private _domainModificationInProgress;
        private _includedValuesProviders;
        /**
         * A Scale is a function (in the mathematical sense) that maps values from a domain to a range.
         *
         * @constructor
         */
        constructor();
        /**
         * Given an array of potential domain values, computes the extent of those values.
         *
         * @param {D[]} values
         * @returns {D[]} The extent of the input values.
         */
        extentOfValues(values: D[]): D[];
        protected _getAllIncludedValues(): D[];
        protected _getExtent(): D[];
        /**
         * Adds a callback to be called when the Scale updates.
         *
         * @param {ScaleCallback} callback.
         * @returns {Scale} The calling Scale.
         */
        onUpdate(callback: ScaleCallback<this>): this;
        /**
         * Removes a callback that would be called when the Scale updates.
         *
         * @param {ScaleCallback} callback.
         * @returns {Scale} The calling Scale.
         */
        offUpdate(callback: ScaleCallback<this>): this;
        protected _dispatchUpdate(): void;
        /**
         * Sets the Scale's domain so that it spans the Extents of all its ExtentsProviders.
         *
         * @returns {Scale} The calling Scale.
         */
        autoDomain(): this;
        protected _autoDomainIfAutomaticMode(): void;
        /**
         * Computes the range value corresponding to a given domain value.
         *
         * @param {D} value
         * @returns {R} The range value corresponding to the supplied domain value.
         */
        scale(value: D): R;
        /**
         * Gets the domain.
         *
         * @returns {D[]} The current domain.
         */
        domain(): D[];
        /**
         * Sets the domain.
         *
         * @param {D[]} values
         * @returns {Scale} The calling Scale.
         */
        domain(values: D[]): this;
        protected _getDomain(): D[];
        protected _setDomain(values: D[]): void;
        protected _setBackingScaleDomain(values: D[]): void;
        /**
         * Gets the range.
         *
         * @returns {R[]} The current range.
         */
        range(): R[];
        /**
         * Sets the range.
         *
         * @param {R[]} values
         * @returns {Scale} The calling Scale.
         */
        range(values: R[]): this;
        protected _getRange(): R[];
        protected _setRange(values: R[]): void;
        /**
         * Adds an IncludedValuesProvider to the Scale.
         *
         * @param {Scales.IncludedValuesProvider} provider
         * @returns {Scale} The calling Scale.
         */
        addIncludedValuesProvider(provider: Scales.IncludedValuesProvider<D>): this;
        /**
         * Removes the IncludedValuesProvider from the Scale.
         *
         * @param {Scales.IncludedValuesProvider} provider
         * @returns {Scale} The calling Scale.
         */
        removeIncludedValuesProvider(provider: Scales.IncludedValuesProvider<D>): this;
    }
}
declare module Plottable {
    class QuantitativeScale<D> extends Scale<D, number> {
        protected static _DEFAULT_NUM_TICKS: number;
        private _tickGenerator;
        private _padProportion;
        private _paddingExceptionsProviders;
        private _domainMin;
        private _domainMax;
        private _snappingDomainEnabled;
        /**
         * A QuantitativeScale is a Scale that maps number-like values to numbers.
         * It is invertible and continuous.
         *
         * @constructor
         */
        constructor();
        autoDomain(): this;
        protected _autoDomainIfAutomaticMode(): void;
        protected _getExtent(): D[];
        /**
         * Adds a padding exception provider.
         * If one end of the domain is set to an excepted value as a result of autoDomain()-ing,
         * that end of the domain will not be padded.
         *
         * @param {Scales.PaddingExceptionProvider<D>} provider The provider function.
         * @returns {QuantitativeScale} The calling QuantitativeScale.
         */
        addPaddingExceptionsProvider(provider: Scales.PaddingExceptionsProvider<D>): this;
        /**
         * Removes the padding exception provider.
         *
         * @param {Scales.PaddingExceptionProvider<D>} provider The provider function.
         * @returns {QuantitativeScale} The calling QuantitativeScale.
         */
        removePaddingExceptionsProvider(provider: Scales.PaddingExceptionsProvider<D>): this;
        /**
         * Gets the padding proportion.
         */
        padProportion(): number;
        /**
         * Sets the padding porportion.
         * When autoDomain()-ing, the computed domain will be expanded by this proportion,
         * then rounded to human-readable values.
         *
         * @param {number} padProportion The padding proportion. Passing 0 disables padding.
         * @returns {QuantitativeScale} The calling QuantitativeScale.
         */
        padProportion(padProportion: number): this;
        private _padDomain(domain);
        /**
         * Gets whether or not the scale snaps its domain to nice values.
         */
        snappingDomainEnabled(): boolean;
        /**
         * Sets whether or not the scale snaps its domain to nice values.
         */
        snappingDomainEnabled(snappingDomainEnabled: boolean): this;
        protected _expandSingleValueDomain(singleValueDomain: D[]): D[];
        /**
         * Computes the domain value corresponding to a supplied range value.
         *
         * @param {number} value: A value from the Scale's range.
         * @returns {D} The domain value corresponding to the supplied range value.
         */
        invert(value: number): D;
        domain(): D[];
        domain(values: D[]): this;
        /**
         * Gets the lower end of the domain.
         *
         * @return {D}
         */
        domainMin(): D;
        /**
         * Sets the lower end of the domain.
         *
         * @return {QuantitativeScale} The calling QuantitativeScale.
         */
        domainMin(domainMin: D): this;
        /**
         * Gets the upper end of the domain.
         *
         * @return {D}
         */
        domainMax(): D;
        /**
         * Sets the upper end of the domain.
         *
         * @return {QuantitativeScale} The calling QuantitativeScale.
         */
        domainMax(domainMax: D): this;
        extentOfValues(values: D[]): D[];
        protected _setDomain(values: D[]): void;
        /**
         * Gets the array of tick values generated by the default algorithm.
         */
        defaultTicks(): D[];
        /**
         * Gets an array of tick values spanning the domain.
         *
         * @returns {D[]}
         */
        ticks(): D[];
        /**
         * Given a domain, expands its domain onto "nice" values, e.g. whole
         * numbers.
         */
        protected _niceDomain(domain: D[], count?: number): D[];
        protected _defaultExtent(): D[];
        /**
         * Gets the TickGenerator.
         */
        tickGenerator(): Scales.TickGenerators.TickGenerator<D>;
        /**
         * Sets the TickGenerator
         *
         * @param {TickGenerator} generator
         * @return {QuantitativeScale} The calling QuantitativeScale.
         */
        tickGenerator(generator: Scales.TickGenerators.TickGenerator<D>): this;
    }
}
declare module Plottable.Scales {
    class Linear extends QuantitativeScale<number> {
        private _d3Scale;
        /**
         * @constructor
         */
        constructor();
        protected _defaultExtent(): number[];
        protected _expandSingleValueDomain(singleValueDomain: number[]): number[];
        scale(value: number): number;
        protected _getDomain(): number[];
        protected _setBackingScaleDomain(values: number[]): void;
        protected _getRange(): number[];
        protected _setRange(values: number[]): void;
        invert(value: number): number;
        defaultTicks(): number[];
        protected _niceDomain(domain: number[], count?: number): number[];
    }
}
declare module Plottable.Scales {
    class ModifiedLog extends QuantitativeScale<number> {
        private _base;
        private _d3Scale;
        private _pivot;
        private _untransformedDomain;
        /**
         * A ModifiedLog Scale acts as a regular log scale for large numbers.
         * As it approaches 0, it gradually becomes linear.
         * Consequently, a ModifiedLog Scale can process 0 and negative numbers.
         *
         * @constructor
         * @param {number} [base=10]
         *        The base of the log. Must be > 1.
         *
         *        For x <= base, scale(x) = log(x).
         *
         *        For 0 < x < base, scale(x) will become more and more
         *        linear as it approaches 0.
         *
         *        At x == 0, scale(x) == 0.
         *
         *        For negative values, scale(-x) = -scale(x).
         */
        constructor(base?: number);
        /**
         * Returns an adjusted log10 value for graphing purposes.  The first
         * adjustment is that negative values are changed to positive during
         * the calculations, and then the answer is negated at the end.  The
         * second is that, for values less than 10, an increasingly large
         * (0 to 1) scaling factor is added such that at 0 the value is
         * adjusted to 1, resulting in a returned result of 0.
         */
        private _adjustedLog(x);
        private _invertedAdjustedLog(x);
        scale(x: number): number;
        invert(x: number): number;
        protected _getDomain(): number[];
        protected _setDomain(values: number[]): void;
        protected _setBackingScaleDomain(values: number[]): void;
        ticks(): number[];
        /**
         * Return an appropriate number of ticks from lower to upper.
         *
         * This will first try to fit as many powers of this.base as it can from
         * lower to upper.
         *
         * If it still has ticks after that, it will generate ticks in "clusters",
         * e.g. [20, 30, ... 90, 100] would be a cluster, [200, 300, ... 900, 1000]
         * would be another cluster.
         *
         * This function will generate clusters as large as it can while not
         * drastically exceeding its number of ticks.
         */
        private _logTicks(lower, upper);
        /**
         * How many ticks does the range [lower, upper] deserve?
         *
         * e.g. if your domain was [10, 1000] and I asked _howManyTicks(10, 100),
         * I would get 1/2 of the ticks. The range 10, 100 takes up 1/2 of the
         * distance when plotted.
         */
        private _howManyTicks(lower, upper);
        protected _niceDomain(domain: number[], count?: number): number[];
        protected _defaultExtent(): number[];
        protected _expandSingleValueDomain(singleValueDomain: number[]): number[];
        protected _getRange(): number[];
        protected _setRange(values: number[]): void;
        defaultTicks(): number[];
    }
}
declare module Plottable.Scales {
    class Category extends Scale<string, number> {
        private _d3Scale;
        private _range;
        private _innerPadding;
        private _outerPadding;
        /**
         * A Category Scale maps strings to numbers.
         *
         * @constructor
         */
        constructor();
        extentOfValues(values: string[]): string[];
        protected _getExtent(): string[];
        domain(): string[];
        domain(values: string[]): this;
        protected _setDomain(values: string[]): void;
        range(): [number, number];
        range(values: [number, number]): this;
        private static _convertToPlottableInnerPadding(d3InnerPadding);
        private static _convertToPlottableOuterPadding(d3OuterPadding, d3InnerPadding);
        /**
         * Returns the width of the range band.
         *
         * @returns {number} The range band width
         */
        rangeBand(): number;
        /**
         * Returns the step width of the scale.
         *
         * The step width is the pixel distance between adjacent values in the domain.
         *
         * @returns {number}
         */
        stepWidth(): number;
        /**
         * Gets the inner padding.
         *
         * The inner padding is defined as the padding in between bands on the scale,
         * expressed as a multiple of the rangeBand().
         *
         * @returns {number}
         */
        innerPadding(): number;
        /**
         * Sets the inner padding.
         *
         * The inner padding is defined as the padding in between bands on the scale,
         * expressed as a multiple of the rangeBand().
         *
         * @returns {Category} The calling Category Scale.
         */
        innerPadding(innerPadding: number): this;
        /**
         * Gets the outer padding.
         *
         * The outer padding is the padding in between the outer bands and the edges of the range,
         * expressed as a multiple of the rangeBand().
         *
         * @returns {number}
         */
        outerPadding(): number;
        /**
         * Sets the outer padding.
         *
         * The outer padding is the padding in between the outer bands and the edges of the range,
         * expressed as a multiple of the rangeBand().
         *
         * @returns {Category} The calling Category Scale.
         */
        outerPadding(outerPadding: number): this;
        scale(value: string): number;
        protected _getDomain(): string[];
        protected _setBackingScaleDomain(values: string[]): void;
        protected _getRange(): number[];
        protected _setRange(values: number[]): void;
    }
}
declare module Plottable.Scales {
    class Color extends Scale<string, string> {
        private static _LOOP_LIGHTEN_FACTOR;
        private static _MAXIMUM_COLORS_FROM_CSS;
        private static _plottableColorCache;
        private _d3Scale;
        /**
         * A Color Scale maps string values to color hex values expressed as a string.
         *
         * @constructor
         * @param {string} [scaleType] One of "Category10"/"Category20"/"Category20b"/"Category20c".
         *   (see https://github.com/mbostock/d3/wiki/Ordinal-Scales#categorical-colors)
         *   If not supplied, reads the colors defined using CSS -- see plottable.css.
         */
        constructor(scaleType?: string);
        extentOfValues(values: string[]): string[];
        protected _getExtent(): string[];
        static invalidateColorCache(): void;
        private static _getPlottableColors();
        /**
         * Returns the color-string corresponding to a given string.
         * If there are not enough colors in the range(), a lightened version of an existing color will be used.
         *
         * @param {string} value
         * @returns {string}
         */
        scale(value: string): string;
        protected _getDomain(): string[];
        protected _setBackingScaleDomain(values: string[]): void;
        protected _getRange(): string[];
        protected _setRange(values: string[]): void;
    }
}
declare module Plottable.Scales {
    class Time extends QuantitativeScale<Date> {
        private _d3Scale;
        /**
         * A Time Scale maps Date objects to numbers.
         *
         * @constructor
         */
        constructor();
        /**
         * Returns an array of ticks values separated by the specified interval.
         *
         * @param {string} interval A string specifying the interval unit.
         * @param {number?} [step] The number of multiples of the interval between consecutive ticks.
         * @return {Date[]}
         */
        tickInterval(interval: string, step?: number): Date[];
        protected _setDomain(values: Date[]): void;
        protected _defaultExtent(): Date[];
        protected _expandSingleValueDomain(singleValueDomain: Date[]): Date[];
        scale(value: Date): number;
        protected _getDomain(): Date[];
        protected _setBackingScaleDomain(values: Date[]): void;
        protected _getRange(): number[];
        protected _setRange(values: number[]): void;
        invert(value: number): Date;
        defaultTicks(): Date[];
        protected _niceDomain(domain: Date[]): Date[];
        /**
         * Transforms the Plottable TimeInterval string into a d3 time interval equivalent.
         * If the provided TimeInterval is incorrect, the default is d3.time.year
         */
        static timeIntervalToD3Time(timeInterval: string): d3.time.Interval;
    }
}
declare module Plottable.Scales {
    class InterpolatedColor extends Scale<number, string> {
        static REDS: string[];
        static BLUES: string[];
        static POSNEG: string[];
        private _colorRange;
        private _colorScale;
        private _d3Scale;
        /**
         * An InterpolatedColor Scale maps numbers to color hex values, expressed as strings.
         *
         * @param {string} [scaleType="linear"] One of "linear"/"log"/"sqrt"/"pow".
         */
        constructor(scaleType?: string);
        extentOfValues(values: number[]): number[];
        /**
         * Generates the converted QuantitativeScale.
         */
        private _d3InterpolatedScale();
        /**
         * Generates the d3 interpolator for colors.
         */
        private _interpolateColors();
        private _resetScale();
        autoDomain(): this;
        scale(value: number): string;
        protected _getDomain(): number[];
        protected _setBackingScaleDomain(values: number[]): void;
        protected _getRange(): string[];
        protected _setRange(range: string[]): void;
    }
}
declare module Plottable.Scales.TickGenerators {
    /**
     * Generates an array of tick values for the specified scale.
     *
     * @param {QuantitativeScale} scale
     * @returns {D[]}
     */
    interface TickGenerator<D> {
        (scale: Plottable.QuantitativeScale<D>): D[];
    }
    /**
     * Creates a TickGenerator using the specified interval.
     *
     * Generates ticks at multiples of the interval while also including the domain boundaries.
     *
     * @param {number} interval
     * @returns {TickGenerator}
     */
    function intervalTickGenerator(interval: number): TickGenerator<number>;
    /**
     * Creates a TickGenerator returns only integer tick values.
     *
     * @returns {TickGenerator}
     */
    function integerTickGenerator(): TickGenerator<number>;
}
declare module Plottable {
    module Drawers {
        /**
         * A step for the drawer to draw.
         *
         * Specifies how AttributeToProjector needs to be animated.
         */
        type DrawStep = {
            attrToProjector: AttributeToProjector;
            animator: Animator;
        };
        /**
         * A DrawStep that carries an AttributeToAppliedProjector map.
         */
        type AppliedDrawStep = {
            attrToAppliedProjector: AttributeToAppliedProjector;
            animator: Animator;
        };
        /**
         * A JoinResult contains the enter, update and exit selections that are produced when
         * joining data to a collection of elements using the d3 data() method
         * (see http://bost.ocks.org/mike/join/ for detailed explanation)
         * JoinResult is contructed by Drawer, and passed to animators to allow animation of each selection
         */
        type JoinResult = {
            enter: d3.Selection<any> | d3.Transition<any>;
            update: d3.selection.Update<any> | d3.Transition<any>;
            exit: d3.Selection<any> | d3.Transition<any>;
            merge: d3.selection.Update<any> | d3.Transition<any>;
        };
    }
    class Drawer {
        private _renderArea;
        protected _svgElementName: string;
        protected _className: string;
        private _dataset;
        private _joinResult;
        private _initializer;
        private _cachedSelectionValid;
        private _cachedSelection;
        /**
         * A Drawer draws svg elements based on the input Dataset.
         *
         * @constructor
         * @param {Dataset} dataset The dataset associated with this Drawer
         */
        constructor(dataset: Dataset);
        /**
         * Retrieves the renderArea selection for the Drawer.
         */
        renderArea(): d3.Selection<void>;
        /**
         * Sets the renderArea selection for the Drawer.
         *
         * @param {d3.Selection} Selection containing the <g> to render to.
         * @returns {Drawer} The calling Drawer.
         */
        renderArea(area: d3.Selection<void>): this;
        /**
         * Retieves a function that can supply initial settings to entering elements.
         * this function is typically supplied by the plot using the Drawer
         */
        initializer(): () => AttributeToProjector;
        /**
         * Sets the initializer function for the Drawer.
         * This function returns an AttributeToProjector that is applied
         * to the new elements appended to the enter() selection
         * Typically set from _createDrawer in the plot
         *
         * @param {() => AttributeToProjector} the function.
         * @returns {Drawer} The calling Drawer.
         */
        initializer(fnattrToProjector: () => AttributeToProjector): Drawer;
        appliedInitializer(): {
            [attr: string]: (datum: any, index: number) => any;
        };
        /**
         * Removes the Drawer and its renderArea
         */
        remove(): void;
        /**
         * Binds data to selection
         *
         * @param{any[]} data The data to be drawn
         */
        private _bindSelectionData(data);
        protected _applyDefaultAttributes(selection: d3.Selection<any>): void;
        /**
         * Draws data using one step
         *
         * @param{AppliedDrawStep} step The step, how data should be drawn.
         */
        private _drawStep(step);
        private _appliedProjectors(attrToProjector);
        /**
         * Calculates the total time it takes to use the input drawSteps to draw the input data
         *
         * @param {any[]} data The data that would have been drawn
         * @param {Drawers.DrawStep[]} drawSteps The DrawSteps to use
         * @returns {number} The total time it takes to draw
         */
        totalDrawTime(data: any[], drawSteps: Drawers.DrawStep[]): number;
        /**
         * Draws the data into the renderArea using the spefic steps and metadata
         *
         * @param{any[]} data The data to be drawn
         * @param{DrawStep[]} drawSteps The list of steps, which needs to be drawn
         */
        draw(data: any[], drawSteps: Drawers.DrawStep[]): this;
        selection(): d3.Selection<any>;
        /**
         * Returns the CSS selector for this Drawer's visual elements.
         */
        selector(): string;
        /**
         * Returns the D3 selection corresponding to the datum with the specified index.
         */
        selectionForIndex(index: number): d3.Selection<any>;
    }
}
declare module Plottable.Drawers {
    class Line extends Drawer {
        constructor(dataset: Dataset);
        protected _applyDefaultAttributes(selection: d3.Selection<any>): void;
        selectionForIndex(index: number): d3.Selection<any>;
    }
}
declare module Plottable.Drawers {
    class Area extends Drawer {
        constructor(dataset: Dataset);
        protected _applyDefaultAttributes(selection: d3.Selection<any>): void;
        selectionForIndex(index: number): d3.Selection<any>;
    }
}
declare module Plottable.Drawers {
    class Rectangle extends Drawer {
        constructor(dataset: Dataset);
    }
}
declare module Plottable.Drawers {
    class Arc extends Drawer {
        constructor(dataset: Dataset);
        protected _applyDefaultAttributes(selection: d3.Selection<any>): void;
    }
}
declare module Plottable.Drawers {
    class ArcOutline extends Drawer {
        constructor(dataset: Dataset);
        protected _applyDefaultAttributes(selection: d3.Selection<any>): void;
    }
}
declare module Plottable.Drawers {
    class Symbol extends Drawer {
        constructor(dataset: Dataset);
    }
}
declare module Plottable.Drawers {
    class Segment extends Drawer {
        constructor(dataset: Dataset);
    }
}
declare module Plottable {
    type ComponentCallback = (component: Component) => void;
    module Components {
        class Alignment {
            static TOP: string;
            static BOTTOM: string;
            static LEFT: string;
            static RIGHT: string;
            static CENTER: string;
        }
    }
    class Component {
        private _element;
        private _content;
        protected _boundingBox: d3.Selection<void>;
        private _backgroundContainer;
        private _foregroundContainer;
        protected _clipPathEnabled: boolean;
        private _origin;
        private _parent;
        private _xAlignment;
        private static _xAlignToProportion;
        private _yAlignment;
        private static _yAlignToProportion;
        protected _isSetup: boolean;
        protected _isAnchored: boolean;
        private _boxes;
        private _boxContainer;
        private _rootSVG;
        private _isTopLevelComponent;
        private _width;
        private _height;
        private _cssClasses;
        private _destroyed;
        private _clipPathID;
        private _onAnchorCallbacks;
        private _onDetachCallbacks;
        private static _SAFARI_EVENT_BACKING_CLASS;
        constructor();
        /**
         * Attaches the Component as a child of a given d3 Selection.
         *
         * @param {d3.Selection} selection.
         * @returns {Component} The calling Component.
         */
        anchor(selection: d3.Selection<void>): this;
        /**
         * Adds a callback to be called on anchoring the Component to the DOM.
         * If the Component is already anchored, the callback is called immediately.
         *
         * @param {ComponentCallback} callback
         * @return {Component}
         */
        onAnchor(callback: ComponentCallback): this;
        /**
         * Removes a callback that would be called on anchoring the Component to the DOM.
         * The callback is identified by reference equality.
         *
         * @param {ComponentCallback} callback
         * @return {Component}
         */
        offAnchor(callback: ComponentCallback): this;
        /**
         * Creates additional elements as necessary for the Component to function.
         * Called during anchor() if the Component's element has not been created yet.
         * Override in subclasses to provide additional functionality.
         */
        protected _setup(): void;
        /**
         * Given available space in pixels, returns the minimum width and height this Component will need.
         *
         * @param {number} availableWidth
         * @param {number} availableHeight
         * @returns {SpaceRequest}
         */
        requestedSpace(availableWidth: number, availableHeight: number): SpaceRequest;
        /**
         * Computes and sets the size, position, and alignment of the Component from the specified values.
         * If no parameters are supplied and the Component is a root node,
         * they are inferred from the size of the Component's element.
         *
         * @param {Point} [origin] Origin of the space offered to the Component.
         * @param {number} [availableWidth] Available width in pixels.
         * @param {number} [availableHeight] Available height in pixels.
         * @returns {Component} The calling Component.
         */
        computeLayout(origin?: Point, availableWidth?: number, availableHeight?: number): this;
        protected _sizeFromOffer(availableWidth: number, availableHeight: number): {
            width: number;
            height: number;
        };
        /**
         * Queues the Component for rendering.
         *
         * @returns {Component} The calling Component.
         */
        render(): this;
        private _scheduleComputeLayout();
        /**
         * Renders the Component without waiting for the next frame.
         */
        renderImmediately(): this;
        /**
         * Causes the Component to re-layout and render.
         *
         * This function should be called when a CSS change has occured that could
         * influence the layout of the Component, such as changing the font size.
         *
         * @returns {Component} The calling Component.
         */
        redraw(): this;
        /**
         * Renders the Component to a given <svg>.
         *
         * @param {String|d3.Selection} element A selector-string for the <svg>, or a d3 selection containing an <svg>.
         * @returns {Component} The calling Component.
         */
        renderTo(element: String | Element | d3.Selection<void>): this;
        /**
         * Gets the x alignment of the Component.
         */
        xAlignment(): string;
        /**
         * Sets the x alignment of the Component.
         *
         * @param {string} xAlignment The x alignment of the Component ("left"/"center"/"right").
         * @returns {Component} The calling Component.
         */
        xAlignment(xAlignment: string): this;
        /**
         * Gets the y alignment of the Component.
         */
        yAlignment(): string;
        /**
         * Sets the y alignment of the Component.
         *
         * @param {string} yAlignment The y alignment of the Component ("top"/"center"/"bottom").
         * @returns {Component} The calling Component.
         */
        yAlignment(yAlignment: string): this;
        private _addBox(className?, parentElement?);
        private _generateClipPath();
        private _updateClipPath();
        /**
         * Checks if the Component has a given CSS class.
         *
         * @param {string} cssClass The CSS class to check for.
         */
        hasClass(cssClass: string): boolean;
        /**
         * Adds a given CSS class to the Component.
         *
         * @param {string} cssClass The CSS class to add.
         * @returns {Component} The calling Component.
         */
        addClass(cssClass: string): this;
        /**
         * Removes a given CSS class from the Component.
         *
         * @param {string} cssClass The CSS class to remove.
         * @returns {Component} The calling Component.
         */
        removeClass(cssClass: string): this;
        /**
         * Checks if the Component has a fixed width or if it grows to fill available space.
         * Returns false by default on the base Component class.
         */
        fixedWidth(): boolean;
        /**
         * Checks if the Component has a fixed height or if it grows to fill available space.
         * Returns false by default on the base Component class.
         */
        fixedHeight(): boolean;
        /**
         * Detaches a Component from the DOM. The Component can be reused.
         *
         * This should only be used if you plan on reusing the calling Component. Otherwise, use destroy().
         *
         * @returns The calling Component.
         */
        detach(): this;
        /**
         * Adds a callback to be called when the Component is detach()-ed.
         *
         * @param {ComponentCallback} callback
         * @return {Component} The calling Component.
         */
        onDetach(callback: ComponentCallback): this;
        /**
         * Removes a callback to be called when the Component is detach()-ed.
         * The callback is identified by reference equality.
         *
         * @param {ComponentCallback} callback
         * @return {Component} The calling Component.
         */
        offDetach(callback: ComponentCallback): this;
        /**
         * Gets the parent ComponentContainer for this Component.
         */
        parent(): ComponentContainer;
        /**
         * Sets the parent ComponentContainer for this Component.
         * An error will be thrown if the parent does not contain this Component.
         * Adding a Component to a ComponentContainer should be done
         * using the appropriate method on the ComponentContainer.
         */
        parent(parent: ComponentContainer): this;
        /**
         * Removes a Component from the DOM and disconnects all listeners.
         */
        destroy(): void;
        /**
         * Gets the width of the Component in pixels.
         */
        width(): number;
        /**
         * Gets the height of the Component in pixels.
         */
        height(): number;
        /**
         * Gets the origin of the Component relative to its parent.
         *
         * @return {Point}
         */
        origin(): Point;
        /**
         * Gets the origin of the Component relative to the root <svg>.
         *
         * @return {Point}
         */
        originToSVG(): Point;
        /**
         * Gets the Selection containing the <g> in front of the visual elements of the Component.
         *
         * Will return undefined if the Component has not been anchored.
         *
         * @return {d3.Selection}
         */
        foreground(): d3.Selection<void>;
        /**
         * Gets a Selection containing a <g> that holds the visual elements of the Component.
         *
         * Will return undefined if the Component has not been anchored.
         *
         * @return {d3.Selection} content selection for the Component
         */
        content(): d3.Selection<void>;
        /**
         * Gets the Selection containing the <g> behind the visual elements of the Component.
         *
         * Will return undefined if the Component has not been anchored.
         *
         * @return {d3.Selection} background selection for the Component
         */
        background(): d3.Selection<void>;
    }
}
declare module Plottable {
    class ComponentContainer extends Component {
        private _detachCallback;
        constructor();
        anchor(selection: d3.Selection<void>): this;
        render(): this;
        /**
         * Checks whether the specified Component is in the ComponentContainer.
         */
        has(component: Component): boolean;
        protected _adoptAndAnchor(component: Component): void;
        /**
         * Removes the specified Component from the ComponentContainer.
         */
        remove(component: Component): this;
        /**
         * Carry out the actual removal of a Component.
         * Implementation dependent on the type of container.
         *
         * @return {boolean} true if the Component was successfully removed, false otherwise.
         */
        protected _remove(component: Component): boolean;
        /**
         * Invokes a callback on each Component in the ComponentContainer.
         */
        protected _forEach(callback: (component: Component) => void): void;
        /**
         * Destroys the ComponentContainer and all Components within it.
         */
        destroy(): void;
    }
}
declare module Plottable.Components {
    class Group extends ComponentContainer {
        private _components;
        /**
         * Constructs a Group.
         *
         * A Group contains Components that will be rendered on top of each other.
         * Components added later will be rendered above Components already in the Group.
         *
         * @constructor
         * @param {Component[]} [components=[]] Components to be added to the Group.
         */
        constructor(components?: Component[]);
        protected _forEach(callback: (component: Component) => any): void;
        /**
         * Checks whether the specified Component is in the Group.
         */
        has(component: Component): boolean;
        requestedSpace(offeredWidth: number, offeredHeight: number): SpaceRequest;
        computeLayout(origin?: Point, availableWidth?: number, availableHeight?: number): this;
        protected _sizeFromOffer(availableWidth: number, availableHeight: number): {
            width: number;
            height: number;
        };
        fixedWidth(): boolean;
        fixedHeight(): boolean;
        /**
         * @return {Component[]} The Components in this Group.
         */
        components(): Component[];
        /**
         * Adds a Component to this Group.
         * The added Component will be rendered above Components already in the Group.
         */
        append(component: Component): this;
        protected _remove(component: Component): boolean;
    }
}
declare module Plottable {
    class Axis<D> extends Component {
        /**
         * The css class applied to each end tick mark (the line on the end tick).
         */
        static END_TICK_MARK_CLASS: string;
        /**
         * The css class applied to each tick mark (the line on the tick).
         */
        static TICK_MARK_CLASS: string;
        /**
         * The css class applied to each tick label (the text associated with the tick).
         */
        static TICK_LABEL_CLASS: string;
        /**
         * The css class applied to each annotation line, which extends from the axis to the rect.
         */
        static ANNOTATION_LINE_CLASS: string;
        /**
         * The css class applied to each annotation rect, which surrounds the annotation label.
         */
        static ANNOTATION_RECT_CLASS: string;
        /**
         * The css class applied to each annotation circle, which denotes which tick is being annotated.
         */
        static ANNOTATION_CIRCLE_CLASS: string;
        /**
         * The css class applied to each annotation label, which shows the formatted annotation text.
         */
        static ANNOTATION_LABEL_CLASS: string;
        private static _ANNOTATION_LABEL_PADDING;
        protected _tickMarkContainer: d3.Selection<void>;
        protected _tickLabelContainer: d3.Selection<void>;
        protected _baseline: d3.Selection<void>;
        protected _scale: Scale<D, number>;
        private _formatter;
        private _orientation;
        private _endTickLength;
        private _innerTickLength;
        private _tickLabelPadding;
        private _margin;
        private _showEndTickLabels;
        private _rescaleCallback;
        private _annotatedTicks;
        private _annotationFormatter;
        private _annotationsEnabled;
        private _annotationTierCount;
        private _annotationContainer;
        private _annotationMeasurer;
        private _annotationWriter;
        /**
         * Constructs an Axis.
         * An Axis is a visual representation of a Scale.
         *
         * @constructor
         * @param {Scale} scale
         * @param {string} orientation One of "top"/"bottom"/"left"/"right".
         */
        constructor(scale: Scale<D, number>, orientation: string);
        destroy(): void;
        protected _isHorizontal(): boolean;
        protected _computeWidth(): number;
        protected _computeHeight(): number;
        requestedSpace(offeredWidth: number, offeredHeight: number): SpaceRequest;
        fixedHeight(): boolean;
        fixedWidth(): boolean;
        protected _rescale(): void;
        computeLayout(origin?: Point, availableWidth?: number, availableHeight?: number): this;
        protected _setup(): void;
        protected _getTickValues(): D[];
        renderImmediately(): this;
        /**
         * Gets the annotated ticks.
         */
        annotatedTicks(): D[];
        /**
         * Sets the annotated ticks.
         *
         * @returns {Axis} The calling Axis.
         */
        annotatedTicks(annotatedTicks: D[]): this;
        /**
         * Gets the Formatter for the annotations.
         */
        annotationFormatter(): Formatter;
        /**
         * Sets the Formatter for the annotations.
         *
         * @returns {Axis} The calling Axis.
         */
        annotationFormatter(annotationFormatter: Formatter): this;
        /**
         * Gets if annotations are enabled.
         */
        annotationsEnabled(): boolean;
        /**
         * Sets if annotations are enabled.
         *
         * @returns {Axis} The calling Axis.
         */
        annotationsEnabled(annotationsEnabled: boolean): this;
        /**
         * Gets the count of annotation tiers to render.
         */
        annotationTierCount(): number;
        /**
         * Sets the count of annotation tiers to render.
         *
         * @returns {Axis} The calling Axis.
         */
        annotationTierCount(annotationTierCount: number): this;
        protected _drawAnnotations(): void;
        private _annotatedTicksToRender();
        /**
         * Retrieves the size of the core pieces.
         *
         * The core pieces include the labels, the end tick marks, the inner tick marks, and the tick label padding.
         */
        protected _coreSize(): number;
        protected _annotationTierHeight(): number;
        private _annotationToTier(measurements);
        protected _removeAnnotations(): void;
        protected _generateBaselineAttrHash(): {
            [key: string]: number;
        };
        protected _generateTickMarkAttrHash(isEndTickMark?: boolean): {
            [key: string]: number | ((d: any) => number);
        };
        protected _setDefaultAlignment(): void;
        /**
         * Gets the Formatter on the Axis. Tick values are passed through the
         * Formatter before being displayed.
         */
        formatter(): Formatter;
        /**
         * Sets the Formatter on the Axis. Tick values are passed through the
         * Formatter before being displayed.
         *
         * @param {Formatter} formatter
         * @returns {Axis} The calling Axis.
         */
        formatter(formatter: Formatter): this;
        /**
         * Gets the tick mark length in pixels.
         */
        innerTickLength(): number;
        /**
         * Sets the tick mark length in pixels.
         *
         * @param {number} length
         * @returns {Axis} The calling Axis.
         */
        innerTickLength(length: number): this;
        /**
         * Gets the end tick mark length in pixels.
         */
        endTickLength(): number;
        /**
         * Sets the end tick mark length in pixels.
         *
         * @param {number} length
         * @returns {Axis} The calling Axis.
         */
        endTickLength(length: number): this;
        protected _maxLabelTickLength(): number;
        /**
         * Gets the padding between each tick mark and its associated label in pixels.
         */
        tickLabelPadding(): number;
        /**
         * Sets the padding between each tick mark and its associated label in pixels.
         *
         * @param {number} padding
         * @returns {Axis} The calling Axis.
         */
        tickLabelPadding(padding: number): this;
        /**
         * Gets the margin in pixels.
         * The margin is the amount of space between the tick labels and the outer edge of the Axis.
         * The margin also determines the space that annotations will reside in if annotations are enabled.
         */
        margin(): number;
        /**
         * Sets the margin in pixels.
         * The margin is the amount of space between the tick labels and the outer edge of the Axis.
         * The margin also determines the space that annotations will reside in if annotations are enabled.
         *
         * @param {number} size
         * @returns {Axis} The calling Axis.
         */
        margin(size: number): this;
        /**
         * Gets the orientation of the Axis.
         */
        orientation(): string;
        /**
         * Sets the orientation of the Axis.
         *
         * @param {number} orientation One of "top"/"bottom"/"left"/"right".
         * @returns {Axis} The calling Axis.
         */
        orientation(orientation: string): this;
        /**
         * Gets whether the Axis shows the end tick labels.
         */
        showEndTickLabels(): boolean;
        /**
         * Sets whether the Axis shows the end tick labels.
         *
         * @param {boolean} show
         * @returns {Axis} The calling Axis.
         */
        showEndTickLabels(show: boolean): this;
    }
}
declare module Plottable {
    module TimeInterval {
        var second: string;
        var minute: string;
        var hour: string;
        var day: string;
        var week: string;
        var month: string;
        var year: string;
    }
}
declare module Plottable.Axes {
    /**
     * Defines a configuration for a Time Axis tier.
     * For details on how ticks are generated see: https://github.com/mbostock/d3/wiki/Time-Scales#ticks
     * interval - A time unit associated with this configuration (seconds, minutes, hours, etc).
     * step - number of intervals between each tick.
     * formatter - formatter used to format tick labels.
     */
    type TimeAxisTierConfiguration = {
        interval: string;
        step: number;
        formatter: Formatter;
    };
    /**
     * An array of linked TimeAxisTierConfigurations.
     * Each configuration will be shown on a different tier.
     * Currently, up to two tiers are supported.
     */
    type TimeAxisConfiguration = TimeAxisTierConfiguration[];
    class Time extends Axis<Date> {
        /**
         * The CSS class applied to each Time Axis tier
         */
        static TIME_AXIS_TIER_CLASS: string;
        private static _DEFAULT_TIME_AXIS_CONFIGURATIONS;
        private _tierLabelContainers;
        private _tierMarkContainers;
        private _tierBaselines;
        private _tierHeights;
        private _possibleTimeAxisConfigurations;
        private _numTiers;
        private _measurer;
        private _mostPreciseConfigIndex;
        private _tierLabelPositions;
        private static _LONG_DATE;
        /**
         * Constructs a Time Axis.
         *
         * A Time Axis is a visual representation of a Time Scale.
         *
         * @constructor
         * @param {Scales.Time} scale
         * @param {string} orientation One of "top"/"bottom".
         */
        constructor(scale: Scales.Time, orientation: string);
        /**
         * Gets the label positions for each tier.
         */
        tierLabelPositions(): string[];
        /**
         * Sets the label positions for each tier.
         *
         * @param {string[]} newPositions The positions for each tier. "bottom" and "center" are the only supported values.
         * @returns {Axes.Time} The calling Time Axis.
         */
        tierLabelPositions(newPositions: string[]): this;
        /**
         * Gets the possible TimeAxisConfigurations.
         */
        axisConfigurations(): TimeAxisConfiguration[];
        /**
         * Sets the possible TimeAxisConfigurations.
         * The Time Axis will choose the most precise configuration that will display in the available space.
         *
         * @param {TimeAxisConfiguration[]} configurations
         * @returns {Axes.Time} The calling Time Axis.
         */
        axisConfigurations(configurations: TimeAxisConfiguration[]): this;
        /**
         * Gets the index of the most precise TimeAxisConfiguration that will fit in the current width.
         */
        private _getMostPreciseConfigurationIndex();
        orientation(): string;
        orientation(orientation: string): this;
        protected _computeHeight(): number;
        private _getIntervalLength(config);
        private _maxWidthForInterval(config);
        /**
         * Check if tier configuration fits in the current width.
         */
        private _checkTimeAxisTierConfigurationWidth(config);
        protected _sizeFromOffer(availableWidth: number, availableHeight: number): {
            width: number;
            height: number;
        };
        protected _setup(): void;
        private _setupDomElements();
        private _getTickIntervalValues(config);
        protected _getTickValues(): any[];
        private _cleanTiers();
        private _getTickValuesForConfiguration(config);
        private _renderTierLabels(container, config, index);
        private _renderTickMarks(tickValues, index);
        private _renderLabellessTickMarks(tickValues);
        private _generateLabellessTicks();
        renderImmediately(): this;
        private _hideOverflowingTiers();
        private _hideOverlappingAndCutOffLabels(index);
    }
}
declare module Plottable.Axes {
    class Numeric extends Axis<number> {
        private _tickLabelPositioning;
        private _usesTextWidthApproximation;
        private _measurer;
        private _wrapper;
        /**
         * Constructs a Numeric Axis.
         *
         * A Numeric Axis is a visual representation of a QuantitativeScale.
         *
         * @constructor
         * @param {QuantitativeScale} scale
         * @param {string} orientation One of "top"/"bottom"/"left"/"right".
         */
        constructor(scale: QuantitativeScale<number>, orientation: string);
        protected _setup(): void;
        protected _computeWidth(): number;
        private _computeExactTextWidth();
        private _computeApproximateTextWidth();
        protected _computeHeight(): number;
        protected _getTickValues(): number[];
        protected _rescale(): void;
        renderImmediately(): this;
        private _showAllTickMarks();
        /**
         * Hides the Tick Marks which have no corresponding Tick Labels
         */
        private _hideTickMarksWithoutLabel();
        /**
         * Gets the tick label position relative to the tick marks.
         *
         * @returns {string} The current tick label position.
         */
        tickLabelPosition(): string;
        /**
         * Sets the tick label position relative to the tick marks.
         *
         * @param {string} position "top"/"center"/"bottom" for a vertical Numeric Axis,
         *                          "left"/"center"/"right" for a horizontal Numeric Axis.
         * @returns {Numeric} The calling Numeric Axis.
         */
        tickLabelPosition(position: string): this;
        /**
         * Gets the approximate text width setting.
         *
         * @returns {boolean} The current text width approximation setting.
         */
        usesTextWidthApproximation(): boolean;
        /**
         * Sets the approximate text width setting. Approximating text width
         * measurements can drastically speed up plot rendering, but the plot may
         * have extra white space that would be eliminated by exact measurements.
         * Additionally, very abnormal fonts may not approximate reasonably.
         *
         * @param {boolean} The new text width approximation setting.
         * @returns {Axes.Numeric} The calling Axes.Numeric.
         */
        usesTextWidthApproximation(enable: boolean): this;
        private _hideEndTickLabels();
        private _hideOverflowingTickLabels();
        private _hideOverlappingTickLabels();
        /**
         * The method is responsible for evenly spacing the labels on the axis.
         * @return test to see if taking every `interval` recrangle from `rects`
         *         will result in labels not overlapping
         *
         * For top, bottom, left, right positioning of the thicks, we want the padding
         * between the labels to be 3x, such that the label will be  `padding` distance
         * from the tick and 2 * `padding` distance (or more) from the next tick
         *
         */
        private _hasOverlapWithInterval(interval, rects);
    }
}
declare module Plottable.Axes {
    class Category extends Axis<string> {
        private _tickLabelAngle;
        private _measurer;
        private _wrapper;
        private _writer;
        /**
         * Constructs a Category Axis.
         *
         * A Category Axis is a visual representation of a Category Scale.
         *
         * @constructor
         * @param {Scales.Category} scale
         * @param {string} [orientation="bottom"] One of "top"/"bottom"/"left"/"right".
         */
        constructor(scale: Scales.Category, orientation: string);
        protected _setup(): void;
        protected _rescale(): this;
        requestedSpace(offeredWidth: number, offeredHeight: number): SpaceRequest;
        protected _coreSize(): number;
        protected _getTickValues(): string[];
        /**
         * Gets the tick label angle in degrees.
         */
        tickLabelAngle(): number;
        /**
         * Sets the tick label angle in degrees.
         * Right now only -90/0/90 are supported. 0 is horizontal.
         *
         * @param {number} angle
         * @returns {Category} The calling Category Axis.
         */
        tickLabelAngle(angle: number): this;
        /**
         * Measures the size of the ticks while also writing them to the DOM.
         * @param {d3.Selection} ticks The tick elements to be written to.
         */
        private _drawTicks(axisWidth, axisHeight, scale, ticks);
        /**
         * Measures the size of the ticks without making any (permanent) DOM
         * changes.
         *
         * @param {string[]} ticks The strings that will be printed on the ticks.
         */
        private _measureTicks(axisWidth, axisHeight, scale, ticks);
        renderImmediately(): this;
        computeLayout(origin?: Point, availableWidth?: number, availableHeight?: number): this;
    }
}
declare module Plottable.Components {
    class Label extends Component {
        private _textContainer;
        private _text;
        private _angle;
        private _measurer;
        private _wrapper;
        private _writer;
        private _padding;
        /**
         * A Label is a Component that displays a single line of text.
         *
         * @constructor
         * @param {string} [displayText=""] The text of the Label.
         * @param {number} [angle=0] The angle of the Label in degrees (-90/0/90). 0 is horizontal.
         */
        constructor(displayText?: string, angle?: number);
        requestedSpace(offeredWidth: number, offeredHeight: number): SpaceRequest;
        protected _setup(): void;
        /**
         * Gets the Label's text.
         */
        text(): string;
        /**
         * Sets the Label's text.
         *
         * @param {string} displayText
         * @returns {Label} The calling Label.
         */
        text(displayText: string): this;
        /**
         * Gets the angle of the Label in degrees.
         */
        angle(): number;
        /**
         * Sets the angle of the Label in degrees.
         *
         * @param {number} angle One of -90/0/90. 0 is horizontal.
         * @returns {Label} The calling Label.
         */
        angle(angle: number): this;
        /**
         * Gets the amount of padding around the Label in pixels.
         */
        padding(): number;
        /**
         * Sets the amount of padding around the Label in pixels.
         *
         * @param {number} padAmount
         * @returns {Label} The calling Label.
         */
        padding(padAmount: number): this;
        fixedWidth(): boolean;
        fixedHeight(): boolean;
        renderImmediately(): this;
    }
    class TitleLabel extends Label {
        static TITLE_LABEL_CLASS: string;
        /**
         * @constructor
         * @param {string} [text]
         * @param {number} [angle] One of -90/0/90. 0 is horizontal.
         */
        constructor(text?: string, angle?: number);
    }
    class AxisLabel extends Label {
        static AXIS_LABEL_CLASS: string;
        /**
         * @constructor
         * @param {string} [text]
         * @param {number} [angle] One of -90/0/90. 0 is horizontal.
         */
        constructor(text?: string, angle?: number);
    }
}
declare module Plottable.Components {
    class Legend extends Component {
        /**
         * The css class applied to each legend row
         */
        static LEGEND_ROW_CLASS: string;
        /**
         * The css class applied to each legend entry
         */
        static LEGEND_ENTRY_CLASS: string;
        /**
         * The css class applied to each legend symbol
         */
        static LEGEND_SYMBOL_CLASS: string;
        private _padding;
        private _colorScale;
        private _formatter;
        private _maxEntriesPerRow;
        private _comparator;
        private _measurer;
        private _wrapper;
        private _writer;
        private _symbolFactoryAccessor;
        private _symbolOpacityAccessor;
        private _redrawCallback;
        /**
         * The Legend consists of a series of entries, each with a color and label taken from the Color Scale.
         *
         * @constructor
         * @param {Scale.Color} scale
         */
        constructor(colorScale: Scales.Color);
        protected _setup(): void;
        /**
         * Gets the Formatter for the entry texts.
         */
        formatter(): Formatter;
        /**
         * Sets the Formatter for the entry texts.
         *
         * @param {Formatter} formatter
         * @returns {Legend} The calling Legend.
         */
        formatter(formatter: Formatter): this;
        /**
         * Gets the maximum number of entries per row.
         *
         * @returns {number}
         */
        maxEntriesPerRow(): number;
        /**
         * Sets the maximum number of entries perrow.
         *
         * @param {number} maxEntriesPerRow
         * @returns {Legend} The calling Legend.
         */
        maxEntriesPerRow(maxEntriesPerRow: number): this;
        /**
         * Gets the current comparator for the Legend's entries.
         *
         * @returns {(a: string, b: string) => number}
         */
        comparator(): (a: string, b: string) => number;
        /**
         * Sets a new comparator for the Legend's entries.
         * The comparator is used to set the display order of the entries.
         *
         * @param {(a: string, b: string) => number} comparator
         * @returns {Legend} The calling Legend.
         */
        comparator(comparator: (a: string, b: string) => number): this;
        /**
         * Gets the Color Scale.
         *
         * @returns {Scales.Color}
         */
        colorScale(): Scales.Color;
        /**
         * Sets the Color Scale.
         *
         * @param {Scales.Color} scale
         * @returns {Legend} The calling Legend.
         */
        colorScale(colorScale: Scales.Color): this;
        destroy(): void;
        private _calculateLayoutInfo(availableWidth, availableHeight);
        requestedSpace(offeredWidth: number, offeredHeight: number): SpaceRequest;
        private _packRows(availableWidth, entries, entryLengths);
        /**
         * Gets the Entities (representing Legend entries) at a particular point.
         * Returns an empty array if no Entities are present at that location.
         *
         * @param {Point} p
         * @returns {Entity<Legend>[]}
         */
        entitiesAt(p: Point): Entity<Legend>[];
        renderImmediately(): this;
        /**
         * Gets the function determining the symbols of the Legend.
         *
         * @returns {(datum: any, index: number) => symbolFactory}
         */
        symbol(): (datum: any, index: number) => SymbolFactory;
        /**
         * Sets the function determining the symbols of the Legend.
         *
         * @param {(datum: any, index: number) => SymbolFactory} symbol
         * @returns {Legend} The calling Legend
         */
        symbol(symbol: (datum: any, index: number) => SymbolFactory): this;
        /**
         * Gets the opacity of the symbols of the Legend.
         *
         * @returns {(datum: any, index: number) => number}
         */
        symbolOpacity(): (datum: any, index: number) => number;
        /**
         * Sets the opacity of the symbols of the Legend.
         *
         * @param {number | ((datum: any, index: number) => number)} symbolOpacity
         * @returns {Legend} The calling Legend
         */
        symbolOpacity(symbolOpacity: number | ((datum: any, index: number) => number)): this;
        fixedWidth(): boolean;
        fixedHeight(): boolean;
    }
}
declare module Plottable.Components {
    class InterpolatedColorLegend extends Component {
        private static _DEFAULT_NUM_SWATCHES;
        private _measurer;
        private _wrapper;
        private _writer;
        private _scale;
        private _orientation;
        private _textPadding;
        private _formatter;
        private _expands;
        private _swatchContainer;
        private _swatchBoundingBox;
        private _lowerLabel;
        private _upperLabel;
        private _redrawCallback;
        /**
         * The css class applied to the legend labels.
         */
        static LEGEND_LABEL_CLASS: string;
        /**
         * Creates an InterpolatedColorLegend.
         *
         * The InterpolatedColorLegend consists of a sequence of swatches that show the
         * associated InterpolatedColor Scale sampled at various points.
         * Two labels show the maximum and minimum values of the InterpolatedColor Scale.
         *
         * @constructor
         * @param {Scales.InterpolatedColor} interpolatedColorScale
         */
        constructor(interpolatedColorScale: Scales.InterpolatedColor);
        destroy(): void;
        /**
         * Gets the Formatter for the labels.
         */
        formatter(): Formatter;
        /**
         * Sets the Formatter for the labels.
         *
         * @param {Formatter} formatter
         * @returns {InterpolatedColorLegend} The calling InterpolatedColorLegend.
         */
        formatter(formatter: Formatter): this;
        /**
         * Gets whether the InterpolatedColorLegend expands to occupy all offered space in the long direction
         */
        expands(): boolean;
        /**
         * Sets whether the InterpolatedColorLegend expands to occupy all offered space in the long direction
         *
         * @param {expands} boolean
         * @returns {InterpolatedColorLegend} The calling InterpolatedColorLegend.
         */
        expands(expands: boolean): this;
        private static _ensureOrientation(orientation);
        /**
         * Gets the orientation.
         */
        orientation(): string;
        /**
         * Sets the orientation.
         *
         * @param {string} orientation One of "horizontal"/"left"/"right".
         * @returns {InterpolatedColorLegend} The calling InterpolatedColorLegend.
         */
        orientation(orientation: string): this;
        fixedWidth(): boolean;
        fixedHeight(): boolean;
        private _generateTicks(numSwatches?);
        protected _setup(): void;
        requestedSpace(offeredWidth: number, offeredHeight: number): SpaceRequest;
        private _isVertical();
        renderImmediately(): this;
    }
}
declare module Plottable.Components {
    class Gridlines extends Component {
        private _xScale;
        private _yScale;
        private _xLinesContainer;
        private _yLinesContainer;
        private _renderCallback;
        /**
         * @constructor
         * @param {QuantitativeScale} xScale The scale to base the x gridlines on. Pass null if no gridlines are desired.
         * @param {QuantitativeScale} yScale The scale to base the y gridlines on. Pass null if no gridlines are desired.
         */
        constructor(xScale: QuantitativeScale<any>, yScale: QuantitativeScale<any>);
        destroy(): this;
        protected _setup(): void;
        renderImmediately(): this;
        computeLayout(origin?: Point, availableWidth?: number, availableHeight?: number): this;
        private _redrawXLines();
        private _redrawYLines();
    }
}
declare module Plottable.Components {
    class Table extends ComponentContainer {
        private _rowPadding;
        private _columnPadding;
        private _rows;
        private _rowWeights;
        private _columnWeights;
        private _nRows;
        private _nCols;
        private _calculatedLayout;
        /**
         * A Table combines Components in the form of a grid. A
         * common case is combining a y-axis, x-axis, and the plotted data via
         * ```typescript
         * new Table([[yAxis, plot],
         *            [null,  xAxis]]);
         * ```
         *
         * @constructor
         * @param {Component[][]} [rows=[]] A 2-D array of Components to be added to the Table.
         *   null can be used if a cell is empty.
         */
        constructor(rows?: Component[][]);
        protected _forEach(callback: (component: Component) => any): void;
        /**
         * Checks whether the specified Component is in the Table.
         */
        has(component: Component): boolean;
        /**
         * Returns the Component at the specified row and column index.
         *
         * @param {number} rowIndex
         * @param {number} columnIndex
         * @returns {Component} The Component at the specified position, or null if no Component is there.
         */
        componentAt(rowIndex: number, columnIndex: number): Component;
        /**
         * Adds a Component in the specified row and column position.
         *
         * For example, instead of calling `new Table([[a, b], [null, c]])`, you
         * could call
         * var table = new Plottable.Components.Table();
         * table.add(a, 0, 0);
         * table.add(b, 0, 1);
         * table.add(c, 1, 1);
         *
         * @param {Component} component The Component to be added.
         * @param {number} row
         * @param {number} col
         * @returns {Table} The calling Table.
         */
        add(component: Component, row: number, col: number): this;
        protected _remove(component: Component): boolean;
        private _iterateLayout(availableWidth, availableHeight, isFinalOffer?);
        private _determineGuarantees(offeredWidths, offeredHeights, isFinalOffer?);
        requestedSpace(offeredWidth: number, offeredHeight: number): SpaceRequest;
        computeLayout(origin?: Point, availableWidth?: number, availableHeight?: number): this;
        /**
         * Gets the padding above and below each row in pixels.
         */
        rowPadding(): number;
        /**
         * Sets the padding above and below each row in pixels.
         *
         * @param {number} rowPadding
         * @returns {Table} The calling Table.
         */
        rowPadding(rowPadding: number): this;
        /**
         * Gets the padding to the left and right of each column in pixels.
         */
        columnPadding(): number;
        /**
         * Sets the padding to the left and right of each column in pixels.
         *
         * @param {number} columnPadding
         * @returns {Table} The calling Table.
         */
        columnPadding(columnPadding: number): this;
        /**
         * Gets the weight of the specified row.
         *
         * @param {number} index
         */
        rowWeight(index: number): number;
        /**
         * Sets the weight of the specified row.
         * Space is allocated to rows based on their weight. Rows with higher weights receive proportionally more space.
         *
         * A common case would be to have one row take up 2/3rds of the space,
         * and the other row take up 1/3rd.
         *
         * Example:
         *
         * ```JavaScript
         * plot = new Plottable.Component.Table([
         *  [row1],
         *  [row2]
         * ]);
         *
         * // assign twice as much space to the first row
         * plot
         *  .rowWeight(0, 2)
         *  .rowWeight(1, 1)
         * ```
         *
         * @param {number} index
         * @param {number} weight
         * @returns {Table} The calling Table.
         */
        rowWeight(index: number, weight: number): this;
        /**
         * Gets the weight of the specified column.
         *
         * @param {number} index
         */
        columnWeight(index: number): number;
        /**
         * Sets the weight of the specified column.
         * Space is allocated to columns based on their weight. Columns with higher weights receive proportionally more space.
         *
         * Please see `rowWeight` docs for an example.
         *
         * @param {number} index
         * @param {number} weight
         * @returns {Table} The calling Table.
         */
        columnWeight(index: number, weight: number): this;
        fixedWidth(): boolean;
        fixedHeight(): boolean;
        private _padTableToSize(nRows, nCols);
        private static _calcComponentWeights(setWeights, componentGroups, fixityAccessor);
        private static _calcProportionalSpace(weights, freeSpace);
        private static _fixedSpace(componentGroup, fixityAccessor);
    }
}
declare module Plottable.Components {
    enum PropertyMode {
        VALUE = 0,
        PIXEL = 1,
    }
    class SelectionBoxLayer extends Component {
        protected _box: d3.Selection<void>;
        private _boxArea;
        private _boxVisible;
        private _boxBounds;
        private _xExtent;
        private _yExtent;
        private _xScale;
        private _yScale;
        private _adjustBoundsCallback;
        protected _xBoundsMode: PropertyMode;
        protected _yBoundsMode: PropertyMode;
        constructor();
        protected _setup(): void;
        protected _sizeFromOffer(availableWidth: number, availableHeight: number): {
            width: number;
            height: number;
        };
        /**
         * Gets the Bounds of the box.
         */
        bounds(): Bounds;
        /**
         * Sets the Bounds of the box.
         *
         * @param {Bounds} newBounds
         * @return {SelectionBoxLayer} The calling SelectionBoxLayer.
         */
        bounds(newBounds: Bounds): this;
        protected _setBounds(newBounds: Bounds): void;
        private _getBounds();
        renderImmediately(): this;
        /**
         * Gets whether the box is being shown.
         */
        boxVisible(): boolean;
        /**
         * Shows or hides the selection box.
         *
         * @param {boolean} show Whether or not to show the box.
         * @return {SelectionBoxLayer} The calling SelectionBoxLayer.
         */
        boxVisible(show: boolean): this;
        fixedWidth(): boolean;
        fixedHeight(): boolean;
        /**
         * Gets the x scale for this SelectionBoxLayer.
         */
        xScale(): QuantitativeScale<number | {
            valueOf(): number;
        }>;
        /**
         * Sets the x scale for this SelectionBoxLayer.
         *
         * @returns {SelectionBoxLayer} The calling SelectionBoxLayer.
         */
        xScale(xScale: QuantitativeScale<number | {
            valueOf(): number;
        }>): this;
        /**
         * Gets the y scale for this SelectionBoxLayer.
         */
        yScale(): QuantitativeScale<number | {
            valueOf(): number;
        }>;
        /**
         * Sets the y scale for this SelectionBoxLayer.
         *
         * @returns {SelectionBoxLayer} The calling SelectionBoxLayer.
         */
        yScale(yScale: QuantitativeScale<number | {
            valueOf(): number;
        }>): this;
        /**
         * Gets the data values backing the left and right edges of the box.
         *
         * Returns an undefined array if the edges are not backed by a scale.
         */
        xExtent(): (number | {
            valueOf(): number;
        })[];
        /**
         * Sets the data values backing the left and right edges of the box.
         */
        xExtent(xExtent: (number | {
            valueOf(): number;
        })[]): this;
        private _getXExtent();
        protected _setXExtent(xExtent: (number | {
            valueOf(): number;
        })[]): void;
        /**
         * Gets the data values backing the top and bottom edges of the box.
         *
         * Returns an undefined array if the edges are not backed by a scale.
         */
        yExtent(): (number | {
            valueOf(): number;
        })[];
        /**
         * Sets the data values backing the top and bottom edges of the box.
         */
        yExtent(yExtent: (number | {
            valueOf(): number;
        })[]): this;
        private _getYExtent();
        protected _setYExtent(yExtent: (number | {
            valueOf(): number;
        })[]): void;
        destroy(): void;
    }
}
declare module Plottable.Components {
    class GuideLineLayer<D> extends Component {
        static ORIENTATION_VERTICAL: string;
        static ORIENTATION_HORIZONTAL: string;
        private _orientation;
        private _value;
        private _scale;
        private _pixelPosition;
        private _scaleUpdateCallback;
        private _guideLine;
        private _mode;
        constructor(orientation: string);
        protected _setup(): void;
        protected _sizeFromOffer(availableWidth: number, availableHeight: number): {
            width: number;
            height: number;
        };
        protected _isVertical(): boolean;
        fixedWidth(): boolean;
        fixedHeight(): boolean;
        computeLayout(origin?: Point, availableWidth?: number, availableHeight?: number): this;
        renderImmediately(): this;
        private _syncPixelPositionAndValue();
        protected _setPixelPositionWithoutChangingMode(pixelPosition: number): void;
        /**
         * Gets the QuantitativeScale on the GuideLineLayer.
         *
         * @return {QuantitativeScale<D>}
         */
        scale(): QuantitativeScale<D>;
        /**
         * Sets the QuantitativeScale on the GuideLineLayer.
         * If value() was the last property set, pixelPosition() will be updated according to the new scale.
         * If pixelPosition() was the last property set, value() will be updated according to the new scale.
         *
         * @param {QuantitativeScale<D>} scale
         * @return {GuideLineLayer<D>} The calling GuideLineLayer.
         */
        scale(scale: QuantitativeScale<D>): this;
        /**
         * Gets the value of the guide line in data-space.
         *
         * @return {D}
         */
        value(): D;
        /**
         * Sets the value of the guide line in data-space.
         * If the GuideLineLayer has a scale, pixelPosition() will be updated now and whenever the scale updates.
         *
         * @param {D} value
         * @return {GuideLineLayer<D>} The calling GuideLineLayer.
         */
        value(value: D): this;
        /**
         * Gets the position of the guide line in pixel-space.
         *
         * @return {number}
         */
        pixelPosition(): number;
        /**
         * Sets the position of the guide line in pixel-space.
         * If the GuideLineLayer has a scale, the value() will be updated now and whenever the scale updates.
         *
         * @param {number} pixelPosition
         * @return {GuideLineLayer<D>} The calling GuideLineLayer.
         */
        pixelPosition(pixelPosition: number): this;
        destroy(): void;
    }
}
declare module Plottable.Plots {
    interface PlotEntity extends Entity<Plot> {
        dataset: Dataset;
        index: number;
        component: Plot;
    }
    interface AccessorScaleBinding<D, R> {
        accessor: Accessor<any>;
        scale?: Scale<D, R>;
    }
    module Animator {
        var MAIN: string;
        var RESET: string;
    }
}
declare module Plottable {
    class Plot extends Component {
        protected static _ANIMATION_MAX_DURATION: number;
        private _dataChanged;
        private _datasetToDrawer;
        protected _renderArea: d3.Selection<void>;
        private _attrBindings;
        private _attrExtents;
        private _includedValuesProvider;
        private _animate;
        private _animators;
        protected _renderCallback: ScaleCallback<Scale<any, any>>;
        private _onDatasetUpdateCallback;
        protected _propertyExtents: d3.Map<any[]>;
        protected _propertyBindings: d3.Map<Plots.AccessorScaleBinding<any, any>>;
        /**
         * A Plot draws some visualization of the inputted Datasets.
         *
         * @constructor
         */
        constructor();
        anchor(selection: d3.Selection<void>): this;
        protected _setup(): void;
        destroy(): void;
        protected _createNodesForDataset(dataset: Dataset): Drawer;
        protected _createDrawer(dataset: Dataset): Drawer;
        protected _getAnimator(key: string): Animator;
        protected _onDatasetUpdate(): void;
        /**
         * Gets the AccessorScaleBinding for a particular attribute.
         *
         * @param {string} attr
         */
        attr<A>(attr: string): Plots.AccessorScaleBinding<A, number | string>;
        /**
         * Sets a particular attribute to a constant value or the result of an Accessor.
         *
         * @param {string} attr
         * @param {number|string|Accessor<number>|Accessor<string>} attrValue
         * @returns {Plot} The calling Plot.
         */
        attr(attr: string, attrValue: number | string | Accessor<number> | Accessor<string>): this;
        /**
         * Sets a particular attribute to a scaled constant value or scaled result of an Accessor.
         * The provided Scale will account for the attribute values when autoDomain()-ing.
         *
         * @param {string} attr
         * @param {A|Accessor<A>} attrValue
         * @param {Scale<A, number | string>} scale The Scale used to scale the attrValue.
         * @returns {Plot} The calling Plot.
         */
        attr<A>(attr: string, attrValue: A | Accessor<A>, scale: Scale<A, number | string>): this;
        protected _bindProperty(property: string, value: any, scale: Scale<any, any>): void;
        private _bindAttr(attr, value, scale);
        protected _generateAttrToProjector(): AttributeToProjector;
        renderImmediately(): this;
        /**
         * Returns whether the plot will be animated.
         */
        animated(): boolean;
        /**
         * Enables or disables animation.
         */
        animated(willAnimate: boolean): this;
        detach(): this;
        /**
         * @returns {Scale[]} A unique array of all scales currently used by the Plot.
         */
        private _scales();
        /**
         * Updates the extents associated with each attribute, then autodomains all scales the Plot uses.
         */
        protected _updateExtents(): void;
        private _updateExtentsForAttr(attr);
        protected _updateExtentsForProperty(property: string): void;
        protected _filterForProperty(property: string): Accessor<boolean>;
        private _updateExtentsForKey(key, bindings, extents, filter);
        private _computeExtent(dataset, accScaleBinding, filter);
        /**
         * Override in subclass to add special extents, such as included values
         */
        protected _extentsForProperty(property: string): any[];
        private _includedValuesForScale<D>(scale);
        /**
         * Get the Animator associated with the specified Animator key.
         *
         * @return {Animator}
         */
        animator(animatorKey: string): Animator;
        /**
         * Set the Animator associated with the specified Animator key.
         *
         * @param {string} animatorKey
         * @param {Animator} animator
         * @returns {Plot} The calling Plot.
         */
        animator(animatorKey: string, animator: Animator): this;
        /**
         * Adds a Dataset to the Plot.
         *
         * @param {Dataset} dataset
         * @returns {Plot} The calling Plot.
         */
        addDataset(dataset: Dataset): this;
        protected _addDataset(dataset: Dataset): this;
        /**
         * Removes a Dataset from the Plot.
         *
         * @param {Dataset} dataset
         * @returns {Plot} The calling Plot.
         */
        removeDataset(dataset: Dataset): this;
        protected _removeDataset(dataset: Dataset): this;
        protected _removeDatasetNodes(dataset: Dataset): void;
        datasets(): Dataset[];
        datasets(datasets: Dataset[]): this;
        protected _getDrawersInOrder(): Drawer[];
        protected _generateDrawSteps(): Drawers.DrawStep[];
        protected _additionalPaint(time: number): void;
        protected _getDataToDraw(): Utils.Map<Dataset, any[]>;
        private _paint();
        /**
         * Retrieves Selections of this Plot for the specified Datasets.
         *
         * @param {Dataset[]} [datasets] The Datasets to retrieve the Selections for.
         *   If not provided, Selections will be retrieved for all Datasets on the Plot.
         * @returns {d3.Selection}
         */
        selections(datasets?: Dataset[]): d3.Selection<any>;
        /**
         * Gets the Entities associated with the specified Datasets.
         *
         * @param {dataset[]} datasets The Datasets to retrieve the Entities for.
         *   If not provided, returns defaults to all Datasets on the Plot.
         * @return {Plots.PlotEntity[]}
         */
        entities(datasets?: Dataset[]): Plots.PlotEntity[];
        private _lightweightEntities(datasets?);
        private _lightweightPlotEntityToPlotEntity(entity);
        /**
         * Returns the PlotEntity nearest to the query point by the Euclidian norm, or undefined if no PlotEntity can be found.
         *
         * @param {Point} queryPoint
         * @returns {Plots.PlotEntity} The nearest PlotEntity, or undefined if no PlotEntity can be found.
         */
        entityNearest(queryPoint: Point): Plots.PlotEntity;
        protected _entityVisibleOnPlot(pixelPoint: Point, datum: any, index: number, dataset: Dataset): boolean;
        protected _uninstallScaleForKey(scale: Scale<any, any>, key: string): void;
        protected _installScaleForKey(scale: Scale<any, any>, key: string): void;
        protected _propertyProjectors(): AttributeToProjector;
        protected static _scaledAccessor<D, R>(binding: Plots.AccessorScaleBinding<D, R>): Accessor<any>;
        protected _pixelPoint(datum: any, index: number, dataset: Dataset): Point;
        protected _animateOnNextRender(): boolean;
    }
}
declare module Plottable.Plots {
    class Pie extends Plot {
        private static _INNER_RADIUS_KEY;
        private static _OUTER_RADIUS_KEY;
        private static _SECTOR_VALUE_KEY;
        private _startAngles;
        private _endAngles;
        private _labelFormatter;
        private _labelsEnabled;
        private _strokeDrawers;
        /**
         * @constructor
         */
        constructor();
        protected _setup(): void;
        computeLayout(origin?: Point, availableWidth?: number, availableHeight?: number): this;
        addDataset(dataset: Dataset): this;
        protected _addDataset(dataset: Dataset): this;
        removeDataset(dataset: Dataset): this;
        protected _removeDatasetNodes(dataset: Dataset): void;
        protected _removeDataset(dataset: Dataset): this;
        selections(datasets?: Dataset[]): d3.Selection<any>;
        protected _onDatasetUpdate(): void;
        protected _createDrawer(dataset: Dataset): Drawers.Arc;
        entities(datasets?: Dataset[]): PlotEntity[];
        /**
         * Gets the AccessorScaleBinding for the sector value.
         */
        sectorValue<S>(): AccessorScaleBinding<S, number>;
        /**
         * Sets the sector value to a constant number or the result of an Accessor<number>.
         *
         * @param {number|Accessor<number>} sectorValue
         * @returns {Pie} The calling Pie Plot.
         */
        sectorValue(sectorValue: number | Accessor<number>): this;
        /**
         * Sets the sector value to a scaled constant value or scaled result of an Accessor.
         * The provided Scale will account for the values when autoDomain()-ing.
         *
         * @param {S|Accessor<S>} sectorValue
         * @param {Scale<S, number>} scale
         * @returns {Pie} The calling Pie Plot.
         */
        sectorValue<S>(sectorValue: S | Accessor<S>, scale: Scale<S, number>): this;
        /**
         * Gets the AccessorScaleBinding for the inner radius.
         */
        innerRadius<R>(): AccessorScaleBinding<R, number>;
        /**
         * Sets the inner radius to a constant number or the result of an Accessor<number>.
         *
         * @param {number|Accessor<number>} innerRadius
         * @returns {Pie} The calling Pie Plot.
         */
        innerRadius(innerRadius: number | Accessor<number>): any;
        /**
         * Sets the inner radius to a scaled constant value or scaled result of an Accessor.
         * The provided Scale will account for the values when autoDomain()-ing.
         *
         * @param {R|Accessor<R>} innerRadius
         * @param {Scale<R, number>} scale
         * @returns {Pie} The calling Pie Plot.
         */
        innerRadius<R>(innerRadius: R | Accessor<R>, scale: Scale<R, number>): any;
        /**
         * Gets the AccessorScaleBinding for the outer radius.
         */
        outerRadius<R>(): AccessorScaleBinding<R, number>;
        /**
         * Sets the outer radius to a constant number or the result of an Accessor<number>.
         *
         * @param {number|Accessor<number>} outerRadius
         * @returns {Pie} The calling Pie Plot.
         */
        outerRadius(outerRadius: number | Accessor<number>): this;
        /**
         * Sets the outer radius to a scaled constant value or scaled result of an Accessor.
         * The provided Scale will account for the values when autoDomain()-ing.
         *
         * @param {R|Accessor<R>} outerRadius
         * @param {Scale<R, number>} scale
         * @returns {Pie} The calling Pie Plot.
         */
        outerRadius<R>(outerRadius: R | Accessor<R>, scale: Scale<R, number>): this;
        /**
         * Get whether slice labels are enabled.
         *
         * @returns {boolean} Whether slices should display labels or not.
         */
        labelsEnabled(): boolean;
        /**
         * Sets whether labels are enabled.
         *
         * @param {boolean} labelsEnabled
         * @returns {Pie} The calling Pie Plot.
         */
        labelsEnabled(enabled: boolean): this;
        /**
         * Gets the Formatter for the labels.
         */
        labelFormatter(): Formatter;
        /**
         * Sets the Formatter for the labels.
         *
         * @param {Formatter} formatter
         * @returns {Pie} The calling Pie Plot.
         */
        labelFormatter(formatter: Formatter): this;
        entitiesAt(queryPoint: Point): PlotEntity[];
        protected _propertyProjectors(): AttributeToProjector;
        private _updatePieAngles();
        protected _getDataToDraw(): Utils.Map<Dataset, any[]>;
        protected static _isValidData(value: any): boolean;
        protected _pixelPoint(datum: any, index: number, dataset: Dataset): {
            x: number;
            y: number;
        };
        protected _additionalPaint(time: number): void;
        private _generateStrokeDrawSteps();
        private _sliceIndexForPoint(p);
        private _drawLabels();
    }
}
declare module Plottable {
    class XYPlot<X, Y> extends Plot {
        protected static _X_KEY: string;
        protected static _Y_KEY: string;
        private _autoAdjustXScaleDomain;
        private _autoAdjustYScaleDomain;
        private _adjustYDomainOnChangeFromXCallback;
        private _adjustXDomainOnChangeFromYCallback;
        private _deferredRendering;
        private _cachedDomainX;
        private _cachedDomainY;
        /**
         * An XYPlot is a Plot that displays data along two primary directions, X and Y.
         *
         * @constructor
         * @param {Scale} xScale The x scale to use.
         * @param {Scale} yScale The y scale to use.
         */
        constructor();
        /**
         * Returns the whether or not the rendering is deferred for performance boost.
         * @return {boolean} The deferred rendering option
         */
        deferredRendering(): boolean;
        /**
         * Sets / unsets the deferred rendering option
         * Activating this option improves the performance of plot interaction (pan / zoom) by
         * performing lazy renders, only after the interaction has stopped. Because re-rendering
         * is no longer performed during the interaction, the zooming might experience a small
         * resolution degradation, before the lazy re-render is performed.
         *
         * This option is intended for cases where performance is an issue.
         */
        deferredRendering(deferredRendering: boolean): this;
        /**
         * Gets the AccessorScaleBinding for X.
         */
        x(): Plots.AccessorScaleBinding<X, number>;
        /**
         * Sets X to a constant number or the result of an Accessor<number>.
         *
         * @param {number|Accessor<number>} x
         * @returns {XYPlot} The calling XYPlot.
         */
        x(x: number | Accessor<number>): this;
        /**
         * Sets X to a scaled constant value or scaled result of an Accessor.
         * The provided Scale will account for the values when autoDomain()-ing.
         *
         * @param {X|Accessor<X>} x
         * @param {Scale<X, number>} xScale
         * @returns {XYPlot} The calling XYPlot.
         */
        x(x: X | Accessor<X>, xScale: Scale<X, number>): this;
        /**
         * Gets the AccessorScaleBinding for Y.
         */
        y(): Plots.AccessorScaleBinding<Y, number>;
        /**
         * Sets Y to a constant number or the result of an Accessor<number>.
         *
         * @param {number|Accessor<number>} y
         * @returns {XYPlot} The calling XYPlot.
         */
        y(y: number | Accessor<number>): this;
        /**
         * Sets Y to a scaled constant value or scaled result of an Accessor.
         * The provided Scale will account for the values when autoDomain()-ing.
         *
         * @param {Y|Accessor<Y>} y
         * @param {Scale<Y, number>} yScale
         * @returns {XYPlot} The calling XYPlot.
         */
        y(y: Y | Accessor<Y>, yScale: Scale<Y, number>): this;
        protected _filterForProperty(property: string): (datum: any, index: number, dataset: Dataset) => boolean;
        private _makeFilterByProperty(property);
        protected _uninstallScaleForKey(scale: Scale<any, any>, key: string): void;
        protected _installScaleForKey(scale: Scale<any, any>, key: string): void;
        destroy(): this;
        /**
         * Gets the automatic domain adjustment mode for visible points.
         */
        autorangeMode(): string;
        /**
         * Sets the automatic domain adjustment mode for visible points to operate against the X Scale, Y Scale, or neither.
         * If "x" or "y" is specified the adjustment is immediately performed.
         *
         * @param {string} autorangeMode One of "x"/"y"/"none".
         *   "x" will adjust the x Scale in relation to changes in the y domain.
         *   "y" will adjust the y Scale in relation to changes in the x domain.
         *   "none" means neither Scale will change automatically.
         * @returns {XYPlot} The calling XYPlot.
         */
        autorangeMode(autorangeMode: string): this;
        computeLayout(origin?: Point, availableWidth?: number, availableHeight?: number): this;
        private _updateXExtentsAndAutodomain();
        private _updateYExtentsAndAutodomain();
        /**
         * Adjusts the domains of both X and Y scales to show all data.
         * This call does not override the autorange() behavior.
         *
         * @returns {XYPlot} The calling XYPlot.
         */
        showAllData(): this;
        private _adjustYDomainOnChangeFromX();
        private _adjustXDomainOnChangeFromY();
        protected _projectorsReady(): boolean;
        protected _pixelPoint(datum: any, index: number, dataset: Dataset): Point;
        protected _getDataToDraw(): Utils.Map<Dataset, any[]>;
    }
}
declare module Plottable.Plots {
    class Rectangle<X, Y> extends XYPlot<X, Y> {
        private static _X2_KEY;
        private static _Y2_KEY;
        private _labelsEnabled;
        private _label;
        /**
         * A Rectangle Plot displays rectangles based on the data.
         * The left and right edges of each rectangle can be set with x() and x2().
         *   If only x() is set the Rectangle Plot will attempt to compute the correct left and right edge positions.
         * The top and bottom edges of each rectangle can be set with y() and y2().
         *   If only y() is set the Rectangle Plot will attempt to compute the correct top and bottom edge positions.
         *
         * @constructor
         * @param {Scale.Scale} xScale
         * @param {Scale.Scale} yScale
         */
        constructor();
        protected _createDrawer(dataset: Dataset): Drawers.Rectangle;
        protected _generateAttrToProjector(): {
            [attr: string]: (datum: any, index: number, dataset: Dataset) => any;
        };
        protected _generateDrawSteps(): Drawers.DrawStep[];
        protected _updateExtentsForProperty(property: string): void;
        protected _filterForProperty(property: string): (datum: any, index: number, dataset: Dataset) => boolean;
        /**
         * Gets the AccessorScaleBinding for X.
         */
        x(): AccessorScaleBinding<X, number>;
        /**
         * Sets X to a constant number or the result of an Accessor<number>.
         *
         * @param {number|Accessor<number>} x
         * @returns {Plots.Rectangle} The calling Rectangle Plot.
         */
        x(x: number | Accessor<number>): this;
        /**
         * Sets X to a scaled constant value or scaled result of an Accessor.
         * The provided Scale will account for the values when autoDomain()-ing.
         *
         * @param {X|Accessor<X>} x
         * @param {Scale<X, number>} xScale
         * @returns {Plots.Rectangle} The calling Rectangle Plot.
         */
        x(x: X | Accessor<X>, xScale: Scale<X, number>): this;
        /**
         * Gets the AccessorScaleBinding for X2.
         */
        x2(): AccessorScaleBinding<X, number>;
        /**
         * Sets X2 to a constant number or the result of an Accessor.
         * If a Scale has been set for X, it will also be used to scale X2.
         *
         * @param {number|Accessor<number>|X|Accessor<X>} x2
         * @returns {Plots.Rectangle} The calling Rectangle Plot.
         */
        x2(x2: number | Accessor<number> | X | Accessor<X>): this;
        /**
         * Gets the AccessorScaleBinding for Y.
         */
        y(): AccessorScaleBinding<Y, number>;
        /**
         * Sets Y to a constant number or the result of an Accessor<number>.
         *
         * @param {number|Accessor<number>} y
         * @returns {Plots.Rectangle} The calling Rectangle Plot.
         */
        y(y: number | Accessor<number>): this;
        /**
         * Sets Y to a scaled constant value or scaled result of an Accessor.
         * The provided Scale will account for the values when autoDomain()-ing.
         *
         * @param {Y|Accessor<Y>} y
         * @param {Scale<Y, number>} yScale
         * @returns {Plots.Rectangle} The calling Rectangle Plot.
         */
        y(y: Y | Accessor<Y>, yScale: Scale<Y, number>): this;
        /**
         * Gets the AccessorScaleBinding for Y2.
         */
        y2(): AccessorScaleBinding<Y, number>;
        /**
         * Sets Y2 to a constant number or the result of an Accessor.
         * If a Scale has been set for Y, it will also be used to scale Y2.
         *
         * @param {number|Accessor<number>|Y|Accessor<Y>} y2
         * @returns {Plots.Rectangle} The calling Rectangle Plot.
         */
        y2(y2: number | Accessor<number> | Y | Accessor<Y>): this;
        /**
         * Gets the PlotEntities at a particular Point.
         *
         * @param {Point} point The point to query.
         * @returns {PlotEntity[]} The PlotEntities at the particular point
         */
        entitiesAt(point: Point): PlotEntity[];
        /**
         * Gets the Entities that intersect the Bounds.
         *
         * @param {Bounds} bounds
         * @returns {PlotEntity[]}
         */
        entitiesIn(bounds: Bounds): PlotEntity[];
        /**
         * Gets the Entities that intersect the area defined by the ranges.
         *
         * @param {Range} xRange
         * @param {Range} yRange
         * @returns {PlotEntity[]}
         */
        entitiesIn(xRange: Range, yRange: Range): PlotEntity[];
        private _entityBBox(datum, index, dataset, attrToProjector);
        private _entitiesIntersecting(xValOrRange, yValOrRange);
        /**
         * Gets the accessor for labels.
         *
         * @returns {Accessor<string>}
         */
        label(): Accessor<string>;
        /**
         * Sets the text of labels to the result of an Accessor.
         *
         * @param {Accessor<string>} label
         * @returns {Plots.Rectangle} The calling Rectangle Plot.
         */
        label(label: Accessor<string>): this;
        /**
         * Gets whether labels are enabled.
         *
         * @returns {boolean}
         */
        labelsEnabled(): boolean;
        /**
         * Sets whether labels are enabled.
         * Labels too big to be contained in the rectangle, cut off by edges, or blocked by other rectangles will not be shown.
         *
         * @param {boolean} labelsEnabled
         * @returns {Rectangle} The calling Rectangle Plot.
         */
        labelsEnabled(enabled: boolean): this;
        protected _propertyProjectors(): AttributeToProjector;
        protected _pixelPoint(datum: any, index: number, dataset: Dataset): {
            x: any;
            y: any;
        };
        private _rectangleWidth(scale);
        protected _getDataToDraw(): Utils.Map<Dataset, any[]>;
        protected _additionalPaint(time: number): void;
        private _drawLabels();
        private _drawLabel(dataToDraw, dataset, datasetIndex);
        private _overlayLabel(labelXRange, labelYRange, datumIndex, datasetIndex, dataToDraw);
    }
}
declare module Plottable.Plots {
    class Scatter<X, Y> extends XYPlot<X, Y> {
        private static _SIZE_KEY;
        private static _SYMBOL_KEY;
        /**
         * A Scatter Plot draws a symbol at each data point.
         *
         * @constructor
         */
        constructor();
        protected _createDrawer(dataset: Dataset): Drawers.Symbol;
        /**
         * Gets the AccessorScaleBinding for the size property of the plot.
         * The size property corresponds to the area of the symbol.
         */
        size<S>(): AccessorScaleBinding<S, number>;
        /**
         * Sets the size property to a constant number or the result of an Accessor<number>.
         *
         * @param {number|Accessor<number>} size
         * @returns {Plots.Scatter} The calling Scatter Plot.
         */
        size(size: number | Accessor<number>): this;
        /**
         * Sets the size property to a scaled constant value or scaled result of an Accessor.
         * The provided Scale will account for the values when autoDomain()-ing.
         *
         * @param {S|Accessor<S>} sectorValue
         * @param {Scale<S, number>} scale
         * @returns {Plots.Scatter} The calling Scatter Plot.
         */
        size<S>(size: S | Accessor<S>, scale: Scale<S, number>): this;
        /**
         * Gets the AccessorScaleBinding for the symbol property of the plot.
         * The symbol property corresponds to how the symbol will be drawn.
         */
        symbol(): AccessorScaleBinding<any, any>;
        /**
         * Sets the symbol property to an Accessor<SymbolFactory>.
         *
         * @param {Accessor<SymbolFactory>} symbol
         * @returns {Plots.Scatter} The calling Scatter Plot.
         */
<<<<<<< HEAD
        symbol(symbol: Accessor<SymbolFactory>): Plots.Scatter<X, Y>;
        private _initializer();
=======
        symbol(symbol: Accessor<SymbolFactory>): this;
>>>>>>> 84c2888d
        protected _generateDrawSteps(): Drawers.DrawStep[];
        protected _entityVisibleOnPlot(pixelPoint: Point, datum: any, index: number, dataset: Dataset): boolean;
        protected _propertyProjectors(): AttributeToProjector;
        /**
         * Gets the Entities that intersect the Bounds.
         *
         * @param {Bounds} bounds
         * @returns {PlotEntity[]}
         */
        entitiesIn(bounds: Bounds): PlotEntity[];
        /**
         * Gets the Entities that intersect the area defined by the ranges.
         *
         * @param {Range} xRange
         * @param {Range} yRange
         * @returns {PlotEntity[]}
         */
        entitiesIn(xRange: Range, yRange: Range): PlotEntity[];
        /**
         * Gets the Entities at a particular Point.
         *
         * @param {Point} p
         * @returns {PlotEntity[]}
         */
        entitiesAt(p: Point): PlotEntity[];
    }
}
declare module Plottable.Plots {
    class Bar<X, Y> extends XYPlot<X, Y> {
        static ORIENTATION_VERTICAL: string;
        static ORIENTATION_HORIZONTAL: string;
        private static _BAR_WIDTH_RATIO;
        private static _SINGLE_BAR_DIMENSION_RATIO;
        private static _BAR_AREA_CLASS;
        private static _LABEL_AREA_CLASS;
        private static _LABEL_VERTICAL_PADDING;
        private static _LABEL_HORIZONTAL_PADDING;
        private _baseline;
        private _baselineValue;
        protected _isVertical: boolean;
        private _labelFormatter;
        private _labelsEnabled;
        private _hideBarsIfAnyAreTooWide;
        private _labelConfig;
        private _baselineValueProvider;
        private _barPixelWidth;
        private _updateBarPixelWidthCallback;
        /**
         * A Bar Plot draws bars growing out from a baseline to some value
         *
         * @constructor
         * @param {string} [orientation="vertical"] One of "vertical"/"horizontal".
         */
        constructor(orientation?: string);
        x(): Plots.AccessorScaleBinding<X, number>;
        x(x: number | Accessor<number>): this;
        x(x: X | Accessor<X>, xScale: Scale<X, number>): this;
        y(): Plots.AccessorScaleBinding<Y, number>;
        y(y: number | Accessor<number>): this;
        y(y: Y | Accessor<Y>, yScale: Scale<Y, number>): this;
        /**
         * Gets the orientation of the plot
         *
         * @return "vertical" | "horizontal"
         */
        orientation(): string;
        render(): this;
        protected _createDrawer(dataset: Dataset): Drawers.Rectangle;
        protected _setup(): void;
        /**
         * Gets the baseline value.
         * The baseline is the line that the bars are drawn from.
         *
         * @returns {X|Y}
         */
        baselineValue(): X | Y;
        /**
         * Sets the baseline value.
         * The baseline is the line that the bars are drawn from.
         *
         * @param {X|Y} value
         * @returns {Bar} The calling Bar Plot.
         */
        baselineValue(value: X | Y): this;
        addDataset(dataset: Dataset): this;
        protected _addDataset(dataset: Dataset): this;
        removeDataset(dataset: Dataset): this;
        protected _removeDataset(dataset: Dataset): this;
        datasets(): Dataset[];
        datasets(datasets: Dataset[]): this;
        /**
         * Get whether bar labels are enabled.
         *
         * @returns {boolean} Whether bars should display labels or not.
         */
        labelsEnabled(): boolean;
        /**
         * Sets whether labels are enabled.
         *
         * @param {boolean} labelsEnabled
         * @returns {Bar} The calling Bar Plot.
         */
        labelsEnabled(enabled: boolean): this;
        /**
         * Gets the Formatter for the labels.
         */
        labelFormatter(): Formatter;
        /**
         * Sets the Formatter for the labels.
         *
         * @param {Formatter} formatter
         * @returns {Bar} The calling Bar Plot.
         */
        labelFormatter(formatter: Formatter): this;
        protected _createNodesForDataset(dataset: Dataset): Drawer;
        protected _removeDatasetNodes(dataset: Dataset): void;
        /**
         * Returns the PlotEntity nearest to the query point according to the following algorithm:
         *   - If the query point is inside a bar, returns the PlotEntity for that bar.
         *   - Otherwise, gets the nearest PlotEntity by the primary direction (X for vertical, Y for horizontal),
         *     breaking ties with the secondary direction.
         * Returns undefined if no PlotEntity can be found.
         *
         * @param {Point} queryPoint
         * @returns {PlotEntity} The nearest PlotEntity, or undefined if no PlotEntity can be found.
         */
        entityNearest(queryPoint: Point): PlotEntity;
        protected _entityVisibleOnPlot(pixelPoint: Point, datum: any, index: number, dataset: Dataset): boolean;
        /**
         * Gets the Entities at a particular Point.
         *
         * @param {Point} p
         * @returns {PlotEntity[]}
         */
        entitiesAt(p: Point): PlotEntity[];
        /**
         * Gets the Entities that intersect the Bounds.
         *
         * @param {Bounds} bounds
         * @returns {PlotEntity[]}
         */
        entitiesIn(bounds: Bounds): PlotEntity[];
        /**
         * Gets the Entities that intersect the area defined by the ranges.
         *
         * @param {Range} xRange
         * @param {Range} yRange
         * @returns {PlotEntity[]}
         */
        entitiesIn(xRange: Range, yRange: Range): PlotEntity[];
        private _entitiesIntersecting(xValOrRange, yValOrRange);
        private _updateValueScale();
        protected _additionalPaint(time: number): void;
        /**
         * Makes sure the extent takes into account the widths of the bars
         */
        protected _extentsForProperty(property: string): any[];
        private _drawLabels();
        private _drawLabel(data, dataset);
        private _initializer();
        protected _generateDrawSteps(): Drawers.DrawStep[];
        protected _generateAttrToProjector(): {
            [attr: string]: (datum: any, index: number, dataset: Dataset) => any;
        };
        /**
         * Computes the barPixelWidth of all the bars in the plot.
         *
         * If the position scale of the plot is a CategoryScale and in bands mode, then the rangeBands function will be used.
         * If the position scale of the plot is a QuantitativeScale, then the bar width is equal to the smallest distance between
         * two adjacent data points, padded for visualisation.
         */
        protected _getBarPixelWidth(): number;
        private _updateBarPixelWidth();
        entities(datasets?: Dataset[]): PlotEntity[];
        protected _pixelPoint(datum: any, index: number, dataset: Dataset): Point;
        protected _uninstallScaleForKey(scale: Scale<any, number>, key: string): void;
        protected _getDataToDraw(): Utils.Map<Dataset, any[]>;
    }
}
declare module Plottable.Plots {
    class Line<X> extends XYPlot<X, number> {
        private _interpolator;
        private _autorangeSmooth;
        private _croppedRenderingEnabled;
        private _downsamplingEnabled;
        /**
         * A Line Plot draws line segments starting from the first data point to the next.
         *
         * @constructor
         */
        constructor();
        x(): Plots.AccessorScaleBinding<X, number>;
        x(x: number | Accessor<number>): this;
        x(x: X | Accessor<X>, xScale: Scale<X, number>): this;
        y(): Plots.AccessorScaleBinding<number, number>;
        y(y: number | Accessor<number>): this;
        y(y: number | Accessor<number>, yScale: Scale<number, number>): this;
        autorangeMode(): string;
        autorangeMode(autorangeMode: string): this;
        /**
         * Gets whether or not the autoranging is done smoothly.
         */
        autorangeSmooth(): boolean;
        /**
         * Sets whether or not the autorange is done smoothly.
         *
         * Smooth autoranging is done by making sure lines always exit on the left / right side of the plot
         * and deactivating the nice domain feature on the scales
         */
        autorangeSmooth(autorangeSmooth: boolean): this;
        private _setScaleSnapping();
        /**
         * Gets the interpolation function associated with the plot.
         *
         * @return {string | (points: Array<[number, number]>) => string)}
         */
        interpolator(): string | ((points: Array<[number, number]>) => string);
        /**
         * Sets the interpolation function associated with the plot.
         *
         * @param {string | points: Array<[number, number]>) => string} interpolator Interpolation function
         * @return Plots.Line
         */
        interpolator(interpolator: string | ((points: Array<[number, number]>) => string)): this;
        interpolator(interpolator: "linear"): this;
        interpolator(interpolator: "linear-closed"): this;
        interpolator(interpolator: "step"): this;
        interpolator(interpolator: "step-before"): this;
        interpolator(interpolator: "step-after"): this;
        interpolator(interpolator: "basis"): this;
        interpolator(interpolator: "basis-open"): this;
        interpolator(interpolator: "basis-closed"): this;
        interpolator(interpolator: "bundle"): this;
        interpolator(interpolator: "cardinal"): this;
        interpolator(interpolator: "cardinal-open"): this;
        interpolator(interpolator: "cardinal-closed"): this;
        interpolator(interpolator: "monotone"): this;
        /**
         * Gets if downsampling is enabled
         *
         * When downsampling is enabled, two consecutive lines with the same slope will be merged to one line.
         */
        downsamplingEnabled(): boolean;
        /**
         * Sets if downsampling is enabled
         *
         * @returns {Plots.Line} The calling Plots.Line
         */
        downsamplingEnabled(downsampling: boolean): this;
        /**
         * Gets if croppedRendering is enabled
         *
         * When croppedRendering is enabled, lines that will not be visible in the viewport will not be drawn.
         */
        croppedRenderingEnabled(): boolean;
        /**
         * Sets if croppedRendering is enabled
         *
         * @returns {Plots.Line} The calling Plots.Line
         */
        croppedRenderingEnabled(croppedRendering: boolean): this;
        protected _createDrawer(dataset: Dataset): Drawer;
        protected _extentsForProperty(property: string): any[];
        private _getEdgeIntersectionPoints();
        protected _getResetYFunction(): (d: any, i: number, dataset: Dataset) => number;
        /**
         * function returning getAttrToProjector
         */
        private _initializer();
        protected _generateDrawSteps(): Drawers.DrawStep[];
        protected _generateAttrToProjector(): {
            [attr: string]: (datum: any, index: number, dataset: Dataset) => any;
        };
        /**
         * Returns the PlotEntity nearest to the query point by X then by Y, or undefined if no PlotEntity can be found.
         *
         * @param {Point} queryPoint
         * @returns {PlotEntity} The nearest PlotEntity, or undefined if no PlotEntity can be found.
         */
        entityNearest(queryPoint: Point): PlotEntity;
        protected _propertyProjectors(): AttributeToProjector;
        protected _constructLineProjector(xProjector: Projector, yProjector: Projector): (datum: any, index: number, dataset: Dataset) => string;
        protected _getDataToDraw(): Utils.Map<Dataset, any[]>;
        private _filterCroppedRendering(dataset, indices);
        private _filterDownsampling(dataset, indices);
    }
}
declare module Plottable.Plots {
    class Area<X> extends Line<X> {
        private static _Y0_KEY;
        private _lineDrawers;
        private _constantBaselineValueProvider;
        /**
         * An Area Plot draws a filled region (area) between Y and Y0.
         *
         * @constructor
         */
        constructor();
        protected _setup(): void;
        y(): Plots.AccessorScaleBinding<number, number>;
        y(y: number | Accessor<number>): this;
        y(y: number | Accessor<number>, yScale: QuantitativeScale<number>): this;
        /**
         * Gets the AccessorScaleBinding for Y0.
         */
        y0(): Plots.AccessorScaleBinding<number, number>;
        /**
         * Sets Y0 to a constant number or the result of an Accessor<number>.
         * If a Scale has been set for Y, it will also be used to scale Y0.
         *
         * @param {number|Accessor<number>} y0
         * @returns {Area} The calling Area Plot.
         */
        y0(y0: number | Accessor<number>): this;
        protected _onDatasetUpdate(): void;
        addDataset(dataset: Dataset): this;
        protected _addDataset(dataset: Dataset): this;
        protected _removeDatasetNodes(dataset: Dataset): void;
        protected _additionalPaint(): void;
        private _lineInitializer();
        private _generateLineDrawSteps();
        private _generateLineAttrToProjector();
        protected _createDrawer(dataset: Dataset): Drawers.Area;
        private _areaInitializer();
        protected _generateDrawSteps(): Drawers.DrawStep[];
        protected _updateYScale(): void;
        protected _getResetYFunction(): Accessor<any>;
        protected _propertyProjectors(): AttributeToProjector;
        selections(datasets?: Dataset[]): d3.Selection<any>;
        protected _constructAreaProjector(xProjector: Projector, yProjector: Projector, y0Projector: Projector): (datum: any[], index: number, dataset: Dataset) => string;
    }
}
declare module Plottable.Plots {
    class ClusteredBar<X, Y> extends Bar<X, Y> {
        private _clusterOffsets;
        /**
         * A ClusteredBar Plot groups bars across Datasets based on the primary value of the bars.
         *   On a vertical ClusteredBar Plot, the bars with the same X value are grouped.
         *   On a horizontal ClusteredBar Plot, the bars with the same Y value are grouped.
         *
         * @constructor
         * @param {string} [orientation="vertical"] One of "vertical"/"horizontal".
         */
        constructor(orientation?: string);
        protected _generateAttrToProjector(): {
            [attr: string]: (datum: any, index: number, dataset: Dataset) => any;
        };
        private _updateClusterPosition();
        private _makeInnerScale();
        protected _getDataToDraw(): Utils.Map<Dataset, any[]>;
    }
}
declare module Plottable.Plots {
    class StackedArea<X> extends Area<X> {
        private _stackingResult;
        private _stackedExtent;
        private _baseline;
        private _baselineValue;
        private _baselineValueProvider;
        /**
         * @constructor
         */
        constructor();
        protected _getAnimator(key: string): Animator;
        protected _setup(): void;
        x(): Plots.AccessorScaleBinding<X, number>;
        x(x: number | Accessor<number>): this;
        x(x: X | Accessor<X>, xScale: Scale<X, number>): this;
        y(): Plots.AccessorScaleBinding<number, number>;
        y(y: number | Accessor<number>): this;
        y(y: number | Accessor<number>, yScale: QuantitativeScale<number>): this;
        /**
         * Gets if downsampling is enabled
         *
         * When downsampling is enabled, two consecutive lines with the same slope will be merged to one line.
         */
        downsamplingEnabled(): boolean;
        /**
         * Sets if downsampling is enabled
         *
         * For now, downsampling is always disabled in stacked area plot
         * @returns {Plots.StackedArea} The calling Plots.StackedArea
         */
        downsamplingEnabled(downsampling: boolean): this;
        protected _additionalPaint(): void;
        protected _updateYScale(): void;
        protected _onDatasetUpdate(): this;
        protected _updateExtentsForProperty(property: string): void;
        protected _extentsForProperty(attr: string): any[];
        private _updateStackExtentsAndOffsets();
        private _checkSameDomain(datasets, keyAccessor);
        /**
         * Given an array of Datasets and the accessor function for the key, computes the
         * set reunion (no duplicates) of the domain of each Dataset. The keys are stringified
         * before being returned.
         *
         * @param {Dataset[]} datasets The Datasets for which we extract the domain keys
         * @param {Accessor<any>} keyAccessor The accessor for the key of the data
         * @return {string[]} An array of stringified keys
         */
        private static _domainKeys(datasets, keyAccessor);
        protected _propertyProjectors(): AttributeToProjector;
        protected _pixelPoint(datum: any, index: number, dataset: Dataset): Point;
    }
}
declare module Plottable.Plots {
    class StackedBar<X, Y> extends Bar<X, Y> {
        private _stackingResult;
        private _stackedExtent;
        /**
         * A StackedBar Plot stacks bars across Datasets based on the primary value of the bars.
         *   On a vertical StackedBar Plot, the bars with the same X value are stacked.
         *   On a horizontal StackedBar Plot, the bars with the same Y value are stacked.
         *
         * @constructor
         * @param {Scale} xScale
         * @param {Scale} yScale
         * @param {string} [orientation="vertical"] One of "vertical"/"horizontal".
         */
        constructor(orientation?: string);
        x(): Plots.AccessorScaleBinding<X, number>;
        x(x: number | Accessor<number>): this;
        x(x: X | Accessor<X>, xScale: Scale<X, number>): this;
        y(): Plots.AccessorScaleBinding<Y, number>;
        y(y: number | Accessor<number>): this;
        y(y: Y | Accessor<Y>, yScale: Scale<Y, number>): this;
        protected _generateAttrToProjector(): {
            [attr: string]: (datum: any, index: number, dataset: Dataset) => any;
        };
        protected _onDatasetUpdate(): this;
        protected _updateExtentsForProperty(property: string): void;
        protected _extentsForProperty(attr: string): any[];
        private _updateStackExtentsAndOffsets();
    }
}
declare module Plottable.Plots {
    class Segment<X, Y> extends XYPlot<X, Y> {
        private static _X2_KEY;
        private static _Y2_KEY;
        /**
         * A Segment Plot displays line segments based on the data.
         *
         * @constructor
         */
        constructor();
        protected _createDrawer(dataset: Dataset): Drawers.Segment;
        protected _generateDrawSteps(): Drawers.DrawStep[];
        protected _updateExtentsForProperty(property: string): void;
        protected _filterForProperty(property: string): (datum: any, index: number, dataset: Dataset) => boolean;
        /**
         * Gets the AccessorScaleBinding for X
         */
        x(): AccessorScaleBinding<X, number>;
        /**
         * Sets X to a constant value or the result of an Accessor.
         *
         * @param {X|Accessor<X>} x
         * @returns {Plots.Segment} The calling Segment Plot.
         */
        x(x: number | Accessor<number>): this;
        /**
         * Sets X to a scaled constant value or scaled result of an Accessor.
         * The provided Scale will account for the values when autoDomain()-ing.
         *
         * @param {X|Accessor<X>} x
         * @param {Scale<X, number>} xScale
         * @returns {Plots.Segment} The calling Segment Plot.
         */
        x(x: X | Accessor<X>, xScale: Scale<X, number>): this;
        /**
         * Gets the AccessorScaleBinding for X2
         */
        x2(): AccessorScaleBinding<X, number>;
        /**
         * Sets X2 to a constant number or the result of an Accessor.
         * If a Scale has been set for X, it will also be used to scale X2.
         *
         * @param {number|Accessor<number>|Y|Accessor<Y>} y2
         * @returns {Plots.Segment} The calling Segment Plot
         */
        x2(x2: number | Accessor<number> | X | Accessor<X>): this;
        /**
         * Gets the AccessorScaleBinding for Y
         */
        y(): AccessorScaleBinding<Y, number>;
        /**
         * Sets Y to a constant value or the result of an Accessor.
         *
         * @param {Y|Accessor<Y>} y
         * @returns {Plots.Segment} The calling Segment Plot.
         */
        y(y: number | Accessor<number>): this;
        /**
         * Sets Y to a scaled constant value or scaled result of an Accessor.
         * The provided Scale will account for the values when autoDomain()-ing.
         *
         * @param {Y|Accessor<Y>} y
         * @param {Scale<Y, number>} yScale
         * @returns {Plots.Segment} The calling Segment Plot.
         */
        y(y: Y | Accessor<Y>, yScale: Scale<Y, number>): this;
        /**
         * Gets the AccessorScaleBinding for Y2.
         */
        y2(): AccessorScaleBinding<Y, number>;
        /**
         * Sets Y2 to a constant number or the result of an Accessor.
         * If a Scale has been set for Y, it will also be used to scale Y2.
         *
         * @param {number|Accessor<number>|Y|Accessor<Y>} y2
         * @returns {Plots.Segment} The calling Segment Plot.
         */
        y2(y2: number | Accessor<number> | Y | Accessor<Y>): this;
        protected _propertyProjectors(): AttributeToProjector;
        /**
         * Gets the Entities that intersect the Bounds.
         *
         * @param {Bounds} bounds
         * @returns {PlotEntity[]}
         */
        entitiesIn(bounds: Bounds): PlotEntity[];
        /**
         * Gets the Entities that intersect the area defined by the ranges.
         *
         * @param {Range} xRange
         * @param {Range} yRange
         * @returns {PlotEntity[]}
         */
        entitiesIn(xRange: Range, yRange: Range): PlotEntity[];
        private _entitiesIntersecting(xRange, yRange);
        private _lineIntersectsBox(entity, xRange, yRange, attrToProjector);
        private _lineIntersectsSegment(point1, point2, point3, point4);
    }
}
declare module Plottable.Plots {
    class Waterfall<X, Y> extends Bar<X, number> {
        private static _BAR_DECLINE_CLASS;
        private static _BAR_GROWTH_CLASS;
        private static _BAR_TOTAL_CLASS;
        private static _CONNECTOR_CLASS;
        private static _CONNECTOR_AREA_CLASS;
        private static _TOTAL_KEY;
        private _connectorArea;
        private _connectorsEnabled;
        private _extent;
        private _subtotals;
        constructor();
        /**
         * Gets whether connectors are enabled.
         *
         * @returns {boolean} Whether connectors should be shown or not.
         */
        connectorsEnabled(): boolean;
        /**
         * Sets whether connectors are enabled.
         *
         * @param {boolean} enabled
         * @returns {Plots.Waterfall} The calling Waterfall Plot.
         */
        connectorsEnabled(enabled: boolean): this;
        /**
         * Gets the AccessorScaleBinding for whether a bar represents a total or a delta.
         */
        total<T>(): Plots.AccessorScaleBinding<T, boolean>;
        /**
         * Sets total to a constant number or the result of an Accessor
         *
         * @param {Accessor<boolean>}
         * @returns {Plots.Waterfall} The calling Waterfall Plot.
         */
        total(total: Accessor<boolean>): this;
        protected _additionalPaint(time: number): void;
        protected _createNodesForDataset(dataset: Dataset): Drawer;
        protected _extentsForProperty(attr: string): any[];
        protected _generateAttrToProjector(): {
            [attr: string]: (datum: any, index: number, dataset: Dataset) => any;
        };
        protected _onDatasetUpdate(): this;
        private _calculateSubtotalsAndExtent(dataset);
        private _drawConnectors();
        private _updateSubtotals();
    }
}
declare module Plottable.Animators {
    type d3SelectionOrTransition = d3.Selection<any> | d3.Transition<any>;
    type EasingFunction = (t: number) => number;
    type EasingFunctionSpecifier = string | EasingFunction;
    /**
     * Custom easing functions. these are designed to co-ordinate the timing of
     * actvities on two or more transitions that are active simultaneously
     * (on different selections)
     * These are designed to help animators schedule animations between
     * the enter, update and exit selections - each can have a transition of the same duration,
     * but the actual timing of activity will be determined by the easing function.
     */
    class EasingFunctions {
        /**
         * atStart
         * An EasingFunction that applies all attributes at once at the start of the transition;
         * ie this creates a "wait" after applying the attributes.
         */
        static atStart: (t: number) => number;
        /**
         * atEnd
         * An EasingFunction that applies all attributes at once at the end of the transition;
         * ie this creates a "wait" before applying the attributes.
         */
        static atEnd: (t: number) => number;
        /**
         * squEase
         * squEase ("squeezing ease") applies the transition squeezed into a subinterval [a,b] where 0 <= a <= b <= 1.
         * The actual easing to apply in that interval is passed as an argument.
         * @param easingFunction {EasingFunctionSpecifier} an easing function, or the string descriptor
         * of a d3 built-in easing function ( as used by d3.ease())
         * @param start {number} value between 0 and 1 at which the animation starts
         * @param end  {end} value between start and 1 at which the animation ends
         * Note that if start == end, the are applied instanteously at that point and the
         * easingFunction parameter is not relevant. In particular start == end == 0 is the
         * same as atStart
         * @returns {EasingFunction} An easing function that can be applied to a d3 transition.
         */
        static squEase(easingFunction: EasingFunctionSpecifier, start: number, end: number): EasingFunction;
    }
}
declare module Plottable {
    interface Animator {
        /**
         * Applies attributes to the 'enter update exit' selections created when binding new data into
         * the selection of DOM elements bound to the plot's current data (if any).
         * (see http://bost.ocks.org/mike/join/)
         * This method is invoked on the animator assigned to the plot by Drawer when drawing the plot data.
         *
         * @param {JoinResult} joinResult JoinResult object - its enter, update, exit
         *     and merge (enter + update) properties provide access to the selections
         *     created by the data join.
         * @param {AttributeToAppliedProjector} attrToAppliedProjector The set of
         *     AppliedProjectors that we will use to set attributes on the selection.
         * @param {Drawer} drawer the calling Drawer.
         * An animator that derives a transition from any property of joinResult must update that
         * property with the resulting transition object.
         * Animators are responsible for removing exiting elements by ensuring that remove() is called on joinResult.exit
         */
        animateJoin(joinResult: Drawers.JoinResult, attrToAppliedProjector: AttributeToAppliedProjector, drawer: Drawer): void;
        /**
         * Applies the supplied attributes to a specified d3.Selection with some animation.
         * animate is not used internally by plottable - animateJoin is used when rendering data in a plot.
         * @param {D3.Selection<any>} selection The update selection or transition selection that we wish to animate.
         * @param {AttributeToAppliedProjector} attrToAppliedProjector The set of
         *     AppliedProjectors that we will use to set attributes on the selection.
         * @return {any} Animators can return the selection or
         *     transition object so that the caller may chain the transitions between
         *     animators.
         */
        animate(selection: d3.Selection<any>, attrToAppliedProjector: AttributeToAppliedProjector): d3.Selection<any> | d3.Transition<any>;
        /**
         * Given the number of elements, return the total time the animation requires
         *
         * @param {number} numberofIterations The number of elements that will be drawn
         * @returns {number}
         */
        totalTime(numberOfIterations: number): number;
    }
}
declare module Plottable.Animators {
    /**
     * Base class for animators. Equivalent behaviour to Easing animator
     * Provides helper functions for subclassed animators
     */
    class Base implements Animator {
        /**
         * The default starting delay of the animation in milliseconds
         */
        private static _DEFAULT_START_DELAY_MILLISECONDS;
        /**
         * The default duration of one animation step in milliseconds
         */
        private static _DEFAULT_STEP_DURATION_MILLISECONDS;
        /**
         * The default maximum start delay between each step of an animation
         */
        private static _DEFAULT_ITERATIVE_DELAY_MILLISECONDS;
        /**
         * The default maximum total animation duration
         */
        private static _DEFAULT_MAX_TOTAL_DURATION_MILLISECONDS;
        /**
         * The default easing of the animation
         */
        private static _DEFAULT_EASING_MODE;
        private _startDelay;
        private _stepDuration;
        private _stepDelay;
        private _maxTotalDuration;
        private _easingMode;
        private _xScale;
        private _yScale;
        /**
         * Constructs the default animator
         *
         * @constructor
         */
        constructor();
        totalTime(numberOfSteps: number): number;
        animateJoin(joinResult: Drawers.JoinResult, attrToAppliedProjector: AttributeToAppliedProjector, drawer: Drawer): void;
        animate(selection: d3.Selection<any>, attrToAppliedProjector: AttributeToAppliedProjector): d3.Selection<any> | d3.Transition<any>;
        /**
         * return a transition from the selection, with the requested duration
         * and (possibly) delay. As a convenience, this may return the selection itself
         * without applying a transition if duration = 0
         * If the selection passed in is a transition a subtransition is created. This subtransition
         * will use the default delay calculated by d3, so any delay passed to this function is ignored
         * @param { d3.Selection<any>|d3.Transition<any>|d3.selection.Update<any>} the d3 selection or transition
         * @param { number } duration The duration required for the transition. If 0, no transition is created
         * @param { number? } delay The delay to apply to the transition. If creating a subtransition, this is ignored.
         * @param { EasingFunctionSpecifier } easing An easing function, or the name of a predefined d3 easing function
         * to use on the transition. If not supplied, the easingMode of the calling Animator is used.
         * @return { any } The transition created, or , when duration = 0 the original selection is returned.
         */
        protected getTransition(selection: d3.Selection<any> | d3.Transition<any> | d3.selection.Update<any>, duration: number, delay?: (d: any, i: number) => number, easing?: EasingFunctionSpecifier): any;
        /**
         *  return true if the d3 object passed in is a transition
         */
        protected isTransition(selection: any): boolean;
        protected mergeAttrs(attr1: AttributeToAppliedProjector, attr2: AttributeToAppliedProjector): AttributeToAppliedProjector;
        /**
         * Return the AtributeToAppliedProjector comprising only those attributes listed in names
         * An Animator may use this function to create an intermediate collection of attributes to
         * use in a transition.
         * @param {AttributeToAppliedProjector} attr
         * @param {string[]} names The names of the required attributes
         *
         * @returns {AttributeToAppliedProjector} A new collection, compresing only thos attribuest listed in names[].
         */
        protected pluckAttrs(attr: AttributeToAppliedProjector, names: string[]): AttributeToAppliedProjector;
        /**
         * Return a delay function, using the current startDelay and stepDelay,
         * potentially adjusted to fit within the maxTotalDuration
         * @param selection selection on which the transition will be based
         * @returns delay function that may be passed to a transition
         */
        protected delay(selection: any): (d: any, i: number) => number;
        /**
         * Gets the start delay of the animation in milliseconds.
         *
         * @returns {number} The current start delay.
         */
        startDelay(): number;
        /**
         * Sets the start delay of the animation in milliseconds.
         *
         * @param {number} startDelay The start delay in milliseconds.
         * @returns {Base} The calling Animator.
         */
        startDelay(startDelay: number): Base;
        /**
         * Gets the duration of one animation step in milliseconds.
         *
         * @returns {number} The current duration.
         */
        stepDuration(): number;
        /**
         * Sets the duration of one animation step in milliseconds.
         *
         * @param {number} stepDuration The duration in milliseconds.
         * @returns {Base} The calling Animator.
         */
        stepDuration(stepDuration: number): Base;
        /**
         * Gets the maximum start delay between animation steps in milliseconds.
         *
         * @returns {number} The current maximum iterative delay.
         */
        stepDelay(): number;
        /**
         * Sets the maximum start delay between animation steps in milliseconds.
         *
         * @param {number} stepDelay The maximum iterative delay in milliseconds.
         * @returns {Base} The calling Animator.
         */
        stepDelay(stepDelay: number): Base;
        /**
         * Gets the maximum total animation duration constraint in milliseconds.
         *
         * If the animation time would exceed the specified time, the duration of each step
         * and the delay between each step will be reduced until the animation fits within
         * the specified time.
         *
         * @returns {number} The current maximum total animation duration.
         */
        maxTotalDuration(): number;
        /**
         * Sets the maximum total animation duration constraint in miliseconds.
         *
         * If the animation time would exceed the specified time, the duration of each step
         * and the delay between each step will be reduced until the animation fits within
         * the specified time.
         *
         * @param {number} maxTotalDuration The maximum total animation duration in milliseconds.
         * @returns {Base} The calling Animator.
         */
        maxTotalDuration(maxTotalDuration: number): Base;
        /**
         * Gets the current easing mode of the animation.
         *
         * @returns {string} the current easing mode.
         */
        easingMode(): EasingFunctionSpecifier;
        /**
         * Sets the easing mode of the animation.
         *
         * @param {EasingFunctionSpecifier} easingMode The desired easing mode.
         *   Can be any valid easing function, or the name of a d3 built-in easing function
         * @returns {Base} The calling Animator.
         */
        easingMode(easingMode: EasingFunctionSpecifier): Base;
        /**
         * xScale -- a reference to the xScale used by the owning plot
         * the animator can use this to calculate positions
         * @returns {Plottable.Scale<any, any>} the xScale.
         */
        xScale(): Plottable.Scale<any, any>;
        /**
         * Sets the easing mode of the animation.
         *
         * @param {Plottable.Scale<any, any} xScale.
         * @returns {Base} The calling Animator.
         */
        xScale(xScale: Plottable.Scale<any, any>): Base;
        /**
         * yScale - a reference to the yScale used by the owning plot
         * the animator can use this to calculate positions
         * @returns {Plottable.Scale<any, any>} the yScale.
         */
        yScale(): Plottable.Scale<any, any>;
        /**
         * a yScale available to the animator for rendering 'logical' y values.
         *
         * @param {Plottable.Scale<any, any} yScale.
         * @returns {Base} The calling Animator.
         */
        yScale(yScale: Plottable.Scale<any, any>): Base;
        /**
         * Adjust the iterative delay, such that it takes into account the maxTotalDuration constraint
         */
        protected _getAdjustedIterativeDelay(numberOfSteps: number): number;
    }
}
declare module Plottable.Animators {
    /**
     * Base for animators that animate specific attributes, such as Opacity, height... .
     */
    class Attr extends Base implements Animator {
        private _startAttrs;
        private _endAttrs;
        private _exitEasingMode;
        animateJoin(joinResult: Drawers.JoinResult, attrToAppliedProjector: AttributeToAppliedProjector, drawer: Drawer): void;
        animate(selection: d3.Selection<any>, attrToAppliedProjector: AttributeToAppliedProjector): d3.Selection<any> | d3.Transition<any>;
        /**
         * Gets the attributes for entering elements. These are overlaid over
         * the target atr and
         * @returns {number} The current start delay.
         */
        startAttrs(): AttributeToAppliedProjector;
        /**
         * Sets the attributes for entering elements.
         *
         * @param {startAttrs} A collection of attribuets applied to entering elements.
         * These are applied over the top of the attributes pass to the animate method
         * Any attribute passed to startAttrs will transition to its final value
         * @returns {Attr} The calling Attr Animator.
         */
        startAttrs(startAttrs: AttributeToAppliedProjector): Attr;
        /**
         * Gets the attributes for exiting elements.
         * Exisitng elements will transition to these attribuest before being removed
         * @returns {AttributeToAppliedProjector} The current exiting attributes.
         */
        endAttrs(): AttributeToAppliedProjector;
        /**
         * Sets the attributes for entering elements.
         *
         * @param {endAttrs} A collection of attribuets applied to entering elements.
         * These are applied over the top of the attributes pass to the animate method
         * Any attribute passed to endAttrs will transition to its final value
         * @returns {Attr} The calling Attr Animator.
         */
        endAttrs(endAttrs: AttributeToAppliedProjector): Attr;
        /**
         * gets the easing mode for exiting elements.
         * Existing elements will transition out using this easing mode before being removed
         * if not specified, easingMode() is used
         * @returns {EasingFunctionSpecifier} The current exiting Easing mode.
         */
        exitEasingMode(): EasingFunctionSpecifier;
        /**
         * easing mode for exiting elements
         *
         * @param {EasingFunctionSpecifier} The easing function, or d3 easing function name.
         * Animations may separate the activity on entering and easing elements by using
         * the squEase easing function over different intervals.
         *
         * @returns {Attr} The calling Attr Animator.
         */
        exitEasingMode(exitEasingMode: EasingFunctionSpecifier): Attr;
    }
}
declare module Plottable.Animators {
    /**
     * A "staged" animation specific for bar charts
     * Animates exit, update and enter in sequence
     */
    class Bar extends Attr implements Animator {
        private _rhythm;
        private _stageUpdate;
        constructor();
        /**
         * Sets the relationship between activity and waits in the major steps in the animation (0 to 1)
         * Applied using a squEase easing function
         *
         * @returns {number} The current rhythm.
         */
        rhythm(): number;
        /**
         * @param {number} rhythm the rhythm to apply to the major steps in the animation.
         * @returns {Bar} The calling Animator.
         */
        rhythm(rhythm: number): Bar;
        /**
         * Specify whether to split the rendering of the Update selection into two stages
         *
         * @returns {boolean} The current setting.
         */
        stageUpdate(): boolean;
        /**
         * @param {boolean} stageUpdate split the Update into two stages
         * @returns {Bar} The calling Animator.
         */
        stageUpdate(stageUpdate: boolean): Bar;
        /**
         * animateJoin implementation
         */
        animateJoin(joinResult: Drawers.JoinResult, attrToAppliedProjector: AttributeToAppliedProjector, drawer: Drawer): void;
        animate(selection: d3.Selection<any>, attrToAppliedProjector: AttributeToAppliedProjector): d3.Selection<any> | d3.Transition<any>;
    }
}
declare module Plottable.Animators {
    /**
     * Base for animators that animate specific attributes, such as Opacity, height... .
     */
    class Reset extends Base implements Animator {
        animateJoin(joinResult: Drawers.JoinResult, attrToAppliedProjector: AttributeToAppliedProjector, drawer: Drawer): void;
        animate(selection: d3.Selection<any>, attrToAppliedProjector: AttributeToAppliedProjector): d3.Selection<any> | d3.Transition<any>;
    }
}
declare module Plottable.Animators {
    /**
     * An animator implementation with no animation. The attributes are
     * immediately set on the selection.
     */
    class Null implements Animator {
        totalTime(selection: any): number;
        animateJoin(joinResult: Drawers.JoinResult, attrToAppliedProjector: AttributeToAppliedProjector, drawer: Drawer): void;
        animate(selection: d3.Selection<any>, attrToAppliedProjector: AttributeToAppliedProjector): d3.Selection<any> | d3.Transition<any>;
    }
}
declare module Plottable.Animators {
    /**
     * An Animator with easing and configurable durations and delays.
     */
    class Easing implements Animator {
        /**
         * The default starting delay of the animation in milliseconds
         */
        private static _DEFAULT_START_DELAY_MILLISECONDS;
        /**
         * The default duration of one animation step in milliseconds
         */
        private static _DEFAULT_STEP_DURATION_MILLISECONDS;
        /**
         * The default maximum start delay between each step of an animation
         */
        private static _DEFAULT_ITERATIVE_DELAY_MILLISECONDS;
        /**
         * The default maximum total animation duration
         */
        private static _DEFAULT_MAX_TOTAL_DURATION_MILLISECONDS;
        /**
         * The default easing of the animation
         */
        private static _DEFAULT_EASING_MODE;
        private _startDelay;
        private _stepDuration;
        private _stepDelay;
        private _maxTotalDuration;
        private _easingMode;
        /**
         * Constructs the default animator
         *
         * @constructor
         */
        constructor();
        totalTime(numberOfSteps: number): number;
        animateJoin(joinResult: Drawers.JoinResult, attrToAppliedProjector: AttributeToAppliedProjector, drawer: Drawer): void;
        animate(selection: d3.Selection<any>, attrToAppliedProjector: AttributeToAppliedProjector): d3.Selection<any> | d3.Transition<any>;
        /**
         * Gets the start delay of the animation in milliseconds.
         *
         * @returns {number} The current start delay.
         */
        startDelay(): number;
        /**
         * Sets the start delay of the animation in milliseconds.
         *
         * @param {number} startDelay The start delay in milliseconds.
         * @returns {Easing} The calling Easing Animator.
         */
        startDelay(startDelay: number): this;
        /**
         * Gets the duration of one animation step in milliseconds.
         *
         * @returns {number} The current duration.
         */
        stepDuration(): number;
        /**
         * Sets the duration of one animation step in milliseconds.
         *
         * @param {number} stepDuration The duration in milliseconds.
         * @returns {Easing} The calling Easing Animator.
         */
        stepDuration(stepDuration: number): this;
        /**
         * Gets the maximum start delay between animation steps in milliseconds.
         *
         * @returns {number} The current maximum iterative delay.
         */
        stepDelay(): number;
        /**
         * Sets the maximum start delay between animation steps in milliseconds.
         *
         * @param {number} stepDelay The maximum iterative delay in milliseconds.
         * @returns {Easing} The calling Easing Animator.
         */
        stepDelay(stepDelay: number): this;
        /**
         * Gets the maximum total animation duration constraint in milliseconds.
         *
         * If the animation time would exceed the specified time, the duration of each step
         * and the delay between each step will be reduced until the animation fits within
         * the specified time.
         *
         * @returns {number} The current maximum total animation duration.
         */
        maxTotalDuration(): number;
        /**
         * Sets the maximum total animation duration constraint in miliseconds.
         *
         * If the animation time would exceed the specified time, the duration of each step
         * and the delay between each step will be reduced until the animation fits within
         * the specified time.
         *
         * @param {number} maxTotalDuration The maximum total animation duration in milliseconds.
         * @returns {Easing} The calling Easing Animator.
         */
        maxTotalDuration(maxTotalDuration: number): this;
        /**
         * Gets the current easing mode of the animation.
         *
         * @returns {string} the current easing mode.
         */
        easingMode(): string;
        /**
         * Sets the easing mode of the animation.
         *
         * @param {string} easingMode The desired easing mode.
         * @returns {Easing} The calling Easing Animator.
         */
        easingMode(easingMode: string): this;
        /**
         * Adjust the iterative delay, such that it takes into account the maxTotalDuration constraint
         */
        private _getAdjustedIterativeDelay(numberOfSteps);
    }
}
declare module Plottable.Animators {
    /**
     * Fade in - fade out the entering - exiting elements by transitioning opacity
     */
    class Opacity extends Attr implements Animator {
        private _startOpacity;
        private _endOpacity;
        /**
         *  @Constructor
         *  @param {number} startOpacity the initial opacity for entering elements
         *                   defaults to 0
         *
         *  @param {number} endOpacity the final opacity for exiting elements
         *                   defaults to 0
         */
        constructor(startOpacity?: number, endOpacity?: number);
        /**
         * Sets the starting opacity for entering elements.
         *
         * @returns {number} The current start opacity.
         */
        startOpacity(): number;
        /**
         * Sets the starting opacity for entering elements.
         *
         * @param {number} startOpacity The opacity to apply to new elements.
         * @returns {Opacity} The calling Animator.
         */
        startOpacity(startOpacity: number): Opacity;
        /**
         * Sets the ending opacity for exiting elements.
         *
         * @returns {number} The current end opacity.
         */
        endOpacity(): number;
        /**
         * Sets the ending opacity for entering elements.
         *
         * @param {number} endOpacity The opacity to transition to exiting elements.
         * @returns {Opacity} The calling Animator.
         */
        endOpacity(endOpacity: number): Opacity;
    }
}
declare module Plottable.Animators {
    type AnimateJoinCallback = (joinResult: Drawers.JoinResult, attrToAppliedProjector: AttributeToAppliedProjector, drawer: Drawer) => void;
    /**
     * Allows the implementation of animate to be passed as a callback function
     * Provides javascript clients that build custom animations
     * with full access to the drawing target, properties of the Drawer (appliedIntializer)
     * and the utility methods provided by Animators.Base
     */
    class Callback extends Base implements Animator {
        private _callback;
        private _innerAnimator;
        constructor();
        /**
         * animateJoin implementation delegates to the callback
         * When Callback invokes the function, 'this' is set to the Callback animator itself
         */
        animateJoin(joinResult: Drawers.JoinResult, attrToAppliedProjector: AttributeToAppliedProjector, drawer: Drawer): void;
        animate(selection: d3.Selection<any>, attrToAppliedProjector: AttributeToAppliedProjector): d3.Selection<any> | d3.Transition<any>;
        /**
         * Gets the callback animateJoin function.
         * @returns {Callback} The calling Callback Animator.
         */
        callback(): AnimateJoinCallback;
        /**
         * Sets the callback animateJoin function.
         *
         * @param {AnimateCallback} a function implementing Animator.animateJoin
         * @returns {Callback} The calling Callback Animator.
         */
        callback(callback: AnimateJoinCallback): Callback;
        /**
         * Gets an inner animator.
         * callback functions have access to this animator, so callbacks may be designed to
         * wrap another animator
         *
         * @returns {innerAnimator} The current innerAnimator.
         */
        innerAnimator(): Animator;
        /**
         * Sets the inner anmator.
         *
         * @param {Animator} an Animator
         * @returns {Callback} The calling Animator.
         */
        innerAnimator(innerAnimator: Animator): Callback;
        /**
         * Invoke animateJoin on the specified innerAnimator.
         * If no innerAnimator is specified, delegates to Callback's base class
         * (Plottable.Animators.Base)
         *
         * @param {Drawers.JoinResult} joinResult
         * @param {AttributeToAppliedProjector} attrToAppliedProjector
         * @param {Drawer} drawer
         */
        innerAnimate(joinResult: Drawers.JoinResult, attrToAppliedProjector: AttributeToAppliedProjector, drawer: Drawer): void;
    }
}
declare module Plottable {
    class Dispatcher {
        protected _eventToProcessingFunction: {
            [eventName: string]: (e: Event) => any;
        };
        private _eventNameToCallbackSet;
        private _connected;
        private _hasNoCallbacks();
        private _connect();
        private _disconnect();
        protected _addCallbackForEvent(eventName: string, callback: Function): void;
        protected _removeCallbackForEvent(eventName: string, callback: Function): void;
        protected _callCallbacksForEvent(eventName: string, ...args: any[]): void;
    }
}
declare module Plottable.Dispatchers {
    type MouseCallback = (p: Point, event: MouseEvent) => void;
    class Mouse extends Dispatcher {
        private static _DISPATCHER_KEY;
        private _translator;
        private _lastMousePosition;
        private static _MOUSEOVER_EVENT_NAME;
        private static _MOUSEMOVE_EVENT_NAME;
        private static _MOUSEOUT_EVENT_NAME;
        private static _MOUSEDOWN_EVENT_NAME;
        private static _MOUSEUP_EVENT_NAME;
        private static _WHEEL_EVENT_NAME;
        private static _DBLCLICK_EVENT_NAME;
        /**
         * Get a Mouse Dispatcher for the <svg> containing elem.
         * If one already exists on that <svg>, it will be returned; otherwise, a new one will be created.
         *
         * @param {SVGElement} elem
         * @return {Dispatchers.Mouse}
         */
        static getDispatcher(elem: SVGElement): Dispatchers.Mouse;
        /**
         * This constructor not be invoked directly.
         *
         * @constructor
         * @param {SVGElement} svg The root <svg> to attach to.
         */
        constructor(svg: SVGElement);
        /**
         * Registers a callback to be called when the mouse position changes.
         *
         * @param {MouseCallback} callback
         * @return {Dispatchers.Mouse} The calling Mouse Dispatcher.
         */
        onMouseMove(callback: MouseCallback): this;
        /**
         * Removes a callback that would be called when the mouse position changes.
         *
         * @param {MouseCallback} callback
         * @return {Dispatchers.Mouse} The calling Mouse Dispatcher.
         */
        offMouseMove(callback: MouseCallback): this;
        /**
         * Registers a callback to be called when a mousedown occurs.
         *
         * @param {MouseCallback} callback
         * @return {Dispatchers.Mouse} The calling Mouse Dispatcher.
         */
        onMouseDown(callback: MouseCallback): this;
        /**
         * Removes a callback that would be called when a mousedown occurs.
         *
         * @param {MouseCallback} callback
         * @return {Dispatchers.Mouse} The calling Mouse Dispatcher.
         */
        offMouseDown(callback: MouseCallback): this;
        /**
         * Registers a callback to be called when a mouseup occurs.
         *
         * @param {MouseCallback} callback
         * @return {Dispatchers.Mouse} The calling Mouse Dispatcher.
         */
        onMouseUp(callback: MouseCallback): this;
        /**
         * Removes a callback that would be called when a mouseup occurs.
         *
         * @param {MouseCallback} callback
         * @return {Dispatchers.Mouse} The calling Mouse Dispatcher.
         */
        offMouseUp(callback: MouseCallback): this;
        /**
         * Registers a callback to be called when a wheel event occurs.
         *
         * @param {MouseCallback} callback
         * @return {Dispatchers.Mouse} The calling Mouse Dispatcher.
         */
        onWheel(callback: MouseCallback): this;
        /**
         * Removes a callback that would be called when a wheel event occurs.
         *
         * @param {MouseCallback} callback
         * @return {Dispatchers.Mouse} The calling Mouse Dispatcher.
         */
        offWheel(callback: MouseCallback): this;
        /**
         * Registers a callback to be called when a dblClick occurs.
         *
         * @param {MouseCallback} callback
         * @return {Dispatchers.Mouse} The calling Mouse Dispatcher.
         */
        onDblClick(callback: MouseCallback): this;
        /**
         * Removes a callback that would be called when a dblClick occurs.
         *
         * @param {MouseCallback} callback
         * @return {Dispatchers.Mouse} The calling Mouse Dispatcher.
         */
        offDblClick(callback: MouseCallback): this;
        /**
         * Computes the mouse position from the given event, and if successful
         * calls all the callbacks in the provided callbackSet.
         */
        private _measureAndDispatch(event, eventName, scope?);
        eventInsideSVG(event: MouseEvent): boolean;
        /**
         * Returns the last computed mouse position in <svg> coordinate space.
         *
         * @return {Point}
         */
        lastMousePosition(): Point;
    }
}
declare module Plottable.Dispatchers {
    type TouchCallback = (ids: number[], idToPoint: {
        [id: number]: Point;
    }, event: TouchEvent) => void;
    class Touch extends Dispatcher {
        private static _DISPATCHER_KEY;
        private static _TOUCHSTART_EVENT_NAME;
        private static _TOUCHMOVE_EVENT_NAME;
        private static _TOUCHEND_EVENT_NAME;
        private static _TOUCHCANCEL_EVENT_NAME;
        private _translator;
        /**
         * Gets a Touch Dispatcher for the <svg> containing elem.
         * If one already exists on that <svg>, it will be returned; otherwise, a new one will be created.
         *
         * @param {SVGElement} elem
         * @return {Dispatchers.Touch}
         */
        static getDispatcher(elem: SVGElement): Dispatchers.Touch;
        /**
         * This constructor should not be invoked directly.
         *
         * @constructor
         * @param {SVGElement} svg The root <svg> to attach to.
         */
        constructor(svg: SVGElement);
        /**
         * Registers a callback to be called when a touch starts.
         *
         * @param {TouchCallback} callback
         * @return {Dispatchers.Touch} The calling Touch Dispatcher.
         */
        onTouchStart(callback: TouchCallback): this;
        /**
         * Removes a callback that would be called when a touch starts.
         *
         * @param {TouchCallback} callback
         * @return {Dispatchers.Touch} The calling Touch Dispatcher.
         */
        offTouchStart(callback: TouchCallback): this;
        /**
         * Registers a callback to be called when the touch position changes.
         *
         * @param {TouchCallback} callback
         * @return {Dispatchers.Touch} The calling Touch Dispatcher.
         */
        onTouchMove(callback: TouchCallback): this;
        /**
         * Removes a callback that would be called when the touch position changes.
         *
         * @param {TouchCallback} callback
         * @return {Dispatchers.Touch} The calling Touch Dispatcher.
         */
        offTouchMove(callback: TouchCallback): this;
        /**
         * Registers a callback to be called when a touch ends.
         *
         * @param {TouchCallback} callback
         * @return {Dispatchers.Touch} The calling Touch Dispatcher.
         */
        onTouchEnd(callback: TouchCallback): this;
        /**
         * Removes a callback that would be called when a touch ends.
         *
         * @param {TouchCallback} callback
         * @return {Dispatchers.Touch} The calling Touch Dispatcher.
         */
        offTouchEnd(callback: TouchCallback): this;
        /**
         * Registers a callback to be called when a touch is cancelled.
         *
         * @param {TouchCallback} callback
         * @return {Dispatchers.Touch} The calling Touch Dispatcher.
         */
        onTouchCancel(callback: TouchCallback): this;
        /**
         * Removes a callback that would be called when a touch is cancelled.
         *
         * @param {TouchCallback} callback
         * @return {Dispatchers.Touch} The calling Touch Dispatcher.
         */
        offTouchCancel(callback: TouchCallback): this;
        /**
         * Computes the Touch position from the given event, and if successful
         * calls all the callbacks in the provided callbackSet.
         */
        private _measureAndDispatch(event, eventName, scope?);
        eventInsideSVG(event: TouchEvent): boolean;
    }
}
declare module Plottable.Dispatchers {
    type KeyCallback = (keyCode: number, event: KeyboardEvent) => void;
    class Key extends Dispatcher {
        private static _DISPATCHER_KEY;
        private static _KEYDOWN_EVENT_NAME;
        private static _KEYUP_EVENT_NAME;
        /**
         * Gets a Key Dispatcher. If one already exists it will be returned;
         * otherwise, a new one will be created.
         *
         * @return {Dispatchers.Key}
         */
        static getDispatcher(): Dispatchers.Key;
        /**
         * This constructor should not be invoked directly.
         *
         * @constructor
         */
        constructor();
        private _processKeydown(event);
        private _processKeyup(event);
        /**
         * Registers a callback to be called whenever a key is pressed.
         *
         * @param {KeyCallback} callback
         * @return {Dispatchers.Key} The calling Key Dispatcher.
         */
        onKeyDown(callback: KeyCallback): this;
        /**
         * Removes the callback to be called whenever a key is pressed.
         *
         * @param {KeyCallback} callback
         * @return {Dispatchers.Key} The calling Key Dispatcher.
         */
        offKeyDown(callback: KeyCallback): this;
        /** Registers a callback to be called whenever a key is released.
         *
         * @param {KeyCallback} callback
         * @return {Dispatchers.Key} The calling Key Dispatcher.
         */
        onKeyUp(callback: KeyCallback): this;
        /**
         * Removes the callback to be called whenever a key is released.
         *
         * @param {KeyCallback} callback
         * @return {Dispatchers.Key} The calling Key Dispatcher.
         */
        offKeyUp(callback: KeyCallback): this;
    }
}
declare module Plottable {
    class Interaction {
        protected _componentAttachedTo: Component;
        private _anchorCallback;
        private _isAnchored;
        private _enabled;
        protected _anchor(component: Component): void;
        protected _unanchor(): void;
        /**
         * Attaches this Interaction to a Component.
         * If the Interaction was already attached to a Component, it first detaches itself from the old Component.
         *
         * @param {Component} component
         * @returns {Interaction} The calling Interaction.
         */
        attachTo(component: Component): this;
        private _connect();
        /**
         * Detaches this Interaction from the Component.
         * This Interaction can be reused.
         *
         * @param {Component} component
         * @returns {Interaction} The calling Interaction.
         */
        detachFrom(component: Component): this;
        private _disconnect();
        /**
         * Gets whether this Interaction is enabled.
         */
        enabled(): boolean;
        /**
         * Enables or disables this Interaction.
         *
         * @param {boolean} enabled Whether the Interaction should be enabled.
         * @return {Interaction} The calling Interaction.
         */
        enabled(enabled: boolean): this;
        /**
         * Translates an <svg>-coordinate-space point to Component-space coordinates.
         *
         * @param {Point} p A Point in <svg>-space coordinates.
         * @return {Point} The same location in Component-space coordinates.
         */
        protected _translateToComponentSpace(p: Point): Point;
        /**
         * Checks whether a Component-coordinate-space Point is inside the Component.
         *
         * @param {Point} p A Point in Compoennt-space coordinates.
         * @return {boolean} Whether or not the point is inside the Component.
         */
        protected _isInsideComponent(p: Point): boolean;
    }
}
declare module Plottable {
    type ClickCallback = (point: Point) => void;
}
declare module Plottable.Interactions {
    class Click extends Interaction {
        private _mouseDispatcher;
        private _touchDispatcher;
        private _clickedDown;
        private _onClickCallbacks;
        private _mouseDownCallback;
        private _mouseUpCallback;
        private _touchStartCallback;
        private _touchEndCallback;
        private _touchCancelCallback;
        protected _anchor(component: Component): void;
        protected _unanchor(): void;
        private _handleClickDown(p);
        private _handleClickUp(p);
        /**
         * Adds a callback to be called when the Component is clicked.
         *
         * @param {ClickCallback} callback
         * @return {Interactions.Click} The calling Click Interaction.
         */
        onClick(callback: ClickCallback): this;
        /**
         * Removes a callback that would be called when the Component is clicked.
         *
         * @param {ClickCallback} callback
         * @return {Interactions.Click} The calling Click Interaction.
         */
        offClick(callback: ClickCallback): this;
    }
}
declare module Plottable.Interactions {
    class DoubleClick extends Interaction {
        private _mouseDispatcher;
        private _touchDispatcher;
        private _clickState;
        private _clickedDown;
        private _clickedPoint;
        private _onDoubleClickCallbacks;
        private _mouseDownCallback;
        private _mouseUpCallback;
        private _dblClickCallback;
        private _touchStartCallback;
        private _touchEndCallback;
        private _touchCancelCallback;
        protected _anchor(component: Component): void;
        protected _unanchor(): void;
        private _handleClickDown(p);
        private _handleClickUp(p);
        private _handleDblClick();
        private _handleClickCancel();
        private static _pointsEqual(p1, p2);
        /**
         * Adds a callback to be called when the Component is double-clicked.
         *
         * @param {ClickCallback} callback
         * @return {Interactions.DoubleClick} The calling DoubleClick Interaction.
         */
        onDoubleClick(callback: ClickCallback): this;
        /**
         * Removes a callback that would be called when the Component is double-clicked.
         *
         * @param {ClickCallback} callback
         * @return {Interactions.DoubleClick} The calling DoubleClick Interaction.
         */
        offDoubleClick(callback: ClickCallback): this;
    }
}
declare module Plottable {
    type KeyCallback = (keyCode: number) => void;
    module Interactions {
        class Key extends Interaction {
            /**
             * A Key Interaction listens to key events that occur while the Component is
             * moused over.
             */
            private _positionDispatcher;
            private _keyDispatcher;
            private _keyPressCallbacks;
            private _keyReleaseCallbacks;
            private _mouseMoveCallback;
            private _downedKeys;
            private _keyDownCallback;
            private _keyUpCallback;
            protected _anchor(component: Component): void;
            protected _unanchor(): void;
            private _handleKeyDownEvent(keyCode, event);
            private _handleKeyUpEvent(keyCode);
            /**
             * Adds a callback to be called when the key with the given keyCode is
             * pressed and the user is moused over the Component.
             *
             * @param {number} keyCode
             * @param {KeyCallback} callback
             * @returns {Interactions.Key} The calling Key Interaction.
             */
            onKeyPress(keyCode: number, callback: KeyCallback): this;
            /**
             * Removes a callback that would be called when the key with the given keyCode is
             * pressed and the user is moused over the Component.
             *
             * @param {number} keyCode
             * @param {KeyCallback} callback
             * @returns {Interactions.Key} The calling Key Interaction.
             */
            offKeyPress(keyCode: number, callback: KeyCallback): this;
            /**
             * Adds a callback to be called when the key with the given keyCode is
             * released if the key was pressed with the mouse inside of the Component.
             *
             * @param {number} keyCode
             * @param {KeyCallback} callback
             * @returns {Interactions.Key} The calling Key Interaction.
             */
            onKeyRelease(keyCode: number, callback: KeyCallback): this;
            /**
             * Removes a callback that would be called when the key with the given keyCode is
             * released if the key was pressed with the mouse inside of the Component.
             *
             * @param {number} keyCode
             * @param {KeyCallback} callback
             * @returns {Interactions.Key} The calling Key Interaction.
             */
            offKeyRelease(keyCode: number, callback: KeyCallback): this;
        }
    }
}
declare module Plottable {
    type PointerCallback = (point: Point) => void;
}
declare module Plottable.Interactions {
    class Pointer extends Interaction {
        private _mouseDispatcher;
        private _touchDispatcher;
        private _overComponent;
        private _pointerEnterCallbacks;
        private _pointerMoveCallbacks;
        private _pointerExitCallbacks;
        private _mouseMoveCallback;
        private _touchStartCallback;
        protected _anchor(component: Component): void;
        protected _unanchor(): void;
        private _handleMouseEvent(p, e);
        private _handleTouchEvent(p, e);
        private _handlePointerEvent(p, insideSVG);
        /**
         * Adds a callback to be called when the pointer enters the Component.
         *
         * @param {PointerCallback} callback
         * @return {Interactions.Pointer} The calling Pointer Interaction.
         */
        onPointerEnter(callback: PointerCallback): this;
        /**
         * Removes a callback that would be called when the pointer enters the Component.
         *
         * @param {PointerCallback} callback
         * @return {Interactions.Pointer} The calling Pointer Interaction.
         */
        offPointerEnter(callback: PointerCallback): this;
        /**
         * Adds a callback to be called when the pointer moves within the Component.
         *
         * @param {PointerCallback} callback
         * @return {Interactions.Pointer} The calling Pointer Interaction.
         */
        onPointerMove(callback: PointerCallback): this;
        /**
         * Removes a callback that would be called when the pointer moves within the Component.
         *
         * @param {PointerCallback} callback
         * @return {Interactions.Pointer} The calling Pointer Interaction.
         */
        offPointerMove(callback: PointerCallback): this;
        /**
         * Adds a callback to be called when the pointer exits the Component.
         *
         * @param {PointerCallback} callback
         * @return {Interactions.Pointer} The calling Pointer Interaction.
         */
        onPointerExit(callback: PointerCallback): this;
        /**
         * Removes a callback that would be called when the pointer exits the Component.
         *
         * @param {PointerCallback} callback
         * @return {Interactions.Pointer} The calling Pointer Interaction.
         */
        offPointerExit(callback: PointerCallback): this;
    }
}
declare module Plottable.Interactions {
    class PanZoom extends Interaction {
        /**
         * The number of pixels occupied in a line.
         */
        private static _PIXELS_PER_LINE;
        private _xScales;
        private _yScales;
        private _dragInteraction;
        private _mouseDispatcher;
        private _touchDispatcher;
        private _touchIds;
        private _wheelCallback;
        private _touchStartCallback;
        private _touchMoveCallback;
        private _touchEndCallback;
        private _touchCancelCallback;
        private _minDomainExtents;
        private _maxDomainExtents;
        /**
         * A PanZoom Interaction updates the domains of an x-scale and/or a y-scale
         * in response to the user panning or zooming.
         *
         * @constructor
         * @param {QuantitativeScale} [xScale] The x-scale to update on panning/zooming.
         * @param {QuantitativeScale} [yScale] The y-scale to update on panning/zooming.
         */
        constructor(xScale?: QuantitativeScale<any>, yScale?: QuantitativeScale<any>);
        protected _anchor(component: Component): void;
        protected _unanchor(): void;
        private _handleTouchStart(ids, idToPoint, e);
        private _handlePinch(ids, idToPoint, e);
        private static _centerPoint(point1, point2);
        private static _pointDistance(point1, point2);
        private _handleTouchEnd(ids, idToPoint, e);
        private _magnifyScale<D>(scale, magnifyAmount, centerValue);
        private _translateScale<D>(scale, translateAmount);
        private _handleWheelEvent(p, e);
        private _constrainedZoomAmount(scale, zoomAmount);
        private _setupDragInteraction();
        private _nonLinearScaleWithExtents(scale);
        /**
         * Gets the x scales for this PanZoom Interaction.
         */
        xScales(): QuantitativeScale<any>[];
        /**
         * Sets the x scales for this PanZoom Interaction.
         *
         * @returns {Interactions.PanZoom} The calling PanZoom Interaction.
         */
        xScales(xScales: QuantitativeScale<any>[]): this;
        /**
         * Gets the y scales for this PanZoom Interaction.
         */
        yScales(): QuantitativeScale<any>[];
        /**
         * Sets the y scales for this PanZoom Interaction.
         *
         * @returns {Interactions.PanZoom} The calling PanZoom Interaction.
         */
        yScales(yScales: QuantitativeScale<any>[]): this;
        /**
         * Adds an x scale to this PanZoom Interaction
         *
         * @param {QuantitativeScale<any>} An x scale to add
         * @returns {Interactions.PanZoom} The calling PanZoom Interaction.
         */
        addXScale(xScale: QuantitativeScale<any>): this;
        /**
         * Removes an x scale from this PanZoom Interaction
         *
         * @param {QuantitativeScale<any>} An x scale to remove
         * @returns {Interactions.PanZoom} The calling PanZoom Interaction.
         */
        removeXScale(xScale: QuantitativeScale<any>): this;
        /**
         * Adds a y scale to this PanZoom Interaction
         *
         * @param {QuantitativeScale<any>} A y scale to add
         * @returns {Interactions.PanZoom} The calling PanZoom Interaction.
         */
        addYScale(yScale: QuantitativeScale<any>): this;
        /**
         * Removes a y scale from this PanZoom Interaction
         *
         * @param {QuantitativeScale<any>} A y scale to remove
         * @returns {Interactions.PanZoom} The calling PanZoom Interaction.
         */
        removeYScale(yScale: QuantitativeScale<any>): this;
        /**
         * Gets the minimum domain extent for the scale, specifying the minimum allowable amount
         * between the ends of the domain.
         *
         * Note that extents will mainly work on scales that work linearly like Linear Scale and Time Scale
         *
         * @param {QuantitativeScale<any>} quantitativeScale The scale to query
         * @returns {D} The minimum domain extent for the scale.
         */
        minDomainExtent<D>(quantitativeScale: QuantitativeScale<D>): D;
        /**
         * Sets the minimum domain extent for the scale, specifying the minimum allowable amount
         * between the ends of the domain.
         *
         * Note that extents will mainly work on scales that work linearly like Linear Scale and Time Scale
         *
         * @param {QuantitativeScale<any>} quantitativeScale The scale to query
         * @param {D} minDomainExtent The minimum domain extent for the scale.
         * @returns {Interactions.PanZoom} The calling PanZoom Interaction.
         */
        minDomainExtent<D>(quantitativeScale: QuantitativeScale<D>, minDomainExtent: D): this;
        /**
         * Gets the maximum domain extent for the scale, specifying the maximum allowable amount
         * between the ends of the domain.
         *
         * Note that extents will mainly work on scales that work linearly like Linear Scale and Time Scale
         *
         * @param {QuantitativeScale<any>} quantitativeScale The scale to query
         * @returns {D} The maximum domain extent for the scale.
         */
        maxDomainExtent<D>(quantitativeScale: QuantitativeScale<D>): D;
        /**
         * Sets the maximum domain extent for the scale, specifying the maximum allowable amount
         * between the ends of the domain.
         *
         * Note that extents will mainly work on scales that work linearly like Linear Scale and Time Scale
         *
         * @param {QuantitativeScale<any>} quantitativeScale The scale to query
         * @param {D} minDomainExtent The maximum domain extent for the scale.
         * @returns {Interactions.PanZoom} The calling PanZoom Interaction.
         */
        maxDomainExtent<D>(quantitativeScale: QuantitativeScale<D>, maxDomainExtent: D): this;
    }
}
declare module Plottable {
    type DragCallback = (start: Point, end: Point) => void;
}
declare module Plottable.Interactions {
    class Drag extends Interaction {
        private _dragging;
        private _constrainedToComponent;
        private _mouseDispatcher;
        private _touchDispatcher;
        private _dragOrigin;
        private _dragStartCallbacks;
        private _dragCallbacks;
        private _dragEndCallbacks;
        private _mouseDownCallback;
        private _mouseMoveCallback;
        private _mouseUpCallback;
        private _touchStartCallback;
        private _touchMoveCallback;
        private _touchEndCallback;
        protected _anchor(component: Component): void;
        protected _unanchor(): void;
        private _translateAndConstrain(p);
        private _startDrag(point, event);
        private _doDrag(point, event);
        private _endDrag(point, event);
        /**
         * Gets whether the Drag Interaction constrains Points passed to its
         * callbacks to lie inside its Component.
         *
         * If true, when the user drags outside of the Component, the closest Point
         * inside the Component will be passed to the callback instead of the actual
         * cursor position.
         *
         * @return {boolean}
         */
        constrainedToComponent(): boolean;
        /**
         * Sets whether the Drag Interaction constrains Points passed to its
         * callbacks to lie inside its Component.
         *
         * If true, when the user drags outside of the Component, the closest Point
         * inside the Component will be passed to the callback instead of the actual
         * cursor position.
         *
         * @param {boolean}
         * @return {Interactions.Drag} The calling Drag Interaction.
         */
        constrainedToComponent(constrainedToComponent: boolean): this;
        /**
         * Adds a callback to be called when dragging starts.
         *
         * @param {DragCallback} callback
         * @returns {Drag} The calling Drag Interaction.
         */
        onDragStart(callback: DragCallback): this;
        /**
         * Removes a callback that would be called when dragging starts.
         *
         * @param {DragCallback} callback
         * @returns {Drag} The calling Drag Interaction.
         */
        offDragStart(callback: DragCallback): this;
        /**
         * Adds a callback to be called during dragging.
         *
         * @param {DragCallback} callback
         * @returns {Drag} The calling Drag Interaction.
         */
        onDrag(callback: DragCallback): this;
        /**
         * Removes a callback that would be called during dragging.
         *
         * @param {DragCallback} callback
         * @returns {Drag} The calling Drag Interaction.
         */
        offDrag(callback: DragCallback): this;
        /**
         * Adds a callback to be called when dragging ends.
         *
         * @param {DragCallback} callback
         * @returns {Drag} The calling Drag Interaction.
         */
        onDragEnd(callback: DragCallback): this;
        /**
         * Removes a callback that would be called when dragging ends.
         *
         * @param {DragCallback} callback
         * @returns {Drag} The calling Drag Interaction.
         */
        offDragEnd(callback: DragCallback): this;
    }
}
declare module Plottable {
    type DragBoxCallback = (bounds: Bounds) => void;
}
declare module Plottable.Components {
    class DragBoxLayer extends Components.SelectionBoxLayer {
        private _dragInteraction;
        private _detectionEdgeT;
        private _detectionEdgeB;
        private _detectionEdgeL;
        private _detectionEdgeR;
        private _detectionCornerTL;
        private _detectionCornerTR;
        private _detectionCornerBL;
        private _detectionCornerBR;
        private _detectionRadius;
        private _resizable;
        private _movable;
        protected _hasCorners: boolean;
        private _dragStartCallbacks;
        private _dragCallbacks;
        private _dragEndCallbacks;
        private _disconnectInteraction;
        /**
         * Constructs a DragBoxLayer.
         *
         * A DragBoxLayer is a SelectionBoxLayer with a built-in Drag Interaction.
         * A drag gesture will set the Bounds of the box.
         * If resizing is enabled using resizable(true), the edges of box can be repositioned.
         *
         * @constructor
         */
        constructor();
        private _setUpCallbacks();
        protected _setup(): void;
        private _getResizingEdges(p);
        renderImmediately(): this;
        /**
         * Gets the detection radius of the drag box in pixels.
         */
        detectionRadius(): number;
        /**
         * Sets the detection radius of the drag box in pixels.
         *
         * @param {number} r
         * @return {DragBoxLayer} The calling DragBoxLayer.
         */
        detectionRadius(r: number): this;
        /**
         * Gets whether or not the drag box is resizable.
         */
        resizable(): boolean;
        /**
         * Sets whether or not the drag box is resizable.
         *
         * @param {boolean} canResize
         * @return {DragBoxLayer} The calling DragBoxLayer.
         */
        resizable(canResize: boolean): this;
        protected _setResizableClasses(canResize: boolean): void;
        /**
         * Gets whether or not the drag box is movable.
         */
        movable(): boolean;
        /**
         * Sets whether or not the drag box is movable.
         *
         * @param {boolean} movable
         * @return {DragBoxLayer} The calling DragBoxLayer.
         */
        movable(movable: boolean): this;
        private _setMovableClass();
        /**
         * Sets the callback to be called when dragging starts.
         *
         * @param {DragBoxCallback} callback
         * @returns {DragBoxLayer} The calling DragBoxLayer.
         */
        onDragStart(callback: DragBoxCallback): this;
        /**
         * Removes a callback to be called when dragging starts.
         *
         * @param {DragBoxCallback} callback
         * @returns {DragBoxLayer} The calling DragBoxLayer.
         */
        offDragStart(callback: DragBoxCallback): this;
        /**
         * Sets a callback to be called during dragging.
         *
         * @param {DragBoxCallback} callback
         * @returns {DragBoxLayer} The calling DragBoxLayer.
         */
        onDrag(callback: DragBoxCallback): this;
        /**
         * Removes a callback to be called during dragging.
         *
         * @param {DragBoxCallback} callback
         * @returns {DragBoxLayer} The calling DragBoxLayer.
         */
        offDrag(callback: DragBoxCallback): this;
        /**
         * Sets a callback to be called when dragging ends.
         *
         * @param {DragBoxCallback} callback
         * @returns {DragBoxLayer} The calling DragBoxLayer.
         */
        onDragEnd(callback: DragBoxCallback): this;
        /**
         * Removes a callback to be called when dragging ends.
         *
         * @param {DragBoxCallback} callback
         * @returns {DragBoxLayer} The calling DragBoxLayer.
         */
        offDragEnd(callback: DragBoxCallback): this;
        /**
         * Gets the internal Interactions.Drag of the DragBoxLayer.
         */
        dragInteraction(): Interactions.Drag;
        /**
         * Enables or disables the interaction and drag box.
         */
        enabled(enabled: boolean): this;
        /**
         * Gets the enabled state.
         */
        enabled(): boolean;
        destroy(): void;
        detach(): this;
        anchor(selection: d3.Selection<void>): this;
        private _resetState();
    }
}
declare module Plottable.Components {
    class XDragBoxLayer extends DragBoxLayer {
        /**
         * An XDragBoxLayer is a DragBoxLayer whose size can only be set in the X-direction.
         * The y-values of the bounds() are always set to 0 and the height() of the XDragBoxLayer.
         *
         * @constructor
         */
        constructor();
        computeLayout(origin?: Point, availableWidth?: number, availableHeight?: number): this;
        protected _setBounds(newBounds: Bounds): void;
        protected _setResizableClasses(canResize: boolean): void;
        yScale<D extends number | {
            valueOf(): number;
        }>(): QuantitativeScale<D>;
        yScale<D extends number | {
            valueOf(): number;
        }>(yScale: QuantitativeScale<D>): this;
        yExtent(): (number | {
            valueOf(): number;
        })[];
        yExtent(yExtent: (number | {
            valueOf(): number;
        })[]): this;
    }
}
declare module Plottable.Components {
    class YDragBoxLayer extends DragBoxLayer {
        /**
         * A YDragBoxLayer is a DragBoxLayer whose size can only be set in the Y-direction.
         * The x-values of the bounds() are always set to 0 and the width() of the YDragBoxLayer.
         *
         * @constructor
         */
        constructor();
        computeLayout(origin?: Point, availableWidth?: number, availableHeight?: number): this;
        protected _setBounds(newBounds: Bounds): void;
        protected _setResizableClasses(canResize: boolean): void;
        xScale<D extends number | {
            valueOf(): number;
        }>(): QuantitativeScale<D>;
        xScale<D extends number | {
            valueOf(): number;
        }>(xScale: QuantitativeScale<D>): this;
        xExtent(): (number | {
            valueOf(): number;
        })[];
        xExtent(xExtent: (number | {
            valueOf(): number;
        })[]): this;
    }
}
declare module Plottable {
    interface DragLineCallback<D> {
        (dragLineLayer: Components.DragLineLayer<D>): void;
    }
}
declare module Plottable.Components {
    class DragLineLayer<D> extends GuideLineLayer<D> {
        private _dragInteraction;
        private _detectionRadius;
        private _detectionEdge;
        private _enabled;
        private _dragStartCallbacks;
        private _dragCallbacks;
        private _dragEndCallbacks;
        private _disconnectInteraction;
        constructor(orientation: string);
        protected _setup(): void;
        renderImmediately(): this;
        /**
         * Gets the detection radius of the drag line in pixels.
         */
        detectionRadius(): number;
        /**
         * Sets the detection radius of the drag line in pixels.
         *
         * @param {number} detectionRadius
         * @return {DragLineLayer<D>} The calling DragLineLayer.
         */
        detectionRadius(detectionRadius: number): this;
        /**
         * Gets whether the DragLineLayer is enabled.
         */
        enabled(): boolean;
        /**
         * Enables or disables the DragLineLayer.
         *
         * @param {boolean} enabled
         * @return {DragLineLayer<D>} The calling DragLineLayer.
         */
        enabled(enabled: boolean): this;
        /**
         * Sets the callback to be called when dragging starts.
         * The callback will be passed the calling DragLineLayer.
         *
         * @param {DragLineCallback<D>} callback
         * @returns {DragLineLayer<D>} The calling DragLineLayer.
         */
        onDragStart(callback: DragLineCallback<D>): this;
        /**
         * Removes a callback that would be called when dragging starts.
         *
         * @param {DragLineCallback<D>} callback
         * @returns {DragLineLayer<D>} The calling DragLineLayer.
         */
        offDragStart(callback: DragLineCallback<D>): this;
        /**
         * Sets a callback to be called during dragging.
         * The callback will be passed the calling DragLineLayer.
         *
         * @param {DragLineCallback<D>} callback
         * @returns {DragLineLayer<D>} The calling DragLineLayer.
         */
        onDrag(callback: DragLineCallback<D>): this;
        /**
         * Removes a callback that would be called during dragging.
         *
         * @param {DragLineCallback<D>} callback
         * @returns {DragLineLayer<D>} The calling DragLineLayer.
         */
        offDrag(callback: DragLineCallback<D>): this;
        /**
         * Sets a callback to be called when dragging ends.
         * The callback will be passed the calling DragLineLayer.
         *
         * @param {DragLineCallback<D>} callback
         * @returns {DragLineLayer<D>} The calling DragLineLayer.
         */
        onDragEnd(callback: DragLineCallback<D>): this;
        /**
         * Removes a callback that would be called when dragging ends.
         *
         * @param {DragLineCallback<D>} callback
         * @returns {DragLineLayer<D>} The calling DragLineLayer.
         */
        offDragEnd(callback: DragLineCallback<D>): this;
        destroy(): void;
    }
}<|MERGE_RESOLUTION|>--- conflicted
+++ resolved
@@ -3358,12 +3358,8 @@
          * @param {Accessor<SymbolFactory>} symbol
          * @returns {Plots.Scatter} The calling Scatter Plot.
          */
-<<<<<<< HEAD
-        symbol(symbol: Accessor<SymbolFactory>): Plots.Scatter<X, Y>;
+        symbol(symbol: Accessor<SymbolFactory>): this;
         private _initializer();
-=======
-        symbol(symbol: Accessor<SymbolFactory>): this;
->>>>>>> 84c2888d
         protected _generateDrawSteps(): Drawers.DrawStep[];
         protected _entityVisibleOnPlot(pixelPoint: Point, datum: any, index: number, dataset: Dataset): boolean;
         protected _propertyProjectors(): AttributeToProjector;
