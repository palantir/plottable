--- conflicted
+++ resolved
@@ -2715,40 +2715,11 @@
 
 
 declare module Plottable {
-    module Plots {
-<<<<<<< HEAD
-=======
-        class Grid<X, Y> extends Rectangle<any, any> {
-            /**
-             * Constructs a GridPlot.
-             *
-             * A GridPlot is used to shade a grid of data. Each datum is a cell on the
-             * grid, and the datum can control what color it is.
-             *
-             * @constructor
-             * @param {Scale.Scale} xScale The x scale to use.
-             * @param {Scale.Scale} yScale The y scale to use.
-             * @param {Scale.Color|Scale.InterpolatedColor} colorScale The color scale
-             * to use for each grid cell.
-             */
-            constructor(xScale: Scale<X, any>, yScale: Scale<Y, any>);
-            addDataset(dataset: Dataset): Grid<X, Y>;
-            protected _getDrawer(key: string): Drawers.Rect;
-            protected _generateDrawSteps(): Drawers.DrawStep[];
-            x(x?: number | Accessor<number> | X | Accessor<X>, scale?: Scale<X, number>): any;
-            y(y?: number | Accessor<number> | Y | Accessor<Y>, scale?: Scale<Y, number>): any;
-        }
-    }
-}
-
-
-declare module Plottable {
     class Orientation {
         static VERTICAL: string;
         static HORIZONTAL: string;
     }
     module Plots {
->>>>>>> ed97da6a
         class Bar<X, Y> extends XYPlot<X, Y> {
             protected static _BarAlignmentToFactor: {
                 [alignment: string]: number;
