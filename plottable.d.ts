--- conflicted
+++ resolved
@@ -4664,15 +4664,12 @@
             yScale<D extends number | {
                 valueOf(): number;
             }>(yScale: QuantitativeScale<D>): SelectionBoxLayer;
-<<<<<<< HEAD
             yExtent(): (number | {
                 valueOf(): number;
             })[];
             yExtent(yExtent: (number | {
                 valueOf(): number;
             })[]): SelectionBoxLayer;
-=======
->>>>>>> 49ccd6f2
         }
     }
 }
@@ -4697,15 +4694,12 @@
             xScale<D extends number | {
                 valueOf(): number;
             }>(xScale: QuantitativeScale<D>): SelectionBoxLayer;
-<<<<<<< HEAD
             xExtent(): (number | {
                 valueOf(): number;
             })[];
             xExtent(xExtent: (number | {
                 valueOf(): number;
             })[]): SelectionBoxLayer;
-=======
->>>>>>> 49ccd6f2
         }
     }
 }
