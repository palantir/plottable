
declare module Plottable {
    module _Util {
        module Methods {
            /**
             * Checks if x is between a and b.
             *
             * @param {number} x The value to test if in range
             * @param {number} a The beginning of the (inclusive) range
             * @param {number} b The ending of the (inclusive) range
             * @return {boolean} Whether x is in [a, b]
             */
            function inRange(x: number, a: number, b: number): boolean;
            /** Print a warning message to the console, if it is available.
             *
             * @param {string} The warnings to print
             */
            function warn(warning: string): void;
            /**
             * Takes two arrays of numbers and adds them together
             *
             * @param {number[]} alist The first array of numbers
             * @param {number[]} blist The second array of numbers
             * @return {number[]} An array of numbers where x[i] = alist[i] + blist[i]
             */
            function addArrays(alist: number[], blist: number[]): number[];
            /**
             * Takes two sets and returns the intersection
             *
             * Due to the fact that D3.Sets store strings internally, return type is always a string set
             *
             * @param {D3.Set<T>} set1 The first set
             * @param {D3.Set<T>} set2 The second set
             * @return {D3.Set<string>} A set that contains elements that appear in both set1 and set2
             */
            function intersection<T>(set1: D3.Set<T>, set2: D3.Set<T>): D3.Set<string>;
            /**
             * Take an accessor object (may be a string to be made into a key, or a value, or a color code)
             * and "activate" it by turning it into a function in (datum, index, metadata)
             */
            function accessorize(accessor: any): _Accessor;
            /**
             * Takes two sets and returns the union
             *
             * Due to the fact that D3.Sets store strings internally, return type is always a string set
             *
             * @param {D3.Set<T>} set1 The first set
             * @param {D3.Set<T>} set2 The second set
             * @return {D3.Set<string>} A set that contains elements that appear in either set1 or set2
             */
            function union<T>(set1: D3.Set<T>, set2: D3.Set<T>): D3.Set<string>;
            /**
             * Populates a map from an array of keys and a transformation function.
             *
             * @param {string[]} keys The array of keys.
             * @param {(string, number) => T} transform A transformation function to apply to the keys.
             * @return {D3.Map<T>} A map mapping keys to their transformed values.
             */
            function populateMap<T>(keys: string[], transform: (key: string, index: number) => T): D3.Map<T>;
            /**
             * Take an array of values, and return the unique values.
             * Will work iff ∀ a, b, a.toString() == b.toString() => a == b; will break on Object inputs
             *
             * @param {T[]} values The values to find uniqueness for
             * @return {T[]} The unique values
             */
            function uniq<T>(arr: T[]): T[];
            /**
             * Creates an array of length `count`, filled with value or (if value is a function), value()
             *
             * @param {T | ((index?: number) => T)} value The value to fill the array with or a value generator (called with index as arg)
             * @param {number} count The length of the array to generate
             * @return {any[]}
             */
            function createFilledArray<T>(value: T | ((index?: number) => T), count: number): T[];
            /**
             * @param {T[][]} a The 2D array that will have its elements joined together.
             * @return {T[]} Every array in a, concatenated together in the order they appear.
             */
            function flatten<T>(a: T[][]): T[];
            /**
             * Check if two arrays are equal by strict equality.
             */
            function arrayEq<T>(a: T[], b: T[]): boolean;
            /**
             * @param {any} a Object to check against b for equality.
             * @param {any} b Object to check against a for equality.
             *
             * @returns {boolean} whether or not two objects share the same keys, and
             *          values associated with those keys. Values will be compared
             *          with ===.
             */
            function objEq(a: any, b: any): boolean;
            /**
             * Computes the max value from the array.
             *
             * If type is not comparable then t will be converted to a comparable before computing max.
             */
            function max<C>(arr: C[], default_val: C): C;
            function max<T, C>(arr: T[], acc: (x?: T, i?: number) => C, default_val: C): C;
            /**
             * Computes the min value from the array.
             *
             * If type is not comparable then t will be converted to a comparable before computing min.
             */
            function min<C>(arr: C[], default_val: C): C;
            function min<T, C>(arr: T[], acc: (x?: T, i?: number) => C, default_val: C): C;
            /**
             * Creates shallow copy of map.
             * @param {{ [key: string]: any }} oldMap Map to copy
             *
             * @returns {[{ [key: string]: any }} coppied map.
             */
            function copyMap<T>(oldMap: {
                [key: string]: T;
            }): {
                [key: string]: T;
            };
            function range(start: number, stop: number, step?: number): number[];
            /** Is like setTimeout, but activates synchronously if time=0
             * We special case 0 because of an observed issue where calling setTimeout causes visible flickering.
             * We believe this is because when requestAnimationFrame calls into the paint function, as soon as that function finishes
             * evaluating, the results are painted to the screen. As a result, if we want something to occur immediately but call setTimeout
             * with time=0, then it is pushed to the call stack and rendered in the next frame, so the component that was rendered via
             * setTimeout appears out-of-sync with the rest of the plot.
             */
            function setTimeout(f: Function, time: number, ...args: any[]): number;
            function colorTest(colorTester: D3.Selection, className: string): string;
            function lightenColor(color: string, factor: number): string;
            function darkenColor(color: string, factor: number, darkenAmount: number): string;
            function pointDistance(p1: Point, p2: Point): number;
        }
    }
}


declare module Plottable {
    module _Util {
        module OpenSource {
            /**
             * Returns the sortedIndex for inserting a value into an array.
             * Takes a number and an array of numbers OR an array of objects and an accessor that returns a number.
             * @param {number} value: The numerical value to insert
             * @param {any[]} arr: Array to find insertion index, can be number[] or any[] (if accessor provided)
             * @param {_Accessor} accessor: If provided, this function is called on members of arr to determine insertion index
             * @returns {number} The insertion index.
             * The behavior is undefined for arrays that are unsorted
             * If there are multiple valid insertion indices that maintain sorted order (e.g. addign 1 to [1,1,1,1,1]) then
             * the behavior must satisfy that the array is sorted post-insertion, but is otherwise unspecified.
             * This is a modified version of Underscore.js's implementation of sortedIndex.
             * Underscore.js is released under the MIT License:
             *  Copyright (c) 2009-2014 Jeremy Ashkenas, DocumentCloud and Investigative
             *  Reporters & Editors
             *
             *  Permission is hereby granted, free of charge, to any person
             *  obtaining a copy of this software and associated documentation
             *  files (the "Software"), to deal in the Software without
             *  restriction, including without limitation the rights to use,
             *  copy, modify, merge, publish, distribute, sublicense, and/or sell
             *  copies of the Software, and to permit persons to whom the
             *  Software is furnished to do so, subject to the following
             *  conditions:
             *
             *  The above copyright notice and this permission notice shall be
             *  included in all copies or substantial portions of the Software.
             *
             *  THE SOFTWARE IS PROVIDED "AS IS", WITHOUT WARRANTY OF ANY KIND,
             *  EXPRESS OR IMPLIED, INCLUDING BUT NOT LIMITED TO THE WARRANTIES
             *  OF MERCHANTABILITY, FITNESS FOR A PARTICULAR PURPOSE AND
             *  NONINFRINGEMENT. IN NO EVENT SHALL THE AUTHORS OR COPYRIGHT
             *  HOLDERS BE LIABLE FOR ANY CLAIM, DAMAGES OR OTHER LIABILITY,
             *  WHETHER IN AN ACTION OF CONTRACT, TORT OR OTHERWISE, ARISING
             *  FROM, OUT OF OR IN CONNECTION WITH THE SOFTWARE OR THE USE OR
             *  OTHER DEALINGS IN THE SOFTWARE.
             */
            function sortedIndex(val: number, arr: number[]): number;
            function sortedIndex(val: number, arr: any[], accessor: _Accessor): number;
        }
    }
}


declare module Plottable {
    module _Util {
        class IDCounter {
            increment(id: any): number;
            decrement(id: any): number;
            get(id: any): number;
        }
    }
}


declare module Plottable {
    module _Util {
        /**
         * An associative array that can be keyed by anything (inc objects).
         * Uses pointer equality checks which is why this works.
         * This power has a price: everything is linear time since it is actually backed by an array...
         */
        class StrictEqualityAssociativeArray {
            /**
             * Set a new key/value pair in the store.
             *
             * @param {any} key Key to set in the store
             * @param {any} value Value to set in the store
             * @return {boolean} True if key already in store, false otherwise
             */
            set(key: any, value: any): boolean;
            /**
             * Get a value from the store, given a key.
             *
             * @param {any} key Key associated with value to retrieve
             * @return {any} Value if found, undefined otherwise
             */
            get(key: any): any;
            /**
             * Test whether store has a value associated with given key.
             *
             * Will return true if there is a key/value entry,
             * even if the value is explicitly `undefined`.
             *
             * @param {any} key Key to test for presence of an entry
             * @return {boolean} Whether there was a matching entry for that key
             */
            has(key: any): boolean;
            /**
             * Return an array of the values in the key-value store
             *
             * @return {any[]} The values in the store
             */
            values(): any[];
            /**
             * Return an array of keys in the key-value store
             *
             * @return {any[]} The keys in the store
             */
            keys(): any[];
            /**
             * Execute a callback for each entry in the array.
             *
             * @param {(key: any, val?: any, index?: number) => any} callback The callback to eecute
             * @return {any[]} The results of mapping the callback over the entries
             */
            map(cb: (key?: any, val?: any, index?: number) => any): any[];
            /**
             * Delete a key from the key-value store. Return whether the key was present.
             *
             * @param {any} The key to remove
             * @return {boolean} Whether a matching entry was found and removed
             */
            delete(key: any): boolean;
        }
    }
}

declare module Plottable {
    module _Util {
        module DOM {
            /**
             * Gets the bounding box of an element.
             * @param {D3.Selection} element
             * @returns {SVGRed} The bounding box.
             */
            function getBBox(element: D3.Selection): SVGRect;
            var POLYFILL_TIMEOUT_MSEC: number;
            function requestAnimationFramePolyfill(fn: () => any): void;
            function isSelectionRemovedFromSVG(selection: D3.Selection): boolean;
            function getElementWidth(elem: HTMLScriptElement): number;
            function getElementHeight(elem: HTMLScriptElement): number;
            function getSVGPixelWidth(svg: D3.Selection): number;
            function translate(s: D3.Selection, x?: number, y?: number): any;
            function boxesOverlap(boxA: ClientRect, boxB: ClientRect): boolean;
            function boxIsInside(inner: ClientRect, outer: ClientRect): boolean;
        }
    }
}


declare module Plottable {
    module _Util {
        module Color {
            /**
             * Return contrast ratio between two colors
             * Based on implementation from chroma.js by Gregor Aisch (gka) (licensed under BSD)
             * chroma.js may be found here: https://github.com/gka/chroma.js
             * License may be found here: https://github.com/gka/chroma.js/blob/master/LICENSE
             * see http://www.w3.org/TR/2008/REC-WCAG20-20081211/#contrast-ratiodef
             */
            function contrast(a: string, b: string): number;
            /**
             * Converts an RGB color value to HSL. Conversion formula
             * adapted from http://en.wikipedia.org/wiki/HSL_color_space.
             * Assumes r, g, and b are contained in the set [0, 255] and
             * returns h, s, and l in the set [0, 1].
             * Source: https://stackoverflow.com/questions/2353211/hsl-to-rgb-color-conversion
             *
             * @param   Number  r       The red color value
             * @param   Number  g       The green color value
             * @param   Number  b       The blue color value
             * @return  Array           The HSL representation
             */
            function rgbToHsl(r: number, g: number, b: number): number[];
            /**
             * Converts an HSL color value to RGB. Conversion formula
             * adapted from http://en.wikipedia.org/wiki/HSL_color_space.
             * Assumes h, s, and l are contained in the set [0, 1] and
             * returns r, g, and b in the set [0, 255].
             * Source: https://stackoverflow.com/questions/2353211/hsl-to-rgb-color-conversion
             *
             * @param   Number  h       The hue
             * @param   Number  s       The saturation
             * @param   Number  l       The lightness
             * @return  Array           The RGB representation
             */
            function hslToRgb(h: number, s: number, l: number): number[];
        }
    }
}


declare module Plottable {
    type Formatter = (d: any) => string;
    var MILLISECONDS_IN_ONE_DAY: number;
    module Formatters {
        /**
         * Creates a formatter for currency values.
         *
         * @param {number} [precision] The number of decimal places to show (default 2).
         * @param {string} [symbol] The currency symbol to use (default "$").
         * @param {boolean} [prefix] Whether to prepend or append the currency symbol (default true).
         * @param {boolean} [onlyShowUnchanged] Whether to return a value if value changes after formatting (default true).
         *
         * @returns {Formatter} A formatter for currency values.
         */
        function currency(precision?: number, symbol?: string, prefix?: boolean): (d: any) => string;
        /**
         * Creates a formatter that displays exactly [precision] decimal places.
         *
         * @param {number} [precision] The number of decimal places to show (default 3).
         * @param {boolean} [onlyShowUnchanged] Whether to return a value if value changes after formatting (default true).
         *
         * @returns {Formatter} A formatter that displays exactly [precision] decimal places.
         */
        function fixed(precision?: number): (d: any) => string;
        /**
         * Creates a formatter that formats numbers to show no more than
         * [precision] decimal places. All other values are stringified.
         *
         * @param {number} [precision] The number of decimal places to show (default 3).
         * @param {boolean} [onlyShowUnchanged] Whether to return a value if value changes after formatting (default true).
         *
         * @returns {Formatter} A formatter for general values.
         */
        function general(precision?: number): (d: any) => string;
        /**
         * Creates a formatter that stringifies its input.
         *
         * @returns {Formatter} A formatter that stringifies its input.
         */
        function identity(): (d: any) => string;
        /**
         * Creates a formatter for percentage values.
         * Multiplies the input by 100 and appends "%".
         *
         * @param {number} [precision] The number of decimal places to show (default 0).
         * @param {boolean} [onlyShowUnchanged] Whether to return a value if value changes after formatting (default true).
         *
         * @returns {Formatter} A formatter for percentage values.
         */
        function percentage(precision?: number): (d: any) => string;
        /**
         * Creates a formatter for values that displays [precision] significant figures
         * and puts SI notation.
         *
         * @param {number} [precision] The number of significant figures to show (default 3).
         *
         * @returns {Formatter} A formatter for SI values.
         */
        function siSuffix(precision?: number): (d: any) => string;
        /**
         * Creates a multi time formatter that displays dates.
         *
         * @returns {Formatter} A formatter for time/date values.
         */
        function multiTime(): (d: any) => string;
        /**
         * Creates a time formatter that displays time/date using given specifier.
         *
         * List of directives can be found on: https://github.com/mbostock/d3/wiki/Time-Formatting#format
         *
         * @param {string} [specifier] The specifier for the formatter.
         *
         * @returns {Formatter} A formatter for time/date values.
         */
        function time(specifier: string): Formatter;
        /**
         * Creates a formatter for relative dates.
         *
         * @param {number} baseValue The start date (as epoch time) used in computing relative dates (default 0)
         * @param {number} increment The unit used in calculating relative date values (default MILLISECONDS_IN_ONE_DAY)
         * @param {string} label The label to append to the formatted string (default "")
         *
         * @returns {Formatter} A formatter for time/date values.
         */
        function relativeDate(baseValue?: number, increment?: number, label?: string): (d: any) => string;
    }
}


declare module Plottable {
    module Config {
        /**
         * Specifies if Plottable should show warnings.
         */
        var SHOW_WARNINGS: boolean;
    }
}


declare module Plottable {
    var version: string;
}


declare module Plottable {
    module Core {
        /**
         * Colors we use as defaults on a number of graphs.
         */
        class Colors {
            static CORAL_RED: string;
            static INDIGO: string;
            static ROBINS_EGG_BLUE: string;
            static FERN: string;
            static BURNING_ORANGE: string;
            static ROYAL_HEATH: string;
            static CONIFER: string;
            static CERISE_RED: string;
            static BRIGHT_SUN: string;
            static JACARTA: string;
            static PLOTTABLE_COLORS: string[];
        }
    }
}


declare module Plottable {
    module Core {
        /**
         * A class most other Plottable classes inherit from, in order to have a
         * unique ID.
         */
        class PlottableObject {
            getID(): number;
        }
    }
}


declare module Plottable {
    module Core {
        /**
         * A callback for a Broadcaster. The callback will be called with the Broadcaster's
         * "listenable" as the first argument, with subsequent optional arguments depending
         * on the listenable.
         */
        interface BroadcasterCallback<L> {
            (listenable: L, ...args: any[]): any;
        }
        /**
         * The Broadcaster holds a reference to a "listenable" object.
         * Third parties can register and deregister listeners from the Broadcaster.
         * When the broadcaster.broadcast() method is called, all registered callbacks
         * are called with the Broadcaster's "listenable", along with optional
         * arguments passed to the `broadcast` method.
         *
         * The listeners are called synchronously.
         */
        class Broadcaster<L> extends Core.PlottableObject {
            /**
             * Constructs a broadcaster, taking a "listenable" object to broadcast about.
             *
             * @constructor
             * @param {L} listenable The listenable object to broadcast.
             */
            constructor(listenable: L);
            /**
             * Registers a callback to be called when the broadcast method is called. Also takes a key which
             * is used to support deregistering the same callback later, by passing in the same key.
             * If there is already a callback associated with that key, then the callback will be replaced.
             *
             * @param key The key associated with the callback. Key uniqueness is determined by deep equality.
             * @param {BroadcasterCallback<L>} callback A callback to be called.
             * @returns {Broadcaster} The calling Broadcaster
             */
            registerListener(key: any, callback: BroadcasterCallback<L>): Broadcaster<L>;
            /**
             * Call all listening callbacks, optionally with arguments passed through.
             *
             * @param ...args A variable number of optional arguments
             * @returns {Broadcaster} The calling Broadcaster
             */
            broadcast(...args: any[]): Broadcaster<L>;
            /**
             * Deregisters the callback associated with a key.
             *
             * @param key The key to deregister.
             * @returns {Broadcaster} The calling Broadcaster
             */
            deregisterListener(key: any): Broadcaster<L>;
            /**
             * Deregisters all listeners and callbacks associated with the broadcaster.
             *
             * @returns {Broadcaster} The calling Broadcaster
             */
            deregisterAllListeners(): void;
        }
    }
}


declare module Plottable {
    class Dataset extends Core.PlottableObject {
        broadcaster: Core.Broadcaster<Dataset>;
        /**
         * Constructs a new set.
         *
         * A Dataset is mostly just a wrapper around an any[], Dataset is the
         * data you're going to plot.
         *
         * @constructor
         * @param {any[]} data The data for this DataSource (default = []).
         * @param {any} metadata An object containing additional information (default = {}).
         */
        constructor(data?: any[], metadata?: any);
        /**
         * Gets the data.
         *
         * @returns {DataSource|any[]} The calling DataSource, or the current data.
         */
        data(): any[];
        /**
         * Sets the data.
         *
         * @param {any[]} data The new data.
         * @returns {Dataset} The calling Dataset.
         */
        data(data: any[]): Dataset;
        /**
         * Get the metadata.
         *
         * @returns {any} the current
         * metadata.
         */
        metadata(): any;
        /**
         * Set the metadata.
         *
         * @param {any} metadata The new metadata.
         * @returns {Dataset} The calling Dataset.
         */
        metadata(metadata: any): Dataset;
        _getExtent(accessor: _Accessor, typeCoercer: (d: any) => any, plotMetadata?: any): any[];
    }
}


declare module Plottable {
    module Core {
        module RenderController {
            module RenderPolicy {
                /**
                 * A policy to render components.
                 */
                interface RenderPolicy {
                    render(): any;
                }
                /**
                 * Never queue anything, render everything immediately. Useful for
                 * debugging, horrible for performance.
                 */
                class Immediate implements RenderPolicy {
                    render(): void;
                }
                /**
                 * The default way to render, which only tries to render every frame
                 * (usually, 1/60th of a second).
                 */
                class AnimationFrame implements RenderPolicy {
                    render(): void;
                }
                /**
                 * Renders with `setTimeout`. This is generally an inferior way to render
                 * compared to `requestAnimationFrame`, but it's still there if you want
                 * it.
                 */
                class Timeout implements RenderPolicy {
                    _timeoutMsec: number;
                    render(): void;
                }
            }
        }
    }
}


declare module Plottable {
    module Core {
        /**
         * The RenderController is responsible for enqueueing and synchronizing
         * layout and render calls for Plottable components.
         *
         * Layouts and renders occur inside an animation callback
         * (window.requestAnimationFrame if available).
         *
         * If you require immediate rendering, call RenderController.flush() to
         * perform enqueued layout and rendering serially.
         *
         * If you want to always have immediate rendering (useful for debugging),
         * call
         * ```typescript
         * Plottable.Core.RenderController.setRenderPolicy(
         *   new Plottable.Core.RenderController.RenderPolicy.Immediate()
         * );
         * ```
         */
        module RenderController {
            var _renderPolicy: RenderPolicy.RenderPolicy;
            function setRenderPolicy(policy: string | RenderPolicy.RenderPolicy): void;
            /**
             * If the RenderController is enabled, we enqueue the component for
             * render. Otherwise, it is rendered immediately.
             *
             * @param {AbstractComponent} component Any Plottable component.
             */
            function registerToRender(c: Component.AbstractComponent): void;
            /**
             * If the RenderController is enabled, we enqueue the component for
             * layout and render. Otherwise, it is rendered immediately.
             *
             * @param {AbstractComponent} component Any Plottable component.
             */
            function registerToComputeLayout(c: Component.AbstractComponent): void;
            /**
             * Render everything that is waiting to be rendered right now, instead of
             * waiting until the next frame.
             *
             * Useful to call when debugging.
             */
            function flush(): void;
        }
    }
}


declare module Plottable {
    module Core {
        /**
         * The ResizeBroadcaster will broadcast a notification to any registered
         * components when the window is resized.
         *
         * The broadcaster and single event listener are lazily constructed.
         *
         * Upon resize, the _resized flag will be set to true until after the next
         * flush of the RenderController. This is used, for example, to disable
         * animations during resize.
         */
        module ResizeBroadcaster {
            /**
             * Checks if the window has been resized and the RenderController
             * has not yet been flushed.
             *
             * @returns {boolean} If the window has been resized/RenderController
             * has not yet been flushed.
             */
            function resizing(): boolean;
            /**
             * Sets that it is not resizing anymore. Good if it stubbornly thinks
             * it is still resizing, or for cancelling the effects of resizing
             * prematurely.
             */
            function clearResizing(): void;
            /**
             * Registers a component.
             *
             * When the window is resized, ._invalidateLayout() is invoked on the
             * component, which will enqueue the component for layout and rendering
             * with the RenderController.
             *
             * @param {Component} component Any Plottable component.
             */
            function register(c: Component.AbstractComponent): void;
            /**
             * Deregisters the components.
             *
             * The component will no longer receive updates on window resize.
             *
             * @param {Component} component Any Plottable component.
             */
            function deregister(c: Component.AbstractComponent): void;
        }
    }
}

declare module Plottable {
    /**
     * Access specific datum property.
     */
    type _Accessor = (datum: any, index?: number, userMetadata?: any, plotMetadata?: Plot.PlotMetadata) => any;
    /**
     * Retrieves scaled datum property.
     */
    type _Projector = (datum: any, index: number, userMetadata: any, plotMetadata: Plot.PlotMetadata) => any;
    /**
     * Projector with applied user and plot metadata
     */
    type _AppliedProjector = (datum: any, index: number) => any;
    /**
     * Defines a way how specific attribute needs be retrieved before rendering.
     */
    type _Projection = {
        accessor: _Accessor;
        scale?: Scale.AbstractScale<any, any>;
        attribute: string;
    };
    /**
     * A mapping from attributes ("x", "fill", etc.) to the functions that get
     * that information out of the data.
     *
     * So if my data looks like `{foo: 5, bar: 6}` and I want the radius to scale
     * with both `foo` and `bar`, an entry in this type might be `{"r":
     * function(d) { return foo + bar; }`.
     */
    type AttributeToProjector = {
        [attrToSet: string]: _Projector;
    };
    type _AttributeToAppliedProjector = {
        [attrToSet: string]: _AppliedProjector;
    };
    /**
     * A simple bounding box.
     */
    type SelectionArea = {
        xMin: number;
        xMax: number;
        yMin: number;
        yMax: number;
    };
    type _SpaceRequest = {
        width: number;
        height: number;
        wantsWidth: boolean;
        wantsHeight: boolean;
    };
    type _PixelArea = {
        xMin: number;
        xMax: number;
        yMin: number;
        yMax: number;
    };
    /**
     * The range of your current data. For example, [1, 2, 6, -5] has the Extent
     * `{min: -5, max: 6}`.
     *
     * The point of this type is to hopefully replace the less-elegant `[min,
     * max]` extents produced by d3.
     */
    type Extent = {
        min: number;
        max: number;
    };
    /**
     * A simple location on the screen.
     */
    type Point = {
        x: number;
        y: number;
    };
}


declare module Plottable {
    class Domainer {
        /**
         * Constructs a new Domainer.
         *
         * @constructor
         * @param {(extents: any[][]) => any[]} combineExtents
         *        If present, this function will be used by the Domainer to merge
         *        all the extents that are present on a scale.
         *
         *        A plot may draw multiple things relative to a scale, e.g.
         *        different stocks over time. The plot computes their extents,
         *        which are a [min, max] pair. combineExtents is responsible for
         *        merging them all into one [min, max] pair. It defaults to taking
         *        the min of the first elements and the max of the second arguments.
         */
        constructor(combineExtents?: (extents: any[][]) => any[]);
        /**
         * @param {any[][]} extents The list of extents to be reduced to a single
         *        extent.
         * @param {QuantitativeScale} scale
         *        Since nice() must do different things depending on Linear, Log,
         *        or Time scale, the scale must be passed in for nice() to work.
         * @returns {any[]} The domain, as a merging of all exents, as a [min, max]
         *                 pair.
         */
        computeDomain(extents: any[][], scale: Scale.AbstractQuantitative<any>): any[];
        /**
         * Sets the Domainer to pad by a given ratio.
         *
         * @param {number} padProportion Proportionally how much bigger the
         *         new domain should be (0.05 = 5% larger).
         *
         *         A domainer will pad equal visual amounts on each side.
         *         On a linear scale, this means both sides are padded the same
         *         amount: [10, 20] will be padded to [5, 25].
         *         On a log scale, the top will be padded more than the bottom, so
         *         [10, 100] will be padded to [1, 1000].
         *
         * @returns {Domainer} The calling Domainer.
         */
        pad(padProportion?: number): Domainer;
        /**
         * Adds a padding exception, a value that will not be padded at either end of the domain.
         *
         * Eg, if a padding exception is added at x=0, then [0, 100] will pad to [0, 105] instead of [-2.5, 102.5].
         * If a key is provided, it will be registered under that key with standard map semantics. (Overwrite / remove by key)
         * If a key is not provided, it will be added with set semantics (Can be removed by value)
         *
         * @param {any} exception The padding exception to add.
         * @param {string} key The key to register the exception under.
         * @returns {Domainer} The calling domainer
         */
        addPaddingException(exception: any, key?: string): Domainer;
        /**
         * Removes a padding exception, allowing the domain to pad out that value again.
         *
         * If a string is provided, it is assumed to be a key and the exception associated with that key is removed.
         * If a non-string is provdied, it is assumed to be an unkeyed exception and that exception is removed.
         *
         * @param {any} keyOrException The key for the value to remove, or the value to remove
         * @return {Domainer} The calling domainer
         */
        removePaddingException(keyOrException: any): Domainer;
        /**
         * Adds an included value, a value that must be included inside the domain.
         *
         * Eg, if a value exception is added at x=0, then [50, 100] will expand to [0, 100] rather than [50, 100].
         * If a key is provided, it will be registered under that key with standard map semantics. (Overwrite / remove by key)
         * If a key is not provided, it will be added with set semantics (Can be removed by value)
         *
         * @param {any} value The included value to add.
         * @param {string} key The key to register the value under.
         * @returns {Domainer} The calling domainer
         */
        addIncludedValue(value: any, key?: string): Domainer;
        /**
         * Remove an included value, allowing the domain to not include that value gain again.
         *
         * If a string is provided, it is assumed to be a key and the value associated with that key is removed.
         * If a non-string is provdied, it is assumed to be an unkeyed value and that value is removed.
         *
         * @param {any} keyOrException The key for the value to remove, or the value to remove
         * @return {Domainer} The calling domainer
         */
        removeIncludedValue(valueOrKey: any): Domainer;
        /**
         * Extends the scale's domain so it starts and ends with "nice" values.
         *
         * @param {number} count The number of ticks that should fit inside the new domain.
         * @return {Domainer} The calling Domainer.
         */
        nice(count?: number): Domainer;
    }
}


declare module Plottable {
    module Scale {
        class AbstractScale<D, R> extends Core.PlottableObject {
            protected _d3Scale: D3.Scale.Scale;
            broadcaster: Core.Broadcaster<AbstractScale<D, R>>;
            _typeCoercer: (d: any) => any;
            /**
             * Constructs a new Scale.
             *
             * A Scale is a wrapper around a D3.Scale.Scale. A Scale is really just a
             * function. Scales have a domain (input), a range (output), and a function
             * from domain to range.
             *
             * @constructor
             * @param {D3.Scale.Scale} scale The D3 scale backing the Scale.
             */
            constructor(scale: D3.Scale.Scale);
            protected _getAllExtents(): D[][];
            protected _getExtent(): D[];
            /**
             * Modifies the domain on the scale so that it includes the extent of all
             * perspectives it depends on. This will normally happen automatically, but
             * if you set domain explicitly with `plot.domain(x)`, you will need to
             * call this function if you want the domain to neccessarily include all
             * the data.
             *
             * Extent: The [min, max] pair for a Scale.Quantitative, all covered
             * strings for a Scale.Ordinal.
             *
             * Perspective: A combination of a Dataset and an Accessor that
             * represents a view in to the data.
             *
             * @returns {Scale} The calling Scale.
             */
            autoDomain(): AbstractScale<D, R>;
            _autoDomainIfAutomaticMode(): void;
            /**
             * Computes the range value corresponding to a given domain value. In other
             * words, apply the function to value.
             *
             * @param {R} value A domain value to be scaled.
             * @returns {R} The range value corresponding to the supplied domain value.
             */
            scale(value: D): R;
            /**
             * Gets the domain.
             *
             * @returns {D[]} The current domain.
             */
            domain(): D[];
            /**
             * Sets the domain.
             *
             * @param {D[]} values If provided, the new value for the domain. On
             * a QuantitativeScale, this is a [min, max] pair, or a [max, min] pair to
             * make the function decreasing. On Scale.Ordinal, this is an array of all
             * input values.
             * @returns {Scale} The calling Scale.
             */
            domain(values: D[]): AbstractScale<D, R>;
            protected _getDomain(): any[];
            protected _setDomain(values: D[]): void;
            /**
             * Gets the range.
             *
             * In the case of having a numeric range, it will be a [min, max] pair. In
             * the case of string range (e.g. Scale.InterpolatedColor), it will be a
             * list of all possible outputs.
             *
             * @returns {R[]} The current range.
             */
            range(): R[];
            /**
             * Sets the range.
             *
             * In the case of having a numeric range, it will be a [min, max] pair. In
             * the case of string range (e.g. Scale.InterpolatedColor), it will be a
             * list of all possible outputs.
             *
             * @param {R[]} values If provided, the new values for the range.
             * @returns {Scale} The calling Scale.
             */
            range(values: R[]): AbstractScale<D, R>;
            /**
             * Constructs a copy of the Scale with the same domain and range but without
             * any registered listeners.
             *
             * @returns {Scale} A copy of the calling Scale.
             */
            copy(): AbstractScale<D, R>;
            /**
             * When a renderer determines that the extent of a projector has changed,
             * it will call this function. This function should ensure that
             * the scale has a domain at least large enough to include extent.
             *
             * @param {number} rendererID A unique indentifier of the renderer sending
             *                 the new extent.
             * @param {string} attr The attribute being projected, e.g. "x", "y0", "r"
             * @param {D[]} extent The new extent to be included in the scale.
             */
            _updateExtent(plotProvidedKey: string, attr: string, extent: D[]): AbstractScale<D, R>;
            _removeExtent(plotProvidedKey: string, attr: string): AbstractScale<D, R>;
        }
    }
}


declare module Plottable {
    module Scale {
        class AbstractQuantitative<D> extends AbstractScale<D, number> {
            protected _d3Scale: D3.Scale.QuantitativeScale;
            _userSetDomainer: boolean;
            _typeCoercer: (d: any) => number;
            /**
             * Constructs a new QuantitativeScale.
             *
             * A QuantitativeScale is a Scale that maps anys to numbers. It
             * is invertible and continuous.
             *
             * @constructor
             * @param {D3.Scale.QuantitativeScale} scale The D3 QuantitativeScale
             * backing the QuantitativeScale.
             */
            constructor(scale: D3.Scale.QuantitativeScale);
            protected _getExtent(): D[];
            /**
             * Retrieves the domain value corresponding to a supplied range value.
             *
             * @param {number} value: A value from the Scale's range.
             * @returns {D} The domain value corresponding to the supplied range value.
             */
            invert(value: number): D;
            /**
             * Creates a copy of the QuantitativeScale with the same domain and range but without any registered list.
             *
             * @returns {AbstractQuantitative} A copy of the calling QuantitativeScale.
             */
            copy(): AbstractQuantitative<D>;
            domain(): D[];
            domain(values: D[]): AbstractQuantitative<D>;
            protected _setDomain(values: D[]): void;
            /**
             * Sets or gets the QuantitativeScale's output interpolator
             *
             * @param {D3.Transition.Interpolate} [factory] The output interpolator to use.
             * @returns {D3.Transition.Interpolate|AbstractQuantitative} The current output interpolator, or the calling QuantitativeScale.
             */
            interpolate(): D3.Transition.Interpolate;
            interpolate(factory: D3.Transition.Interpolate): AbstractQuantitative<D>;
            /**
             * Sets the range of the QuantitativeScale and sets the interpolator to d3.interpolateRound.
             *
             * @param {number[]} values The new range value for the range.
             */
            rangeRound(values: number[]): AbstractQuantitative<D>;
            /**
             * Gets ticks generated by the default algorithm.
             */
            getDefaultTicks(): D[];
            /**
             * Gets the clamp status of the QuantitativeScale (whether to cut off values outside the ouput range).
             *
             * @returns {boolean} The current clamp status.
             */
            clamp(): boolean;
            /**
             * Sets the clamp status of the QuantitativeScale (whether to cut off values outside the ouput range).
             *
             * @param {boolean} clamp Whether or not to clamp the QuantitativeScale.
             * @returns {AbstractQuantitative} The calling QuantitativeScale.
             */
            clamp(clamp: boolean): AbstractQuantitative<D>;
            /**
             * Gets a set of tick values spanning the domain.
             *
             * @returns {any[]} The generated ticks.
             */
            ticks(): any[];
            /**
             * Gets the default number of ticks.
             *
             * @returns {number} The default number of ticks.
             */
            numTicks(): number;
            /**
             * Sets the default number of ticks to generate.
             *
             * @param {number} count The new default number of ticks.
             * @returns {Quantitative} The calling QuantitativeScale.
             */
            numTicks(count: number): AbstractQuantitative<D>;
            /**
             * Given a domain, expands its domain onto "nice" values, e.g. whole
             * numbers.
             */
            _niceDomain(domain: any[], count?: number): any[];
            /**
             * Gets a Domainer of a scale. A Domainer is responsible for combining
             * multiple extents into a single domain.
             *
             * @return {Domainer} The scale's current domainer.
             */
            domainer(): Domainer;
            /**
             * Sets a Domainer of a scale. A Domainer is responsible for combining
             * multiple extents into a single domain.
             *
             * When you set domainer, we assume that you know what you want the domain
             * to look like better that we do. Ensuring that the domain is padded,
             * includes 0, etc., will be the responsability of the new domainer.
             *
             * @param {Domainer} domainer If provided, the new domainer.
             * @return {AbstractQuantitative} The calling QuantitativeScale.
             */
            domainer(domainer: Domainer): AbstractQuantitative<D>;
            _defaultExtent(): any[];
            /**
             * Gets the tick generator of the AbstractQuantitative.
             *
             * @returns {TickGenerator} The current tick generator.
             */
            tickGenerator(): TickGenerators.TickGenerator<D>;
            /**
             * Sets a tick generator
             *
             * @param {TickGenerator} generator, the new tick generator.
             * @return {AbstractQuantitative} The calling AbstractQuantitative.
             */
            tickGenerator(generator: TickGenerators.TickGenerator<D>): AbstractQuantitative<D>;
        }
    }
}


declare module Plottable {
    module Scale {
        class Linear extends AbstractQuantitative<number> {
            /**
             * Constructs a new LinearScale.
             *
             * This scale maps from domain to range with a simple `mx + b` formula.
             *
             * @constructor
             * @param {D3.Scale.LinearScale} [scale] The D3 LinearScale backing the
             * LinearScale. If not supplied, uses a default scale.
             */
            constructor();
            constructor(scale: D3.Scale.LinearScale);
            /**
             * Constructs a copy of the LinearScale with the same domain and range but
             * without any registered listeners.
             *
             * @returns {Linear} A copy of the calling LinearScale.
             */
            copy(): Linear;
        }
    }
}


declare module Plottable {
    module Scale {
        class Log extends AbstractQuantitative<number> {
            /**
             * Constructs a new Scale.Log.
             *
             * Warning: Log is deprecated; if possible, use ModifiedLog. Log scales are
             * very unstable due to the fact that they can't handle 0 or negative
             * numbers. The only time when you would want to use a Log scale over a
             * ModifiedLog scale is if you're plotting very small data, such as all
             * data < 1.
             *
             * @constructor
             * @param {D3.Scale.LogScale} [scale] The D3 Scale.Log backing the Scale.Log. If not supplied, uses a default scale.
             */
            constructor();
            constructor(scale: D3.Scale.LogScale);
            /**
             * Creates a copy of the Scale.Log with the same domain and range but without any registered listeners.
             *
             * @returns {Log} A copy of the calling Log.
             */
            copy(): Log;
            _defaultExtent(): number[];
        }
    }
}


declare module Plottable {
    module Scale {
        class ModifiedLog extends AbstractQuantitative<number> {
            /**
             * Creates a new Scale.ModifiedLog.
             *
             * A ModifiedLog scale acts as a regular log scale for large numbers.
             * As it approaches 0, it gradually becomes linear. This means that the
             * scale won't freak out if you give it 0 or a negative number, where an
             * ordinary Log scale would.
             *
             * However, it does mean that scale will be effectively linear as values
             * approach 0. If you want very small values on a log scale, you should use
             * an ordinary Scale.Log instead.
             *
             * @constructor
             * @param {number} [base]
             *        The base of the log. Defaults to 10, and must be > 1.
             *
             *        For base <= x, scale(x) = log(x).
             *
             *        For 0 < x < base, scale(x) will become more and more
             *        linear as it approaches 0.
             *
             *        At x == 0, scale(x) == 0.
             *
             *        For negative values, scale(-x) = -scale(x).
             */
            constructor(base?: number);
            scale(x: number): number;
            invert(x: number): number;
            protected _getDomain(): number[];
            protected _setDomain(values: number[]): void;
            ticks(count?: number): number[];
            copy(): ModifiedLog;
            _niceDomain(domain: any[], count?: number): any[];
            /**
             * Gets whether or not to return tick values other than powers of base.
             *
             * This defaults to false, so you'll normally only see ticks like
             * [10, 100, 1000]. If you turn it on, you might see ticks values
             * like [10, 50, 100, 500, 1000].
             * @returns {boolean} the current setting.
             */
            showIntermediateTicks(): boolean;
            /**
             * Sets whether or not to return ticks values other than powers or base.
             *
             * @param {boolean} show If provided, the desired setting.
             * @returns {ModifiedLog} The calling ModifiedLog.
             */
            showIntermediateTicks(show: boolean): ModifiedLog;
        }
    }
}


declare module Plottable {
    module Scale {
        class Ordinal extends AbstractScale<string, number> {
            protected _d3Scale: D3.Scale.OrdinalScale;
            _typeCoercer: (d: any) => any;
            /**
             * Creates an OrdinalScale.
             *
             * An OrdinalScale maps strings to numbers. A common use is to map the
             * labels of a bar plot (strings) to their pixel locations (numbers).
             *
             * @constructor
             */
            constructor(scale?: D3.Scale.OrdinalScale);
            protected _getExtent(): string[];
            domain(): string[];
            domain(values: string[]): Ordinal;
            protected _setDomain(values: string[]): void;
            range(): number[];
            range(values: number[]): Ordinal;
            /**
             * Returns the width of the range band.
             *
             * @returns {number} The range band width
             */
            rangeBand(): number;
            /**
             * Returns the step width of the scale.
             *
             * The step width is defined as the entire space for a band to occupy,
             * including the padding in between the bands.
             *
             * @returns {number} the full band width of the scale
             */
            stepWidth(): number;
            /**
             * Returns the inner padding of the scale.
             *
             * The inner padding is defined as the padding in between bands on the scale.
             * Units are a proportion of the band width (value returned by rangeBand()).
             *
             * @returns {number} The inner padding of the scale
             */
            innerPadding(): number;
            /**
             * Sets the inner padding of the scale.
             *
             * The inner padding of the scale is defined as the padding in between bands on the scale.
             * Units are a proportion of the band width (value returned by rangeBand()).
             *
             * @returns {Ordinal} The calling Scale.Ordinal
             */
            innerPadding(innerPadding: number): Ordinal;
            /**
             * Returns the outer padding of the scale.
             *
             * The outer padding is defined as the padding in between the outer bands and the edges on the scale.
             * Units are a proportion of the band width (value returned by rangeBand()).
             *
             * @returns {number} The outer padding of the scale
             */
            outerPadding(): number;
            /**
             * Sets the outer padding of the scale.
             *
             * The inner padding of the scale is defined as the padding in between bands on the scale.
             * Units are a proportion of the band width (value returned by rangeBand()).
             *
             * @returns {Ordinal} The calling Scale.Ordinal
             */
            outerPadding(outerPadding: number): Ordinal;
            copy(): Ordinal;
            scale(value: string): number;
        }
    }
}


declare module Plottable {
    module Scale {
        class Color extends AbstractScale<string, string> {
            /**
             * Constructs a ColorScale.
             *
             * @constructor
             * @param {string} [scaleType] the type of color scale to create
             *     (Category10/Category20/Category20b/Category20c).
             * See https://github.com/mbostock/d3/wiki/Ordinal-Scales#categorical-colors
             */
            constructor(scaleType?: string);
            protected _getExtent(): string[];
            scale(value: string): string;
        }
    }
}


declare module Plottable {
    module Scale {
        class Time extends AbstractQuantitative<any> {
            _typeCoercer: (d: any) => any;
            /**
             * Constructs a TimeScale.
             *
             * A TimeScale maps Date objects to numbers.
             *
             * @constructor
             * @param {D3.Scale.Time} scale The D3 LinearScale backing the Scale.Time. If not supplied, uses a default scale.
             */
            constructor();
            constructor(scale: D3.Scale.LinearScale);
            tickInterval(interval: D3.Time.Interval, step?: number): any[];
            protected _setDomain(values: any[]): void;
            copy(): Time;
            _defaultExtent(): any[];
        }
    }
}


declare module Plottable {
    module Scale {
        /**
         * This class implements a color scale that takes quantitive input and
         * interpolates between a list of color values. It returns a hex string
         * representing the interpolated color.
         *
         * By default it generates a linear scale internally.
         */
        class InterpolatedColor extends AbstractScale<number, string> {
            /**
             * Constructs an InterpolatedColorScale.
             *
             * An InterpolatedColorScale maps numbers evenly to color strings.
             *
             * @constructor
             * @param {string|string[]} colorRange the type of color scale to
             *     create. Default is "reds". @see {@link colorRange} for further
             *     options.
             * @param {string} scaleType the type of underlying scale to use
             *     (linear/pow/log/sqrt). Default is "linear". @see {@link scaleType}
             *     for further options.
             */
            constructor(colorRange?: any, scaleType?: string);
            /**
             * Gets the color range.
             *
             * @returns {string[]} the current color values for the range as strings.
             */
            colorRange(): string[];
            /**
             * Sets the color range.
             *
             * @param {string|string[]} [colorRange]. If provided and if colorRange is one of
             * (reds/blues/posneg), uses the built-in color groups. If colorRange is an
             * array of strings with at least 2 values (e.g. ["#FF00FF", "red",
             * "dodgerblue"], the resulting scale will interpolate between the color
             * values across the domain.
             * @returns {InterpolatedColor} The calling InterpolatedColor.
             */
            colorRange(colorRange: string | string[]): InterpolatedColor;
            /**
             * Gets the internal scale type.
             *
             * @returns {string} The current scale type.
             */
            scaleType(): string;
            /**
             * Sets the internal scale type.
             *
             * @param {string} scaleType If provided, the type of d3 scale to use internally.  (linear/log/sqrt/pow).
             * @returns {InterpolatedColor} The calling InterpolatedColor.
             */
            scaleType(scaleType: string): InterpolatedColor;
            autoDomain(): InterpolatedColor;
        }
    }
}


declare module Plottable {
    module _Util {
        class ScaleDomainCoordinator<D> {
            /**
             * Constructs a ScaleDomainCoordinator.
             *
             * @constructor
             * @param {Scale[]} scales A list of scales whose domains should be linked.
             */
            constructor(scales: Scale.AbstractScale<D, any>[]);
            rescale(scale: Scale.AbstractScale<D, any>): void;
        }
    }
}


declare module Plottable {
    module Scale {
        module TickGenerators {
            interface TickGenerator<D> {
                (scale: Plottable.Scale.AbstractQuantitative<D>): D[];
            }
            /**
             * Creates a tick generator using the specified interval.
             *
             * Generates ticks at multiples of the interval while also including the domain boundaries.
             *
             * @param {number} interval The interval between two ticks (not including the end ticks).
             *
             * @returns {TickGenerator} A tick generator using the specified interval.
             */
            function intervalTickGenerator(interval: number): TickGenerator<number>;
            /**
             * Creates a tick generator that will filter for only the integers in defaultTicks and return them.
             *
             * Will also include the end ticks.
             *
             * @returns {TickGenerator} A tick generator returning only integer ticks.
             */
            function integerTickGenerator(): TickGenerator<number>;
        }
    }
}


declare module Plottable {
    module _Drawer {
        /**
         * A step for the drawer to draw.
         *
         * Specifies how AttributeToProjector needs to be animated.
         */
        type DrawStep = {
            attrToProjector: AttributeToProjector;
            animator: Animator.PlotAnimator;
        };
        type AppliedDrawStep = {
            attrToProjector: _AttributeToAppliedProjector;
            animator: Animator.PlotAnimator;
        };
        class AbstractDrawer {
            protected _className: string;
            key: string;
            /**
             * Sets the class, which needs to be applied to bound elements.
             *
             * @param{string} className The class name to be applied.
             */
            setClass(className: string): AbstractDrawer;
            /**
             * Constructs a Drawer
             *
             * @constructor
             * @param{string} key The key associated with this Drawer
             */
            constructor(key: string);
            setup(area: D3.Selection): void;
            /**
             * Removes the Drawer and its renderArea
             */
            remove(): void;
            /**
             * Enter new data to render area and creates binding
             *
             * @param{any[]} data The data to be drawn
             */
            protected _enterData(data: any[]): void;
            /**
             * Draws data using one step
             *
             * @param{AppliedDrawStep} step The step, how data should be drawn.
             */
            protected _drawStep(step: AppliedDrawStep): void;
            protected _numberOfAnimationIterations(data: any[]): number;
            protected _prepareDrawSteps(drawSteps: AppliedDrawStep[]): void;
            protected _prepareData(data: any[], drawSteps: AppliedDrawStep[]): any[];
            /**
             * Draws the data into the renderArea using the spefic steps and metadata
             *
             * @param{any[]} data The data to be drawn
             * @param{DrawStep[]} drawSteps The list of steps, which needs to be drawn
             * @param{any} userMetadata The metadata provided by user
             * @param{any} plotMetadata The metadata provided by plot
             */
            draw(data: any[], drawSteps: DrawStep[], userMetadata: any, plotMetadata: Plot.PlotMetadata): number;
            /**
             * Retrieves the renderArea selection for the drawer
             *
             * @returns {D3.Selection} the renderArea selection
             */
            _getRenderArea(): D3.Selection;
            _getSelector(): string;
<<<<<<< HEAD
            _getPixelPoints(selection: D3.Selection): Point[];
            _getDatum(selection: D3.Selection, point: Point): any;
=======
            _getPixelPoint(selection: D3.Selection, datum: any, index: number): Point;
>>>>>>> 1e77d8e9
        }
    }
}


declare module Plottable {
    module _Drawer {
        class Line extends AbstractDrawer {
            static LINE_CLASS: string;
            protected _enterData(data: any[]): void;
            setup(area: D3.Selection): void;
            protected _numberOfAnimationIterations(data: any[]): number;
            protected _drawStep(step: AppliedDrawStep): void;
            _getSelector(): string;
            _getPixelPoint(selection: D3.Selection, datum: any, index: number): Point;
        }
    }
}


declare module Plottable {
    module _Drawer {
        class Area extends Line {
            static AREA_CLASS: string;
            protected _enterData(data: any[]): void;
            /**
             * Sets the value determining if line should be drawn.
             *
             * @param{boolean} draw The value determing if line should be drawn.
             */
            drawLine(draw: boolean): Area;
            setup(area: D3.Selection): void;
            protected _drawStep(step: AppliedDrawStep): void;
            _getSelector(): string;
        }
    }
}


declare module Plottable {
    module _Drawer {
        class Element extends AbstractDrawer {
            protected _svgElement: string;
            /**
             * Sets the svg element, which needs to be bind to data
             *
             * @param{string} tag The svg element to be bind
             */
            svgElement(tag: string): Element;
            protected _drawStep(step: AppliedDrawStep): void;
            protected _enterData(data: any[]): void;
            protected _prepareDrawSteps(drawSteps: AppliedDrawStep[]): void;
            protected _prepareData(data: any[], drawSteps: AppliedDrawStep[]): any[];
            _getSelector(): string;
            _getPixelPoint(selection: D3.Selection, datum: any, index: number): Point;
        }
    }
}


declare module Plottable {
    module _Drawer {
        class Rect extends Element {
            constructor(key: string, isVertical: boolean);
            setup(area: D3.Selection): void;
            removeLabels(): void;
            _getIfLabelsTooWide(): boolean;
            drawText(data: any[], attrToProjector: AttributeToProjector, userMetadata: any, plotMetadata: Plot.PlotMetadata): void;
            _getPixelPoint(selection: D3.Selection, datum: any, index: number): Point;
        }
    }
}


declare module Plottable {
    module _Drawer {
        class Arc extends Element {
            constructor(key: string);
            _drawStep(step: AppliedDrawStep): void;
            draw(data: any[], drawSteps: DrawStep[], userMetadata: any, plotMetadata: Plot.PlotMetadata): number;
            _getPixelPoint(selection: D3.Selection, datum: any, index: number): Point;
        }
    }
}


declare module Plottable {
    module Component {
        class AbstractComponent extends Core.PlottableObject {
            static AUTORESIZE_BY_DEFAULT: boolean;
            protected _element: D3.Selection;
            protected _content: D3.Selection;
            protected _boundingBox: D3.Selection;
            clipPathEnabled: boolean;
            _parent: AbstractComponentContainer;
            protected _fixedHeightFlag: boolean;
            protected _fixedWidthFlag: boolean;
            protected _isSetup: boolean;
            protected _isAnchored: boolean;
            /**
             * Attaches the Component as a child of a given a DOM element. Usually only directly invoked on root-level Components.
             *
             * @param {D3.Selection} element A D3 selection consisting of the element to anchor under.
             */
            _anchor(element: D3.Selection): void;
            /**
             * Creates additional elements as necessary for the Component to function.
             * Called during _anchor() if the Component's element has not been created yet.
             * Override in subclasses to provide additional functionality.
             */
            protected _setup(): void;
            _requestedSpace(availableWidth: number, availableHeight: number): _SpaceRequest;
            /**
             * Computes the size, position, and alignment from the specified values.
             * If no parameters are supplied and the Component is a root node,
             * they are inferred from the size of the Component's element.
             *
             * @param {number} offeredXOrigin x-coordinate of the origin of the space offered the Component
             * @param {number} offeredYOrigin y-coordinate of the origin of the space offered the Component
             * @param {number} availableWidth available width for the Component to render in
             * @param {number} availableHeight available height for the Component to render in
             */
            _computeLayout(offeredXOrigin?: number, offeredYOrigin?: number, availableWidth?: number, availableHeight?: number): void;
            _render(): void;
            _doRender(): void;
            _useLastCalculatedLayout(): boolean;
            _useLastCalculatedLayout(useLast: boolean): AbstractComponent;
            _invalidateLayout(): void;
            /**
             * Renders the Component into a given DOM element. The element must be as <svg>.
             *
             * @param {String|D3.Selection} element A D3 selection or a selector for getting the element to render into.
             * @returns {Component} The calling component.
             */
            renderTo(element: String | D3.Selection): AbstractComponent;
            /**
             * Causes the Component to recompute layout and redraw. If passed arguments, will resize the root SVG it lives in.
             *
             * This function should be called when CSS changes could influence the size
             * of the components, e.g. changing the font size.
             *
             * @param {number} [availableWidth]  - the width of the container element
             * @param {number} [availableHeight] - the height of the container element
             * @returns {Component} The calling component.
             */
            resize(width?: number, height?: number): AbstractComponent;
            /**
             * Enables or disables resize on window resizes.
             *
             * If enabled, window resizes will enqueue this component for a re-layout
             * and re-render. Animations are disabled during window resizes when auto-
             * resize is enabled.
             *
             * @param {boolean} flag Enable (true) or disable (false) auto-resize.
             * @returns {Component} The calling component.
             */
            autoResize(flag: boolean): AbstractComponent;
            /**
             * Sets the x alignment of the Component. This will be used if the
             * Component is given more space than it needs.
             *
             * For example, you may want to make a Legend postition itself it the top
             * right, so you would call `legend.xAlign("right")` and
             * `legend.yAlign("top")`.
             *
             * @param {string} alignment The x alignment of the Component (one of ["left", "center", "right"]).
             * @returns {Component} The calling Component.
             */
            xAlign(alignment: string): AbstractComponent;
            /**
             * Sets the y alignment of the Component. This will be used if the
             * Component is given more space than it needs.
             *
             * For example, you may want to make a Legend postition itself it the top
             * right, so you would call `legend.xAlign("right")` and
             * `legend.yAlign("top")`.
             *
             * @param {string} alignment The x alignment of the Component (one of ["top", "center", "bottom"]).
             * @returns {Component} The calling Component.
             */
            yAlign(alignment: string): AbstractComponent;
            /**
             * Sets the x offset of the Component. This will be used if the Component
             * is given more space than it needs.
             *
             * @param {number} offset The desired x offset, in pixels, from the left
             * side of the container.
             * @returns {Component} The calling Component.
             */
            xOffset(offset: number): AbstractComponent;
            /**
             * Sets the y offset of the Component. This will be used if the Component
             * is given more space than it needs.
             *
             * @param {number} offset The desired y offset, in pixels, from the top
             * side of the container.
             * @returns {Component} The calling Component.
             */
            yOffset(offset: number): AbstractComponent;
            /**
             * Attaches an Interaction to the Component, so that the Interaction will listen for events on the Component.
             *
             * @param {Interaction} interaction The Interaction to attach to the Component.
             * @returns {Component} The calling Component.
             */
            registerInteraction(interaction: Interaction.AbstractInteraction): AbstractComponent;
            /**
             * Adds/removes a given CSS class to/from the Component, or checks if the Component has a particular CSS class.
             *
             * @param {string} cssClass The CSS class to add/remove/check for.
             * @param {boolean} addClass Whether to add or remove the CSS class. If not supplied, checks for the CSS class.
             * @returns {boolean|Component} Whether the Component has the given CSS class, or the calling Component (if addClass is supplied).
             */
            classed(cssClass: string): boolean;
            classed(cssClass: string, addClass: boolean): AbstractComponent;
            /**
             * Checks if the Component has a fixed width or false if it grows to fill available space.
             * Returns false by default on the base Component class.
             *
             * @returns {boolean} Whether the component has a fixed width.
             */
            _isFixedWidth(): boolean;
            /**
             * Checks if the Component has a fixed height or false if it grows to fill available space.
             * Returns false by default on the base Component class.
             *
             * @returns {boolean} Whether the component has a fixed height.
             */
            _isFixedHeight(): boolean;
            /**
             * Merges this Component with another Component, returning a
             * ComponentGroup. This is used to layer Components on top of each other.
             *
             * There are four cases:
             * Component + Component: Returns a ComponentGroup with both components inside it.
             * ComponentGroup + Component: Returns the ComponentGroup with the Component appended.
             * Component + ComponentGroup: Returns the ComponentGroup with the Component prepended.
             * ComponentGroup + ComponentGroup: Returns a new ComponentGroup with two ComponentGroups inside it.
             *
             * @param {Component} c The component to merge in.
             * @returns {ComponentGroup} The relevant ComponentGroup out of the above four cases.
             */
            merge(c: AbstractComponent): Component.Group;
            /**
             * Detaches a Component from the DOM. The component can be reused.
             *
             * This should only be used if you plan on reusing the calling
             * Components. Otherwise, use remove().
             *
             * @returns The calling Component.
             */
            detach(): AbstractComponent;
            /**
             * Removes a Component from the DOM and disconnects it from everything it's
             * listening to (effectively destroying it).
             */
            remove(): void;
            /**
             * Return the width of the component
             *
             * @return {number} width of the component
             */
            width(): number;
            /**
             * Return the height of the component
             *
             * @return {number} height of the component
             */
            height(): number;
            /**
             * Gets the origin of the Component relative to its parent.
             *
             * @return {Point} The x-y position of the Component relative to its parent.
             */
            origin(): Point;
            /**
             * Gets the origin of the Component relative to the root <svg>.
             *
             * @return {Point} The x-y position of the Component relative to the root <svg>
             */
            originToSVG(): Point;
            /**
             * Returns the foreground selection for the component
             * (A selection covering the front of the component)
             *
             * Will return undefined if the component has not been anchored
             *
             * @return {D3.Selection} foreground selection for the component
             */
            foreground(): D3.Selection;
            /**
             * Returns the background selection for the component
             * (A selection appearing behind of the component)
             *
             * Will return undefined if the component has not been anchored
             *
             * @return {D3.Selection} background selection for the component
             */
            background(): D3.Selection;
            /**
             * Returns the hitbox selection for the component
             * (A selection in front of the foreground used mainly for interactions)
             *
             * Will return undefined if the component has not been anchored
             *
             * @return {D3.Selection} hitbox selection for the component
             */
            hitBox(): D3.Selection;
        }
    }
}


declare module Plottable {
    module Component {
        class AbstractComponentContainer extends AbstractComponent {
            _anchor(element: D3.Selection): void;
            _render(): void;
            _removeComponent(c: AbstractComponent): void;
            _addComponent(c: AbstractComponent, prepend?: boolean): boolean;
            /**
             * Returns a list of components in the ComponentContainer.
             *
             * @returns {Component[]} the contained Components
             */
            components(): AbstractComponent[];
            /**
             * Returns true iff the ComponentContainer is empty.
             *
             * @returns {boolean} Whether the calling ComponentContainer is empty.
             */
            empty(): boolean;
            /**
             * Detaches all components contained in the ComponentContainer, and
             * empties the ComponentContainer.
             *
             * @returns {ComponentContainer} The calling ComponentContainer
             */
            detachAll(): AbstractComponentContainer;
            remove(): void;
            _useLastCalculatedLayout(): boolean;
            _useLastCalculatedLayout(calculated: boolean): AbstractComponent;
        }
    }
}


declare module Plottable {
    module Component {
        class Group extends AbstractComponentContainer {
            /**
             * Constructs a GroupComponent.
             *
             * A GroupComponent is a set of Components that will be rendered on top of
             * each other. When you call Component.merge(Component), it creates and
             * returns a GroupComponent.
             *
             * @constructor
             * @param {Component[]} components The Components in the Group (default = []).
             */
            constructor(components?: AbstractComponent[]);
            _requestedSpace(offeredWidth: number, offeredHeight: number): _SpaceRequest;
            merge(c: AbstractComponent): Group;
            _computeLayout(offeredXOrigin?: number, offeredYOrigin?: number, availableWidth?: number, availableHeight?: number): Group;
            _isFixedWidth(): boolean;
            _isFixedHeight(): boolean;
        }
    }
}


declare module Plottable {
    module Axis {
        class AbstractAxis extends Component.AbstractComponent {
            /**
             * The css class applied to each end tick mark (the line on the end tick).
             */
            static END_TICK_MARK_CLASS: string;
            /**
             * The css class applied to each tick mark (the line on the tick).
             */
            static TICK_MARK_CLASS: string;
            /**
             * The css class applied to each tick label (the text associated with the tick).
             */
            static TICK_LABEL_CLASS: string;
            protected _tickMarkContainer: D3.Selection;
            protected _tickLabelContainer: D3.Selection;
            protected _baseline: D3.Selection;
            protected _scale: Scale.AbstractScale<any, number>;
            protected _computedWidth: number;
            protected _computedHeight: number;
            /**
             * Constructs an axis. An axis is a wrapper around a scale for rendering.
             *
             * @constructor
             * @param {Scale} scale The scale for this axis to render.
             * @param {string} orientation One of ["top", "left", "bottom", "right"];
             * on which side the axis will appear. On most axes, this is either "left"
             * or "bottom".
             * @param {Formatter} Data is passed through this formatter before being
             * displayed.
             */
            constructor(scale: Scale.AbstractScale<any, number>, orientation: string, formatter?: (d: any) => string);
            remove(): void;
            protected _isHorizontal(): boolean;
            protected _computeWidth(): number;
            protected _computeHeight(): number;
            _requestedSpace(offeredWidth: number, offeredHeight: number): _SpaceRequest;
            _isFixedHeight(): boolean;
            _isFixedWidth(): boolean;
            protected _rescale(): void;
            _computeLayout(offeredXOrigin?: number, offeredYOrigin?: number, availableWidth?: number, availableHeight?: number): void;
            protected _setup(): void;
            protected _getTickValues(): any[];
            _doRender(): void;
            protected _generateBaselineAttrHash(): {
                x1: number;
                y1: number;
                x2: number;
                y2: number;
            };
            protected _generateTickMarkAttrHash(isEndTickMark?: boolean): {
                x1: any;
                y1: any;
                x2: any;
                y2: any;
            };
            _invalidateLayout(): void;
            protected _setDefaultAlignment(): void;
            /**
             * Gets the current formatter on the axis. Data is passed through the
             * formatter before being displayed.
             *
             * @returns {Formatter} The calling Axis, or the current
             * Formatter.
             */
            formatter(): Formatter;
            /**
             * Sets the current formatter on the axis. Data is passed through the
             * formatter before being displayed.
             *
             * @param {Formatter} formatter If provided, data will be passed though `formatter(data)`.
             * @returns {Axis} The calling Axis.
             */
            formatter(formatter: Formatter): AbstractAxis;
            /**
             * Gets the current tick mark length.
             *
             * @returns {number} the current tick mark length.
             */
            tickLength(): number;
            /**
             * Sets the current tick mark length.
             *
             * @param {number} length If provided, length of each tick.
             * @returns {Axis} The calling Axis.
             */
            tickLength(length: number): AbstractAxis;
            /**
             * Gets the current end tick mark length.
             *
             * @returns {number} The current end tick mark length.
             */
            endTickLength(): number;
            /**
             * Sets the end tick mark length.
             *
             * @param {number} length If provided, the length of the end ticks.
             * @returns {BaseAxis} The calling Axis.
             */
            endTickLength(length: number): AbstractAxis;
            protected _maxLabelTickLength(): number;
            /**
             * Gets the padding between each tick mark and its associated label.
             *
             * @returns {number} the current padding.
             * length.
             */
            tickLabelPadding(): number;
            /**
             * Sets the padding between each tick mark and its associated label.
             *
             * @param {number} padding If provided, the desired padding.
             * @returns {Axis} The calling Axis.
             */
            tickLabelPadding(padding: number): AbstractAxis;
            /**
             * Gets the size of the gutter (the extra space between the tick
             * labels and the outer edge of the axis).
             *
             * @returns {number} the current gutter.
             * length.
             */
            gutter(): number;
            /**
             * Sets the size of the gutter (the extra space between the tick
             * labels and the outer edge of the axis).
             *
             * @param {number} size If provided, the desired gutter.
             * @returns {Axis} The calling Axis.
             */
            gutter(size: number): AbstractAxis;
            /**
             * Gets the orientation of the Axis.
             *
             * @returns {number} the current orientation.
             */
            orient(): string;
            /**
             * Sets the orientation of the Axis.
             *
             * @param {number} newOrientation If provided, the desired orientation
             * (top/bottom/left/right).
             * @returns {Axis} The calling Axis.
             */
            orient(newOrientation: string): AbstractAxis;
            /**
             * Gets whether the Axis is currently set to show the first and last
             * tick labels.
             *
             * @returns {boolean} whether or not the last
             * tick labels are showing.
             */
            showEndTickLabels(): boolean;
            /**
             * Sets whether the Axis is currently set to show the first and last tick
             * labels.
             *
             * @param {boolean} show Whether or not to show the first and last
             * labels.
             * @returns {Axis} The calling Axis.
             */
            showEndTickLabels(show: boolean): AbstractAxis;
            protected _hideEndTickLabels(): void;
            protected _hideOverflowingTickLabels(): void;
            protected _hideOverlappingTickLabels(): void;
        }
    }
}


declare module Plottable {
    module Axis {
        /**
         * Defines a configuration for a time axis tier.
         * For details on how ticks are generated see: https://github.com/mbostock/d3/wiki/Time-Scales#ticks
         * interval - A time unit associated with this configuration (seconds, minutes, hours, etc).
         * step - number of intervals between each tick.
         * formatter - formatter used to format tick labels.
         */
        type TimeAxisTierConfiguration = {
            interval: D3.Time.Interval;
            step: number;
            formatter: Formatter;
        };
        /**
         * An array of linked TimeAxisTierConfigurations.
         * Each configuration will be shown on a different tier.
         * Currently, up to two tiers are supported.
         */
        type TimeAxisConfiguration = TimeAxisTierConfiguration[];
        class Time extends AbstractAxis {
            /**
             * Constructs a TimeAxis.
             *
             * A TimeAxis is used for rendering a TimeScale.
             *
             * @constructor
             * @param {TimeScale} scale The scale to base the Axis on.
             * @param {string} orientation The orientation of the Axis (top/bottom)
             */
            constructor(scale: Scale.Time, orientation: string);
            tierLabelPositions(): string[];
            tierLabelPositions(newPositions: string[]): Time;
            /**
             * Gets the possible Axis configurations.
             *
             * @returns {TimeAxisConfiguration[]} The possible tier configurations.
             */
            axisConfigurations(): TimeAxisConfiguration[];
            /**
             * Sets possible Axis configurations.
             * The axis will choose the most precise configuration that will display in
             * its current width.
             *
             * @param {TimeAxisConfiguration[]} configurations Possible axis configurations.
             * @returns {Axis.Time} The calling Axis.Time.
             */
            axisConfigurations(configurations: TimeAxisConfiguration[]): Time;
            orient(): string;
            orient(orientation: string): Time;
            _computeHeight(): number;
            protected _setup(): void;
            protected _getTickValues(): any[];
            _doRender(): Time;
        }
    }
}

declare module Plottable {
    module Axis {
        class Numeric extends AbstractAxis {
            /**
             * Constructs a NumericAxis.
             *
             * Just as an CategoryAxis is for rendering an OrdinalScale, a NumericAxis
             * is for rendering a QuantitativeScale.
             *
             * @constructor
             * @param {QuantitativeScale} scale The QuantitativeScale to base the axis on.
             * @param {string} orientation The orientation of the QuantitativeScale (top/bottom/left/right)
             * @param {Formatter} formatter A function to format tick labels (default Formatters.general()).
             */
            constructor(scale: Scale.AbstractQuantitative<number>, orientation: string, formatter?: (d: any) => string);
            protected _setup(): void;
            _computeWidth(): number;
            _computeHeight(): number;
            protected _getTickValues(): any[];
            protected _rescale(): void;
            _doRender(): void;
            /**
             * Gets the tick label position relative to the tick marks.
             *
             * @returns {string} The current tick label position.
             */
            tickLabelPosition(): string;
            /**
             * Sets the tick label position relative to the tick marks.
             *
             * @param {string} position If provided, the relative position of the tick label.
             *                          [top/center/bottom] for a vertical NumericAxis,
             *                          [left/center/right] for a horizontal NumericAxis.
             *                          Defaults to center.
             * @returns {Numeric} The calling Axis.Numeric.
             */
            tickLabelPosition(position: string): Numeric;
            /**
             * Gets whether or not the tick labels at the end of the graph are
             * displayed when partially cut off.
             *
             * @param {string} orientation Where on the scale to change tick labels.
             *                 On a "top" or "bottom" axis, this can be "left" or
             *                 "right". On a "left" or "right" axis, this can be "top"
             *                 or "bottom".
             * @returns {boolean} The current setting.
             */
            showEndTickLabel(orientation: string): boolean;
            /**
             * Sets whether or not the tick labels at the end of the graph are
             * displayed when partially cut off.
             *
             * @param {string} orientation If provided, where on the scale to change tick labels.
             *                 On a "top" or "bottom" axis, this can be "left" or
             *                 "right". On a "left" or "right" axis, this can be "top"
             *                 or "bottom".
             * @param {boolean} show Whether or not the given tick should be
             * displayed.
             * @returns {Numeric} The calling NumericAxis.
             */
            showEndTickLabel(orientation: string, show: boolean): Numeric;
        }
    }
}


declare module Plottable {
    module Axis {
        class Category extends AbstractAxis {
            /**
             * Constructs a CategoryAxis.
             *
             * A CategoryAxis takes an OrdinalScale and includes word-wrapping
             * algorithms and advanced layout logic to try to display the scale as
             * efficiently as possible.
             *
             * @constructor
             * @param {OrdinalScale} scale The scale to base the Axis on.
             * @param {string} orientation The orientation of the Axis (top/bottom/left/right) (default = "bottom").
             * @param {Formatter} formatter The Formatter for the Axis (default Formatters.identity())
             */
            constructor(scale: Scale.Ordinal, orientation?: string, formatter?: (d: any) => string);
            protected _setup(): void;
            protected _rescale(): void;
            _requestedSpace(offeredWidth: number, offeredHeight: number): _SpaceRequest;
            protected _getTickValues(): string[];
            /**
             * Sets the angle for the tick labels. Right now vertical-left (-90), horizontal (0), and vertical-right (90) are the only options.
             * @param {number} angle The angle for the ticks
             * @returns {Category} The calling Category Axis.
             *
             * Warning - this is not currently well supported and is likely to behave badly unless all the tick labels are short.
             * See tracking at https://github.com/palantir/plottable/issues/504
             */
            tickLabelAngle(angle: number): Category;
            /**
             * Gets the tick label angle
             * @returns {number} the tick label angle
             */
            tickLabelAngle(): number;
            _doRender(): Category;
            _computeLayout(offeredXOrigin?: number, offeredYOrigin?: number, availableWidth?: number, availableHeight?: number): void;
        }
    }
}


declare module Plottable {
    module Component {
        class Label extends AbstractComponent {
            /**
             * Creates a Label.
             *
             * A label is component that renders just text. The most common use of
             * labels is to create a title or axis labels.
             *
             * @constructor
             * @param {string} displayText The text of the Label (default = "").
             * @param {string} orientation The orientation of the Label (horizontal/left/right) (default = "horizontal").
             */
            constructor(displayText?: string, orientation?: string);
            /**
             * Sets the horizontal side the label will go to given the label is given more space that it needs
             *
             * @param {string} alignment The new setting, one of `["left", "center",
             * "right"]`. Defaults to `"center"`.
             * @returns {Label} The calling Label.
             */
            xAlign(alignment: string): Label;
            /**
             * Sets the vertical side the label will go to given the label is given more space that it needs
             *
             * @param {string} alignment The new setting, one of `["top", "center",
             * "bottom"]`. Defaults to `"center"`.
             * @returns {Label} The calling Label.
             */
            yAlign(alignment: string): Label;
            _requestedSpace(offeredWidth: number, offeredHeight: number): _SpaceRequest;
            protected _setup(): void;
            /**
             * Gets the current text on the Label.
             *
             * @returns {string} the text on the label.
             */
            text(): string;
            /**
             * Sets the current text on the Label.
             *
             * @param {string} displayText If provided, the new text for the Label.
             * @returns {Label} The calling Label.
             */
            text(displayText: string): Label;
            /**
             * Gets the orientation of the Label.
             *
             * @returns {string} the current orientation.
             */
            orient(): string;
            /**
             * Sets the orientation of the Label.
             *
             * @param {string} newOrientation If provided, the desired orientation
             * (horizontal/left/right).
             * @returns {Label} The calling Label.
             */
            orient(newOrientation: string): Label;
            /**
             * Gets the amount of padding in pixels around the Label.
             *
             * @returns {number} the current padding amount.
             */
            padding(): number;
            /**
             * Sets the amount of padding in pixels around the Label.
             *
             * @param {number} padAmount The desired padding amount in pixel values
             * @returns {Label} The calling Label.
             */
            padding(padAmount: number): Label;
            _doRender(): void;
        }
        class TitleLabel extends Label {
            /**
             * Creates a TitleLabel, a type of label made for rendering titles.
             *
             * @constructor
             */
            constructor(text?: string, orientation?: string);
        }
        class AxisLabel extends Label {
            /**
             * Creates a AxisLabel, a type of label made for rendering axis labels.
             *
             * @constructor
             */
            constructor(text?: string, orientation?: string);
        }
    }
}


declare module Plottable {
    module Component {
        class Legend extends AbstractComponent {
            /**
             * The css class applied to each legend row
             */
            static LEGEND_ROW_CLASS: string;
            /**
             * The css class applied to each legend entry
             */
            static LEGEND_ENTRY_CLASS: string;
            /**
             * Creates a Legend.
             *
             * The legend consists of a series of legend entries, each with a color and label taken from the `colorScale`.
             * The entries will be displayed in the order of the `colorScale` domain.
             *
             * @constructor
             * @param {Scale.Color} colorScale
             */
            constructor(colorScale: Scale.Color);
            protected _setup(): void;
            /**
             * Gets the current max number of entries in Legend row.
             * @returns {number} The current max number of entries in row.
             */
            maxEntriesPerRow(): number;
            /**
             * Sets a new max number of entries in Legend row.
             *
             * @param {number} numEntries If provided, the new max number of entries in row.
             * @returns {Legend} The calling Legend.
             */
            maxEntriesPerRow(numEntries: number): Legend;
            /**
             * Gets the current sort function for Legend's entries.
             * @returns {(a: string, b: string) => number} The current sort function.
             */
            sortFunction(): (a: string, b: string) => number;
            /**
             * Sets a new sort function for Legend's entires.
             *
             * @param {(a: string, b: string) => number} newFn If provided, the new compare function.
             * @returns {Legend} The calling Legend.
             */
            sortFunction(newFn: (a: string, b: string) => number): Legend;
            /**
             * Gets the current color scale from the Legend.
             *
             * @returns {ColorScale} The current color scale.
             */
            scale(): Scale.Color;
            /**
             * Assigns a new color scale to the Legend.
             *
             * @param {Scale.Color} scale If provided, the new scale.
             * @returns {Legend} The calling Legend.
             */
            scale(scale: Scale.Color): Legend;
            remove(): void;
            _requestedSpace(offeredWidth: number, offeredHeight: number): _SpaceRequest;
            /**
             * Gets the legend entry under the given pixel position.
             *
             * @param {Point} position The pixel position.
             * @returns {D3.Selection} The selected entry, or null selection if no entry was selected.
             */
            getEntry(position: Point): D3.Selection;
            _doRender(): void;
        }
    }
}


declare module Plottable {
    module Component {
        class InterpolatedColorLegend extends AbstractComponent {
            /**
             * The css class applied to the legend labels.
             */
            static LEGEND_LABEL_CLASS: string;
            /**
             * Creates an InterpolatedColorLegend.
             *
             * The InterpolatedColorLegend consists of a sequence of swatches, showing the
             * associated Scale.InterpolatedColor sampled at various points. Two labels
             * show the maximum and minimum values of the Scale.InterpolatedColor.
             *
             * @constructor
             * @param {Scale.InterpolatedColor} interpolatedColorScale
             * @param {string} orientation (horizontal/left/right).
             * @param {Formatter} The labels are formatted using this function.
             */
            constructor(interpolatedColorScale: Scale.InterpolatedColor, orientation?: string, formatter?: (d: any) => string);
            remove(): void;
            /**
             * Gets the current formatter on the InterpolatedColorLegend.
             *
             * @returns {Formatter} The current Formatter.
             */
            formatter(): Formatter;
            /**
             * Sets the current formatter on the InterpolatedColorLegend.
             *
             * @param {Formatter} formatter If provided, data will be passed though `formatter(data)`.
             * @returns {InterpolatedColorLegend} The calling InterpolatedColorLegend.
             */
            formatter(formatter: Formatter): InterpolatedColorLegend;
            /**
             * Gets the orientation of the InterpolatedColorLegend.
             *
             * @returns {string} The current orientation.
             */
            orient(): string;
            /**
             * Sets the orientation of the InterpolatedColorLegend.
             *
             * @param {string} newOrientation The desired orientation (horizontal/left/right).
             *
             * @returns {InterpolatedColorLegend} The calling InterpolatedColorLegend.
             */
            orient(newOrientation: string): InterpolatedColorLegend;
            protected _setup(): void;
            _requestedSpace(offeredWidth: number, offeredHeight: number): _SpaceRequest;
            _doRender(): void;
        }
    }
}


declare module Plottable {
    module Component {
        class Gridlines extends AbstractComponent {
            /**
             * Creates a set of Gridlines.
             * @constructor
             *
             * @param {QuantitativeScale} xScale The scale to base the x gridlines on. Pass null if no gridlines are desired.
             * @param {QuantitativeScale} yScale The scale to base the y gridlines on. Pass null if no gridlines are desired.
             */
            constructor(xScale: Scale.AbstractQuantitative<any>, yScale: Scale.AbstractQuantitative<any>);
            remove(): Gridlines;
            protected _setup(): void;
            _doRender(): void;
        }
    }
}


declare module Plottable {
    module Component {
        type _IterateLayoutResult = {
            colProportionalSpace: number[];
            rowProportionalSpace: number[];
            guaranteedWidths: number[];
            guaranteedHeights: number[];
            wantsWidth: boolean;
            wantsHeight: boolean;
        };
        class Table extends AbstractComponentContainer {
            /**
             * Constructs a Table.
             *
             * A Table is used to combine multiple Components in the form of a grid. A
             * common case is combining a y-axis, x-axis, and the plotted data via
             * ```typescript
             * new Table([[yAxis, plot],
             *            [null,  xAxis]]);
             * ```
             *
             * @constructor
             * @param {Component[][]} [rows] A 2-D array of the Components to place in the table.
             * null can be used if a cell is empty. (default = [])
             */
            constructor(rows?: AbstractComponent[][]);
            /**
             * Adds a Component in the specified cell. The cell must be unoccupied.
             *
             * For example, instead of calling `new Table([[a, b], [null, c]])`, you
             * could call
             * ```typescript
             * var table = new Table();
             * table.addComponent(0, 0, a);
             * table.addComponent(0, 1, b);
             * table.addComponent(1, 1, c);
             * ```
             *
             * @param {number} row The row in which to add the Component.
             * @param {number} col The column in which to add the Component.
             * @param {Component} component The Component to be added.
             * @returns {Table} The calling Table.
             */
            addComponent(row: number, col: number, component: AbstractComponent): Table;
            _removeComponent(component: AbstractComponent): void;
            _requestedSpace(offeredWidth: number, offeredHeight: number): _SpaceRequest;
            _computeLayout(offeredXOrigin?: number, offeredYOrigin?: number, availableWidth?: number, availableHeight?: number): void;
            /**
             * Sets the row and column padding on the Table.
             *
             * @param {number} rowPadding The padding above and below each row, in pixels.
             * @param {number} colPadding the padding to the left and right of each column, in pixels.
             * @returns {Table} The calling Table.
             */
            padding(rowPadding: number, colPadding: number): Table;
            /**
             * Sets the layout weight of a particular row.
             * Space is allocated to rows based on their weight. Rows with higher weights receive proportionally more space.
             *
             * A common case would be to have one row take up 2/3rds of the space,
             * and the other row take up 1/3rd.
             *
             * Example:
             *
             * ```JavaScript
             * plot = new Plottable.Component.Table([
             *  [row1],
             *  [row2]
             * ]);
             *
             * // assign twice as much space to the first row
             * plot
             *  .rowWeight(0, 2)
             *  .rowWeight(1, 1)
             * ```
             *
             * @param {number} index The index of the row.
             * @param {number} weight The weight to be set on the row.
             * @returns {Table} The calling Table.
             */
            rowWeight(index: number, weight: number): Table;
            /**
             * Sets the layout weight of a particular column.
             * Space is allocated to columns based on their weight. Columns with higher weights receive proportionally more space.
             *
             * Please see `rowWeight` docs for an example.
             *
             * @param {number} index The index of the column.
             * @param {number} weight The weight to be set on the column.
             * @returns {Table} The calling Table.
             */
            colWeight(index: number, weight: number): Table;
            _isFixedWidth(): boolean;
            _isFixedHeight(): boolean;
        }
    }
}


declare module Plottable {
    module Plot {
        /**
         * A key that is also coupled with a dataset, a drawer and a metadata in Plot.
         */
        type PlotDatasetKey = {
            dataset: Dataset;
            drawer: _Drawer.AbstractDrawer;
            plotMetadata: PlotMetadata;
            key: string;
        };
        interface PlotMetadata {
            datasetKey: string;
        }
        type PlotData = {
            data: any[];
            pixelPoints: Point[];
            selection: D3.Selection;
        };
        class AbstractPlot extends Component.AbstractComponent {
            protected _dataChanged: boolean;
            protected _key2PlotDatasetKey: D3.Map<PlotDatasetKey>;
            protected _datasetKeysInOrder: string[];
            protected _renderArea: D3.Selection;
            protected _projections: {
                [attrToSet: string]: _Projection;
            };
            protected _animate: boolean;
            protected _animateOnNextRender: boolean;
            /**
             * Constructs a Plot.
             *
             * Plots render data. Common example include Plot.Scatter, Plot.Bar, and Plot.Line.
             *
             * A bare Plot has a DataSource and any number of projectors, which take
             * data and "project" it onto the Plot, such as "x", "y", "fill", "r".
             *
             * @constructor
             * @param {any[]|Dataset} [dataset] If provided, the data or Dataset to be associated with this Plot.
             */
            constructor();
            _anchor(element: D3.Selection): void;
            protected _setup(): void;
            remove(): void;
            /**
             * Adds a dataset to this plot. Identify this dataset with a key.
             *
             * A key is automatically generated if not supplied.
             *
             * @param {string} [key] The key of the dataset.
             * @param {Dataset | any[]} dataset dataset to add.
             * @returns {Plot} The calling Plot.
             */
            addDataset(dataset: Dataset | any[]): AbstractPlot;
            addDataset(key: string, dataset: Dataset | any[]): AbstractPlot;
            protected _getDrawer(key: string): _Drawer.AbstractDrawer;
            protected _getAnimator(key: string): Animator.PlotAnimator;
            protected _onDatasetUpdate(): void;
            /**
             * Sets an attribute of every data point.
             *
             * Here's a common use case:
             * ```typescript
             * plot.attr("r", function(d) { return d.foo; });
             * ```
             * This will set the radius of each datum `d` to be `d.foo`.
             *
             * @param {string} attrToSet The attribute to set across each data
             * point. Popular examples include "x", "y", "r". Scales that inherit from
             * Plot define their meaning.
             *
             * @param {Function|string|any} accessor Function to apply to each element
             * of the dataSource. If a Function, use `accessor(d, i)`. If a string,
             * `d[accessor]` is used. If anything else, use `accessor` as a constant
             * across all data points.
             *
             * @param {Scale.AbstractScale} scale If provided, the result of the accessor
             * is passed through the scale, such as `scale.scale(accessor(d, i))`.
             *
             * @returns {Plot} The calling Plot.
             */
            attr(attrToSet: string, accessor: any, scale?: Scale.AbstractScale<any, any>): AbstractPlot;
            /**
             * Identical to plot.attr
             */
            project(attrToSet: string, accessor: any, scale?: Scale.AbstractScale<any, any>): AbstractPlot;
            protected _generateAttrToProjector(): AttributeToProjector;
            _doRender(): void;
            /**
             * Enables or disables animation.
             *
             * @param {boolean} enabled Whether or not to animate.
             */
            animate(enabled: boolean): AbstractPlot;
            detach(): AbstractPlot;
            /**
             * This function makes sure that all of the scales in this._projections
             * have an extent that includes all the data that is projected onto them.
             */
            protected _updateScaleExtents(): void;
            _updateScaleExtent(attr: string): void;
            /**
             * Get the animator associated with the specified Animator key.
             *
             * @return {PlotAnimator} The Animator for the specified key.
             */
            animator(animatorKey: string): Animator.PlotAnimator;
            /**
             * Set the animator associated with the specified Animator key.
             *
             * @param {string} animatorKey The key for the Animator.
             * @param {PlotAnimator} animator An Animator to be assigned to
             * the specified key.
             * @returns {Plot} The calling Plot.
             */
            animator(animatorKey: string, animator: Animator.PlotAnimator): AbstractPlot;
            /**
             * Gets the dataset order by key
             *
             * @returns {string[]} A string array of the keys in order
             */
            datasetOrder(): string[];
            /**
             * Sets the dataset order by key
             *
             * @param {string[]} order If provided, a string array which represents the order of the keys.
             * This must be a permutation of existing keys.
             *
             * @returns {Plot} The calling Plot.
             */
            datasetOrder(order: string[]): AbstractPlot;
            /**
             * Removes a dataset by the given identifier
             *
             * @param {string | Dataset | any[]} datasetIdentifer The identifier as the key of the Dataset to remove
             * If string is inputted, it is interpreted as the dataset key to remove.
             * If Dataset is inputted, the first Dataset in the plot that is the same will be removed.
             * If any[] is inputted, the first data array in the plot that is the same will be removed.
             * @returns {AbstractPlot} The calling AbstractPlot.
             */
            removeDataset(datasetIdentifier: string | Dataset | any[]): AbstractPlot;
            datasets(): Dataset[];
            protected _getDrawersInOrder(): _Drawer.AbstractDrawer[];
            protected _generateDrawSteps(): _Drawer.DrawStep[];
            protected _additionalPaint(time: number): void;
            protected _getDataToDraw(): D3.Map<any[]>;
            /**
             * Gets the new plot metadata for new dataset with provided key
             *
             * @param {string} key The key of new dataset
             */
            protected _getPlotMetadataForDataset(key: string): PlotMetadata;
            getAllSelections(): D3.Selection;
            /**
             * Retrieves the closest PlotData to the specified x/y point within a specified value
             *
             * @param {number} xValue The x value to compare against
             * @param {number} yValue The y value to compare against
             * @param {number} withinValue The maximum distance the closest selection can be to the point (default = Infinity)
             * @returns {PlotData} The closest plot data to the point within a specified value.  nulls and null selection returned otherwise
             */
            getClosestData(xValue: number, yValue: number, withinValue?: number): PlotData;
        }
    }
}


declare module Plottable {
    module Plot {
        class Pie extends AbstractPlot {
            /**
             * Constructs a PiePlot.
             *
             * @constructor
             */
            constructor();
            _computeLayout(offeredXOrigin?: number, offeredYOrigin?: number, availableWidth?: number, availableHeight?: number): void;
            addDataset(keyOrDataset: any, dataset?: any): Pie;
            protected _generateAttrToProjector(): AttributeToProjector;
            protected _getDrawer(key: string): _Drawer.AbstractDrawer;
        }
    }
}


declare module Plottable {
    module Plot {
        class AbstractXYPlot<X, Y> extends AbstractPlot {
            protected _xScale: Scale.AbstractScale<X, number>;
            protected _yScale: Scale.AbstractScale<Y, number>;
            /**
             * Constructs an XYPlot.
             *
             * An XYPlot is a plot from drawing 2-dimensional data. Common examples
             * include Scale.Line and Scale.Bar.
             *
             * @constructor
             * @param {any[]|Dataset} [dataset] The data or Dataset to be associated with this Renderer.
             * @param {Scale} xScale The x scale to use.
             * @param {Scale} yScale The y scale to use.
             */
            constructor(xScale: Scale.AbstractScale<X, number>, yScale: Scale.AbstractScale<Y, number>);
            /**
             * @param {string} attrToSet One of ["x", "y"] which determines the point's
             * x and y position in the Plot.
             */
            project(attrToSet: string, accessor: any, scale?: Scale.AbstractScale<any, any>): AbstractXYPlot<X, Y>;
            remove(): AbstractXYPlot<X, Y>;
            /**
             * Sets the automatic domain adjustment over visible points for y scale.
             *
             * If autoAdjustment is true adjustment is immediately performend.
             *
             * @param {boolean} autoAdjustment The new value for the automatic adjustment domain for y scale.
             * @returns {AbstractXYPlot} The calling AbstractXYPlot.
             */
            automaticallyAdjustYScaleOverVisiblePoints(autoAdjustment: boolean): AbstractXYPlot<X, Y>;
            /**
             * Sets the automatic domain adjustment over visible points for x scale.
             *
             * If autoAdjustment is true adjustment is immediately performend.
             *
             * @param {boolean} autoAdjustment The new value for the automatic adjustment domain for x scale.
             * @returns {AbstractXYPlot} The calling AbstractXYPlot.
             */
            automaticallyAdjustXScaleOverVisiblePoints(autoAdjustment: boolean): AbstractXYPlot<X, Y>;
            protected _generateAttrToProjector(): AttributeToProjector;
            _computeLayout(offeredXOrigin?: number, offeredYOffset?: number, availableWidth?: number, availableHeight?: number): void;
            protected _updateXDomainer(): void;
            protected _updateYDomainer(): void;
            /**
             * Adjusts both domains' extents to show all datasets.
             *
             * This call does not override auto domain adjustment behavior over visible points.
             */
            showAllData(): void;
            protected _normalizeDatasets<A, B>(fromX: boolean): {
                a: A;
                b: B;
            }[];
            protected _projectorsReady(): {
                accessor: (datum: any, index?: number, userMetadata?: any, plotMetadata?: PlotMetadata) => any;
                scale?: Scale.AbstractScale<any, any>;
                attribute: string;
            };
        }
    }
}


declare module Plottable {
    module Plot {
        class Scatter<X, Y> extends AbstractXYPlot<X, Y> implements Interaction.Hoverable {
            /**
             * Constructs a ScatterPlot.
             *
             * @constructor
             * @param {Scale} xScale The x scale to use.
             * @param {Scale} yScale The y scale to use.
             */
            constructor(xScale: Scale.AbstractScale<X, number>, yScale: Scale.AbstractScale<Y, number>);
            /**
             * @param {string} attrToSet One of ["x", "y", "cx", "cy", "r",
             * "fill"]. "cx" and "cy" are aliases for "x" and "y". "r" is the datum's
             * radius, and "fill" is the CSS color of the datum.
             */
            project(attrToSet: string, accessor: any, scale?: Scale.AbstractScale<any, any>): Scatter<X, Y>;
            protected _getDrawer(key: string): _Drawer.Element;
            protected _generateAttrToProjector(): {
                [attrToSet: string]: (datum: any, index: number, userMetadata: any, plotMetadata: PlotMetadata) => any;
            };
            protected _generateDrawSteps(): _Drawer.DrawStep[];
            protected _getClosestStruckPoint(p: Point, range: number): Interaction.HoverData;
            _hoverOverComponent(p: Point): void;
            _hoverOutComponent(p: Point): void;
            _doHover(p: Point): Interaction.HoverData;
        }
    }
}


declare module Plottable {
    module Plot {
        class Grid extends AbstractXYPlot<string, string> {
            /**
             * Constructs a GridPlot.
             *
             * A GridPlot is used to shade a grid of data. Each datum is a cell on the
             * grid, and the datum can control what color it is.
             *
             * @constructor
             * @param {Scale.Ordinal} xScale The x scale to use.
             * @param {Scale.Ordinal} yScale The y scale to use.
             * @param {Scale.Color|Scale.InterpolatedColor} colorScale The color scale
             * to use for each grid cell.
             */
            constructor(xScale: Scale.Ordinal, yScale: Scale.Ordinal, colorScale: Scale.AbstractScale<any, string>);
            addDataset(keyOrDataset: any, dataset?: any): Grid;
            protected _getDrawer(key: string): _Drawer.Element;
            /**
             * @param {string} attrToSet One of ["x", "y", "fill"]. If "fill" is used,
             * the data should return a valid CSS color.
             */
            project(attrToSet: string, accessor: any, scale?: Scale.AbstractScale<any, any>): Grid;
            protected _generateAttrToProjector(): {
                [attrToSet: string]: (datum: any, index: number, userMetadata: any, plotMetadata: PlotMetadata) => any;
            };
            protected _generateDrawSteps(): _Drawer.DrawStep[];
        }
    }
}


declare module Plottable {
    module Plot {
        class Bar<X, Y> extends AbstractXYPlot<X, Y> implements Interaction.Hoverable {
            protected static _BarAlignmentToFactor: {
                [alignment: string]: number;
            };
            protected static _DEFAULT_WIDTH: number;
            protected _isVertical: boolean;
            /**
             * Constructs a BarPlot.
             *
             * @constructor
             * @param {Scale} xScale The x scale to use.
             * @param {Scale} yScale The y scale to use.
             * @param {boolean} isVertical if the plot if vertical.
             */
            constructor(xScale: Scale.AbstractScale<X, number>, yScale: Scale.AbstractScale<Y, number>, isVertical?: boolean);
            protected _getDrawer(key: string): _Drawer.Rect;
            protected _setup(): void;
            /**
             * Gets the baseline value for the bars
             *
             * The baseline is the line that the bars are drawn from, defaulting to 0.
             *
             * @returns {number} The baseline value.
             */
            baseline(): number;
            /**
             * Sets the baseline for the bars to the specified value.
             *
             * The baseline is the line that the bars are drawn from, defaulting to 0.
             *
             * @param {number} value The value to position the baseline at.
             * @returns {Bar} The calling Bar.
             */
            baseline(value: number): Bar<X, Y>;
            /**
             * Sets the bar alignment relative to the independent axis.
             * VerticalBarPlot supports "left", "center", "right"
             * HorizontalBarPlot supports "top", "center", "bottom"
             *
             * @param {string} alignment The desired alignment.
             * @returns {Bar} The calling Bar.
             */
            barAlignment(alignment: string): Bar<X, Y>;
            /**
             * Get whether bar labels are enabled.
             *
             * @returns {boolean} Whether bars should display labels or not.
             */
            barLabelsEnabled(): boolean;
            /**
             * Set whether bar labels are enabled.
             * @param {boolean} Whether bars should display labels or not.
             *
             * @returns {Bar} The calling plot.
             */
            barLabelsEnabled(enabled: boolean): Bar<X, Y>;
            /**
             * Get the formatter for bar labels.
             *
             * @returns {Formatter} The formatting function for bar labels.
             */
            barLabelFormatter(): Formatter;
            /**
             * Change the formatting function for bar labels.
             * @param {Formatter} The formatting function for bar labels.
             *
             * @returns {Bar} The calling plot.
             */
            barLabelFormatter(formatter: Formatter): Bar<X, Y>;
            /**
             * Gets the bar under the given pixel position (if [xValOrExtent]
             * and [yValOrExtent] are {number}s), under a given line (if only one
             * of [xValOrExtent] or [yValOrExtent] are {Extent}s) or are under a
             * 2D area (if [xValOrExtent] and [yValOrExtent] are both {Extent}s).
             *
             * @param {number | Extent} xValOrExtent The pixel x position, or range of x values.
             * @param {number | Extent} yValOrExtent The pixel y position, or range of y values.
             * @returns {D3.Selection} The selected bar, or null if no bar was selected.
             */
            getBars(xValOrExtent: number | Extent, yValOrExtent: number | Extent): D3.Selection;
            protected _updateDomainer(scale: Scale.AbstractScale<any, number>): void;
            protected _updateYDomainer(): void;
            protected _updateXDomainer(): void;
            protected _additionalPaint(time: number): void;
            protected _drawLabels(): void;
            protected _generateDrawSteps(): _Drawer.DrawStep[];
            protected _generateAttrToProjector(): {
                [attrToSet: string]: (datum: any, index: number, userMetadata: any, plotMetadata: PlotMetadata) => any;
            };
            /**
             * Computes the barPixelWidth of all the bars in the plot.
             *
             * If the position scale of the plot is an OrdinalScale and in bands mode, then the rangeBands function will be used.
             * If the position scale of the plot is an OrdinalScale and in points mode, then
             *   from https://github.com/mbostock/d3/wiki/Ordinal-Scales#ordinal_rangePoints, the max barPixelWidth is step * padding
             * If the position scale of the plot is a QuantitativeScale, then _getMinimumDataWidth is scaled to compute the barPixelWidth
             */
            protected _getBarPixelWidth(): number;
            hoverMode(): string;
            /**
             * Sets the hover mode for hover interactions. There are two modes:
             *     - "point": Selects the bar under the mouse cursor (default).
             *     - "line" : Selects any bar that would be hit by a line extending
             *                in the same direction as the bar and passing through
             *                the cursor.
             *
             * @param {string} mode The desired hover mode.
             * @return {Bar} The calling Bar Plot.
             */
            hoverMode(mode: String): Bar<X, Y>;
            _hoverOverComponent(p: Point): void;
            _hoverOutComponent(p: Point): void;
            _doHover(p: Point): Interaction.HoverData;
        }
    }
}


declare module Plottable {
    module Plot {
        class Line<X> extends AbstractXYPlot<X, number> implements Interaction.Hoverable {
            protected _yScale: Scale.AbstractQuantitative<number>;
            /**
             * Constructs a LinePlot.
             *
             * @constructor
             * @param {QuantitativeScale} xScale The x scale to use.
             * @param {QuantitativeScale} yScale The y scale to use.
             */
            constructor(xScale: Scale.AbstractQuantitative<X>, yScale: Scale.AbstractQuantitative<number>);
            protected _setup(): void;
            protected _rejectNullsAndNaNs(d: any, i: number, userMetdata: any, plotMetadata: any, accessor: _Accessor): boolean;
            protected _getDrawer(key: string): _Drawer.Line;
            protected _getResetYFunction(): (d: any, i: number, u: any, m: PlotMetadata) => number;
            protected _generateDrawSteps(): _Drawer.DrawStep[];
            protected _generateAttrToProjector(): {
                [attrToSet: string]: (datum: any, index: number, userMetadata: any, plotMetadata: PlotMetadata) => any;
            };
            protected _wholeDatumAttributes(): string[];
            protected _getClosestWithinRange(p: Point, range: number): {
                closestValue: any;
                closestPoint: {
                    x: number;
                    y: number;
                };
            };
            _hoverOverComponent(p: Point): void;
            _hoverOutComponent(p: Point): void;
            _doHover(p: Point): Interaction.HoverData;
        }
    }
}


declare module Plottable {
    module Plot {
        /**
         * An AreaPlot draws a filled region (area) between the plot's projected "y" and projected "y0" values.
         */
        class Area<X> extends Line<X> {
            /**
             * Constructs an AreaPlot.
             *
             * @constructor
             * @param {QuantitativeScale} xScale The x scale to use.
             * @param {QuantitativeScale} yScale The y scale to use.
             */
            constructor(xScale: Scale.AbstractQuantitative<X>, yScale: Scale.AbstractQuantitative<number>);
            protected _onDatasetUpdate(): void;
            protected _getDrawer(key: string): _Drawer.Area;
            protected _updateYDomainer(): void;
            project(attrToSet: string, accessor: any, scale?: Scale.AbstractScale<any, any>): Area<X>;
            protected _getResetYFunction(): (datum: any, index: number, userMetadata: any, plotMetadata: PlotMetadata) => any;
            protected _wholeDatumAttributes(): string[];
            protected _generateAttrToProjector(): {
                [attrToSet: string]: (datum: any, index: number, userMetadata: any, plotMetadata: PlotMetadata) => any;
            };
        }
    }
}


declare module Plottable {
    module Plot {
        interface ClusteredPlotMetadata extends PlotMetadata {
            position: number;
        }
        class ClusteredBar<X, Y> extends Bar<X, Y> {
            /**
             * Creates a ClusteredBarPlot.
             *
             * A ClusteredBarPlot is a plot that plots several bar plots next to each
             * other. For example, when plotting life expectancy across each country,
             * you would want each country to have a "male" and "female" bar.
             *
             * @constructor
             * @param {Scale} xScale The x scale to use.
             * @param {Scale} yScale The y scale to use.
             * @param {boolean} isVertical if the plot if vertical.
             */
            constructor(xScale: Scale.AbstractScale<X, number>, yScale: Scale.AbstractScale<Y, number>, isVertical?: boolean);
            protected _generateAttrToProjector(): {
                [attrToSet: string]: (datum: any, index: number, userMetadata: any, plotMetadata: PlotMetadata) => any;
            };
            protected _getDataToDraw(): D3.Map<any[]>;
            protected _getPlotMetadataForDataset(key: string): ClusteredPlotMetadata;
        }
    }
}


declare module Plottable {
    module Plot {
        interface StackedPlotMetadata extends PlotMetadata {
            offsets: D3.Map<number>;
        }
        type StackedDatum = {
            key: any;
            value: number;
            offset?: number;
        };
        class AbstractStacked<X, Y> extends AbstractXYPlot<X, Y> {
            protected _isVertical: boolean;
            _getPlotMetadataForDataset(key: string): StackedPlotMetadata;
            project(attrToSet: string, accessor: any, scale?: Scale.AbstractScale<any, any>): AbstractStacked<X, Y>;
            _onDatasetUpdate(): void;
            _updateStackOffsets(): void;
            _updateStackExtents(): void;
            /**
             * Feeds the data through d3's stack layout function which will calculate
             * the stack offsets and use the the function declared in .out to set the offsets on the data.
             */
            _stack(dataArray: D3.Map<StackedDatum>[]): D3.Map<StackedDatum>[];
            /**
             * After the stack offsets have been determined on each separate dataset, the offsets need
             * to be determined correctly on the overall datasets
             */
            _setDatasetStackOffsets(positiveDataMapArray: D3.Map<StackedDatum>[], negativeDataMapArray: D3.Map<StackedDatum>[]): void;
            _getDomainKeys(): string[];
            _generateDefaultMapArray(): D3.Map<StackedDatum>[];
            _updateScaleExtents(): void;
            _normalizeDatasets<A, B>(fromX: boolean): {
                a: A;
                b: B;
            }[];
            _keyAccessor(): _Accessor;
            _valueAccessor(): _Accessor;
        }
    }
}


declare module Plottable {
    module Plot {
        class StackedArea<X> extends Area<X> {
            /**
             * Constructs a StackedArea plot.
             *
             * @constructor
             * @param {QuantitativeScale} xScale The x scale to use.
             * @param {QuantitativeScale} yScale The y scale to use.
             */
            constructor(xScale: Scale.AbstractQuantitative<X>, yScale: Scale.AbstractQuantitative<number>);
            protected _getDrawer(key: string): _Drawer.Area;
            _getAnimator(key: string): Animator.PlotAnimator;
            protected _setup(): void;
            protected _additionalPaint(): void;
            protected _updateYDomainer(): void;
            project(attrToSet: string, accessor: any, scale?: Scale.AbstractScale<any, any>): StackedArea<X>;
            protected _onDatasetUpdate(): StackedArea<X>;
            protected _generateAttrToProjector(): {
                [attrToSet: string]: (datum: any, index: number, userMetadata: any, plotMetadata: PlotMetadata) => any;
            };
            protected _wholeDatumAttributes(): string[];
            _updateStackOffsets(): void;
            _updateStackExtents(): void;
            _stack(dataArray: D3.Map<StackedDatum>[]): D3.Map<StackedDatum>[];
            _setDatasetStackOffsets(positiveDataMapArray: D3.Map<StackedDatum>[], negativeDataMapArray: D3.Map<StackedDatum>[]): void;
            _getDomainKeys(): any;
            _generateDefaultMapArray(): D3.Map<StackedDatum>[];
            _updateScaleExtents(): void;
            _keyAccessor(): _Accessor;
            _valueAccessor(): _Accessor;
            _getPlotMetadataForDataset(key: string): StackedPlotMetadata;
            protected _normalizeDatasets<A, B>(fromX: boolean): {
                a: A;
                b: B;
            }[];
        }
    }
}


declare module Plottable {
    module Plot {
        class StackedBar<X, Y> extends Bar<X, Y> {
            /**
             * Constructs a StackedBar plot.
             * A StackedBarPlot is a plot that plots several bar plots stacking on top of each
             * other.
             * @constructor
             * @param {Scale} xScale the x scale of the plot.
             * @param {Scale} yScale the y scale of the plot.
             * @param {boolean} isVertical if the plot if vertical.
             */
            constructor(xScale?: Scale.AbstractScale<X, number>, yScale?: Scale.AbstractScale<Y, number>, isVertical?: boolean);
            protected _getAnimator(key: string): Animator.PlotAnimator;
            protected _generateAttrToProjector(): {
                [attrToSet: string]: (datum: any, index: number, userMetadata: any, plotMetadata: PlotMetadata) => any;
            };
            protected _generateDrawSteps(): _Drawer.DrawStep[];
            project(attrToSet: string, accessor: any, scale?: Scale.AbstractScale<any, any>): StackedBar<X, Y>;
            protected _onDatasetUpdate(): StackedBar<X, Y>;
            protected _getPlotMetadataForDataset(key: string): StackedPlotMetadata;
            protected _normalizeDatasets<A, B>(fromX: boolean): {
                a: A;
                b: B;
            }[];
            _updateStackOffsets(): void;
            _updateStackExtents(): void;
            _stack(dataArray: D3.Map<StackedDatum>[]): D3.Map<StackedDatum>[];
            _setDatasetStackOffsets(positiveDataMapArray: D3.Map<StackedDatum>[], negativeDataMapArray: D3.Map<StackedDatum>[]): void;
            _getDomainKeys(): any;
            _generateDefaultMapArray(): D3.Map<StackedDatum>[];
            _updateScaleExtents(): void;
            _keyAccessor(): _Accessor;
            _valueAccessor(): _Accessor;
        }
    }
}


declare module Plottable {
    module Animator {
        interface PlotAnimator {
            /**
             * Applies the supplied attributes to a D3.Selection with some animation.
             *
             * @param {D3.Selection} selection The update selection or transition selection that we wish to animate.
             * @param {AttributeToProjector} attrToProjector The set of
             *     IAccessors that we will use to set attributes on the selection.
             * @return {any} Animators should return the selection or
             *     transition object so that plots may chain the transitions between
             *     animators.
             */
            animate(selection: any, attrToProjector: AttributeToProjector): D3.Selection | D3.Transition.Transition;
            /**
             * Given the number of elements, return the total time the animation requires
             * @param number numberofIterations The number of elements that will be drawn
             * @returns {any} The time required for the animation
             */
            getTiming(numberOfIterations: number): number;
        }
        type PlotAnimatorMap = {
            [animatorKey: string]: PlotAnimator;
        };
    }
}


declare module Plottable {
    module Animator {
        /**
         * An animator implementation with no animation. The attributes are
         * immediately set on the selection.
         */
        class Null implements PlotAnimator {
            getTiming(selection: any): number;
            animate(selection: any, attrToProjector: AttributeToProjector): D3.Selection;
        }
    }
}


declare module Plottable {
    module Animator {
        /**
         * The base animator implementation with easing, duration, and delay.
         *
         * The maximum delay between animations can be configured with maxIterativeDelay.
         *
         * The maximum total animation duration can be configured with maxTotalDuration.
         * maxTotalDuration does not set actual total animation duration.
         *
         * The actual interval delay is calculated by following formula:
         * min(maxIterativeDelay(),
         *   max(maxTotalDuration() - duration(), 0) / <number of iterations>)
         */
        class Base implements PlotAnimator {
            /**
             * The default duration of the animation in milliseconds
             */
            static DEFAULT_DURATION_MILLISECONDS: number;
            /**
             * The default starting delay of the animation in milliseconds
             */
            static DEFAULT_DELAY_MILLISECONDS: number;
            /**
             * The default maximum start delay between each start of an animation
             */
            static DEFAULT_MAX_ITERATIVE_DELAY_MILLISECONDS: number;
            /**
             * The default maximum total animation duration
             */
            static DEFAULT_MAX_TOTAL_DURATION_MILLISECONDS: number;
            /**
             * The default easing of the animation
             */
            static DEFAULT_EASING: string;
            /**
             * Constructs the default animator
             *
             * @constructor
             */
            constructor();
            getTiming(numberOfIterations: number): number;
            animate(selection: any, attrToProjector: AttributeToProjector): D3.Transition.Transition;
            /**
             * Gets the duration of the animation in milliseconds.
             *
             * @returns {number} The current duration.
             */
            duration(): number;
            /**
             * Sets the duration of the animation in milliseconds.
             *
             * @param {number} duration The duration in milliseconds.
             * @returns {Default} The calling Default Animator.
             */
            duration(duration: number): Base;
            /**
             * Gets the delay of the animation in milliseconds.
             *
             * @returns {number} The current delay.
             */
            delay(): number;
            /**
             * Sets the delay of the animation in milliseconds.
             *
             * @param {number} delay The delay in milliseconds.
             * @returns {Default} The calling Default Animator.
             */
            delay(delay: number): Base;
            /**
             * Gets the current easing of the animation.
             *
             * @returns {string} the current easing mode.
             */
            easing(): string;
            /**
             * Sets the easing mode of the animation.
             *
             * @param {string} easing The desired easing mode.
             * @returns {Default} The calling Default Animator.
             */
            easing(easing: string): Base;
            /**
             * Gets the maximum start delay between animations in milliseconds.
             *
             * @returns {number} The current maximum iterative delay.
             */
            maxIterativeDelay(): number;
            /**
             * Sets the maximum start delay between animations in milliseconds.
             *
             * @param {number} maxIterDelay The maximum iterative delay in milliseconds.
             * @returns {Base} The calling Base Animator.
             */
            maxIterativeDelay(maxIterDelay: number): Base;
            /**
             * Gets the maximum total animation duration in milliseconds.
             *
             * @returns {number} The current maximum total animation duration.
             */
            maxTotalDuration(): number;
            /**
             * Sets the maximum total animation duration in miliseconds.
             *
             * @param {number} maxDuration The maximum total animation duration in milliseconds.
             * @returns {Base} The calling Base Animator.
             */
            maxTotalDuration(maxDuration: number): Base;
        }
    }
}


declare module Plottable {
    module Animator {
        /**
         * The default animator implementation with easing, duration, and delay.
         */
        class Rect extends Base {
            static ANIMATED_ATTRIBUTES: string[];
            isVertical: boolean;
            isReverse: boolean;
            constructor(isVertical?: boolean, isReverse?: boolean);
            animate(selection: any, attrToProjector: AttributeToProjector): D3.Transition.Transition;
            protected _startMovingProjector(attrToProjector: AttributeToProjector): (datum: any, index: number, userMetadata: any, plotMetadata: Plot.PlotMetadata) => any;
        }
    }
}


declare module Plottable {
    module Animator {
        /**
         * A child class of RectAnimator that will move the rectangle
         * as well as animate its growth.
         */
        class MovingRect extends Rect {
            /**
             * The pixel value to move from
             */
            startPixelValue: number;
            /**
             * Constructs a MovingRectAnimator
             *
             * @param {number} basePixel The pixel value to start moving from
             * @param {boolean} isVertical If the movement/animation is vertical
             */
            constructor(startPixelValue: number, isVertical?: boolean);
            protected _startMovingProjector(attrToProjector: AttributeToProjector): (p: any) => number;
        }
    }
}


declare module Plottable {
    module Dispatcher {
        class AbstractDispatcher extends Core.PlottableObject {
            protected _target: D3.Selection;
            protected _event2Callback: {
                [eventName: string]: () => any;
            };
            /**
             * Constructs a Dispatcher with the specified target.
             *
             * @constructor
             * @param {D3.Selection} [target] The selection to listen for events on.
             */
            constructor(target?: D3.Selection);
            /**
             * Gets the target of the Dispatcher.
             *
             * @returns {D3.Selection} The Dispatcher's current target.
             */
            target(): D3.Selection;
            /**
             * Sets the target of the Dispatcher.
             *
             * @param {D3.Selection} target The element to listen for updates on.
             * @returns {Dispatcher} The calling Dispatcher.
             */
            target(targetElement: D3.Selection): AbstractDispatcher;
            /**
             * Gets a namespaced version of the event name.
             */
            protected _getEventString(eventName: string): string;
            /**
             * Attaches the Dispatcher's listeners to the Dispatcher's target element.
             *
             * @returns {Dispatcher} The calling Dispatcher.
             */
            connect(): AbstractDispatcher;
            /**
             * Detaches the Dispatcher's listeners from the Dispatchers' target element.
             *
             * @returns {Dispatcher} The calling Dispatcher.
             */
            disconnect(): AbstractDispatcher;
        }
    }
}


declare module Plottable {
    module Dispatcher {
        class Mouse extends Dispatcher.AbstractDispatcher {
            /**
             * Constructs a Mouse Dispatcher with the specified target.
             *
             * @param {D3.Selection} target The selection to listen for events on.
             */
            constructor(target: D3.Selection);
            /**
             * Gets the current callback to be called on mouseover.
             *
             * @return {(location: Point) => any} The current mouseover callback.
             */
            mouseover(): (location: Point) => any;
            /**
             * Attaches a callback to be called on mouseover.
             *
             * @param {(location: Point) => any} callback A function that takes the pixel position of the mouse event.
             *                                            Pass in null to remove the callback.
             * @return {Mouse} The calling Mouse Handler.
             */
            mouseover(callback: (location: Point) => any): Mouse;
            /**
             * Gets the current callback to be called on mousemove.
             *
             * @return {(location: Point) => any} The current mousemove callback.
             */
            mousemove(): (location: Point) => any;
            /**
             * Attaches a callback to be called on mousemove.
             *
             * @param {(location: Point) => any} callback A function that takes the pixel position of the mouse event.
             *                                            Pass in null to remove the callback.
             * @return {Mouse} The calling Mouse Handler.
             */
            mousemove(callback: (location: Point) => any): Mouse;
            /**
             * Gets the current callback to be called on mouseout.
             *
             * @return {(location: Point) => any} The current mouseout callback.
             */
            mouseout(): (location: Point) => any;
            /**
             * Attaches a callback to be called on mouseout.
             *
             * @param {(location: Point) => any} callback A function that takes the pixel position of the mouse event.
             *                                            Pass in null to remove the callback.
             * @return {Mouse} The calling Mouse Handler.
             */
            mouseout(callback: (location: Point) => any): Mouse;
        }
    }
}


declare module Plottable {
    module Dispatcher {
        class Keypress extends Dispatcher.AbstractDispatcher {
            /**
             * Constructs a Keypress Dispatcher with the specified target.
             *
             * @constructor
             * @param {D3.Selection} [target] The selection to listen for events on.
             */
            constructor(target?: D3.Selection);
            connect(): Keypress;
            disconnect(): Keypress;
            /**
             * Gets the callback to be called when a key is pressed.
             *
             * @return {(e: D3.D3Event) => void} The current keydown callback.
             */
            onKeyDown(): (e: D3.D3Event) => void;
            /**
             * Sets a callback to be called when a key is pressed.
             *
             * @param {(e: D3.D3Event) => void} A callback that takes in a D3Event.
             * @return {Keypress} The calling Dispatcher.Keypress.
             */
            onKeyDown(callback: (e: D3.D3Event) => void): Keypress;
        }
    }
}


declare module Plottable {
    module Interaction {
        class AbstractInteraction extends Core.PlottableObject {
            /**
             * It maintains a 'hitBox' which is where all event listeners are
             * attached. Due to cross- browser weirdness, the hitbox needs to be an
             * opaque but invisible rectangle.  TODO: We should give the interaction
             * "foreground" and "background" elements where it can draw things,
             * e.g. crosshairs.
             */
            protected _hitBox: D3.Selection;
            protected _componentToListenTo: Component.AbstractComponent;
            _anchor(component: Component.AbstractComponent, hitBox: D3.Selection): void;
        }
    }
}


declare module Plottable {
    module Interaction {
        class Click extends AbstractInteraction {
            _anchor(component: Component.AbstractComponent, hitBox: D3.Selection): void;
            protected _listenTo(): string;
            /**
             * Sets a callback to be called when a click is received.
             *
             * @param {(p: Point) => any} cb Callback that takes the pixel position of the click event.
             */
            callback(cb: (p: Point) => any): Click;
        }
        class DoubleClick extends Click {
            protected _listenTo(): string;
        }
    }
}


declare module Plottable {
    module Interaction {
        class Key extends AbstractInteraction {
            /**
             * Creates a KeyInteraction.
             *
             * KeyInteraction listens to key events that occur while the component is
             * moused over.
             *
             * @constructor
             */
            constructor();
            _anchor(component: Component.AbstractComponent, hitBox: D3.Selection): void;
            /**
             * Sets a callback to be called when the key with the given keyCode is
             * pressed and the user is moused over the Component.
             *
             * @param {number} keyCode The key code associated with the key.
             * @param {() => void} callback Callback to be called.
             * @returns The calling Interaction.Key.
             */
            on(keyCode: number, callback: () => void): Key;
        }
    }
}


declare module Plottable {
    module Interaction {
        class PanZoom extends AbstractInteraction {
            /**
             * Creates a PanZoomInteraction.
             *
             * The allows you to move around and zoom in on a plot, interactively. It
             * does so by changing the xScale and yScales' domains repeatedly.
             *
             * @constructor
             * @param {QuantitativeScale} [xScale] The X scale to update on panning/zooming.
             * @param {QuantitativeScale} [yScale] The Y scale to update on panning/zooming.
             */
            constructor(xScale?: Scale.AbstractQuantitative<any>, yScale?: Scale.AbstractQuantitative<any>);
            /**
             * Sets the scales back to their original domains.
             */
            resetZoom(): void;
            _anchor(component: Component.AbstractComponent, hitBox: D3.Selection): void;
        }
    }
}


declare module Plottable {
    module Interaction {
        class Drag extends AbstractInteraction {
            protected _isDragging: boolean;
            protected _constrainX: (n: number) => number;
            protected _constrainY: (n: number) => number;
            /**
             * Constructs a Drag. A Drag will signal its callbacks on mouse drag.
             */
            constructor();
            /**
             * Gets the callback that is called when dragging starts.
             *
             * @returns {(start: Point) => void} The callback called when dragging starts.
             */
            dragstart(): (start: Point) => void;
            /**
             * Sets the callback to be called when dragging starts.
             *
             * @param {(start: Point) => any} cb If provided, the function to be called. Takes in a Point in pixels.
             * @returns {Drag} The calling Drag.
             */
            dragstart(cb: (start: Point) => any): Drag;
            protected _setOrigin(x: number, y: number): void;
            protected _getOrigin(): number[];
            protected _setLocation(x: number, y: number): void;
            protected _getLocation(): number[];
            /**
             * Gets the callback that is called during dragging.
             *
             * @returns {(start: Point, end: Point) => void} The callback called during dragging.
             */
            drag(): (start: Point, end: Point) => void;
            /**
             * Adds a callback to be called during dragging.
             *
             * @param {(start: Point, end: Point) => any} cb If provided, the function to be called. Takes in Points in pixels.
             * @returns {Drag} The calling Drag.
             */
            drag(cb: (start: Point, end: Point) => any): Drag;
            /**
             * Gets the callback that is called when dragging ends.
             *
             * @returns {(start: Point, end: Point) => void} The callback called when dragging ends.
             */
            dragend(): (start: Point, end: Point) => void;
            /**
             * Adds a callback to be called when the dragging ends.
             *
             * @param {(start: Point, end: Point) => any} cb If provided, the function to be called. Takes in points in pixels.
             * @returns {Drag} The calling Drag.
             */
            dragend(cb: (start: Point, end: Point) => any): Drag;
            protected _dragstart(): void;
            protected _doDragstart(): void;
            protected _drag(): void;
            protected _doDrag(): void;
            protected _dragend(): void;
            protected _doDragend(): void;
            _anchor(component: Component.AbstractComponent, hitBox: D3.Selection): Drag;
            /**
             * Sets up so that the xScale and yScale that are passed have their
             * domains automatically changed as you zoom.
             *
             * @param {QuantitativeScale} xScale The scale along the x-axis.
             * @param {QuantitativeScale} yScale The scale along the y-axis.
             * @returns {Drag} The calling Drag.
             */
            setupZoomCallback(xScale?: Scale.AbstractQuantitative<any>, yScale?: Scale.AbstractQuantitative<any>): Drag;
        }
    }
}


declare module Plottable {
    module Interaction {
        class DragBox extends Drag {
            static RESIZE_PADDING: number;
            static _CAN_RESIZE_X: boolean;
            static _CAN_RESIZE_Y: boolean;
            /**
             * The DOM element of the box that is drawn. When no box is drawn, it is
             * null.
             */
            dragBox: D3.Selection;
            /**
             * Gets whether resizing is enabled or not.
             *
             * @returns {boolean}
             */
            resizeEnabled(): boolean;
            /**
             * Enables or disables resizing.
             *
             * @param {boolean} enabled
             */
            resizeEnabled(enabled: boolean): DragBox;
            /**
             * Return true if box is resizing on the X dimension.
             *
             * @returns {boolean}
             */
            isResizingX(): boolean;
            /**
             * Return true if box is resizing on the Y dimension.
             *
             * @returns {boolean}
             */
            isResizingY(): boolean;
            /**
             * Whether or not dragBox has been rendered in a visible area.
             *
             * @returns {boolean}
             */
            boxIsDrawn(): boolean;
            /**
             * Return true if box is resizing.
             *
             * @returns {boolean}
             */
            isResizing(): boolean;
            protected _dragstart(): void;
            protected _drag(): void;
            protected _dragend(): void;
            /**
             * Clears the highlighted drag-selection box drawn by the DragBox.
             *
             * @returns {DragBox} The calling DragBox.
             */
            clearBox(): DragBox;
            /**
             * Set where the box is draw explicitly.
             *
             * @param {number} x0 Left.
             * @param {number} x1 Right.
             * @param {number} y0 Top.
             * @param {number} y1 Bottom.
             *
             * @returns {DragBox} The calling DragBox.
             */
            setBox(x0: number, x1: number, y0: number, y1: number): DragBox;
            _anchor(component: Component.AbstractComponent, hitBox: D3.Selection): DragBox;
            protected _hover(): void;
            protected canResizeX(): boolean;
            protected canResizeY(): boolean;
        }
    }
}


declare module Plottable {
    module Interaction {
        class XDragBox extends DragBox {
            protected _setOrigin(x: number, y: number): void;
            protected _setLocation(x: number, y: number): void;
            protected canResizeY(): boolean;
        }
    }
}


declare module Plottable {
    module Interaction {
        class XYDragBox extends DragBox {
            constructor();
        }
    }
}


declare module Plottable {
    module Interaction {
        class YDragBox extends DragBox {
            protected _setOrigin(x: number, y: number): void;
            protected _setLocation(x: number, y: number): void;
            protected canResizeX(): boolean;
        }
    }
}


declare module Plottable {
    module Interaction {
        type HoverData = {
            data: any[];
            pixelPositions: Point[];
            selection: D3.Selection;
        };
        interface Hoverable extends Component.AbstractComponent {
            /**
             * Called when the user first mouses over the Component.
             *
             * @param {Point} The cursor's position relative to the Component's origin.
             */
            _hoverOverComponent(p: Point): void;
            /**
             * Called when the user mouses out of the Component.
             *
             * @param {Point} The cursor's position relative to the Component's origin.
             */
            _hoverOutComponent(p: Point): void;
            /**
             * Returns the HoverData associated with the given position, and performs
             * any visual changes associated with hovering inside a Component.
             *
             * @param {Point} The cursor's position relative to the Component's origin.
             * @return {HoverData} The HoverData associated with the given position.
             */
            _doHover(p: Point): HoverData;
        }
        class Hover extends Interaction.AbstractInteraction {
            _componentToListenTo: Hoverable;
            _anchor(component: Hoverable, hitBox: D3.Selection): void;
            /**
             * Attaches an callback to be called when the user mouses over an element.
             *
             * @param {(hoverData: HoverData) => any} callback The callback to be called.
             *      The callback will be passed data for newly hovered-over elements.
             * @return {Interaction.Hover} The calling Interaction.Hover.
             */
            onHoverOver(callback: (hoverData: HoverData) => any): Hover;
            /**
             * Attaches a callback to be called when the user mouses off of an element.
             *
             * @param {(hoverData: HoverData) => any} callback The callback to be called.
             *      The callback will be passed data from the hovered-out elements.
             * @return {Interaction.Hover} The calling Interaction.Hover.
             */
            onHoverOut(callback: (hoverData: HoverData) => any): Hover;
            /**
             * Retrieves the HoverData associated with the elements the user is currently hovering over.
             *
             * @return {HoverData} The data and selection corresponding to the elements
             *                     the user is currently hovering over.
             */
            getCurrentHoverData(): HoverData;
        }
    }
}<|MERGE_RESOLUTION|>--- conflicted
+++ resolved
@@ -1515,12 +1515,7 @@
              */
             _getRenderArea(): D3.Selection;
             _getSelector(): string;
-<<<<<<< HEAD
-            _getPixelPoints(selection: D3.Selection): Point[];
-            _getDatum(selection: D3.Selection, point: Point): any;
-=======
             _getPixelPoint(selection: D3.Selection, datum: any, index: number): Point;
->>>>>>> 1e77d8e9
         }
     }
 }
