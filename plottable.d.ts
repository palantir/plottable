
declare module Plottable {
    module Utils {
        module Methods {
            /**
             * Checks if x is between a and b.
             *
             * @param {number} x The value to test if in range
             * @param {number} a The beginning of the (inclusive) range
             * @param {number} b The ending of the (inclusive) range
             * @return {boolean} Whether x is in [a, b]
             */
            function inRange(x: number, a: number, b: number): boolean;
            /**
             * Clamps x to the range [min, max].
             *
             * @param {number} x The value to be clamped.
             * @param {number} min The minimum value.
             * @param {number} max The maximum value.
             * @return {number} A clamped value in the range [min, max].
             */
            function clamp(x: number, min: number, max: number): number;
            /** Print a warning message to the console, if it is available.
             *
             * @param {string} The warnings to print
             */
            function warn(warning: string): void;
            /**
             * Takes two arrays of numbers and adds them together
             *
             * @param {number[]} alist The first array of numbers
             * @param {number[]} blist The second array of numbers
             * @return {number[]} An array of numbers where x[i] = alist[i] + blist[i]
             */
            function addArrays(alist: number[], blist: number[]): number[];
            /**
             * Takes two sets and returns the intersection
             *
             * Due to the fact that D3.Sets store strings internally, return type is always a string set
             *
             * @param {D3.Set<T>} set1 The first set
             * @param {D3.Set<T>} set2 The second set
             * @return {D3.Set<string>} A set that contains elements that appear in both set1 and set2
             */
            function intersection<T>(set1: D3.Set<T>, set2: D3.Set<T>): D3.Set<string>;
            /**
             * Takes two sets and returns the union
             *
             * Due to the fact that D3.Sets store strings internally, return type is always a string set
             *
             * @param {D3.Set<T>} set1 The first set
             * @param {D3.Set<T>} set2 The second set
             * @return {D3.Set<string>} A set that contains elements that appear in either set1 or set2
             */
            function union<T>(set1: D3.Set<T>, set2: D3.Set<T>): D3.Set<string>;
            /**
             * Populates a map from an array of keys and a transformation function.
             *
             * @param {string[]} keys The array of keys.
             * @param {(string, number) => T} transform A transformation function to apply to the keys.
             * @return {D3.Map<T>} A map mapping keys to their transformed values.
             */
            function populateMap<T>(keys: string[], transform: (key: string, index: number) => T): D3.Map<T>;
            /**
             * Take an array of values, and return the unique values.
             * Will work iff ∀ a, b, a.toString() == b.toString() => a == b; will break on Object inputs
             *
             * @param {T[]} values The values to find uniqueness for
             * @return {T[]} The unique values
             */
            function uniq<T>(arr: T[]): T[];
            /**
             * Creates an array of length `count`, filled with value or (if value is a function), value()
             *
             * @param {T | ((index?: number) => T)} value The value to fill the array with or a value generator (called with index as arg)
             * @param {number} count The length of the array to generate
             * @return {any[]}
             */
            function createFilledArray<T>(value: T | ((index?: number) => T), count: number): T[];
            /**
             * @param {T[][]} a The 2D array that will have its elements joined together.
             * @return {T[]} Every array in a, concatenated together in the order they appear.
             */
            function flatten<T>(a: T[][]): T[];
            /**
             * Check if two arrays are equal by strict equality.
             */
            function arrayEq<T>(a: T[], b: T[]): boolean;
            /**
             * @param {any} a Object to check against b for equality.
             * @param {any} b Object to check against a for equality.
             *
             * @returns {boolean} whether or not two objects share the same keys, and
             *          values associated with those keys. Values will be compared
             *          with ===.
             */
            function objEq(a: any, b: any): boolean;
            /**
             * Applies the accessor, if provided, to each element of `array` and returns the maximum value.
             * If no maximum value can be computed, returns defaultValue.
             */
            function max<C>(array: C[], defaultValue: C): C;
            function max<T, C>(array: T[], accessor: (t?: T, i?: number) => C, defaultValue: C): C;
            /**
             * Applies the accessor, if provided, to each element of `array` and returns the minimum value.
             * If no minimum value can be computed, returns defaultValue.
             */
            function min<C>(array: C[], defaultValue: C): C;
            function min<T, C>(array: T[], accessor: (t?: T, i?: number) => C, defaultValue: C): C;
            /**
             * Returns true **only** if x is NaN
             */
            function isNaN(n: any): boolean;
            /**
             * Returns true if the argument is a number, which is not NaN
             * Numbers represented as strings do not pass this function
             */
            function isValidNumber(n: any): boolean;
            /**
             * Creates shallow copy of map.
             * @param {{ [key: string]: any }} oldMap Map to copy
             *
             * @returns {[{ [key: string]: any }} coppied map.
             */
            function copyMap<T>(oldMap: {
                [key: string]: T;
            }): {
                [key: string]: T;
            };
            function range(start: number, stop: number, step?: number): number[];
            /** Is like setTimeout, but activates synchronously if time=0
             * We special case 0 because of an observed issue where calling setTimeout causes visible flickering.
             * We believe this is because when requestAnimationFrame calls into the paint function, as soon as that function finishes
             * evaluating, the results are painted to the screen. As a result, if we want something to occur immediately but call setTimeout
             * with time=0, then it is pushed to the call stack and rendered in the next frame, so the component that was rendered via
             * setTimeout appears out-of-sync with the rest of the plot.
             */
            function setTimeout(f: Function, time: number, ...args: any[]): number;
            function colorTest(colorTester: D3.Selection, className: string): string;
            function lightenColor(color: string, factor: number): string;
            function distanceSquared(p1: Point, p2: Point): number;
            function isIE(): boolean;
            /**
             * Returns true if the supplied coordinates or Extents intersect or are contained by bbox.
             *
             * @param {number | Extent} xValOrExtent The x coordinate or Extent to test
             * @param {number | Extent} yValOrExtent The y coordinate or Extent to test
             * @param {SVGRect} bbox The bbox
             * @param {number} tolerance Amount by which to expand bbox, in each dimension, before
             * testing intersection
             *
             * @returns {boolean} True if the supplied coordinates or Extents intersect or are
             * contained by bbox, false otherwise.
             */
            function intersectsBBox(xValOrExtent: number | Extent, yValOrExtent: number | Extent, bbox: SVGRect, tolerance?: number): boolean;
            /**
             * Create an Extent from a number or an object with "min" and "max" defined.
             *
             * @param {any} input The object to parse
             *
             * @returns {Extent} The generated Extent
             */
            function parseExtent(input: any): Extent;
        }
    }
}


declare module Plottable {
    module Utils {
        module D3Scale {
            function niceDomain<D>(scale: D3.Scale.QuantitativeScale<D>, domain: D[], count?: number): any[];
        }
    }
}


declare module Plottable {
    module Utils {
        class Map<K, V> {
            /**
             * Set a new key/value pair in the Map.
             *
             * @param {K} key Key to set in the Map
             * @param {V} value Value to set in the Map
             * @return {boolean} True if key already in Map, false otherwise
             */
            set(key: K, value: V): boolean;
            /**
             * Get a value from the store, given a key.
             *
             * @param {K} key Key associated with value to retrieve
             * @return {V} Value if found, undefined otherwise
             */
            get(key: K): V;
            /**
             * Test whether store has a value associated with given key.
             *
             * Will return true if there is a key/value entry,
             * even if the value is explicitly `undefined`.
             *
             * @param {K} key Key to test for presence of an entry
             * @return {boolean} Whether there was a matching entry for that key
             */
            has(key: K): boolean;
            /**
             * Return an array of the values in the Map
             *
             * @return {V[]} The values in the store
             */
            values(): V[];
            /**
             * Return an array of keys in the Map.
             *
             * @return {K[]} The keys in the store
             */
            keys(): K[];
            /**
             * Delete a key from the Map. Return whether the key was present.
             *
             * @param {K} The key to remove
             * @return {boolean} Whether a matching entry was found and removed
             */
            delete(key: K): boolean;
        }
    }
}


declare module Plottable {
    module Utils {
        /**
         * Shim for ES6 set.
         * https://developer.mozilla.org/en-US/docs/Web/JavaScript/Reference/Global_Objects/Set
         */
        class Set<T> {
            constructor();
            add(value: T): Set<T>;
            delete(value: T): boolean;
            has(value: T): boolean;
            values(): T[];
        }
    }
}

declare module Plottable {
    module Utils {
        module DOM {
            /**
             * Gets the bounding box of an element.
             * @param {D3.Selection} element
             * @returns {SVGRed} The bounding box.
             */
            function getBBox(element: D3.Selection): SVGRect;
            var POLYFILL_TIMEOUT_MSEC: number;
            function requestAnimationFramePolyfill(fn: () => any): void;
            function isSelectionRemovedFromSVG(selection: D3.Selection): boolean;
            function getElementWidth(elem: HTMLScriptElement): number;
            function getElementHeight(elem: HTMLScriptElement): number;
            function getSVGPixelWidth(svg: D3.Selection): number;
            function translate(s: D3.Selection, x?: number, y?: number): any;
            function boxesOverlap(boxA: ClientRect, boxB: ClientRect): boolean;
            function boxIsInside(inner: ClientRect, outer: ClientRect): boolean;
            function getBoundingSVG(elem: SVGElement): SVGElement;
            function getUniqueClipPathId(): string;
        }
    }
}


declare module Plottable {
    module Utils {
        module Colors {
            /**
             * Return contrast ratio between two colors
             * Based on implementation from chroma.js by Gregor Aisch (gka) (licensed under BSD)
             * chroma.js may be found here: https://github.com/gka/chroma.js
             * License may be found here: https://github.com/gka/chroma.js/blob/master/LICENSE
             * see http://www.w3.org/TR/2008/REC-WCAG20-20081211/#contrast-ratiodef
             */
            function contrast(a: string, b: string): number;
        }
    }
}


declare module Plottable {
    module Utils {
        /**
         * A set of callbacks which can be all invoked at once.
         * Each callback exists at most once in the set (based on reference equality).
         * All callbacks should have the same signature.
         */
        class CallbackSet<CB extends Function> extends Set<CB> {
            callCallbacks(...args: any[]): CallbackSet<CB>;
        }
    }
}


declare module Plottable {
    type Formatter = (d: any) => string;
    var MILLISECONDS_IN_ONE_DAY: number;
    module Formatters {
        /**
         * Creates a formatter for currency values.
         *
         * @param {number} [precision] The number of decimal places to show (default 2).
         * @param {string} [symbol] The currency symbol to use (default "$").
         * @param {boolean} [prefix] Whether to prepend or append the currency symbol (default true).
         * @param {boolean} [onlyShowUnchanged] Whether to return a value if value changes after formatting (default true).
         *
         * @returns {Formatter} A formatter for currency values.
         */
        function currency(precision?: number, symbol?: string, prefix?: boolean): (d: any) => string;
        /**
         * Creates a formatter that displays exactly [precision] decimal places.
         *
         * @param {number} [precision] The number of decimal places to show (default 3).
         * @param {boolean} [onlyShowUnchanged] Whether to return a value if value changes after formatting (default true).
         *
         * @returns {Formatter} A formatter that displays exactly [precision] decimal places.
         */
        function fixed(precision?: number): (d: any) => string;
        /**
         * Creates a formatter that formats numbers to show no more than
         * [precision] decimal places. All other values are stringified.
         *
         * @param {number} [precision] The number of decimal places to show (default 3).
         * @param {boolean} [onlyShowUnchanged] Whether to return a value if value changes after formatting (default true).
         *
         * @returns {Formatter} A formatter for general values.
         */
        function general(precision?: number): (d: any) => string;
        /**
         * Creates a formatter that stringifies its input.
         *
         * @returns {Formatter} A formatter that stringifies its input.
         */
        function identity(): (d: any) => string;
        /**
         * Creates a formatter for percentage values.
         * Multiplies the input by 100 and appends "%".
         *
         * @param {number} [precision] The number of decimal places to show (default 0).
         * @param {boolean} [onlyShowUnchanged] Whether to return a value if value changes after formatting (default true).
         *
         * @returns {Formatter} A formatter for percentage values.
         */
        function percentage(precision?: number): (d: any) => string;
        /**
         * Creates a formatter for values that displays [precision] significant figures
         * and puts SI notation.
         *
         * @param {number} [precision] The number of significant figures to show (default 3).
         *
         * @returns {Formatter} A formatter for SI values.
         */
        function siSuffix(precision?: number): (d: any) => string;
        /**
         * Creates a multi time formatter that displays dates.
         *
         * @returns {Formatter} A formatter for time/date values.
         */
        function multiTime(): (d: any) => string;
        /**
         * Creates a time formatter that displays time/date using given specifier.
         *
         * List of directives can be found on: https://github.com/mbostock/d3/wiki/Time-Formatting#format
         *
         * @param {string} [specifier] The specifier for the formatter.
         *
         * @returns {Formatter} A formatter for time/date values.
         */
        function time(specifier: string): Formatter;
        /**
         * Transforms the Plottable TimeInterval string into a d3 time interval equivalent.
         * If the provided TimeInterval is incorrect, the default is d3.time.year
         */
        function timeIntervalToD3Time(timeInterval: string): D3.Time.Interval;
        /**
         * Creates a formatter for relative dates.
         *
         * @param {number} baseValue The start date (as epoch time) used in computing relative dates (default 0)
         * @param {number} increment The unit used in calculating relative date values (default MILLISECONDS_IN_ONE_DAY)
         * @param {string} label The label to append to the formatted string (default "")
         *
         * @returns {Formatter} A formatter for time/date values.
         */
        function relativeDate(baseValue?: number, increment?: number, label?: string): (d: any) => string;
    }
}


declare module Plottable {
    /**
     * A SymbolFactory is a function that takes in a symbolSize which is the edge length of the render area
     * and returns a string representing the 'd' attribute of the resultant 'path' element
     */
    type SymbolFactory = (symbolSize: number) => string;
    module SymbolFactories {
        type StringAccessor = (datum: any, index: number) => string;
        function circle(): SymbolFactory;
        function square(): SymbolFactory;
        function cross(): SymbolFactory;
        function diamond(): SymbolFactory;
        function triangleUp(): SymbolFactory;
        function triangleDown(): SymbolFactory;
    }
}


declare module Plottable {
    module Utils {
        class ClientToSVGTranslator {
            static getTranslator(elem: SVGElement): ClientToSVGTranslator;
            constructor(svg: SVGElement);
            /**
             * Computes the position relative to the <svg> in svg-coordinate-space.
             */
            computePosition(clientX: number, clientY: number): Point;
        }
    }
}


declare module Plottable {
    module Configs {
        /**
         * Specifies if Plottable should show warnings.
         */
        var SHOW_WARNINGS: boolean;
    }
}


declare module Plottable {
    var version: string;
}


declare module Plottable {
    type DatasetCallback = (dataset: Dataset) => void;
    class Dataset {
        /**
         * Constructs a new set.
         *
         * A Dataset is mostly just a wrapper around an any[], Dataset is the
         * data you're going to plot.
         *
         * @constructor
         * @param {any[]} data The data for this DataSource (default = []).
         * @param {any} metadata An object containing additional information (default = {}).
         */
        constructor(data?: any[], metadata?: any);
        onUpdate(callback: DatasetCallback): void;
        offUpdate(callback: DatasetCallback): void;
        /**
         * Gets the data.
         *
         * @returns {DataSource|any[]} The calling DataSource, or the current data.
         */
        data(): any[];
        /**
         * Sets the data.
         *
         * @param {any[]} data The new data.
         * @returns {Dataset} The calling Dataset.
         */
        data(data: any[]): Dataset;
        /**
         * Get the metadata.
         *
         * @returns {any} the current
         * metadata.
         */
        metadata(): any;
        /**
         * Set the metadata.
         *
         * @param {any} metadata The new metadata.
         * @returns {Dataset} The calling Dataset.
         */
        metadata(metadata: any): Dataset;
    }
}


declare module Plottable {
    module RenderPolicies {
        /**
         * A policy to render components.
         */
        interface RenderPolicy {
            render(): any;
        }
        /**
         * Never queue anything, render everything immediately. Useful for
         * debugging, horrible for performance.
         */
        class Immediate implements RenderPolicy {
            render(): void;
        }
        /**
         * The default way to render, which only tries to render every frame
         * (usually, 1/60th of a second).
         */
        class AnimationFrame implements RenderPolicy {
            render(): void;
        }
        /**
         * Renders with `setTimeout`. This is generally an inferior way to render
         * compared to `requestAnimationFrame`, but it's still there if you want
         * it.
         */
        class Timeout implements RenderPolicy {
            render(): void;
        }
    }
}


declare module Plottable {
    /**
     * The RenderController is responsible for enqueueing and synchronizing
     * layout and render calls for Plottable components.
     *
     * Layouts and renders occur inside an animation callback
     * (window.requestAnimationFrame if available).
     *
     * If you require immediate rendering, call RenderController.flush() to
     * perform enqueued layout and rendering serially.
     *
     * If you want to always have immediate rendering (useful for debugging),
     * call
     * ```typescript
     * Plottable.RenderController.setRenderPolicy(
     *   new Plottable.RenderPolicies.Immediate()
     * );
     * ```
     */
    module RenderController {
        var _renderPolicy: RenderPolicies.RenderPolicy;
        function setRenderPolicy(policy: string | RenderPolicies.RenderPolicy): void;
        /**
         * If the RenderController is enabled, we enqueue the component for
         * render. Otherwise, it is rendered immediately.
         *
         * @param {Component} component Any Plottable component.
         */
        function registerToRender(component: Component): void;
        /**
         * If the RenderController is enabled, we enqueue the component for
         * layout and render. Otherwise, it is rendered immediately.
         *
         * @param {Component} component Any Plottable component.
         */
        function registerToComputeLayout(component: Component): void;
        /**
         * Render everything that is waiting to be rendered right now, instead of
         * waiting until the next frame.
         *
         * Useful to call when debugging.
         */
        function flush(): void;
    }
}

declare module Plottable {
    /**
     * Access specific datum property.
     */
    interface Accessor<T> {
        (datum: any, index: number, dataset: Dataset): T;
    }
    /**
     * Retrieves scaled datum property.
     */
    type _Projector = (datum: any, index: number, dataset: Dataset) => any;
    /**
     * Projector with dataset and plot metadata
     */
    type AppliedProjector = (datum: any, index: number) => any;
    /**
     * Defines a way how specific attribute needs be retrieved before rendering.
     */
    type _Projection = {
        accessor: Accessor<any>;
        scale?: Scale<any, any>;
        attribute: string;
    };
    /**
     * A mapping from attributes ("x", "fill", etc.) to the functions that get
     * that information out of the data.
     *
     * So if my data looks like `{foo: 5, bar: 6}` and I want the radius to scale
     * with both `foo` and `bar`, an entry in this type might be `{"r":
     * function(d) { return foo + bar; }`.
     */
    type AttributeToProjector = {
        [attrToSet: string]: _Projector;
    };
    type AttributeToAppliedProjector = {
        [attrToSet: string]: AppliedProjector;
    };
    type SpaceRequest = {
        minWidth: number;
        minHeight: number;
    };
    /**
     * The range of your current data. For example, [1, 2, 6, -5] has the Extent
     * `{min: -5, max: 6}`.
     *
     * The point of this type is to hopefully replace the less-elegant `[min,
     * max]` extents produced by d3.
     */
    type Extent = {
        min: number;
        max: number;
    };
    /**
     * A simple location on the screen.
     */
    type Point = {
        x: number;
        y: number;
    };
    /**
     * The corners of a box.
     */
    type Bounds = {
        topLeft: Point;
        bottomRight: Point;
    };
}


declare module Plottable {
    interface ScaleCallback<S extends Scale<any, any>> {
        (scale: S): any;
    }
    module Scales {
        interface ExtentsProvider<D> {
            (scale: Scale<D, any>): D[][];
        }
    }
    class Scale<D, R> {
        /**
         * Constructs a new Scale.
         *
         * A Scale is a wrapper around a D3.Scale.Scale. A Scale is really just a
         * function. Scales have a domain (input), a range (output), and a function
         * from domain to range.
         *
         * @constructor
         */
        constructor();
        extentOfValues(values: D[]): D[];
        protected _getAllExtents(): D[][];
        protected _getExtent(): D[];
        onUpdate(callback: ScaleCallback<Scale<D, R>>): Scale<D, R>;
        offUpdate(callback: ScaleCallback<Scale<D, R>>): Scale<D, R>;
        protected _dispatchUpdate(): void;
        /**
         * Modifies the domain on the scale so that it includes the extent of all
         * perspectives it depends on. This will normally happen automatically, but
         * if you set domain explicitly with `plot.domain(x)`, you will need to
         * call this function if you want the domain to neccessarily include all
         * the data.
         *
         * Extent: The [min, max] pair for a Scale.QuantitativeScale, all covered
         * strings for a Scale.Category.
         *
         * Perspective: A combination of a Dataset and an Accessor that
         * represents a view in to the data.
         *
         * @returns {Scale} The calling Scale.
         */
        autoDomain(): Scale<D, R>;
        protected _autoDomainIfAutomaticMode(): void;
        /**
         * Computes the range value corresponding to a given domain value. In other
         * words, apply the function to value.
         *
         * @param {R} value A domain value to be scaled.
         * @returns {R} The range value corresponding to the supplied domain value.
         */
        scale(value: D): R;
        /**
         * Gets the domain.
         *
         * @returns {D[]} The current domain.
         */
        domain(): D[];
        /**
         * Sets the domain.
         *
         * @param {D[]} values If provided, the new value for the domain. On
         * a QuantitativeScale, this is a [min, max] pair, or a [max, min] pair to
         * make the function decreasing. On Scale.Ordinal, this is an array of all
         * input values.
         * @returns {Scale} The calling Scale.
         */
        domain(values: D[]): Scale<D, R>;
        protected _getDomain(): void;
        protected _setDomain(values: D[]): void;
        protected _setBackingScaleDomain(values: D[]): void;
        /**
         * Gets the range.
         *
         * In the case of having a numeric range, it will be a [min, max] pair. In
         * the case of string range (e.g. Scale.InterpolatedColor), it will be a
         * list of all possible outputs.
         *
         * @returns {R[]} The current range.
         */
        range(): R[];
        /**
         * Sets the range.
         *
         * In the case of having a numeric range, it will be a [min, max] pair. In
         * the case of string range (e.g. Scale.InterpolatedColor), it will be a
         * list of all possible outputs.
         *
         * @param {R[]} values If provided, the new values for the range.
         * @returns {Scale} The calling Scale.
         */
        range(values: R[]): Scale<D, R>;
        protected _getRange(): void;
        protected _setRange(values: R[]): void;
        addExtentsProvider(provider: Scales.ExtentsProvider<D>): Scale<D, R>;
        removeExtentsProvider(provider: Scales.ExtentsProvider<D>): Scale<D, R>;
    }
}


declare module Plottable {
    class QuantitativeScale<D> extends Scale<D, number> {
        protected static _DEFAULT_NUM_TICKS: number;
        /**
         * Constructs a new QuantitativeScale.
         *
         * A QuantitativeScale is a Scale that maps anys to numbers. It
         * is invertible and continuous.
         *
         * @constructor
         */
        constructor();
        autoDomain(): QuantitativeScale<D>;
        protected _autoDomainIfAutomaticMode(): void;
        protected _getExtent(): D[];
        addPaddingException(key: any, exception: D): QuantitativeScale<D>;
        removePaddingException(key: any): QuantitativeScale<D>;
        addIncludedValue(key: any, value: D): QuantitativeScale<D>;
        removeIncludedValue(key: any): QuantitativeScale<D>;
        padProportion(): number;
        padProportion(padProportion: number): QuantitativeScale<D>;
        protected _expandSingleValueDomain(singleValueDomain: D[]): D[];
        /**
         * Retrieves the domain value corresponding to a supplied range value.
         *
         * @param {number} value: A value from the Scale's range.
         * @returns {D} The domain value corresponding to the supplied range value.
         */
        invert(value: number): D;
        domain(): D[];
        domain(values: D[]): QuantitativeScale<D>;
        /**
         * Gets the lower end of the domain.
         *
         * @return {D}
         */
        domainMin(): D;
        /**
         * Sets the lower end of the domain.
         *
         * @return {QuantitativeScale} The calling QuantitativeScale.
         */
        domainMin(domainMin: D): QuantitativeScale<D>;
        /**
         * Gets the upper end of the domain.
         *
         * @return {D}
         */
        domainMax(): D;
        /**
         * Sets the upper end of the domain.
         *
         * @return {QuantitativeScale} The calling QuantitativeScale.
         */
        domainMax(domainMax: D): QuantitativeScale<D>;
        extentOfValues(values: D[]): D[];
        protected _setDomain(values: D[]): void;
        /**
         * Gets ticks generated by the default algorithm.
         */
        getDefaultTicks(): D[];
        /**
         * Gets a set of tick values spanning the domain.
         *
         * @returns {D[]} The generated ticks.
         */
        ticks(): D[];
        /**
         * Given a domain, expands its domain onto "nice" values, e.g. whole
         * numbers.
         */
        protected _niceDomain(domain: D[], count?: number): D[];
        protected _defaultExtent(): D[];
        /**
         * Gets the tick generator of the QuantitativeScale.
         *
         * @returns {TickGenerator} The current tick generator.
         */
        tickGenerator(): Scales.TickGenerators.TickGenerator<D>;
        /**
         * Sets a tick generator
         *
         * @param {TickGenerator} generator, the new tick generator.
         * @return {QuantitativeScale} The calling QuantitativeScale.
         */
        tickGenerator(generator: Scales.TickGenerators.TickGenerator<D>): QuantitativeScale<D>;
    }
}


declare module Plottable {
    module Scales {
        class Linear extends QuantitativeScale<number> {
            /**
             * Constructs a new LinearScale.
             *
             * This scale maps from domain to range with a simple `mx + b` formula.
             *
             * @constructor
             * @param {D3.Scale.LinearScale} [scale] The D3 LinearScale backing the
             * LinearScale. If not supplied, uses a default scale.
             */
            constructor();
            protected _defaultExtent(): number[];
            protected _expandSingleValueDomain(singleValueDomain: number[]): number[];
            scale(value: number): number;
            protected _getDomain(): any[];
            protected _setBackingScaleDomain(values: number[]): void;
            protected _getRange(): any[];
            protected _setRange(values: number[]): void;
            invert(value: number): number;
            getDefaultTicks(): number[];
            protected _niceDomain(domain: number[], count?: number): number[];
        }
    }
}


declare module Plottable {
    module Scales {
        class ModifiedLog extends QuantitativeScale<number> {
            /**
             * Creates a new Scale.ModifiedLog.
             *
             * A ModifiedLog scale acts as a regular log scale for large numbers.
             * As it approaches 0, it gradually becomes linear. This means that the
             * scale won't freak out if you give it 0 or a negative number, where an
             * ordinary Log scale would.
             *
             * However, it does mean that scale will be effectively linear as values
             * approach 0. If you want very small values on a log scale, you should use
             * an ordinary Scale.Log instead.
             *
             * @constructor
             * @param {number} [base]
             *        The base of the log. Defaults to 10, and must be > 1.
             *
             *        For base <= x, scale(x) = log(x).
             *
             *        For 0 < x < base, scale(x) will become more and more
             *        linear as it approaches 0.
             *
             *        At x == 0, scale(x) == 0.
             *
             *        For negative values, scale(-x) = -scale(x).
             */
            constructor(base?: number);
            scale(x: number): number;
            invert(x: number): number;
            protected _getDomain(): number[];
            protected _setDomain(values: number[]): void;
            protected _setBackingScaleDomain(values: number[]): void;
            ticks(): number[];
            protected _niceDomain(domain: number[], count?: number): number[];
            /**
             * Gets whether or not to return tick values other than powers of base.
             *
             * This defaults to false, so you'll normally only see ticks like
             * [10, 100, 1000]. If you turn it on, you might see ticks values
             * like [10, 50, 100, 500, 1000].
             * @returns {boolean} the current setting.
             */
            showIntermediateTicks(): boolean;
            /**
             * Sets whether or not to return ticks values other than powers or base.
             *
             * @param {boolean} show If provided, the desired setting.
             * @returns {ModifiedLog} The calling ModifiedLog.
             */
            showIntermediateTicks(show: boolean): ModifiedLog;
            protected _defaultExtent(): number[];
            protected _expandSingleValueDomain(singleValueDomain: number[]): number[];
            protected _getRange(): any[];
            protected _setRange(values: number[]): void;
            getDefaultTicks(): number[];
        }
    }
}


declare module Plottable {
    module Scales {
        class Category extends Scale<string, number> {
            /**
             * Creates a CategoryScale.
             *
             * A CategoryScale maps strings to numbers. A common use is to map the
             * labels of a bar plot (strings) to their pixel locations (numbers).
             *
             * @constructor
             */
            constructor();
            extentOfValues(values: string[]): string[];
            protected _getExtent(): string[];
            domain(): string[];
            domain(values: string[]): Category;
            protected _setDomain(values: string[]): void;
            range(): number[];
            range(values: number[]): Category;
            /**
             * Returns the width of the range band.
             *
             * @returns {number} The range band width
             */
            rangeBand(): number;
            /**
             * Returns the step width of the scale.
             *
             * The step width is defined as the entire space for a band to occupy,
             * including the padding in between the bands.
             *
             * @returns {number} the full band width of the scale
             */
            stepWidth(): number;
            /**
             * Returns the inner padding of the scale.
             *
             * The inner padding is defined as the padding in between bands on the scale.
             * Units are a proportion of the band width (value returned by rangeBand()).
             *
             * @returns {number} The inner padding of the scale
             */
            innerPadding(): number;
            /**
             * Sets the inner padding of the scale.
             *
             * The inner padding of the scale is defined as the padding in between bands on the scale.
             * Units are a proportion of the band width (value returned by rangeBand()).
             *
             * @returns {Ordinal} The calling Scale.Ordinal
             */
            innerPadding(innerPadding: number): Category;
            /**
             * Returns the outer padding of the scale.
             *
             * The outer padding is defined as the padding in between the outer bands and the edges on the scale.
             * Units are a proportion of the band width (value returned by rangeBand()).
             *
             * @returns {number} The outer padding of the scale
             */
            outerPadding(): number;
            /**
             * Sets the outer padding of the scale.
             *
             * The inner padding of the scale is defined as the padding in between bands on the scale.
             * Units are a proportion of the band width (value returned by rangeBand()).
             *
             * @returns {Ordinal} The calling Scale.Ordinal
             */
            outerPadding(outerPadding: number): Category;
            scale(value: string): number;
            protected _getDomain(): any[];
            protected _setBackingScaleDomain(values: string[]): void;
            protected _getRange(): any[];
            protected _setRange(values: number[]): void;
        }
    }
}


declare module Plottable {
    module Scales {
        class Color extends Scale<string, string> {
            /**
             * Constructs a ColorScale.
             *
             * @constructor
             * @param {string} [scaleType] the type of color scale to create
             *     (Category10/Category20/Category20b/Category20c).
             * See https://github.com/mbostock/d3/wiki/Ordinal-Scales#categorical-colors
             */
            constructor(scaleType?: string);
            extentOfValues(values: string[]): string[];
            protected _getExtent(): string[];
            scale(value: string): string;
            protected _getDomain(): any[];
            protected _setBackingScaleDomain(values: string[]): void;
            protected _getRange(): any[];
            protected _setRange(values: string[]): void;
        }
    }
}


declare module Plottable {
    module Scales {
        class Time extends QuantitativeScale<Date> {
            /**
             * Constructs a TimeScale.
             *
             * A TimeScale maps Date objects to numbers.
             *
             * @constructor
             * @param {D3.Scale.Time} scale The D3 LinearScale backing the Scale.Time. If not supplied, uses a default scale.
             */
            constructor();
            /**
             * Specifies the interval between ticks
             *
             * @param {string} interval TimeInterval string specifying the interval unit measure
             * @param {number?} step? The distance between adjacent ticks (using the interval unit measure)
             *
             * @return {Date[]}
             */
            tickInterval(interval: string, step?: number): Date[];
            protected _setDomain(values: Date[]): void;
            protected _defaultExtent(): Date[];
            protected _expandSingleValueDomain(singleValueDomain: Date[]): Date[];
            scale(value: Date): number;
            protected _getDomain(): any[];
            protected _setBackingScaleDomain(values: Date[]): void;
            protected _getRange(): any[];
            protected _setRange(values: number[]): void;
            invert(value: number): Date;
            getDefaultTicks(): Date[];
            protected _niceDomain(domain: Date[], count?: number): any[];
        }
    }
}


declare module Plottable {
    module Scales {
        /**
         * This class implements a color scale that takes quantitive input and
         * interpolates between a list of color values. It returns a hex string
         * representing the interpolated color.
         *
         * By default it generates a linear scale internally.
         */
        class InterpolatedColor extends Scale<number, string> {
            static REDS: string[];
            static BLUES: string[];
            static POSNEG: string[];
            /**
             * An InterpolatedColorScale maps numbers to color strings.
             *
             * @param {string[]} colors an array of strings representing color values in hex
             *     ("#FFFFFF") or keywords ("white"). Defaults to InterpolatedColor.REDS
             * @param {string} scaleType a string representing the underlying scale
             *     type ("linear"/"log"/"sqrt"/"pow"). Defaults to "linear"
             * @returns {D3.Scale.QuantitativeScale} The converted QuantitativeScale d3 scale.
             */
            constructor(colorRange?: string[], scaleType?: string);
            extentOfValues(values: number[]): number[];
            /**
             * Gets the color range.
             *
             * @returns {string[]} the current color values for the range as strings.
             */
            colorRange(): string[];
            /**
             * Sets the color range.
             *
             * @param {string[]} [colorRange]. If provided and if colorRange is one of
             * (reds/blues/posneg), uses the built-in color groups. If colorRange is an
             * array of strings with at least 2 values (e.g. ["#FF00FF", "red",
             * "dodgerblue"], the resulting scale will interpolate between the color
             * values across the domain.
             * @returns {InterpolatedColor} The calling InterpolatedColor.
             */
            colorRange(colorRange: string[]): InterpolatedColor;
            autoDomain(): InterpolatedColor;
            scale(value: number): string;
            protected _getDomain(): any[];
            protected _setBackingScaleDomain(values: number[]): void;
            protected _getRange(): string[];
            protected _setRange(values: string[]): void;
        }
    }
}


declare module Plottable {
    module Scales {
        module TickGenerators {
            interface TickGenerator<D> {
                (scale: Plottable.QuantitativeScale<D>): D[];
            }
            /**
             * Creates a tick generator using the specified interval.
             *
             * Generates ticks at multiples of the interval while also including the domain boundaries.
             *
             * @param {number} interval The interval between two ticks (not including the end ticks).
             *
             * @returns {TickGenerator} A tick generator using the specified interval.
             */
            function intervalTickGenerator(interval: number): TickGenerator<number>;
            /**
             * Creates a tick generator that will filter for only the integers in defaultTicks and return them.
             *
             * Will also include the end ticks.
             *
             * @returns {TickGenerator} A tick generator returning only integer ticks.
             */
            function integerTickGenerator(): TickGenerator<number>;
        }
    }
}


declare module Plottable {
    module Drawers {
        /**
         * A step for the drawer to draw.
         *
         * Specifies how AttributeToProjector needs to be animated.
         */
        type DrawStep = {
            attrToProjector: AttributeToProjector;
            animator: Animators.PlotAnimator;
        };
        type AppliedDrawStep = {
            attrToProjector: AttributeToAppliedProjector;
            animator: Animators.PlotAnimator;
        };
        class AbstractDrawer {
            protected _className: string;
            key: string;
            /**
             * Sets the class, which needs to be applied to bound elements.
             *
             * @param{string} className The class name to be applied.
             */
            setClass(className: string): AbstractDrawer;
            /**
             * Constructs a Drawer
             *
             * @constructor
             * @param{string} key The key associated with this Drawer
             */
            constructor(key: string);
            setup(area: D3.Selection): void;
            /**
             * Removes the Drawer and its renderArea
             */
            remove(): void;
            /**
             * Enter new data to render area and creates binding
             *
             * @param{any[]} data The data to be drawn
             */
            protected _enterData(data: any[]): void;
            /**
             * Draws data using one step
             *
             * @param{AppliedDrawStep} step The step, how data should be drawn.
             */
            protected _drawStep(step: AppliedDrawStep): void;
            protected _numberOfAnimationIterations(data: any[]): number;
            protected _prepareDrawSteps(drawSteps: AppliedDrawStep[]): void;
            protected _prepareData(data: any[], drawSteps: AppliedDrawStep[]): any[];
            /**
             * Draws the data into the renderArea using the spefic steps and metadata
             *
             * @param{any[]} data The data to be drawn
             * @param{DrawStep[]} drawSteps The list of steps, which needs to be drawn
             * @param{Dataset} dataset The Dataset
             * @param{any} plotMetadata The metadata provided by plot
             */
            draw(data: any[], drawSteps: DrawStep[], dataset: Dataset): number;
            /**
             * Retrieves the renderArea selection for the drawer
             *
             * @returns {D3.Selection} the renderArea selection
             */
            _getRenderArea(): D3.Selection;
            _getSelector(): string;
            _getSelection(index: number): D3.Selection;
        }
    }
}


declare module Plottable {
    module Drawers {
        class Line extends AbstractDrawer {
            static LINE_CLASS: string;
            protected _enterData(data: any[]): void;
            setup(area: D3.Selection): void;
            protected _numberOfAnimationIterations(data: any[]): number;
            protected _drawStep(step: AppliedDrawStep): void;
            _getSelector(): string;
            _getSelection(index: number): D3.Selection;
        }
    }
}


declare module Plottable {
    module Drawers {
        class Area extends Line {
            static AREA_CLASS: string;
            protected _enterData(data: any[]): void;
            setup(area: D3.Selection): void;
            protected _drawStep(step: AppliedDrawStep): void;
            _getSelector(): string;
        }
    }
}


declare module Plottable {
    module Drawers {
        class Element extends AbstractDrawer {
            protected _svgElement: string;
            /**
             * Sets the svg element, which needs to be bind to data
             *
             * @param{string} tag The svg element to be bind
             */
            svgElement(tag: string): Element;
            protected _drawStep(step: AppliedDrawStep): void;
            protected _enterData(data: any[]): void;
            protected _prepareDrawSteps(drawSteps: AppliedDrawStep[]): void;
            protected _prepareData(data: any[], drawSteps: AppliedDrawStep[]): any[];
            _getSelector(): string;
        }
    }
}


declare module Plottable {
    module Drawers {
        class Rect extends Element {
            constructor(key: string, isVertical: boolean);
            setup(area: D3.Selection): void;
            removeLabels(): void;
            _getIfLabelsTooWide(): boolean;
            drawText(data: any[], attrToProjector: AttributeToProjector, userMetadata: any): void;
            draw(data: any[], drawSteps: DrawStep[], userMetadata: any): number;
        }
    }
}


declare module Plottable {
    module Drawers {
        class Arc extends Element {
            constructor(key: string);
        }
    }
}


declare module Plottable {
    module Drawers {
        class Symbol extends Element {
            constructor(key: string);
        }
    }
}


declare module Plottable {
    type ComponentCallback = (component: Component) => void;
    module Components {
        class Alignment {
            static TOP: string;
            static BOTTOM: string;
            static LEFT: string;
            static RIGHT: string;
            static CENTER: string;
        }
    }
    class Component {
        protected _element: D3.Selection;
        protected _content: D3.Selection;
        protected _boundingBox: D3.Selection;
        protected _clipPathEnabled: boolean;
        protected _isSetup: boolean;
        protected _isAnchored: boolean;
        /**
         * Attaches the Component as a child of a given D3 Selection.
         *
         * @param {D3.Selection} selection The Selection containing the Element to anchor under.
         * @returns {Component} The calling Component.
         */
        anchor(selection: D3.Selection): Component;
        /**
         * Adds a callback to be called on anchoring the Component to the DOM.
         * If the component is already anchored, the callback is called immediately.
         *
         * @param {ComponentCallback} callback The callback to be added.
         *
         * @return {Component}
         */
        onAnchor(callback: ComponentCallback): Component;
        /**
         * Removes a callback to be called on anchoring the Component to the DOM.
         * The callback is identified by reference equality.
         *
         * @param {ComponentCallback} callback The callback to be removed.
         *
         * @return {Component}
         */
        offAnchor(callback: ComponentCallback): Component;
        /**
         * Creates additional elements as necessary for the Component to function.
         * Called during anchor() if the Component's element has not been created yet.
         * Override in subclasses to provide additional functionality.
         */
        protected _setup(): void;
        requestedSpace(availableWidth: number, availableHeight: number): SpaceRequest;
        /**
         * Computes the size, position, and alignment from the specified values.
         * If no parameters are supplied and the Component is a root node,
         * they are inferred from the size of the Component's element.
         *
         * @param {Point} origin Origin of the space offered to the Component.
         * @param {number} availableWidth
         * @param {number} availableHeight
         * @returns {Component} The calling Component.
         */
        computeLayout(origin?: Point, availableWidth?: number, availableHeight?: number): Component;
        protected _getSize(availableWidth: number, availableHeight: number): {
            width: number;
            height: number;
        };
        /**
         * Queues the Component for rendering. Set immediately to true if the Component should be rendered
         * immediately as opposed to queued to the RenderController.
         *
         * @returns {Component} The calling Component
         */
        render(): Component;
        renderImmediately(): Component;
        /**
         * Causes the Component to recompute layout and redraw.
         *
         * This function should be called when CSS changes could influence the size
         * of the components, e.g. changing the font size.
         *
         * @returns {Component} The calling Component.
         */
        redraw(): Component;
        /**
         * Renders the Component into a given DOM element. The element must be as <svg>.
         *
         * @param {String|D3.Selection} element A D3 selection or a selector for getting the element to render into.
         * @returns {Component} The calling component.
         */
        renderTo(element: String | D3.Selection): Component;
        /**
         * Gets the x alignment of the Component.
         *
         * @returns {string} The current x alignment.
         */
        xAlignment(): string;
        /**
         * Sets the x alignment of the Component.
         *
         * @param {string} alignment The x alignment of the Component (one of ["left", "center", "right"]).
         * @returns {Component} The calling Component.
         */
        xAlignment(xAlignment: string): Component;
        /**
         * Gets the y alignment of the Component.
         *
         * @returns {string} The current y alignment.
         */
        yAlignment(): string;
        /**
         * Sets the y alignment of the Component.
         *
         * @param {string} alignment The y alignment of the Component (one of ["top", "center", "bottom"]).
         * @returns {Component} The calling Component.
         */
        yAlignment(yAlignment: string): Component;
        /**
         * Checks if the Component has a given CSS class.
         *
         * @param {string} cssClass The CSS class to check for.
         * @returns {boolean} Whether the Component has the given CSS class.
         */
        classed(cssClass: string): boolean;
        /**
         * Adds/removes a given CSS class to/from the Component.
         *
         * @param {string} cssClass The CSS class to add or remove.
         * @param {boolean} addClass If true, adds the provided CSS class; otherwise, removes it.
         * @returns {Component} The calling Component.
         */
        classed(cssClass: string, addClass: boolean): Component;
        /**
         * Checks if the Component has a fixed width or false if it grows to fill available space.
         * Returns false by default on the base Component class.
         *
         * @returns {boolean} Whether the component has a fixed width.
         */
        fixedWidth(): boolean;
        /**
         * Checks if the Component has a fixed height or false if it grows to fill available space.
         * Returns false by default on the base Component class.
         *
         * @returns {boolean} Whether the component has a fixed height.
         */
        fixedHeight(): boolean;
        /**
         * Detaches a Component from the DOM. The component can be reused.
         *
         * This should only be used if you plan on reusing the calling
         * Components. Otherwise, use remove().
         *
         * @returns The calling Component.
         */
        detach(): Component;
        /**
         * Adds a callback to be called when th Component is detach()-ed.
         *
         * @param {ComponentCallback} callback The callback to be added.
         * @return {Component} The calling Component.
         */
        onDetach(callback: ComponentCallback): Component;
        /**
         * Removes a callback to be called when th Component is detach()-ed.
         * The callback is identified by reference equality.
         *
         * @param {ComponentCallback} callback The callback to be removed.
         * @return {Component} The calling Component.
         */
        offDetach(callback: ComponentCallback): Component;
        parent(): ComponentContainer;
        parent(parent: ComponentContainer): Component;
        /**
         * Removes a Component from the DOM and disconnects it from everything it's
         * listening to (effectively destroying it).
         */
        destroy(): void;
        /**
         * Return the width of the component
         *
         * @return {number} width of the component
         */
        width(): number;
        /**
         * Return the height of the component
         *
         * @return {number} height of the component
         */
        height(): number;
        /**
         * Gets the origin of the Component relative to its parent.
         *
         * @return {Point} The x-y position of the Component relative to its parent.
         */
        origin(): Point;
        /**
         * Gets the origin of the Component relative to the root <svg>.
         *
         * @return {Point} The x-y position of the Component relative to the root <svg>
         */
        originToSVG(): Point;
        /**
         * Returns the foreground selection for the Component
         * (A selection covering the front of the Component)
         *
         * Will return undefined if the Component has not been anchored.
         *
         * @return {D3.Selection} foreground selection for the Component
         */
        foreground(): D3.Selection;
        /**
         * Returns the content selection for the Component
         * (A selection containing the visual elements of the Component)
         *
         * Will return undefined if the Component has not been anchored.
         *
         * @return {D3.Selection} content selection for the Component
         */
        content(): D3.Selection;
        /**
         * Returns the background selection for the Component
         * (A selection appearing behind of the Component)
         *
         * Will return undefined if the Component has not been anchored.
         *
         * @return {D3.Selection} background selection for the Component
         */
        background(): D3.Selection;
    }
}


declare module Plottable {
    class ComponentContainer extends Component {
        constructor();
        anchor(selection: D3.Selection): ComponentContainer;
        render(): ComponentContainer;
        /**
         * Checks whether the specified Component is in the ComponentContainer.
         */
        has(component: Component): boolean;
        protected _adoptAndAnchor(component: Component): void;
        /**
         * Removes the specified Component from the ComponentContainer.
         */
        remove(component: Component): ComponentContainer;
        /**
         * Carry out the actual removal of a Component.
         * Implementation dependent on the type of container.
         *
         * @return {boolean} true if the Component was successfully removed, false otherwise.
         */
        protected _remove(component: Component): boolean;
        /**
         * Invokes a callback on each Component in the ComponentContainer.
         */
        protected _forEach(callback: (component: Component) => void): void;
        /**
         * Destroys the ComponentContainer and all Components within it.
         */
        destroy(): void;
    }
}


declare module Plottable {
    module Components {
        class Group extends ComponentContainer {
            /**
             * Constructs a Component.Group.
             *
             * A Component.Group is a set of Components that will be rendered on top of
             * each other. Components added later will be rendered on top of existing Components.
             *
             * @constructor
             * @param {Component[]} components The Components in the resultant Component.Group (default = []).
             */
            constructor(components?: Component[]);
            protected _forEach(callback: (component: Component) => any): void;
            /**
             * Checks whether the specified Component is in the Group.
             */
            has(component: Component): boolean;
            requestedSpace(offeredWidth: number, offeredHeight: number): SpaceRequest;
            computeLayout(origin?: Point, availableWidth?: number, availableHeight?: number): Group;
            protected _getSize(availableWidth: number, availableHeight: number): {
                width: number;
                height: number;
            };
            fixedWidth(): boolean;
            fixedHeight(): boolean;
            /**
             * @return {Component[]} The Components in this Group.
             */
            components(): Component[];
            append(component: Component): Group;
            protected _remove(component: Component): boolean;
        }
    }
}


declare module Plottable {
    class Axis<D> extends Component {
        /**
         * The css class applied to each end tick mark (the line on the end tick).
         */
        static END_TICK_MARK_CLASS: string;
        /**
         * The css class applied to each tick mark (the line on the tick).
         */
        static TICK_MARK_CLASS: string;
        /**
         * The css class applied to each tick label (the text associated with the tick).
         */
        static TICK_LABEL_CLASS: string;
        protected _tickMarkContainer: D3.Selection;
        protected _tickLabelContainer: D3.Selection;
        protected _baseline: D3.Selection;
        protected _scale: Scale<D, number>;
        protected _computedWidth: number;
        protected _computedHeight: number;
        /**
         * Constructs an axis. An axis is a wrapper around a scale for rendering.
         *
         * @constructor
         * @param {Scale} scale The scale for this axis to render.
         * @param {string} orientation One of ["top", "left", "bottom", "right"];
         * on which side the axis will appear. On most axes, this is either "left"
         * or "bottom".
         * @param {Formatter} Data is passed through this formatter before being
         * displayed.
         */
        constructor(scale: Scale<D, number>, orientation: string, formatter?: (d: any) => string);
        destroy(): void;
        protected _isHorizontal(): boolean;
        protected _computeWidth(): number;
        protected _computeHeight(): number;
        requestedSpace(offeredWidth: number, offeredHeight: number): SpaceRequest;
        fixedHeight(): boolean;
        fixedWidth(): boolean;
        protected _rescale(): void;
        computeLayout(origin?: Point, availableWidth?: number, availableHeight?: number): Axis<D>;
        protected _setup(): void;
        protected _getTickValues(): D[];
        renderImmediately(): Axis<D>;
        protected _generateBaselineAttrHash(): {
            x1: number;
            y1: number;
            x2: number;
            y2: number;
        };
        protected _generateTickMarkAttrHash(isEndTickMark?: boolean): {
            x1: any;
            y1: any;
            x2: any;
            y2: any;
        };
        redraw(): Component;
        protected _setDefaultAlignment(): void;
        /**
         * Gets the current formatter on the axis. Data is passed through the
         * formatter before being displayed.
         *
         * @returns {Formatter} The calling Axis, or the current
         * Formatter.
         */
        formatter(): Formatter;
        /**
         * Sets the current formatter on the axis. Data is passed through the
         * formatter before being displayed.
         *
         * @param {Formatter} formatter If provided, data will be passed though `formatter(data)`.
         * @returns {Axis} The calling Axis.
         */
        formatter(formatter: Formatter): Axis<D>;
        /**
         * Gets the current tick mark length.
         *
         * @returns {number} the current tick mark length.
         */
        tickLength(): number;
        /**
         * Sets the current tick mark length.
         *
         * @param {number} length If provided, length of each tick.
         * @returns {Axis} The calling Axis.
         */
        tickLength(length: number): Axis<D>;
        /**
         * Gets the current end tick mark length.
         *
         * @returns {number} The current end tick mark length.
         */
        endTickLength(): number;
        /**
         * Sets the end tick mark length.
         *
         * @param {number} length If provided, the length of the end ticks.
         * @returns {BaseAxis} The calling Axis.
         */
        endTickLength(length: number): Axis<D>;
        protected _maxLabelTickLength(): number;
        /**
         * Gets the padding between each tick mark and its associated label.
         *
         * @returns {number} the current padding.
         * length.
         */
        tickLabelPadding(): number;
        /**
         * Sets the padding between each tick mark and its associated label.
         *
         * @param {number} padding If provided, the desired padding.
         * @returns {Axis} The calling Axis.
         */
        tickLabelPadding(padding: number): Axis<D>;
        /**
         * Gets the size of the gutter (the extra space between the tick
         * labels and the outer edge of the axis).
         *
         * @returns {number} the current gutter.
         * length.
         */
        gutter(): number;
        /**
         * Sets the size of the gutter (the extra space between the tick
         * labels and the outer edge of the axis).
         *
         * @param {number} size If provided, the desired gutter.
         * @returns {Axis} The calling Axis.
         */
        gutter(size: number): Axis<D>;
        /**
         * Gets the orientation of the Axis.
         *
         * @returns {number} the current orientation.
         */
        orientation(): string;
        /**
         * Sets the orientation of the Axis.
         *
         * @param {number} newOrientation If provided, the desired orientation
         * (top/bottom/left/right).
         * @returns {Axis} The calling Axis.
         */
        orientation(orientation: string): Axis<D>;
        /**
         * Gets whether the Axis is currently set to show the first and last
         * tick labels.
         *
         * @returns {boolean} whether or not the last
         * tick labels are showing.
         */
        showEndTickLabels(): boolean;
        /**
         * Sets whether the Axis is currently set to show the first and last tick
         * labels.
         *
         * @param {boolean} show Whether or not to show the first and last
         * labels.
         * @returns {Axis} The calling Axis.
         */
        showEndTickLabels(show: boolean): Axis<D>;
    }
}


declare module Plottable {
    module TimeInterval {
        var second: string;
        var minute: string;
        var hour: string;
        var day: string;
        var week: string;
        var month: string;
        var year: string;
    }
    module Axes {
        /**
         * Defines a configuration for a time axis tier.
         * For details on how ticks are generated see: https://github.com/mbostock/d3/wiki/Time-Scales#ticks
         * interval - A time unit associated with this configuration (seconds, minutes, hours, etc).
         * step - number of intervals between each tick.
         * formatter - formatter used to format tick labels.
         */
        type TimeAxisTierConfiguration = {
            interval: string;
            step: number;
            formatter: Formatter;
        };
        /**
         * An array of linked TimeAxisTierConfigurations.
         * Each configuration will be shown on a different tier.
         * Currently, up to two tiers are supported.
         */
        type TimeAxisConfiguration = TimeAxisTierConfiguration[];
        class Time extends Axis<Date> {
            /**
             * The css class applied to each time axis tier
             */
            static TIME_AXIS_TIER_CLASS: string;
            /**
             * Constructs a TimeAxis.
             *
             * A TimeAxis is used for rendering a TimeScale.
             *
             * @constructor
             * @param {TimeScale} scale The scale to base the Axis on.
             * @param {string} orientation The orientation of the Axis (top/bottom)
             */
            constructor(scale: Scales.Time, orientation: string);
            tierLabelPositions(): string[];
            tierLabelPositions(newPositions: string[]): Time;
            /**
             * Gets the possible Axis configurations.
             *
             * @returns {TimeAxisConfiguration[]} The possible tier configurations.
             */
            axisConfigurations(): TimeAxisConfiguration[];
            /**
             * Sets possible Axis configurations.
             * The axis will choose the most precise configuration that will display in
             * its current width.
             *
             * @param {TimeAxisConfiguration[]} configurations Possible axis configurations.
             * @returns {Axis.Time} The calling Axis.Time.
             */
            axisConfigurations(configurations: TimeAxisConfiguration[]): Time;
            orientation(): string;
            orientation(orientation: string): Time;
            protected _computeHeight(): number;
            protected _getSize(availableWidth: number, availableHeight: number): {
                width: number;
                height: number;
            };
            protected _setup(): void;
            protected _getTickValues(): any[];
            renderImmediately(): Time;
        }
    }
}


declare module Plottable {
    module Axes {
        class Numeric extends Axis<number> {
            /**
             * Constructs a NumericAxis.
             *
             * Just as an CategoryAxis is for rendering an OrdinalScale, a NumericAxis
             * is for rendering a QuantitativeScale.
             *
             * @constructor
             * @param {QuantitativeScale} scale The QuantitativeScale to base the axis on.
             * @param {string} orientation The orientation of the QuantitativeScale (top/bottom/left/right)
             * @param {Formatter} formatter A function to format tick labels (default Formatters.general()).
             */
            constructor(scale: QuantitativeScale<number>, orientation: string, formatter?: (d: any) => string);
            protected _setup(): void;
            protected _computeWidth(): number;
            protected _computeHeight(): number;
            protected _getTickValues(): number[];
            protected _rescale(): void;
            renderImmediately(): Numeric;
            /**
             * Gets the tick label position relative to the tick marks.
             *
             * @returns {string} The current tick label position.
             */
            tickLabelPosition(): string;
            /**
             * Sets the tick label position relative to the tick marks.
             *
             * @param {string} position If provided, the relative position of the tick label.
             *                          [top/center/bottom] for a vertical NumericAxis,
             *                          [left/center/right] for a horizontal NumericAxis.
             *                          Defaults to center.
             * @returns {Numeric} The calling Axis.Numeric.
             */
            tickLabelPosition(position: string): Numeric;
            /**
             * Gets whether or not the tick labels at the end of the graph are
             * displayed when partially cut off.
             *
             * @param {string} orientation Where on the scale to change tick labels.
             *                 On a "top" or "bottom" axis, this can be "left" or
             *                 "right". On a "left" or "right" axis, this can be "top"
             *                 or "bottom".
             * @returns {boolean} The current setting.
             */
            showEndTickLabel(orientation: string): boolean;
            /**
             * Sets whether or not the tick labels at the end of the graph are
             * displayed when partially cut off.
             *
             * @param {string} orientation If provided, where on the scale to change tick labels.
             *                 On a "top" or "bottom" axis, this can be "left" or
             *                 "right". On a "left" or "right" axis, this can be "top"
             *                 or "bottom".
             * @param {boolean} show Whether or not the given tick should be
             * displayed.
             * @returns {Numeric} The calling NumericAxis.
             */
            showEndTickLabel(orientation: string, show: boolean): Numeric;
        }
    }
}


declare module Plottable {
    module Axes {
        class Category extends Axis<string> {
            /**
             * Constructs a CategoryAxis.
             *
             * A CategoryAxis takes a CategoryScale and includes word-wrapping
             * algorithms and advanced layout logic to try to display the scale as
             * efficiently as possible.
             *
             * @constructor
             * @param {CategoryScale} scale The scale to base the Axis on.
             * @param {string} orientation The orientation of the Axis (top/bottom/left/right) (default = "bottom").
             * @param {Formatter} formatter The Formatter for the Axis (default Formatters.identity())
             */
            constructor(scale: Scales.Category, orientation?: string, formatter?: (d: any) => string);
            protected _setup(): void;
            protected _rescale(): Component;
            requestedSpace(offeredWidth: number, offeredHeight: number): SpaceRequest;
            protected _getTickValues(): string[];
            /**
             * Gets the tick label angle
             * @returns {number} the tick label angle
             */
            tickLabelAngle(): number;
            /**
             * Sets the angle for the tick labels. Right now vertical-left (-90), horizontal (0), and vertical-right (90) are the only options.
             * @param {number} angle The angle for the ticks
             * @returns {Category} The calling Category Axis.
             *
             * Warning - this is not currently well supported and is likely to behave badly unless all the tick labels are short.
             * See tracking at https://github.com/palantir/plottable/issues/504
             */
            tickLabelAngle(angle: number): Category;
            renderImmediately(): Category;
            computeLayout(origin?: Point, availableWidth?: number, availableHeight?: number): Axis<string>;
        }
    }
}


declare module Plottable {
    module Components {
        class Label extends Component {
            /**
             * Creates a Label.
             *
             * A Label is a Component that draws a single line of text.
             *
             * @constructor
             * @param {string} displayText The text of the Label (default = "").
             * @param {number} angle The rotation angle of the text (-90/0/90). 0 is horizontal.
             */
            constructor(displayText?: string, angle?: number);
            requestedSpace(offeredWidth: number, offeredHeight: number): SpaceRequest;
            protected _setup(): void;
            /**
             * Gets the current text on the Label.
             *
             * @returns {string} the text on the label.
             */
            text(): string;
            /**
             * Sets the current text on the Label.
             *
             * @param {string} displayText If provided, the new text for the Label.
             * @returns {Label} The calling Label.
             */
            text(displayText: string): Label;
            /**
             * Gets the angle of the Label.
             *
             * @returns {number} the current angle.
             */
            angle(): number;
            /**
             * Sets the angle of the Label.
             *
             * @param {number} angle The desired angle (-90/0/90). 0 is horizontal.
             * @returns {Label} The calling Label.
             */
            angle(angle: number): Label;
            /**
             * Gets the amount of padding in pixels around the Label.
             *
             * @returns {number} the current padding amount.
             */
            padding(): number;
            /**
             * Sets the amount of padding in pixels around the Label.
             *
             * @param {number} padAmount The desired padding amount in pixel values
             * @returns {Label} The calling Label.
             */
            padding(padAmount: number): Label;
            fixedWidth(): boolean;
            fixedHeight(): boolean;
            renderImmediately(): Label;
        }
        class TitleLabel extends Label {
            static TITLE_LABEL_CLASS: string;
            /**
             * Creates a TitleLabel, a type of label made for rendering titles.
             *
             * @constructor
             */
            constructor(text?: string, angle?: number);
        }
        class AxisLabel extends Label {
            static AXIS_LABEL_CLASS: string;
            /**
             * Creates a AxisLabel, a type of label made for rendering axis labels.
             *
             * @constructor
             */
            constructor(text?: string, angle?: number);
        }
    }
}


declare module Plottable {
    module Components {
        class Legend extends Component {
            /**
             * The css class applied to each legend row
             */
            static LEGEND_ROW_CLASS: string;
            /**
             * The css class applied to each legend entry
             */
            static LEGEND_ENTRY_CLASS: string;
            /**
             * The css class applied to each legend symbol
             */
            static LEGEND_SYMBOL_CLASS: string;
            /**
             * Creates a Legend.
             *
             * The Legend consists of a series of entries, each with a color and label taken from the `scale`.
             * The entries will be displayed in the order of the `scale` domain.
             *
             * @constructor
             * @param {Scale.Color} scale
             */
            constructor(scale: Scales.Color);
            protected _setup(): void;
            /**
             * Gets the current max number of entries in Legend row.
             * @returns {number} The current max number of entries in row.
             */
            maxEntriesPerRow(): number;
            /**
             * Sets a new max number of entries in Legend row.
             *
             * @param {number} numEntries If provided, the new max number of entries in row.
             * @returns {Legend} The calling Legend.
             */
            maxEntriesPerRow(numEntries: number): Legend;
            /**
             * Gets the current comparator for the Legend's entries.
             * @returns {(a: string, b: string) => number} The current comparator.
             */
            comparator(): (a: string, b: string) => number;
            /**
             * Sets a new comparator for the Legend's entries.
             *
             * @param {(a: string, b: string) => number} comparator If provided, the new comparator.
             * @returns {Legend} The calling Legend.
             */
            comparator(comparator: (a: string, b: string) => number): Legend;
            /**
             * Gets the current color scale from the Legend.
             *
             * @returns {ColorScale} The current color scale.
             */
            scale(): Scales.Color;
            /**
             * Assigns a new color scale to the Legend.
             *
             * @param {Scale.Color} scale If provided, the new scale.
             * @returns {Legend} The calling Legend.
             */
            scale(scale: Scales.Color): Legend;
            destroy(): void;
            requestedSpace(offeredWidth: number, offeredHeight: number): SpaceRequest;
            /**
             * Gets the legend entry under the given pixel position.
             *
             * @param {Point} position The pixel position.
             * @returns {D3.Selection} The selected entry, or null selection if no entry was selected.
             */
            getEntry(position: Point): D3.Selection;
            renderImmediately(): Legend;
            /**
             * Gets the symbolFactoryAccessor of the legend, which dictates how
             * the symbol in each entry is drawn.
             *
             * @returns {(datum: any, index: number) => symbolFactory} The symbolFactory accessor of the legend
             */
            symbolFactoryAccessor(): (datum: any, index: number) => SymbolFactory;
            /**
             * Sets the symbolFactoryAccessor of the legend
             *
             * @param {(datum: any, index: number) => symbolFactory}  The symbolFactory accessor to set to
             * @returns {Legend} The calling Legend
             */
            symbolFactoryAccessor(symbolFactoryAccessor: (datum: any, index: number) => SymbolFactory): Legend;
            fixedWidth(): boolean;
            fixedHeight(): boolean;
        }
    }
}


declare module Plottable {
    module Components {
        class InterpolatedColorLegend extends Component {
            /**
             * The css class applied to the legend labels.
             */
            static LEGEND_LABEL_CLASS: string;
            /**
             * Creates an InterpolatedColorLegend.
             *
             * The InterpolatedColorLegend consists of a sequence of swatches, showing the
             * associated Scale.InterpolatedColor sampled at various points. Two labels
             * show the maximum and minimum values of the Scale.InterpolatedColor.
             *
             * @constructor
             * @param {Scale.InterpolatedColor} interpolatedColorScale
             * @param {string} orientation (horizontal/left/right).
             * @param {Formatter} The labels are formatted using this function.
             */
            constructor(interpolatedColorScale: Scales.InterpolatedColor, orientation?: string, formatter?: (d: any) => string);
            destroy(): void;
            /**
             * Gets the current formatter on the InterpolatedColorLegend.
             *
             * @returns {Formatter} The current Formatter.
             */
            formatter(): Formatter;
            /**
             * Sets the current formatter on the InterpolatedColorLegend.
             *
             * @param {Formatter} formatter If provided, data will be passed though `formatter(data)`.
             * @returns {InterpolatedColorLegend} The calling InterpolatedColorLegend.
             */
            formatter(formatter: Formatter): InterpolatedColorLegend;
            /**
             * Gets the orientation of the InterpolatedColorLegend.
             *
             * @returns {string} The current orientation.
             */
            orientation(): string;
            /**
             * Sets the orientation of the InterpolatedColorLegend.
             *
             * @param {string} newOrientation The desired orientation (horizontal/left/right).
             *
             * @returns {InterpolatedColorLegend} The calling InterpolatedColorLegend.
             */
            orientation(orientation: string): InterpolatedColorLegend;
            fixedWidth(): boolean;
            fixedHeight(): boolean;
            protected _setup(): void;
            requestedSpace(offeredWidth: number, offeredHeight: number): SpaceRequest;
            renderImmediately(): InterpolatedColorLegend;
        }
    }
}


declare module Plottable {
    module Components {
        class Gridlines extends Component {
            /**
             * Creates a set of Gridlines.
             * @constructor
             *
             * @param {QuantitativeScale} xScale The scale to base the x gridlines on. Pass null if no gridlines are desired.
             * @param {QuantitativeScale} yScale The scale to base the y gridlines on. Pass null if no gridlines are desired.
             */
            constructor(xScale: QuantitativeScale<any>, yScale: QuantitativeScale<any>);
            destroy(): Gridlines;
            protected _setup(): void;
            renderImmediately(): Gridlines;
        }
    }
}


declare module Plottable {
    module Components {
        class Table extends ComponentContainer {
            /**
             * Constructs a Table.
             *
             * A Table is used to combine multiple Components in the form of a grid. A
             * common case is combining a y-axis, x-axis, and the plotted data via
             * ```typescript
             * new Table([[yAxis, plot],
             *            [null,  xAxis]]);
             * ```
             *
             * @constructor
             * @param {Component[][]} [rows] A 2-D array of the Components to place in the table.
             * null can be used if a cell is empty. (default = [])
             */
            constructor(rows?: Component[][]);
            protected _forEach(callback: (component: Component) => any): void;
            /**
             * Checks whether the specified Component is in the Table.
             */
            has(component: Component): boolean;
            /**
             * Adds a Component in the specified row and column position.
             *
             * For example, instead of calling `new Table([[a, b], [null, c]])`, you
             * could call
             * ```typescript
             * var table = new Table();
             * table.add(a, 0, 0);
             * table.add(b, 0, 1);
             * table.add(c, 1, 1);
             * ```
             *
             * @param {Component} component The Component to be added.
             * @param {number} row The row in which to add the Component.
             * @param {number} col The column in which to add the Component.
             * @returns {Table} The calling Table.
             */
            add(component: Component, row: number, col: number): Table;
            protected _remove(component: Component): boolean;
            requestedSpace(offeredWidth: number, offeredHeight: number): SpaceRequest;
            computeLayout(origin?: Point, availableWidth?: number, availableHeight?: number): Table;
            /**
             * Gets the row padding on the Table.
             *
             * @returns {number} the row padding.
             */
            rowPadding(): number;
            /**
             * Sets the row padding on the Table.
             *
             * @param {number} rowPadding The padding above and below each row, in pixels.
             * @returns {Table} The calling Table.
             */
            rowPadding(rowPadding: number): Table;
            /**
             * Gets the column padding on the Table.
             *
             * @returns {number} the column padding.
             */
            columnPadding(): number;
            /**
             * Sets the column padding on the Table.
             *
             * @param {number} columnPadding the padding to the left and right of each column, in pixels.
             * @returns {Table} The calling Table.
             */
            columnPadding(columnPadding: number): Table;
            rowWeight(index: number): number;
            /**
             * Sets the layout weight of a particular row.
             * Space is allocated to rows based on their weight. Rows with higher weights receive proportionally more space.
             *
             * A common case would be to have one row take up 2/3rds of the space,
             * and the other row take up 1/3rd.
             *
             * Example:
             *
             * ```JavaScript
             * plot = new Plottable.Component.Table([
             *  [row1],
             *  [row2]
             * ]);
             *
             * // assign twice as much space to the first row
             * plot
             *  .rowWeight(0, 2)
             *  .rowWeight(1, 1)
             * ```
             *
             * @param {number} index The index of the row.
             * @param {number} weight The weight to be set on the row.
             * @returns {Table} The calling Table.
             */
            rowWeight(index: number, weight: number): Table;
            columnWeight(index: number): number;
            /**
             * Sets the layout weight of a particular column.
             * Space is allocated to columns based on their weight. Columns with higher weights receive proportionally more space.
             *
             * Please see `rowWeight` docs for an example.
             *
             * @param {number} index The index of the column.
             * @param {number} weight The weight to be set on the column.
             * @returns {Table} The calling Table.
             */
            columnWeight(index: number, weight: number): Table;
            fixedWidth(): boolean;
            fixedHeight(): boolean;
        }
    }
}


declare module Plottable {
    module Components {
        class SelectionBoxLayer extends Component {
            protected _box: D3.Selection;
            constructor();
            protected _setup(): void;
            protected _getSize(availableWidth: number, availableHeight: number): {
                width: number;
                height: number;
            };
            /**
             * Gets the bounds of the box.
             *
             * @return {Bounds} The current bounds of the box.
             */
            bounds(): Bounds;
            /**
             * Sets the bounds of the box, and draws the box.
             *
             * @param {Bounds} newBounds The desired bounds of the box.
             * @return {SelectionBoxLayer} The calling SelectionBoxLayer.
             */
            bounds(newBounds: Bounds): SelectionBoxLayer;
            protected _setBounds(newBounds: Bounds): void;
            renderImmediately(): SelectionBoxLayer;
            /**
             * Gets whether the box is being shown.
             *
             * @return {boolean} Whether the box is showing.
             */
            boxVisible(): boolean;
            /**
             * Shows or hides the selection box.
             *
             * @param {boolean} show Whether or not to show the box.
             * @return {SelectionBoxLayer} The calling SelectionBoxLayer.
             */
            boxVisible(show: boolean): SelectionBoxLayer;
            fixedWidth(): boolean;
            fixedHeight(): boolean;
        }
    }
}


declare module Plottable {
    module Plots {
        /**
         * A key that is also coupled with a dataset, a drawer and a metadata in Plot.
         */
        type PlotDatasetKey = {
            dataset: Dataset;
            drawer: Drawers.AbstractDrawer;
            key: string;
        };
        type PlotData = {
            data: any[];
            pixelPoints: Point[];
            selection: D3.Selection;
        };
        interface AccessorScaleBinding<D, R> {
            accessor: Accessor<any>;
            scale?: Scale<D, R>;
        }
    }
    class Plot extends Component {
        protected _dataChanged: boolean;
        protected _key2PlotDatasetKey: D3.Map<Plots.PlotDatasetKey>;
        protected _datasetKeysInOrder: string[];
        protected _renderArea: D3.Selection;
        protected _attrBindings: D3.Map<_Projection>;
        protected _attrExtents: D3.Map<any[]>;
        protected _animate: boolean;
        protected _animateOnNextRender: boolean;
        protected _propertyExtents: D3.Map<any[]>;
        protected _propertyBindings: D3.Map<Plots.AccessorScaleBinding<any, any>>;
        /**
         * Constructs a Plot.
         *
         * Plots render data. Common example include Plot.Scatter, Plot.Bar, and Plot.Line.
         *
         * A bare Plot has a DataSource and any number of projectors, which take
         * data and "project" it onto the Plot, such as "x", "y", "fill", "r".
         *
         * @constructor
         * @param {any[]|Dataset} [dataset] If provided, the data or Dataset to be associated with this Plot.
         */
        constructor();
        anchor(selection: D3.Selection): Plot;
        protected _setup(): void;
        destroy(): void;
        /**
         * @param {Dataset} dataset
         * @returns {Plot} The calling Plot.
         */
        addDataset(dataset: Dataset): Plot;
        protected _getDrawer(key: string): Drawers.AbstractDrawer;
        protected _getAnimator(key: string): Animators.PlotAnimator;
        protected _onDatasetUpdate(): void;
        attr<A>(attr: string): Plots.AccessorScaleBinding<A, number | string>;
        attr(attr: string, attrValue: number | string | Accessor<number> | Accessor<string>): Plot;
        attr<A>(attr: string, attrValue: A | Accessor<A>, scale: Scale<A, number | string>): Plot;
        protected _bindProperty(property: string, value: any, scale: Scale<any, any>): void;
        protected _generateAttrToProjector(): AttributeToProjector;
        renderImmediately(): Plot;
        /**
         * Enables or disables animation.
         *
         * @param {boolean} enabled Whether or not to animate.
         */
        animate(enabled: boolean): Plot;
        detach(): Plot;
        /**
         * Updates the extents associated with each attribute, then autodomains all scales the Plot uses.
         */
        protected _updateExtents(): void;
        protected _updateExtentsForProperty(property: string): void;
        protected _filterForProperty(property: string): Accessor<boolean>;
        /**
         * Override in subclass to add special extents, such as included values
         */
        protected _extentsForProperty(property: string): any[];
        /**
         * Get the animator associated with the specified Animator key.
         *
         * @return {PlotAnimator} The Animator for the specified key.
         */
        animator(animatorKey: string): Animators.PlotAnimator;
        /**
         * Set the animator associated with the specified Animator key.
         *
         * @param {string} animatorKey The key for the Animator.
         * @param {PlotAnimator} animator An Animator to be assigned to
         * the specified key.
         * @returns {Plot} The calling Plot.
         */
        animator(animatorKey: string, animator: Animators.PlotAnimator): Plot;
        /**
         * @param {Dataset} dataset
         * @returns {Plot} The calling Plot.
         */
        removeDataset(dataset: Dataset): Plot;
        /**
         * Returns an array of internal keys corresponding to those Datasets actually on the plot
         */
        protected _keysForDatasets(datasets: Dataset[]): string[];
        datasets(): Dataset[];
        datasets(datasets: Dataset[]): Plot;
        protected _getDrawersInOrder(): Drawers.AbstractDrawer[];
        protected _generateDrawSteps(): Drawers.DrawStep[];
        protected _additionalPaint(time: number): void;
        protected _getDataToDraw(): D3.Map<any[]>;
        /**
         * Retrieves all of the Selections of this Plot for the specified Datasets.
         *
         * @param {Dataset[]} datasets The Datasets to retrieve the selections from.
         * If not provided, all selections will be retrieved.
         * @param {boolean} exclude If set to true, all Datasets will be queried excluding the keys referenced
         * in the previous datasetKeys argument (default = false).
         * @returns {D3.Selection} The retrieved Selections.
         */
        getAllSelections(datasets?: Dataset[], exclude?: boolean): D3.Selection;
        /**
         * Retrieves all of the PlotData of this plot for the specified dataset(s)
         *
         * @param {Dataset[]} datasets The Datasets to retrieve the PlotData from.
         * If not provided, all PlotData will be retrieved.
         * @returns {PlotData} The retrieved PlotData.
         */
        getAllPlotData(datasets?: Dataset[]): Plots.PlotData;
        /**
         * Retrieves PlotData with the lowest distance, where distance is defined
         * to be the Euclidiean norm.
         *
         * @param {Point} queryPoint The point to which plot data should be compared
         *
         * @returns {PlotData} The PlotData closest to queryPoint
         */
        getClosestPlotData(queryPoint: Point): Plots.PlotData;
        protected _isVisibleOnPlot(datum: any, pixelPoint: Point, selection: D3.Selection): boolean;
        protected _uninstallScaleForKey(scale: Scale<any, any>, key: string): void;
        protected _installScaleForKey(scale: Scale<any, any>, key: string): void;
        protected _propertyProjectors(): AttributeToProjector;
        protected static _scaledAccessor<D, R>(binding: Plots.AccessorScaleBinding<D, R>): Accessor<any>;
        protected _pixelPoint(datum: any, index: number, dataset: Dataset): Point;
    }
}


declare module Plottable {
    module Plots {
        class Pie extends Plot {
            /**
             * Constructs a PiePlot.
             *
             * @constructor
             */
            constructor();
            computeLayout(origin?: Point, availableWidth?: number, availableHeight?: number): Pie;
            addDataset(dataset: Dataset): Pie;
            removeDataset(dataset: Dataset): Pie;
            protected _onDatasetUpdate(): void;
            protected _getDrawer(key: string): Drawers.AbstractDrawer;
            getAllPlotData(datasets?: Dataset[]): Plots.PlotData;
            sectorValue<S>(): AccessorScaleBinding<S, number>;
            sectorValue(sectorValue: number | Accessor<number>): Plots.Pie;
            sectorValue<S>(sectorValue: S | Accessor<S>, scale: Scale<S, number>): Plots.Pie;
            innerRadius<R>(): AccessorScaleBinding<R, number>;
            innerRadius(innerRadius: number | Accessor<number>): Plots.Pie;
            innerRadius<R>(innerRadius: R | Accessor<R>, scale: Scale<R, number>): Plots.Pie;
            outerRadius<R>(): AccessorScaleBinding<R, number>;
            outerRadius(outerRadius: number | Accessor<number>): Plots.Pie;
            outerRadius<R>(outerRadius: R | Accessor<R>, scale: Scale<R, number>): Plots.Pie;
            protected _propertyProjectors(): AttributeToProjector;
            protected _getDataToDraw(): D3.Map<any[]>;
            protected _pixelPoint(datum: any, index: number, dataset: Dataset): {
                x: number;
                y: number;
            };
        }
    }
}


declare module Plottable {
    class XYPlot<X, Y> extends Plot {
        protected static _X_KEY: string;
        protected static _Y_KEY: string;
        /**
         * Constructs an XYPlot.
         *
         * An XYPlot is a plot from drawing 2-dimensional data. Common examples
         * include Scale.Line and Scale.Bar.
         *
         * @constructor
         * @param {any[]|Dataset} [dataset] The data or Dataset to be associated with this Renderer.
         * @param {Scale} xScale The x scale to use.
         * @param {Scale} yScale The y scale to use.
         */
        constructor(xScale: Scale<X, number>, yScale: Scale<Y, number>);
        x(): Plots.AccessorScaleBinding<X, number>;
        x(x: number | Accessor<number>): XYPlot<X, Y>;
        x(x: X | Accessor<X>, xScale: Scale<X, number>): XYPlot<X, Y>;
        y(): Plots.AccessorScaleBinding<Y, number>;
        y(y: number | Accessor<number>): XYPlot<X, Y>;
        y(y: Y | Accessor<Y>, yScale: Scale<Y, number>): XYPlot<X, Y>;
        protected _filterForProperty(property: string): (datum: any, index: number, dataset: Dataset) => boolean;
        protected _uninstallScaleForKey(scale: Scale<any, any>, key: string): void;
        protected _installScaleForKey(scale: Scale<any, any>, key: string): void;
        destroy(): XYPlot<X, Y>;
        /**
         * Sets the automatic domain adjustment for visible points to operate against the X scale, Y scale, or neither.
         *
         * If 'x' or 'y' is specified the adjustment is immediately performed.
         *
         * @param {string} scale Must be one of 'x', 'y', or 'none'.
         *
         * 'x' will adjust the x scale in relation to changes in the y domain.
         *
         * 'y' will adjust the y scale in relation to changes in the x domain.
         *
         * 'none' means neither scale will change automatically.
         *
         * @returns {XYPlot} The calling XYPlot.
         */
        autorange(scaleName: string): XYPlot<X, Y>;
        protected _propertyProjectors(): AttributeToProjector;
        computeLayout(origin?: Point, availableWidth?: number, availableHeight?: number): XYPlot<X, Y>;
        /**
         * Adjusts both domains' extents to show all datasets.
         *
         * This call does not override auto domain adjustment behavior over visible points.
         */
        showAllData(): XYPlot<X, Y>;
        protected _projectorsReady(): boolean;
        protected _pixelPoint(datum: any, index: number, dataset: Dataset): Point;
    }
}


declare module Plottable {
    module Plots {
        class Rectangle<X, Y> extends XYPlot<X, Y> {
            /**
             * Constructs a RectanglePlot.
             *
             * A RectanglePlot consists of a bunch of rectangles. The user is required to
             * project the left and right bounds of the rectangle (x and x1 respectively)
             * as well as the bottom and top bounds (y and y1 respectively). If x1/y1 is
             * not set, the plot will apply auto-centering logic to the extent of x/y
             *
             * @constructor
             * @param {Scale.Scale} xScale The x scale to use.
             * @param {Scale.Scale} yScale The y scale to use.
             */
            constructor(xScale: Scale<X, any>, yScale: Scale<Y, any>);
            protected _getDrawer(key: string): Drawers.Rect;
            protected _generateAttrToProjector(): {
                [attrToSet: string]: (datum: any, index: number, dataset: Dataset) => any;
            };
            protected _generateDrawSteps(): Drawers.DrawStep[];
            x(): AccessorScaleBinding<X, number>;
            x(x: number | Accessor<number>): Plots.Rectangle<X, Y>;
            x(x: X | Accessor<X>, scale: Scale<X, number>): Plots.Rectangle<X, Y>;
            x2(): AccessorScaleBinding<X, number>;
            x2(x2: number | Accessor<number>): Plots.Rectangle<X, Y>;
            x2(x2: X | Accessor<X>, scale: Scale<X, number>): Plots.Rectangle<X, Y>;
            y(): AccessorScaleBinding<Y, number>;
            y(y: number | Accessor<number>): Plots.Rectangle<X, Y>;
            y(y: Y | Accessor<Y>, scale: Scale<Y, number>): Plots.Rectangle<X, Y>;
            y2(): AccessorScaleBinding<Y, number>;
            y2(y2: number | Accessor<number>): Plots.Rectangle<X, Y>;
            y2(y2: Y | Accessor<Y>, scale: Scale<Y, number>): Plots.Rectangle<X, Y>;
            protected _propertyProjectors(): AttributeToProjector;
            protected _pixelPoint(datum: any, index: number, dataset: Dataset): {
                x: any;
                y: any;
            };
        }
    }
}


declare module Plottable {
    module Plots {
        class Scatter<X, Y> extends XYPlot<X, Y> {
            /**
             * Constructs a ScatterPlot.
             *
             * @constructor
             * @param {Scale} xScale The x scale to use.
             * @param {Scale} yScale The y scale to use.
             */
            constructor(xScale: Scale<X, number>, yScale: Scale<Y, number>);
            protected _getDrawer(key: string): Drawers.Symbol;
            size<S>(): AccessorScaleBinding<S, number>;
            size(size: number | Accessor<number>): Plots.Scatter<X, Y>;
            size<S>(size: S | Accessor<S>, scale: Scale<S, number>): Plots.Scatter<X, Y>;
            symbol(): AccessorScaleBinding<any, any>;
            symbol(symbol: Accessor<SymbolFactory>): Plots.Scatter<X, Y>;
            protected _generateDrawSteps(): Drawers.DrawStep[];
            protected _isVisibleOnPlot(datum: any, pixelPoint: Point, selection: D3.Selection): boolean;
            protected _propertyProjectors(): AttributeToProjector;
        }
    }
}


declare module Plottable {
    module Plots {
        class Bar<X, Y> extends XYPlot<X, Y> {
            static ORIENTATION_VERTICAL: string;
            static ORIENTATION_HORIZONTAL: string;
            protected static _BarAlignmentToFactor: {
                [alignment: string]: number;
            };
            protected static _DEFAULT_WIDTH: number;
            protected _isVertical: boolean;
            /**
             * Constructs a Bar Plot.
             *
             * @constructor
             * @param {Scale} xScale The x scale to use.
             * @param {Scale} yScale The y scale to use.
             * @param {string} orientation The orientation of the Bar Plot ("vertical"/"horizontal").
             */
            constructor(xScale: Scale<X, number>, yScale: Scale<Y, number>, orientation?: string);
            protected _getDrawer(key: string): Drawers.Rect;
            protected _setup(): void;
            /**
             * Gets the baseline value for the bars
             *
             * The baseline is the line that the bars are drawn from, defaulting to 0.
             *
             * @returns {number} The baseline value.
             */
            baseline(): number;
            /**
             * Sets the baseline for the bars to the specified value.
             *
             * The baseline is the line that the bars are drawn from, defaulting to 0.
             *
             * @param {number} value The value to position the baseline at.
             * @returns {Bar} The calling Bar.
             */
            baseline(value: number): Bar<X, Y>;
            /**
             * Sets the bar alignment relative to the independent axis.
             * VerticalBarPlot supports "left", "center", "right"
             * HorizontalBarPlot supports "top", "center", "bottom"
             *
             * @param {string} alignment The desired alignment.
             * @returns {Bar} The calling Bar.
             */
            barAlignment(alignment: string): Bar<X, Y>;
            /**
             * Get whether bar labels are enabled.
             *
             * @returns {boolean} Whether bars should display labels or not.
             */
            labelsEnabled(): boolean;
            /**
             * Set whether bar labels are enabled.
             * @param {boolean} Whether bars should display labels or not.
             *
             * @returns {Bar} The calling plot.
             */
            labelsEnabled(enabled: boolean): Bar<X, Y>;
            /**
             * Get the formatter for bar labels.
             *
             * @returns {Formatter} The formatting function for bar labels.
             */
            labelFormatter(): Formatter;
            /**
             * Change the formatting function for bar labels.
             * @param {Formatter} The formatting function for bar labels.
             *
             * @returns {Bar} The calling plot.
             */
            labelFormatter(formatter: Formatter): Bar<X, Y>;
            /**
             * Retrieves the closest PlotData to queryPoint.
             *
             * Bars containing the queryPoint are considered closest. If queryPoint lies outside
             * of all bars, we return the closest in the dominant axis (x for horizontal
             * charts, y for vertical) and break ties using the secondary axis.
             *
             * @param {Point} queryPoint The point to which plot data should be compared
             *
             * @returns {PlotData} The PlotData closest to queryPoint
             */
            getClosestPlotData(queryPoint: Point): PlotData;
            protected _isVisibleOnPlot(datum: any, pixelPoint: Point, selection: D3.Selection): boolean;
            /**
             * Gets the bar under the given pixel position (if [xValOrExtent]
             * and [yValOrExtent] are {number}s), under a given line (if only one
             * of [xValOrExtent] or [yValOrExtent] are {Extent}s) or are under a
             * 2D area (if [xValOrExtent] and [yValOrExtent] are both {Extent}s).
             *
             * @param {number | Extent} xValOrExtent The pixel x position, or range of x values.
             * @param {number | Extent} yValOrExtent The pixel y position, or range of y values.
             * @returns {D3.Selection} The selected bar, or null if no bar was selected.
             */
            getBars(xValOrExtent: number | Extent, yValOrExtent: number | Extent): D3.Selection;
            protected _additionalPaint(time: number): void;
            protected _drawLabels(): void;
            protected _generateDrawSteps(): Drawers.DrawStep[];
            protected _generateAttrToProjector(): {
                [attrToSet: string]: (datum: any, index: number, dataset: Dataset) => any;
            };
            /**
             * Computes the barPixelWidth of all the bars in the plot.
             *
             * If the position scale of the plot is a CategoryScale and in bands mode, then the rangeBands function will be used.
             * If the position scale of the plot is a CategoryScale and in points mode, then
             *   from https://github.com/mbostock/d3/wiki/Ordinal-Scales#ordinal_rangePoints, the max barPixelWidth is step * padding
             * If the position scale of the plot is a QuantitativeScale, then _getMinimumDataWidth is scaled to compute the barPixelWidth
             */
            protected _getBarPixelWidth(): number;
            getAllPlotData(datasets?: Dataset[]): Plots.PlotData;
            protected _pixelPoint(datum: any, index: number, dataset: Dataset): {
                x: any;
                y: any;
            };
        }
    }
}


declare module Plottable {
    module Plots {
        class Line<X> extends XYPlot<X, number> {
            static SELECTION_CLASS: string;
            /**
             * Constructs a LinePlot.
             *
             * @constructor
             * @param {QuantitativeScale} xScale The x scale to use.
             * @param {QuantitativeScale} yScale The y scale to use.
             */
            constructor(xScale: QuantitativeScale<X>, yScale: QuantitativeScale<number>);
            protected _getDrawer(key: string): Drawers.Line;
            protected _getResetYFunction(): (d: any, i: number, dataset: Dataset) => number;
            protected _generateDrawSteps(): Drawers.DrawStep[];
            protected _generateAttrToProjector(): {
                [attrToSet: string]: (datum: any, index: number, dataset: Dataset) => any;
            };
            protected _wholeDatumAttributes(): string[];
            getAllPlotData(datasets?: Dataset[]): Plots.PlotData;
            /**
             * Retrieves the closest PlotData to queryPoint.
             *
             * Lines implement an x-dominant notion of distance; points closest in x are
             * tie-broken by y distance.
             *
             * @param {Point} queryPoint The point to which plot data should be compared
             *
             * @returns {PlotData} The PlotData closest to queryPoint
             */
            getClosestPlotData(queryPoint: Point): PlotData;
            protected _propertyProjectors(): AttributeToProjector;
        }
    }
}


declare module Plottable {
    module Plots {
        /**
         * An AreaPlot draws a filled region (area) between the plot's projected "y" and projected "y0" values.
         */
        class Area<X> extends Line<X> {
            static PLOT_CLASS: string;
            /**
             * Constructs an AreaPlot.
             *
             * @constructor
             * @param {QuantitativeScale} xScale The x scale to use.
             * @param {QuantitativeScale} yScale The y scale to use.
             */
            constructor(xScale: QuantitativeScale<X>, yScale: QuantitativeScale<number>);
            protected _setup(): void;
            y0(): Plots.AccessorScaleBinding<number, number>;
            y0(y0: number | Accessor<number>): Area<X>;
            y0(y0: number | Accessor<number>, y0Scale: Scale<number, number>): Area<X>;
            protected _onDatasetUpdate(): void;
            addDataset(dataset: Dataset): Area<X>;
            protected _additionalPaint(): void;
            protected _getDrawer(key: string): Drawers.Area;
<<<<<<< HEAD
            protected _updateYDomainer(): void;
            protected _getResetYFunction(): Accessor<any>;
=======
            protected _updateYScale(): void;
            protected _getResetYFunction(): (datum: any, index: number, dataset: Dataset) => any;
            protected _wholeDatumAttributes(): string[];
>>>>>>> 1ab01420
            protected _propertyProjectors(): AttributeToProjector;
            getAllSelections(datasets?: Dataset[], exclude?: boolean): D3._Selection<any>;
            getAllPlotData(datasets?: Dataset[]): Plots.PlotData;
        }
    }
}


declare module Plottable {
    module Plots {
        class ClusteredBar<X, Y> extends Bar<X, Y> {
            /**
             * Creates a ClusteredBarPlot.
             *
             * A ClusteredBarPlot is a plot that plots several bar plots next to each
             * other. For example, when plotting life expectancy across each country,
             * you would want each country to have a "male" and "female" bar.
             *
             * @constructor
             * @param {Scale} xScale The x scale to use.
             * @param {Scale} yScale The y scale to use.
             * @param {string} orientation The orientation of the Bar Plot ("vertical"/"horizontal").
             */
            constructor(xScale: Scale<X, number>, yScale: Scale<Y, number>, orientation?: string);
            protected _generateAttrToProjector(): {
                [attrToSet: string]: (datum: any, index: number, dataset: Dataset) => any;
            };
            protected _getDataToDraw(): D3.Map<any[]>;
        }
    }
}


declare module Plottable {
    module Plots {
        type StackedDatum = {
            key: any;
            value: number;
            offset?: number;
        };
    }
    class StackedPlotUtils {
        /**
         * @return {[number]} The extent that spans all the stacked data
         */
        static computeStackExtents(keyAccessor: Accessor<any>, valueAccessor: Accessor<any>, datasets: Dataset[], stackOffsets: Utils.Map<Dataset, D3.Map<number>>, filter: Accessor<boolean>): number[];
        /**
         * @return {{ [key: string]: D3.Map<number> }} A map from datasetKey to stackOffsets
         */
        static computeStackOffsets(keyAccessor: Accessor<any>, valueAccessor: Accessor<any>, datasetKeys: string[], keyToPlotDatasetKey: D3.Map<Plots.PlotDatasetKey>): {
            [key: string]: D3.Map<number>;
        };
        static checkSameDomainForStacks(keyAccessor: Accessor<any>, datasetKeys: string[], keyToPlotDatasetKey: D3.Map<Plots.PlotDatasetKey>): void;
        static keyAccessor(plot: XYPlot<any, any>, orientation: string): Accessor<any>;
        static valueAccessor(plot: XYPlot<any, any>, orientation: string): Accessor<any>;
    }
}


declare module Plottable {
    module Plots {
        class StackedArea<X> extends Area<X> {
            /**
             * Constructs a StackedArea plot.
             *
             * @constructor
             * @param {QuantitativeScale} xScale The x scale to use.
             * @param {QuantitativeScale} yScale The y scale to use.
             */
            constructor(xScale: QuantitativeScale<X>, yScale: QuantitativeScale<number>);
            protected _getDrawer(key: string): Drawers.Area;
            protected _getAnimator(key: string): Animators.PlotAnimator;
            protected _setup(): void;
            x(x?: number | Accessor<number> | X | Accessor<X>, xScale?: Scale<X, number>): any;
            y(y?: number | Accessor<number>, yScale?: Scale<number, number>): any;
            protected _additionalPaint(): void;
            protected _updateYScale(): void;
            protected _onDatasetUpdate(): StackedArea<X>;
            protected _generateAttrToProjector(): {
                [attrToSet: string]: (datum: any, index: number, dataset: Dataset) => any;
            };
            protected _wholeDatumAttributes(): string[];
            protected _updateExtentsForProperty(property: string): void;
            protected _extentsForProperty(attr: string): any[];
            protected _propertyProjectors(): AttributeToProjector;
        }
    }
}


declare module Plottable {
    module Plots {
        class StackedBar<X, Y> extends Bar<X, Y> {
            /**
             * Constructs a StackedBar plot.
             * A StackedBarPlot is a plot that plots several bar plots stacking on top of each
             * other.
             * @constructor
             * @param {Scale} xScale the x scale of the plot.
             * @param {Scale} yScale the y scale of the plot.
             * @param {string} orientation The orientation of the Bar Plot ("vertical"/"horizontal").
             */
            constructor(xScale: Scale<X, number>, yScale: Scale<Y, number>, orientation?: string);
            protected _getAnimator(key: string): Animators.PlotAnimator;
            x(x?: number | Accessor<number> | X | Accessor<X>, xScale?: Scale<X, number>): any;
            y(y?: number | Accessor<number> | Y | Accessor<Y>, yScale?: Scale<Y, number>): any;
            protected _generateAttrToProjector(): {
                [attrToSet: string]: (datum: any, index: number, dataset: Dataset) => any;
            };
            protected _generateDrawSteps(): Drawers.DrawStep[];
            protected _onDatasetUpdate(): StackedBar<X, Y>;
            protected _updateExtentsForProperty(property: string): void;
            protected _extentsForProperty(attr: string): any[];
        }
    }
}


declare module Plottable {
    module Animators {
        interface PlotAnimator {
            /**
             * Applies the supplied attributes to a D3.Selection with some animation.
             *
             * @param {D3.Selection} selection The update selection or transition selection that we wish to animate.
             * @param {AttributeToProjector} attrToProjector The set of
             *     IAccessors that we will use to set attributes on the selection.
             * @return {any} Animators should return the selection or
             *     transition object so that plots may chain the transitions between
             *     animators.
             */
            animate(selection: any, attrToProjector: AttributeToProjector): D3.Selection | D3.Transition.Transition;
            /**
             * Given the number of elements, return the total time the animation requires
             * @param number numberofIterations The number of elements that will be drawn
             * @returns {any} The time required for the animation
             */
            getTiming(numberOfIterations: number): number;
        }
        type PlotAnimatorMap = {
            [animatorKey: string]: PlotAnimator;
        };
    }
}


declare module Plottable {
    module Animators {
        /**
         * An animator implementation with no animation. The attributes are
         * immediately set on the selection.
         */
        class Null implements PlotAnimator {
            getTiming(selection: any): number;
            animate(selection: any, attrToProjector: AttributeToProjector): D3.Selection;
        }
    }
}


declare module Plottable {
    module Animators {
        /**
         * The base animator implementation with easing, duration, and delay.
         *
         * The maximum delay between animations can be configured with maxIterativeDelay.
         *
         * The maximum total animation duration can be configured with maxTotalDuration.
         * maxTotalDuration does not set actual total animation duration.
         *
         * The actual interval delay is calculated by following formula:
         * min(maxIterativeDelay(),
         *   max(maxTotalDuration() - duration(), 0) / <number of iterations>)
         */
        class Base implements PlotAnimator {
            /**
             * The default duration of the animation in milliseconds
             */
            static DEFAULT_DURATION_MILLISECONDS: number;
            /**
             * The default starting delay of the animation in milliseconds
             */
            static DEFAULT_DELAY_MILLISECONDS: number;
            /**
             * The default maximum start delay between each start of an animation
             */
            static DEFAULT_MAX_ITERATIVE_DELAY_MILLISECONDS: number;
            /**
             * The default maximum total animation duration
             */
            static DEFAULT_MAX_TOTAL_DURATION_MILLISECONDS: number;
            /**
             * The default easing of the animation
             */
            static DEFAULT_EASING: string;
            /**
             * Constructs the default animator
             *
             * @constructor
             */
            constructor();
            getTiming(numberOfIterations: number): number;
            animate(selection: any, attrToProjector: AttributeToProjector): D3.Transition.Transition;
            /**
             * Gets the duration of the animation in milliseconds.
             *
             * @returns {number} The current duration.
             */
            duration(): number;
            /**
             * Sets the duration of the animation in milliseconds.
             *
             * @param {number} duration The duration in milliseconds.
             * @returns {Default} The calling Default Animator.
             */
            duration(duration: number): Base;
            /**
             * Gets the delay of the animation in milliseconds.
             *
             * @returns {number} The current delay.
             */
            delay(): number;
            /**
             * Sets the delay of the animation in milliseconds.
             *
             * @param {number} delay The delay in milliseconds.
             * @returns {Default} The calling Default Animator.
             */
            delay(delay: number): Base;
            /**
             * Gets the current easing of the animation.
             *
             * @returns {string} the current easing mode.
             */
            easing(): string;
            /**
             * Sets the easing mode of the animation.
             *
             * @param {string} easing The desired easing mode.
             * @returns {Default} The calling Default Animator.
             */
            easing(easing: string): Base;
            /**
             * Gets the maximum start delay between animations in milliseconds.
             *
             * @returns {number} The current maximum iterative delay.
             */
            maxIterativeDelay(): number;
            /**
             * Sets the maximum start delay between animations in milliseconds.
             *
             * @param {number} maxIterDelay The maximum iterative delay in milliseconds.
             * @returns {Base} The calling Base Animator.
             */
            maxIterativeDelay(maxIterDelay: number): Base;
            /**
             * Gets the maximum total animation duration in milliseconds.
             *
             * @returns {number} The current maximum total animation duration.
             */
            maxTotalDuration(): number;
            /**
             * Sets the maximum total animation duration in miliseconds.
             *
             * @param {number} maxDuration The maximum total animation duration in milliseconds.
             * @returns {Base} The calling Base Animator.
             */
            maxTotalDuration(maxDuration: number): Base;
        }
    }
}


declare module Plottable {
    module Animators {
        /**
         * The default animator implementation with easing, duration, and delay.
         */
        class Rect extends Base {
            static ANIMATED_ATTRIBUTES: string[];
            isVertical: boolean;
            isReverse: boolean;
            constructor(isVertical?: boolean, isReverse?: boolean);
            animate(selection: any, attrToProjector: AttributeToProjector): D3.Transition.Transition;
            protected _startMovingProjector(attrToProjector: AttributeToProjector): (datum: any, index: number, dataset: Dataset) => any;
        }
    }
}


declare module Plottable {
    module Animators {
        /**
         * A child class of RectAnimator that will move the rectangle
         * as well as animate its growth.
         */
        class MovingRect extends Rect {
            /**
             * The pixel value to move from
             */
            startPixelValue: number;
            /**
             * Constructs a MovingRectAnimator
             *
             * @param {number} basePixel The pixel value to start moving from
             * @param {boolean} isVertical If the movement/animation is vertical
             */
            constructor(startPixelValue: number, isVertical?: boolean);
            protected _startMovingProjector(attrToProjector: AttributeToProjector): (p: any) => number;
        }
    }
}


declare module Plottable {
    class Dispatcher {
        protected _event2Callback: {
            [eventName: string]: (e: Event) => any;
        };
        protected _callbacks: Utils.CallbackSet<Function>[];
        protected setCallback(callbackSet: Utils.CallbackSet<Function>, callback: Function): void;
        protected unsetCallback(callbackSet: Utils.CallbackSet<Function>, callback: Function): void;
    }
}


declare module Plottable {
    module Dispatchers {
        type MouseCallback = (p: Point, event: MouseEvent) => void;
        class Mouse extends Dispatcher {
            /**
             * Get a Dispatcher.Mouse for the <svg> containing elem. If one already exists
             * on that <svg>, it will be returned; otherwise, a new one will be created.
             *
             * @param {SVGElement} elem A svg DOM element.
             * @return {Dispatcher.Mouse} A Dispatcher.Mouse
             */
            static getDispatcher(elem: SVGElement): Dispatchers.Mouse;
            /**
             * Creates a Dispatcher.Mouse.
             * This constructor not be invoked directly under most circumstances.
             *
             * @param {SVGElement} svg The root <svg> element to attach to.
             */
            constructor(svg: SVGElement);
            /**
             * Registers a callback to be called whenever the mouse position changes,
             *
             * @param {(p: Point) => any} callback A callback that takes the pixel position
             *                                     in svg-coordinate-space. Pass `null`
             *                                     to remove a callback.
             * @return {Dispatcher.Mouse} The calling Dispatcher.Mouse.
             */
            onMouseMove(callback: MouseCallback): Dispatchers.Mouse;
            /**
             * Registers the callback to be called whenever the mouse position changes,
             *
             * @param {(p: Point) => any} callback A callback that takes the pixel position
             *                                     in svg-coordinate-space. Pass `null`
             *                                     to remove a callback.
             * @return {Dispatcher.Mouse} The calling Dispatcher.Mouse.
             */
            offMouseMove(callback: MouseCallback): Dispatchers.Mouse;
            /**
             * Registers a callback to be called whenever a mousedown occurs.
             *
             * @param {(p: Point) => any} callback A callback that takes the pixel position
             *                                     in svg-coordinate-space. Pass `null`
             *                                     to remove a callback.
             * @return {Dispatcher.Mouse} The calling Dispatcher.Mouse.
             */
            onMouseDown(callback: MouseCallback): Dispatchers.Mouse;
            /**
             * Registers the callback to be called whenever a mousedown occurs.
             *
             * @param {(p: Point) => any} callback A callback that takes the pixel position
             *                                     in svg-coordinate-space. Pass `null`
             *                                     to remove a callback.
             * @return {Dispatcher.Mouse} The calling Dispatcher.Mouse.
             */
            offMouseDown(callback: MouseCallback): Dispatchers.Mouse;
            /**
             * Registers a callback to be called whenever a mouseup occurs.
             *
             * @param {(p: Point) => any} callback A callback that takes the pixel position
             *                                     in svg-coordinate-space. Pass `null`
             *                                     to remove a callback.
             * @return {Dispatcher.Mouse} The calling Dispatcher.Mouse.
             */
            onMouseUp(callback: MouseCallback): Dispatchers.Mouse;
            /**
             * Registers the callback to be called whenever a mouseup occurs.
             *
             * @param {(p: Point) => any} callback A callback that takes the pixel position
             *                                     in svg-coordinate-space. Pass `null`
             *                                     to remove a callback.
             * @return {Dispatcher.Mouse} The calling Dispatcher.Mouse.
             */
            offMouseUp(callback: MouseCallback): Dispatchers.Mouse;
            /**
             * Registers a callback to be called whenever a wheel occurs.
             *
             * @param {MouseCallback} callback A callback that takes the pixel position
             *                                     in svg-coordinate-space.
             *                                     Pass `null` to remove a callback.
             * @return {Dispatcher.Mouse} The calling Dispatcher.Mouse.
             */
            onWheel(callback: MouseCallback): Dispatchers.Mouse;
            /**
             * Registers the callback to be called whenever a wheel occurs.
             *
             * @param {MouseCallback} callback A callback that takes the pixel position
             *                                     in svg-coordinate-space.
             *                                     Pass `null` to remove a callback.
             * @return {Dispatcher.Mouse} The calling Dispatcher.Mouse.
             */
            offWheel(callback: MouseCallback): Dispatchers.Mouse;
            /**
             * Registers a callback to be called whenever a dblClick occurs.
             *
             * @param {MouseCallback} callback A callback that takes the pixel position
             *                                     in svg-coordinate-space.
             *                                     Pass `null` to remove a callback.
             * @return {Dispatcher.Mouse} The calling Dispatcher.Mouse.
             */
            onDblClick(callback: MouseCallback): Dispatchers.Mouse;
            /**
             * Registers the callback to be called whenever a dblClick occurs.
             *
             * @param {MouseCallback} callback A callback that takes the pixel position
             *                                     in svg-coordinate-space.
             *                                     Pass `null` to remove a callback.
             * @return {Dispatcher.Mouse} The calling Dispatcher.Mouse.
             */
            offDblClick(callback: MouseCallback): Dispatchers.Mouse;
            /**
             * Returns the last computed mouse position.
             *
             * @return {Point} The last known mouse position in <svg> coordinate space.
             */
            getLastMousePosition(): {
                x: number;
                y: number;
            };
        }
    }
}


declare module Plottable {
    module Dispatchers {
        type TouchCallback = (ids: number[], idToPoint: {
            [id: number]: Point;
        }, event: TouchEvent) => void;
        class Touch extends Dispatcher {
            /**
             * Get a Dispatcher.Touch for the <svg> containing elem. If one already exists
             * on that <svg>, it will be returned; otherwise, a new one will be created.
             *
             * @param {SVGElement} elem A svg DOM element.
             * @return {Dispatcher.Touch} A Dispatcher.Touch
             */
            static getDispatcher(elem: SVGElement): Dispatchers.Touch;
            /**
             * Creates a Dispatcher.Touch.
             * This constructor should not be invoked directly under most circumstances.
             *
             * @param {SVGElement} svg The root <svg> element to attach to.
             */
            constructor(svg: SVGElement);
            /**
             * Registers a callback to be called whenever a touch starts.
             *
             * @param {TouchCallback} callback A callback that takes the pixel position
             *                                     in svg-coordinate-space. Pass `null`
             *                                     to remove a callback.
             * @return {Dispatcher.Touch} The calling Dispatcher.Touch.
             */
            onTouchStart(callback: TouchCallback): Dispatchers.Touch;
            /**
             * Removes the callback to be called whenever a touch starts.
             *
             * @param {TouchCallback} callback A callback that takes the pixel position
             *                                     in svg-coordinate-space. Pass `null`
             *                                     to remove a callback.
             * @return {Dispatcher.Touch} The calling Dispatcher.Touch.
             */
            offTouchStart(callback: TouchCallback): Dispatchers.Touch;
            /**
             * Registers a callback to be called whenever the touch position changes.
             *
             * @param {TouchCallback} callback A callback that takes the pixel position
             *                                     in svg-coordinate-space. Pass `null`
             *                                     to remove a callback.
             * @return {Dispatcher.Touch} The calling Dispatcher.Touch.
             */
            onTouchMove(callback: TouchCallback): Dispatchers.Touch;
            /**
             * Removes the callback to be called whenever the touch position changes.
             *
             * @param {TouchCallback} callback A callback that takes the pixel position
             *                                     in svg-coordinate-space. Pass `null`
             *                                     to remove a callback.
             * @return {Dispatcher.Touch} The calling Dispatcher.Touch.
             */
            offTouchMove(callback: TouchCallback): Dispatchers.Touch;
            /**
             * Registers a callback to be called whenever a touch ends.
             *
             * @param {TouchCallback} callback A callback that takes the pixel position
             *                                     in svg-coordinate-space. Pass `null`
             *                                     to remove a callback.
             * @return {Dispatcher.Touch} The calling Dispatcher.Touch.
             */
            onTouchEnd(callback: TouchCallback): Dispatchers.Touch;
            /**
             * Removes the callback to be called whenever a touch ends.
             *
             * @param {TouchCallback} callback A callback that takes the pixel position
             *                                     in svg-coordinate-space. Pass `null`
             *                                     to remove a callback.
             * @return {Dispatcher.Touch} The calling Dispatcher.Touch.
             */
            offTouchEnd(callback: TouchCallback): Dispatchers.Touch;
            /**
             * Registers a callback to be called whenever a touch is cancelled.
             *
             * @param {TouchCallback} callback A callback that takes the pixel position
             *                                     in svg-coordinate-space. Pass `null`
             *                                     to remove a callback.
             * @return {Dispatcher.Touch} The calling Dispatcher.Touch.
             */
            onTouchCancel(callback: TouchCallback): Dispatchers.Touch;
            /**
             * Removes the callback to be called whenever a touch is cancelled.
             *
             * @param {TouchCallback} callback A callback that takes the pixel position
             *                                     in svg-coordinate-space. Pass `null`
             *                                     to remove a callback.
             * @return {Dispatcher.Touch} The calling Dispatcher.Touch.
             */
            offTouchCancel(callback: TouchCallback): Dispatchers.Touch;
        }
    }
}


declare module Plottable {
    module Dispatchers {
        type KeyCallback = (keyCode: number, event: KeyboardEvent) => void;
        class Key extends Dispatcher {
            /**
             * Get a Dispatcher.Key. If one already exists it will be returned;
             * otherwise, a new one will be created.
             *
             * @return {Dispatcher.Key} A Dispatcher.Key
             */
            static getDispatcher(): Dispatchers.Key;
            /**
             * Creates a Dispatcher.Key.
             * This constructor not be invoked directly under most circumstances.
             *
             * @param {SVGElement} svg The root <svg> element to attach to.
             */
            constructor();
            /**
             * Registers a callback to be called whenever a key is pressed.
             *
             * @param {KeyCallback} callback
             * @return {Dispatcher.Key} The calling Dispatcher.Key.
             */
            onKeyDown(callback: KeyCallback): Key;
            /**
             * Removes the callback to be called whenever a key is pressed.
             *
             * @param {KeyCallback} callback
             * @return {Dispatcher.Key} The calling Dispatcher.Key.
             */
            offKeyDown(callback: KeyCallback): Key;
        }
    }
}


declare module Plottable {
    class Interaction {
        protected _componentAttachedTo: Component;
        protected _anchor(component: Component): void;
        protected _unanchor(): void;
        /**
         * Attaches this interaction to a Component.
         * If the interaction was already attached to a Component, it first detaches itself from the old Component.
         *
         * @param {Component} component The component to which to attach the interaction.
         *
         * @return {Interaction}
         */
        attachTo(component: Component): Interaction;
        /**
         * Detaches this interaction from the Component.
         * This interaction can be reused.
         *
         * @param {Component} component The component from which to detach the interaction.
         *
         * @return {Interaction}
         */
        detachFrom(component: Component): Interaction;
        /**
         * Translates an <svg>-coordinate-space point to Component-space coordinates.
         *
         * @param {Point} p A Point in <svg>-space coordinates.
         *
         * @return {Point} The same location in Component-space coordinates.
         */
        protected _translateToComponentSpace(p: Point): Point;
        /**
         * Checks whether a Component-coordinate-space Point is inside the Component.
         *
         * @param {Point} p A Point in Coordinate-space coordinates.
         *
         * @return {boolean} Whether or not the point is inside the Component.
         */
        protected _isInsideComponent(p: Point): boolean;
    }
}


declare module Plottable {
    type ClickCallback = (point: Point) => void;
    module Interactions {
        class Click extends Interaction {
            protected _anchor(component: Component): void;
            protected _unanchor(): void;
            /**
             * Sets the callback called when the Component is clicked.
             *
             * @param {ClickCallback} callback The callback to set.
             * @return {Interaction.Click} The calling Interaction.Click.
             */
            onClick(callback: ClickCallback): Click;
            /**
             * Removes the callback from click.
             *
             * @param {ClickCallback} callback The callback to remove.
             * @return {Interaction.Click} The calling Interaction.Click.
             */
            offClick(callback: ClickCallback): Click;
        }
    }
}


declare module Plottable {
    module Interactions {
        class DoubleClick extends Interaction {
            protected _anchor(component: Component): void;
            protected _unanchor(): void;
            /**
             * Sets the callback called when the Component is double-clicked.
             *
             * @param {ClickCallback} callback The callback to set.
             * @return {Interaction.DoubleClick} The calling Interaction.DoubleClick.
             */
            onDoubleClick(callback: ClickCallback): DoubleClick;
            /**
             * Removes the callback called when the Component is double-clicked.
             *
             * @param {ClickCallback} callback The callback to remove.
             * @return {Interaction.DoubleClick} The calling Interaction.DoubleClick.
             */
            offDoubleClick(callback: ClickCallback): DoubleClick;
        }
    }
}


declare module Plottable {
    type KeyCallback = (keyCode: number) => void;
    module Interactions {
        class Key extends Interaction {
            protected _anchor(component: Component): void;
            protected _unanchor(): void;
            /**
             * Sets a callback to be called when the key with the given keyCode is
             * pressed and the user is moused over the Component.
             *
             * @param {number} keyCode The key code associated with the key.
             * @param {KeyCallback} callback Callback to be set.
             * @returns The calling Interaction.Key.
             */
            onKey(keyCode: number, callback: KeyCallback): Key;
            /**
             * Removes the callback to be called when the key with the given keyCode is
             * pressed and the user is moused over the Component.
             *
             * @param {number} keyCode The key code associated with the key.
             * @param {KeyCallback} callback Callback to be removed.
             * @returns The calling Interaction.Key.
             */
            offKey(keyCode: number, callback: KeyCallback): Key;
        }
    }
}


declare module Plottable {
    type PointerCallback = (point: Point) => void;
    module Interactions {
        class Pointer extends Interaction {
            protected _anchor(component: Component): void;
            protected _unanchor(): void;
            /**
             * Sets the callback called when the pointer enters the Component.
             *
             * @param {PointerCallback} callback The callback to set.
             * @return {Interaction.Pointer} The calling Interaction.Pointer.
             */
            onPointerEnter(callback: PointerCallback): Pointer;
            /**
             * Removes a callback called when the pointer enters the Component.
             *
             * @param {PointerCallback} callback The callback to remove.
             * @return {Interaction.Pointer} The calling Interaction.Pointer.
             */
            offPointerEnter(callback: PointerCallback): Pointer;
            /**
             * Sets the callback called when the pointer moves.
             *
             * @param {PointerCallback} callback The callback to set.
             * @return {Interaction.Pointer} The calling Interaction.Pointer.
             */
            onPointerMove(callback: PointerCallback): Pointer;
            /**
             * Removes a callback called when the pointer moves.
             *
             * @param {PointerCallback} callback The callback to remove.
             * @return {Interaction.Pointer} The calling Interaction.Pointer.
             */
            offPointerMove(callback: PointerCallback): Pointer;
            /**
             * Sets the callback called when the pointer exits the Component.
             *
             * @param {PointerCallback} callback The callback to set.
             * @return {Interaction.Pointer} The calling Interaction.Pointer.
             */
            onPointerExit(callback: PointerCallback): Pointer;
            /**
             * Removes a callback called when the pointer exits the Component.
             *
             * @param {PointerCallback} callback The callback to remove.
             * @return {Interaction.Pointer} The calling Interaction.Pointer.
             */
            offPointerExit(callback: PointerCallback): Pointer;
        }
    }
}


declare module Plottable {
    module Interactions {
        class PanZoom extends Interaction {
            /**
             * The number of pixels occupied in a line.
             */
            static PIXELS_PER_LINE: number;
            /**
             * Creates a PanZoomInteraction.
             *
             * The allows you to move around and zoom in on a plot, interactively. It
             * does so by changing the xScale and yScales' domains repeatedly.
             *
             * @constructor
             * @param {QuantitativeScale} [xScale] The X scale to update on panning/zooming.
             * @param {QuantitativeScale} [yScale] The Y scale to update on panning/zooming.
             */
            constructor(xScale?: QuantitativeScale<any>, yScale?: QuantitativeScale<any>);
            protected _anchor(component: Component): void;
            protected _unanchor(): void;
        }
    }
}


declare module Plottable {
    type DragCallback = (start: Point, end: Point) => void;
    module Interactions {
        class Drag extends Interaction {
            protected _anchor(component: Component): void;
            protected _unanchor(): void;
            /**
             * Returns whether or not this Interactions constrains Points passed to its
             * callbacks to lie inside its Component.
             *
             * If true, when the user drags outside of the Component, the closest Point
             * inside the Component will be passed to the callback instead of the actual
             * cursor position.
             *
             * @return {boolean} Whether or not the Interactions.Drag constrains.
             */
            constrainToComponent(): boolean;
            /**
             * Sets whether or not this Interactions constrains Points passed to its
             * callbacks to lie inside its Component.
             *
             * If true, when the user drags outside of the Component, the closest Point
             * inside the Component will be passed to the callback instead of the actual
             * cursor position.
             *
             * @param {boolean} constrain Whether or not to constrain Points.
             * @return {Interactions.Drag} The calling Interactions.Drag.
             */
            constrainToComponent(constrain: boolean): Drag;
            /**
             * Sets the callback to be called when dragging starts.
             *
             * @param {DragCallback} callback The callback to be called. Takes in a Point in pixels.
             * @returns {Drag} The calling Interactions.Drag.
             */
            onDragStart(callback: DragCallback): Drag;
            /**
             * Removes the callback to be called when dragging starts.
             *
             * @param {DragCallback} callback The callback to be removed.
             * @returns {Drag} The calling Interactions.Drag.
             */
            offDragStart(callback: DragCallback): Drag;
            /**
             * Adds a callback to be called during dragging.
             *
             * @param {DragCallback} callback The callback to be called. Takes in Points in pixels.
             * @returns {Drag} The calling Interactions.Drag.
             */
            onDrag(callback: DragCallback): Drag;
            /**
             * Removes a callback to be called during dragging.
             *
             * @param {DragCallback} callback The callback to be removed.
             * @returns {Drag} The calling Interactions.Drag.
             */
            offDrag(callback: DragCallback): Drag;
            /**
             * Adds a callback to be called when the dragging ends.
             *
             * @param {DragCallback} callback The callback to be called. Takes in Points in pixels.
             * @returns {Drag} The calling Interactions.Drag.
             */
            onDragEnd(callback: DragCallback): Drag;
            /**
             * Removes a callback to be called when the dragging ends.
             *
             * @param {DragCallback} callback The callback to be removed
             * @returns {Drag} The calling Interactions.Drag.
             */
            offDragEnd(callback: DragCallback): Drag;
        }
    }
}


declare module Plottable {
    type DragBoxCallback = (bounds: Bounds) => void;
    module Components {
        class DragBoxLayer extends Components.SelectionBoxLayer {
            protected _hasCorners: boolean;
            constructor();
            protected _setup(): void;
            renderImmediately(): DragBoxLayer;
            /**
             * Gets the detection radius of the drag box.
             *
             * @return {number} The detection radius of the drag box.
             */
            detectionRadius(): number;
            /**
             * Sets the detection radius of the drag box.
             *
             * @param {number} r The desired detection radius.
             * @return {DragBoxLayer} The calling DragBoxLayer.
             */
            detectionRadius(r: number): DragBoxLayer;
            /**
             * Gets whether or not the drag box is resizable.
             *
             * @return {boolean} Whether or not the drag box is resizable.
             */
            resizable(): boolean;
            /**
             * Sets whether or not the drag box is resizable.
             *
             * @param {boolean} canResize Whether or not the drag box should be resizable.
             * @return {DragBoxLayer} The calling DragBoxLayer.
             */
            resizable(canResize: boolean): DragBoxLayer;
            protected _setResizableClasses(canResize: boolean): void;
            /**
             * Sets the callback to be called when dragging starts.
             *
             * @param {DragBoxCallback} callback The callback to be called. Passed the current Bounds in pixels.
             * @returns {DragBoxLayer} The calling DragBoxLayer.
             */
            onDragStart(callback: DragBoxCallback): DragBoxLayer;
            /**
             * Removes a callback to be called when dragging starts.
             *
             * @param {DragBoxCallback} callback The callback to be removed.
             * @returns {DragBoxLayer} The calling DragBoxLayer.
             */
            offDragStart(callback: DragBoxCallback): DragBoxLayer;
            /**
             * Sets a callback to be called during dragging.
             *
             * @param {DragBoxCallback} callback The callback to be called. Passed the current Bounds in pixels.
             * @returns {DragBoxLayer} The calling DragBoxLayer.
             */
            onDrag(callback: DragBoxCallback): DragBoxLayer;
            /**
             * Removes a callback to be called during dragging.
             *
             * @param {DragBoxCallback} callback The callback to be removed.
             * @returns {DragBoxLayer} The calling DragBoxLayer.
             */
            offDrag(callback: DragBoxCallback): DragBoxLayer;
            /**
             * Sets a callback to be called when the dragging ends.
             *
             * @param {DragBoxCallback} callback The callback to be called. Passed the current Bounds in pixels.
             * @returns {DragBoxLayer} The calling DragBoxLayer.
             */
            onDragEnd(callback: DragBoxCallback): DragBoxLayer;
            /**
             * Removes a callback to be called when the dragging ends.
             *
             * @param {DragBoxCallback} callback The callback to be removed.
             * @returns {DragBoxLayer} The calling DragBoxLayer.
             */
            offDragEnd(callback: DragBoxCallback): DragBoxLayer;
        }
    }
}


declare module Plottable {
    module Components {
        class XDragBoxLayer extends DragBoxLayer {
            constructor();
            computeLayout(origin?: Point, availableWidth?: number, availableHeight?: number): XDragBoxLayer;
            protected _setBounds(newBounds: Bounds): void;
            protected _setResizableClasses(canResize: boolean): void;
        }
    }
}


declare module Plottable {
    module Components {
        class YDragBoxLayer extends DragBoxLayer {
            constructor();
            computeLayout(origin?: Point, availableWidth?: number, availableHeight?: number): YDragBoxLayer;
            protected _setBounds(newBounds: Bounds): void;
            protected _setResizableClasses(canResize: boolean): void;
        }
    }
}<|MERGE_RESOLUTION|>--- conflicted
+++ resolved
@@ -2835,14 +2835,8 @@
             addDataset(dataset: Dataset): Area<X>;
             protected _additionalPaint(): void;
             protected _getDrawer(key: string): Drawers.Area;
-<<<<<<< HEAD
-            protected _updateYDomainer(): void;
+            protected _updateYScale(): void;
             protected _getResetYFunction(): Accessor<any>;
-=======
-            protected _updateYScale(): void;
-            protected _getResetYFunction(): (datum: any, index: number, dataset: Dataset) => any;
-            protected _wholeDatumAttributes(): string[];
->>>>>>> 1ab01420
             protected _propertyProjectors(): AttributeToProjector;
             getAllSelections(datasets?: Dataset[], exclude?: boolean): D3._Selection<any>;
             getAllPlotData(datasets?: Dataset[]): Plots.PlotData;
