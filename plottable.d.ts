declare module Plottable.Utils.Math {
    /**
     * Checks if x is between a and b.
     *
     * @param {number} x The value to test if in range
     * @param {number} a The beginning of the (inclusive) range
     * @param {number} b The ending of the (inclusive) range
     * @return {boolean} Whether x is in [a, b]
     */
    function inRange(x: number, a: number, b: number): boolean;
    /**
     * Clamps x to the range [min, max].
     *
     * @param {number} x The value to be clamped.
     * @param {number} min The minimum value.
     * @param {number} max The maximum value.
     * @return {number} A clamped value in the range [min, max].
     */
    function clamp(x: number, min: number, max: number): number;
    /**
     * Applies the accessor, if provided, to each element of `array` and returns the maximum value.
     * If no maximum value can be computed, returns defaultValue.
     */
    function max<C>(array: C[], defaultValue: C): C;
    function max<T, C>(array: T[], accessor: (t?: T, i?: number) => C, defaultValue: C): C;
    /**
     * Applies the accessor, if provided, to each element of `array` and returns the minimum value.
     * If no minimum value can be computed, returns defaultValue.
     */
    function min<C>(array: C[], defaultValue: C): C;
    function min<T, C>(array: T[], accessor: (t?: T, i?: number) => C, defaultValue: C): C;
    /**
     * Returns true **only** if x is NaN
     */
    function isNaN(n: any): boolean;
    /**
     * Returns true if the argument is a number, which is not NaN
     * Numbers represented as strings do not pass this function
     */
    function isValidNumber(n: any): boolean;
    /**
     * Generates an array of consecutive, strictly increasing numbers
     * in the range [start, stop) separeted by step
     */
    function range(start: number, stop: number, step?: number): number[];
    /**
     * Returns the square of the distance between two points
     *
     * @param {Point} p1
     * @param {Point} p2
     * @return {number} dist(p1, p2)^2
     */
    function distanceSquared(p1: Point, p2: Point): number;
    function degreesToRadians(degree: number): number;
}
declare module Plottable.Utils {
    /**
     * Shim for ES6 map.
     * https://developer.mozilla.org/en-US/docs/Web/JavaScript/Reference/Global_Objects/Map
     */
    class Map<K, V> {
        private _keyValuePairs;
        private _es6Map;
        constructor();
        set(key: K, value: V): Map<K, V>;
        get(key: K): V;
        has(key: K): boolean;
        forEach(callbackFn: (value: V, key: K, map: Map<K, V>) => void, thisArg?: any): void;
        delete(key: K): boolean;
    }
}
declare module Plottable.Utils {
    /**
     * Shim for ES6 set.
     * https://developer.mozilla.org/en-US/docs/Web/JavaScript/Reference/Global_Objects/Set
     */
    class Set<T> {
        size: number;
        private _values;
        private _es6Set;
        constructor();
        add(value: T): Set<T>;
        delete(value: T): boolean;
        has(value: T): boolean;
        forEach(callback: (value: T, value2: T, set: Set<T>) => void, thisArg?: any): void;
    }
}
declare module Plottable.Utils.DOM {
    /**
     * Gets the bounding box of an element.
     * @param {d3.Selection} element
     * @returns {SVGRed} The bounding box.
     */
    function elementBBox(element: d3.Selection<any>): SVGRect;
    /**
     * Screen refresh rate which is assumed to be 60fps
     */
    var SCREEN_REFRESH_RATE_MILLISECONDS: number;
    /**
     * Polyfill for `window.requestAnimationFrame`.
     * If the function exists, then we use the function directly.
     * Otherwise, we set a timeout on `SCREEN_REFRESH_RATE_MILLISECONDS` and then perform the function.
     *
     * @param {() => void} callback The callback to call in the next animation frame
     */
    function requestAnimationFramePolyfill(callback: () => void): void;
    /**
     * Calculates the width of the element.
     * The width includes the padding and the border on the element's left and right sides.
     *
     * @param {Element} element The element to query
     * @returns {number} The width of the element.
     */
    function elementWidth(element: Element): number;
    /**
     * Calculates the height of the element.
     * The height includes the padding the and the border on the element's top and bottom sides.
     *
     * @param {Element} element The element to query
     * @returns {number} The height of the element
     */
    function elementHeight(element: Element): number;
    /**
     * Retrieves the number array representing the translation for the selection
     *
     * @param {d3.Selection<any>} selection The selection to query
     * @returns {[number, number]} The number array representing the translation
     */
    function translate(selection: d3.Selection<any>): [number, number];
    /**
     * Translates the given selection by the input x / y pixel amounts.
     *
     * @param {d3.Selection<any>} selection The selection to translate
     * @param {number} x The amount to translate in the x direction
     * @param {number} y The amount to translate in the y direction
     * @returns {d3.Selection<any>} The input selection
     */
    function translate(selection: d3.Selection<any>, x: number, y: number): d3.Selection<any>;
    /**
     * Checks if the first ClientRect overlaps the second.
     *
     * @param {ClientRect} clientRectA The first ClientRect
     * @param {ClientRect} clientRectB The second ClientRect
     * @returns {boolean} If the ClientRects overlap each other.
     */
    function clientRectsOverlap(clientRectA: ClientRect, clientRectB: ClientRect): boolean;
    /**
     * Returns true if and only if innerClientRect is inside outerClientRect.
     *
     * @param {ClientRect} innerClientRect The first ClientRect
     * @param {ClientRect} outerClientRect The second ClientRect
     * @returns {boolean} If and only if the innerClientRect is inside outerClientRect.
     */
    function clientRectInside(innerClientRect: ClientRect, outerClientRect: ClientRect): boolean;
    /**
     * Retrieves the bounding svg of the input element
     *
     * @param {SVGElement} element The element to query
     * @returns {SVGElement} The bounding svg
     */
    function boundingSVG(element: SVGElement): SVGElement;
    /**
     * Generates a ClipPath ID that is unique for this instance of Plottable
     */
    function generateUniqueClipPathId(): string;
    /**
     * Returns true if the supplied coordinates or Ranges intersect or are contained by bbox.
     *
     * @param {number | Range} xValOrRange The x coordinate or Range to test
     * @param {number | Range} yValOrRange The y coordinate or Range to test
     * @param {SVGRect} bbox The bbox
     * @param {number} tolerance Amount by which to expand bbox, in each dimension, before
     * testing intersection
     *
     * @returns {boolean} True if the supplied coordinates or Ranges intersect or are
     * contained by bbox, false otherwise.
     */
    function intersectsBBox(xValOrRange: number | Range, yValOrRange: number | Range, bbox: SVGRect, tolerance?: number): boolean;
}
declare module Plottable.Utils.Color {
    /**
     * Return contrast ratio between two colors
     * Based on implementation from chroma.js by Gregor Aisch (gka) (licensed under BSD)
     * chroma.js may be found here: https://github.com/gka/chroma.js
     * License may be found here: https://github.com/gka/chroma.js/blob/master/LICENSE
     * see http://www.w3.org/TR/2008/REC-WCAG20-20081211/#contrast-ratiodef
     */
    function contrast(a: string, b: string): number;
    /**
     * Returns a brighter copy of this color. Each channel is multiplied by 0.7 ^ -factor.
     * Channel values are capped at the maximum value of 255, and the minimum value of 30.
     */
    function lightenColor(color: string, factor: number): string;
    /**
     * Gets the Hex Code of the color resulting by applying the className CSS class to the
     * colorTester selection. Returns null if the tester is transparent.
     *
     * @param {d3.Selection<void>} colorTester The d3 selection to apply the CSS class to
     * @param {string} className The name of the class to be applied
     * @return {string} The hex code of the computed color
     */
    function colorTest(colorTester: d3.Selection<void>, className: string): string;
}
declare module Plottable.Utils.Array {
    /**
     * Takes two arrays of numbers and adds them together
     *
     * @param {number[]} aList The first array of numbers
     * @param {number[]} bList The second array of numbers
     * @return {number[]} An array of numbers where x[i] = aList[i] + bList[i]
     */
    function add(aList: number[], bList: number[]): number[];
    /**
     * Take an array of values, and return the unique values.
     * Will work iff ∀ a, b, a.toString() == b.toString() => a == b; will break on Object inputs
     *
     * @param {T[]} values The values to find uniqueness for
     * @return {T[]} The unique values
     */
    function uniq<T>(arr: T[]): T[];
    /**
     * @param {T[][]} a The 2D array that will have its elements joined together.
     * @return {T[]} Every array in a, concatenated together in the order they appear.
     */
    function flatten<T>(a: T[][]): T[];
    /**
     * Creates an array of length `count`, filled with value or (if value is a function), value()
     *
     * @param {T | ((index?: number) => T)} value The value to fill the array with or a value generator (called with index as arg)
     * @param {number} count The length of the array to generate
     * @return {any[]}
     */
    function createFilledArray<T>(value: T | ((index?: number) => T), count: number): T[];
}
declare module Plottable.Utils {
    /**
     * A set of callbacks which can be all invoked at once.
     * Each callback exists at most once in the set (based on reference equality).
     * All callbacks should have the same signature.
     */
    class CallbackSet<CB extends Function> extends Set<CB> {
        callCallbacks(...args: any[]): CallbackSet<CB>;
    }
}
declare module Plottable.Utils.Stacking {
    type StackedDatum = {
        value: number;
        offset: number;
    };
    type StackingResult = Utils.Map<Dataset, Utils.Map<string, StackedDatum>>;
    /**
     * Computes the StackingResult (value and offset) for each data point in each Dataset.
     *
     * @param {Dataset[]} datasets The Datasets to be stacked on top of each other in the order of stacking
     * @param {Accessor<any>} keyAccessor Accessor for the key of the data
     * @param {Accessor<number>} valueAccessor Accessor for the value of the data
     * @return {StackingResult} value and offset for each datapoint in each Dataset
     */
    function stack(datasets: Dataset[], keyAccessor: Accessor<any>, valueAccessor: Accessor<number>): StackingResult;
    /**
     * Computes the total extent over all data points in all Datasets, taking stacking into consideration.
     *
     * @param {StackingResult} stackingResult The value and offset information for each datapoint in each dataset
     * @oaram {Accessor<any>} keyAccessor Accessor for the key of the data existent in the stackingResult
     * @param {Accessor<boolean>} filter A filter for data to be considered when computing the total extent
     * @return {[number, number]} The total extent
     */
    function stackedExtent(stackingResult: StackingResult, keyAccessor: Accessor<any>, filter: Accessor<boolean>): number[];
    /**
     * Normalizes a key used for stacking
     *
     * @param {any} key The key to be normalized
     * @return {string} The stringified key
     */
    function normalizeKey(key: any): string;
}
declare module Plottable.Utils.Window {
    /**
     * Print a warning message to the console, if it is available.
     *
     * @param {string} The warnings to print
     */
    function warn(warning: string): void;
    /**
     * Is like setTimeout, but activates synchronously if time=0
     * We special case 0 because of an observed issue where calling setTimeout causes visible flickering.
     * We believe this is because when requestAnimationFrame calls into the paint function, as soon as that function finishes
     * evaluating, the results are painted to the screen. As a result, if we want something to occur immediately but call setTimeout
     * with time=0, then it is pushed to the call stack and rendered in the next frame, so the component that was rendered via
     * setTimeout appears out-of-sync with the rest of the plot.
     */
    function setTimeout(f: Function, time: number, ...args: any[]): number;
    /**
     * Sends a deprecation warning to the console. The warning includes the name of the deprecated method,
     * version number of the deprecation, and an optional message.
     *
     * To be used in the first line of a deprecated method.
     *
     * @param {string} callingMethod The name of the method being deprecated
     * @param {string} version The version when the tagged method became obsolete
     * @param {string?} message Optional message to be shown with the warning
     */
    function deprecated(callingMethod: string, version: string, message?: string): void;
}
declare module Plottable.Utils {
    class ClientToSVGTranslator {
        private static _TRANSLATOR_KEY;
        private _svg;
        private _measureRect;
        /**
         * Returns the ClientToSVGTranslator for the <svg> containing elem.
         * If one already exists on that <svg>, it will be returned; otherwise, a new one will be created.
         */
        static getTranslator(elem: SVGElement): ClientToSVGTranslator;
        constructor(svg: SVGElement);
        /**
         * Computes the position relative to the <svg> in svg-coordinate-space.
         */
        computePosition(clientX: number, clientY: number): Point;
        /**
         * Checks whether event happened inside <svg> element.
         */
        insideSVG(e: Event): boolean;
    }
}
declare module Plottable.Configs {
    /**
     * Specifies if Plottable should show warnings.
     */
    var SHOW_WARNINGS: boolean;
    /**
     * Specifies if Plottable should add <title> elements to text.
     */
    var ADD_TITLE_ELEMENTS: boolean;
}
declare module Plottable {
    var version: string;
}
declare module Plottable {
    type DatasetCallback = (dataset: Dataset) => void;
    class Dataset {
        private _data;
        private _metadata;
        private _callbacks;
        /**
         * A Dataset contains an array of data and some metadata.
         * Changes to the data or metadata will cause anything subscribed to the Dataset to update.
         *
         * @constructor
         * @param {any[]} [data=[]] The data for this Dataset.
         * @param {any} [metadata={}] An object containing additional information.
         */
        constructor(data?: any[], metadata?: any);
        /**
         * Adds a callback to be called when the Dataset updates.
         *
         * @param {DatasetCallback} callback.
         * @returns {Dataset} The calling Dataset.
         */
        onUpdate(callback: DatasetCallback): Dataset;
        /**
         * Removes a callback that would be called when the Dataset updates.
         *
         * @param {DatasetCallback} callback
         * @returns {Dataset} The calling Dataset.
         */
        offUpdate(callback: DatasetCallback): Dataset;
        /**
         * Gets the data.
         *
         * @returns {any[]}
         */
        data(): any[];
        /**
         * Sets the data.
         *
         * @param {any[]} data
         * @returns {Dataset} The calling Dataset.
         */
        data(data: any[]): Dataset;
        /**
         * Gets the metadata.
         *
         * @returns {any}
         */
        metadata(): any;
        /**
         * Sets the metadata.
         *
         * @param {any} metadata
         * @returns {Dataset} The calling Dataset.
         */
        metadata(metadata: any): Dataset;
    }
}
declare module Plottable.RenderPolicies {
    /**
     * A policy for rendering Components.
     */
    interface RenderPolicy {
        render(): any;
    }
    /**
     * Renders Components immediately after they are enqueued.
     * Useful for debugging, horrible for performance.
     */
    class Immediate implements RenderPolicy {
        render(): void;
    }
    /**
     * The default way to render, which only tries to render every frame
     * (usually, 1/60th of a second).
     */
    class AnimationFrame implements RenderPolicy {
        render(): void;
    }
    /**
     * Renders with `setTimeout()`.
     * Generally an inferior way to render compared to `requestAnimationFrame`,
     * but useful for browsers that don't suppoort `requestAnimationFrame`.
     */
    class Timeout implements RenderPolicy {
        private _timeoutMsec;
        render(): void;
    }
}
/**
 * The RenderController is responsible for enqueueing and synchronizing
 * layout and render calls for Components.
 *
 * Layout and render calls occur inside an animation callback
 * (window.requestAnimationFrame if available).
 *
 * RenderController.flush() immediately lays out and renders all Components currently enqueued.
 *
 * To always have immediate rendering (useful for debugging), call
 * ```typescript
 * Plottable.RenderController.setRenderPolicy(
 *   new Plottable.RenderPolicies.Immediate()
 * );
 * ```
 */
declare module Plottable.RenderController {
    module Policy {
        var IMMEDIATE: string;
        var ANIMATION_FRAME: string;
        var TIMEOUT: string;
    }
    function renderPolicy(): RenderPolicies.RenderPolicy;
    function renderPolicy(renderPolicy: string): void;
    /**
     * Enqueues the Component for rendering.
     *
     * @param {Component} component
     */
    function registerToRender(component: Component): void;
    /**
     * Enqueues the Component for layout and rendering.
     *
     * @param {Component} component
     */
    function registerToComputeLayout(component: Component): void;
    /**
     * Renders all Components waiting to be rendered immediately
     * instead of waiting until the next frame.
     *
     * Useful to call when debugging.
     */
    function flush(): void;
}
declare module Plottable {
    /**
     * Accesses a specific datum property.
     */
    interface Accessor<T> {
        (datum: any, index: number, dataset: Dataset): T;
    }
    /**
     * Retrieves a scaled datum property.
     * Essentially passes the result of an Accessor through a Scale.
     */
    type Projector = (datum: any, index: number, dataset: Dataset) => any;
    /**
     * A mapping from attributes ("x", "fill", etc.) to the functions that get
     * that information out of the data.
     */
    type AttributeToProjector = {
        [attr: string]: Projector;
    };
    /**
     * A function that generates attribute values from the datum and index.
     * Essentially a Projector with a particular Dataset rolled in.
     */
    type AppliedProjector = (datum: any, index: number) => any;
    /**
     * A mapping from attributes to the AppliedProjectors used to generate them.
     */
    type AttributeToAppliedProjector = {
        [attr: string]: AppliedProjector;
    };
    /**
     * Space request used during layout negotiation.
     *
     * @member {number} minWidth The minimum acceptable width given the offered space.
     * @member {number} minHeight the minimum acceptable height given the offered space.
     */
    type SpaceRequest = {
        minWidth: number;
        minHeight: number;
    };
    /**
     * Min and max values for a particular property.
     */
    type Range = {
        min: number;
        max: number;
    };
    /**
     * A location in pixel-space.
     */
    type Point = {
        x: number;
        y: number;
    };
    /**
     * The corners of a box.
     */
    type Bounds = {
        topLeft: Point;
        bottomRight: Point;
    };
    /**
     * An object representing a data-backed visual entity inside a Component.
     */
    interface Entity<C extends Component> {
        datum: any;
        position: Point;
        selection: d3.Selection<any>;
        component: C;
    }
}
declare module Plottable {
    type Formatter = (d: any) => string;
    /**
     * This field is deprecated and will be removed in v2.0.0.
     *
     * The number of milliseconds between midnight one day and the next is
     * not a fixed quantity.
     *
     * Use date.setDate(date.getDate() + number_of_days) instead.
     *
     */
    var MILLISECONDS_IN_ONE_DAY: number;
}
declare module Plottable.Formatters {
    /**
     * Creates a formatter for currency values.
     *
     * @param {number} [precision] The number of decimal places to show (default 2).
     * @param {string} [symbol] The currency symbol to use (default "$").
     * @param {boolean} [prefix] Whether to prepend or append the currency symbol (default true).
     *
     * @returns {Formatter} A formatter for currency values.
     */
    function currency(precision?: number, symbol?: string, prefix?: boolean): (d: any) => string;
    /**
     * Creates a formatter that displays exactly [precision] decimal places.
     *
     * @param {number} [precision] The number of decimal places to show (default 3).
     *
     * @returns {Formatter} A formatter that displays exactly [precision] decimal places.
     */
    function fixed(precision?: number): (d: any) => string;
    /**
     * Creates a formatter that formats numbers to show no more than
     * [maxNumberOfDecimalPlaces] decimal places. All other values are stringified.
     *
     * @param {number} [maxNumberOfDecimalPlaces] The number of decimal places to show (default 3).
     *
     * @returns {Formatter} A formatter for general values.
     */
    function general(maxNumberOfDecimalPlaces?: number): (d: any) => string;
    /**
     * Creates a formatter that stringifies its input.
     *
     * @returns {Formatter} A formatter that stringifies its input.
     */
    function identity(): (d: any) => string;
    /**
     * Creates a formatter for percentage values.
     * Multiplies the input by 100 and appends "%".
     *
     * @param {number} [precision] The number of decimal places to show (default 0).
     *
     * @returns {Formatter} A formatter for percentage values.
     */
    function percentage(precision?: number): (d: any) => string;
    /**
     * Creates a formatter for values that displays [numberOfSignificantFigures] significant figures
     * and puts SI notation.
     *
     * @param {number} [numberOfSignificantFigures] The number of significant figures to show (default 3).
     *
     * @returns {Formatter} A formatter for SI values.
     */
    function siSuffix(numberOfSignificantFigures?: number): (d: any) => string;
    /**
     * Creates a formatter for values that displays abbreviated values
     * and uses standard short scale suffixes
     * - K - thousands - 10 ^ 3
     * - M - millions - 10 ^ 6
     * - B - billions - 10 ^ 9
     * - T - trillions - 10 ^ 12
     * - Q - quadrillions - 10 ^ 15
     *
     * Numbers with a magnitude outside of (10 ^ (-precision), 10 ^ 15) are shown using
     * scientific notation to avoid creating extremely long decimal strings.
     *
     * @param {number} [precision] the number of decimal places to show (default 3)
     * @returns {Formatter} A formatter with short scale formatting
     */
    function shortScale(precision?: number): (num: number) => string;
    /**
     * Creates a multi time formatter that displays dates.
     *
     * @returns {Formatter} A formatter for time/date values.
     */
    function multiTime(): (d: any) => string;
    /**
     * Creates a time formatter that displays time/date using given specifier.
     *
     * List of directives can be found on: https://github.com/mbostock/d3/wiki/Time-Formatting#format
     *
     * @param {string} [specifier] The specifier for the formatter.
     *
     * @returns {Formatter} A formatter for time/date values.
     */
    function time(specifier: string): Formatter;
    /**
     * @deprecated As of release v1.3.0, not safe for use with time zones.
     *
     * Creates a formatter for relative dates.
     *
     * @param {number} baseValue The start date (as epoch time) used in computing relative dates (default 0)
     * @param {number} increment The unit used in calculating relative date values (default MILLISECONDS_IN_ONE_DAY)
     * @param {string} label The label to append to the formatted string (default "")
     *
     * @returns {Formatter} A formatter for time/date values.
     */
    function relativeDate(baseValue?: number, increment?: number, label?: string): (d: any) => string;
}
declare module Plottable {
    /**
     * A SymbolFactory is a function that takes in a symbolSize which is the edge length of the render area
     * and returns a string representing the 'd' attribute of the resultant 'path' element
     */
    type SymbolFactory = (symbolSize: number) => string;
}
declare module Plottable.SymbolFactories {
    function circle(): SymbolFactory;
    function square(): SymbolFactory;
    function cross(): SymbolFactory;
    function diamond(): SymbolFactory;
    function triangleUp(): SymbolFactory;
    function triangleDown(): SymbolFactory;
}
declare module Plottable.Scales {
    /**
     * A function that supplies domain values to be included into a Scale.
     *
     * @param {Scale} scale
     * @returns {D[]} An array of values that should be included in the Scale.
     */
    interface IncludedValuesProvider<D> {
        (scale: Scale<D, any>): D[];
    }
    /**
     * A function that supplies padding exception values for the Scale.
     * If one end of the domain is set to an excepted value as a result of autoDomain()-ing,
     * that end of the domain will not be padded.
     *
     * @param {QuantitativeScale} scale
     * @returns {D[]} An array of values that should not be padded.
     */
    interface PaddingExceptionsProvider<D> {
        (scale: QuantitativeScale<D>): D[];
    }
}
declare module Plottable {
    interface ScaleCallback<S extends Scale<any, any>> {
        (scale: S): any;
    }
    class Scale<D, R> {
        private _callbacks;
        private _autoDomainAutomatically;
        private _domainModificationInProgress;
        private _includedValuesProviders;
        /**
         * A Scale is a function (in the mathematical sense) that maps values from a domain to a range.
         *
         * @constructor
         */
        constructor();
        /**
         * Given an array of potential domain values, computes the extent of those values.
         *
         * @param {D[]} values
         * @returns {D[]} The extent of the input values.
         */
        extentOfValues(values: D[]): D[];
        protected _getAllIncludedValues(): D[];
        protected _getExtent(): D[];
        /**
         * Adds a callback to be called when the Scale updates.
         *
         * @param {ScaleCallback} callback.
         * @returns {Scale} The calling Scale.
         */
        onUpdate(callback: ScaleCallback<Scale<D, R>>): Scale<D, R>;
        /**
         * Removes a callback that would be called when the Scale updates.
         *
         * @param {ScaleCallback} callback.
         * @returns {Scale} The calling Scale.
         */
        offUpdate(callback: ScaleCallback<Scale<D, R>>): Scale<D, R>;
        protected _dispatchUpdate(): void;
        /**
         * Sets the Scale's domain so that it spans the Extents of all its ExtentsProviders.
         *
         * @returns {Scale} The calling Scale.
         */
        autoDomain(): Scale<D, R>;
        protected _autoDomainIfAutomaticMode(): void;
        /**
         * Computes the range value corresponding to a given domain value.
         *
         * @param {D} value
         * @returns {R} The range value corresponding to the supplied domain value.
         */
        scale(value: D): R;
        /**
         * Gets the domain.
         *
         * @returns {D[]} The current domain.
         */
        domain(): D[];
        /**
         * Sets the domain.
         *
         * @param {D[]} values
         * @returns {Scale} The calling Scale.
         */
        domain(values: D[]): Scale<D, R>;
        protected _getDomain(): void;
        protected _setDomain(values: D[]): void;
        protected _setBackingScaleDomain(values: D[]): void;
        /**
         * Gets the range.
         *
         * @returns {R[]} The current range.
         */
        range(): R[];
        /**
         * Sets the range.
         *
         * @param {R[]} values
         * @returns {Scale} The calling Scale.
         */
        range(values: R[]): Scale<D, R>;
        protected _getRange(): void;
        protected _setRange(values: R[]): void;
        /**
         * Adds an IncludedValuesProvider to the Scale.
         *
         * @param {Scales.IncludedValuesProvider} provider
         * @returns {Scale} The calling Scale.
         */
        addIncludedValuesProvider(provider: Scales.IncludedValuesProvider<D>): Scale<D, R>;
        /**
         * Removes the IncludedValuesProvider from the Scale.
         *
         * @param {Scales.IncludedValuesProvider} provider
         * @returns {Scale} The calling Scale.
         */
        removeIncludedValuesProvider(provider: Scales.IncludedValuesProvider<D>): Scale<D, R>;
    }
}
declare module Plottable {
    class QuantitativeScale<D> extends Scale<D, number> {
        protected static _DEFAULT_NUM_TICKS: number;
        private _tickGenerator;
        private _padProportion;
        private _paddingExceptionsProviders;
        private _domainMin;
        private _domainMax;
        private _snappingDomainEnabled;
        /**
         * A QuantitativeScale is a Scale that maps number-like values to numbers.
         * It is invertible and continuous.
         *
         * @constructor
         */
        constructor();
        autoDomain(): QuantitativeScale<D>;
        protected _autoDomainIfAutomaticMode(): void;
        protected _getExtent(): D[];
        /**
         * Adds a padding exception provider.
         * If one end of the domain is set to an excepted value as a result of autoDomain()-ing,
         * that end of the domain will not be padded.
         *
         * @param {Scales.PaddingExceptionProvider<D>} provider The provider function.
         * @returns {QuantitativeScale} The calling QuantitativeScale.
         */
        addPaddingExceptionsProvider(provider: Scales.PaddingExceptionsProvider<D>): QuantitativeScale<D>;
        /**
         * Removes the padding exception provider.
         *
         * @param {Scales.PaddingExceptionProvider<D>} provider The provider function.
         * @returns {QuantitativeScale} The calling QuantitativeScale.
         */
        removePaddingExceptionsProvider(provider: Scales.PaddingExceptionsProvider<D>): QuantitativeScale<D>;
        /**
         * Gets the padding proportion.
         */
        padProportion(): number;
        /**
         * Sets the padding porportion.
         * When autoDomain()-ing, the computed domain will be expanded by this proportion,
         * then rounded to human-readable values.
         *
         * @param {number} padProportion The padding proportion. Passing 0 disables padding.
         * @returns {QuantitativeScale} The calling QuantitativeScale.
         */
        padProportion(padProportion: number): QuantitativeScale<D>;
        private _padDomain(domain);
        /**
         * Gets whether or not the scale snaps its domain to nice values.
         */
        snappingDomainEnabled(): boolean;
        /**
         * Sets whether or not the scale snaps its domain to nice values.
         */
        snappingDomainEnabled(snappingDomainEnabled: boolean): QuantitativeScale<D>;
        protected _expandSingleValueDomain(singleValueDomain: D[]): D[];
        /**
         * Computes the domain value corresponding to a supplied range value.
         *
         * @param {number} value: A value from the Scale's range.
         * @returns {D} The domain value corresponding to the supplied range value.
         */
        invert(value: number): D;
        domain(): D[];
        domain(values: D[]): QuantitativeScale<D>;
        /**
         * Gets the lower end of the domain.
         *
         * @return {D}
         */
        domainMin(): D;
        /**
         * Sets the lower end of the domain.
         *
         * @return {QuantitativeScale} The calling QuantitativeScale.
         */
        domainMin(domainMin: D): QuantitativeScale<D>;
        /**
         * Gets the upper end of the domain.
         *
         * @return {D}
         */
        domainMax(): D;
        /**
         * Sets the upper end of the domain.
         *
         * @return {QuantitativeScale} The calling QuantitativeScale.
         */
        domainMax(domainMax: D): QuantitativeScale<D>;
        extentOfValues(values: D[]): D[];
        protected _setDomain(values: D[]): void;
        /**
         * Gets the array of tick values generated by the default algorithm.
         */
        defaultTicks(): D[];
        /**
         * Gets an array of tick values spanning the domain.
         *
         * @returns {D[]}
         */
        ticks(): D[];
        /**
         * Given a domain, expands its domain onto "nice" values, e.g. whole
         * numbers.
         */
        protected _niceDomain(domain: D[], count?: number): D[];
        protected _defaultExtent(): D[];
        /**
         * Gets the TickGenerator.
         */
        tickGenerator(): Scales.TickGenerators.TickGenerator<D>;
        /**
         * Sets the TickGenerator
         *
         * @param {TickGenerator} generator
         * @return {QuantitativeScale} The calling QuantitativeScale.
         */
        tickGenerator(generator: Scales.TickGenerators.TickGenerator<D>): QuantitativeScale<D>;
    }
}
declare module Plottable.Scales {
    class Linear extends QuantitativeScale<number> {
        private _d3Scale;
        /**
         * @constructor
         */
        constructor();
        protected _defaultExtent(): number[];
        protected _expandSingleValueDomain(singleValueDomain: number[]): number[];
        scale(value: number): number;
        protected _getDomain(): number[];
        protected _setBackingScaleDomain(values: number[]): void;
        protected _getRange(): number[];
        protected _setRange(values: number[]): void;
        invert(value: number): number;
        defaultTicks(): number[];
        protected _niceDomain(domain: number[], count?: number): number[];
    }
}
declare module Plottable.Scales {
    class ModifiedLog extends QuantitativeScale<number> {
        private _base;
        private _d3Scale;
        private _pivot;
        private _untransformedDomain;
        /**
         * A ModifiedLog Scale acts as a regular log scale for large numbers.
         * As it approaches 0, it gradually becomes linear.
         * Consequently, a ModifiedLog Scale can process 0 and negative numbers.
         *
         * @constructor
         * @param {number} [base=10]
         *        The base of the log. Must be > 1.
         *
         *        For x <= base, scale(x) = log(x).
         *
         *        For 0 < x < base, scale(x) will become more and more
         *        linear as it approaches 0.
         *
         *        At x == 0, scale(x) == 0.
         *
         *        For negative values, scale(-x) = -scale(x).
         */
        constructor(base?: number);
        /**
         * Returns an adjusted log10 value for graphing purposes.  The first
         * adjustment is that negative values are changed to positive during
         * the calculations, and then the answer is negated at the end.  The
         * second is that, for values less than 10, an increasingly large
         * (0 to 1) scaling factor is added such that at 0 the value is
         * adjusted to 1, resulting in a returned result of 0.
         */
        private _adjustedLog(x);
        private _invertedAdjustedLog(x);
        scale(x: number): number;
        invert(x: number): number;
        protected _getDomain(): number[];
        protected _setDomain(values: number[]): void;
        protected _setBackingScaleDomain(values: number[]): void;
        ticks(): number[];
        /**
         * Return an appropriate number of ticks from lower to upper.
         *
         * This will first try to fit as many powers of this.base as it can from
         * lower to upper.
         *
         * If it still has ticks after that, it will generate ticks in "clusters",
         * e.g. [20, 30, ... 90, 100] would be a cluster, [200, 300, ... 900, 1000]
         * would be another cluster.
         *
         * This function will generate clusters as large as it can while not
         * drastically exceeding its number of ticks.
         */
        private _logTicks(lower, upper);
        /**
         * How many ticks does the range [lower, upper] deserve?
         *
         * e.g. if your domain was [10, 1000] and I asked _howManyTicks(10, 100),
         * I would get 1/2 of the ticks. The range 10, 100 takes up 1/2 of the
         * distance when plotted.
         */
        private _howManyTicks(lower, upper);
        protected _niceDomain(domain: number[], count?: number): number[];
        protected _defaultExtent(): number[];
        protected _expandSingleValueDomain(singleValueDomain: number[]): number[];
        protected _getRange(): number[];
        protected _setRange(values: number[]): void;
        defaultTicks(): number[];
    }
}
declare module Plottable.Scales {
    class Category extends Scale<string, number> {
        private _d3Scale;
        private _range;
        private _innerPadding;
        private _outerPadding;
        /**
         * A Category Scale maps strings to numbers.
         *
         * @constructor
         */
        constructor();
        extentOfValues(values: string[]): string[];
        protected _getExtent(): string[];
        domain(): string[];
        domain(values: string[]): Category;
        protected _setDomain(values: string[]): void;
        range(): [number, number];
        range(values: [number, number]): Category;
        private static _convertToPlottableInnerPadding(d3InnerPadding);
        private static _convertToPlottableOuterPadding(d3OuterPadding, d3InnerPadding);
        /**
         * Returns the width of the range band.
         *
         * @returns {number} The range band width
         */
        rangeBand(): number;
        /**
         * Returns the step width of the scale.
         *
         * The step width is the pixel distance between adjacent values in the domain.
         *
         * @returns {number}
         */
        stepWidth(): number;
        /**
         * Gets the inner padding.
         *
         * The inner padding is defined as the padding in between bands on the scale,
         * expressed as a multiple of the rangeBand().
         *
         * @returns {number}
         */
        innerPadding(): number;
        /**
         * Sets the inner padding.
         *
         * The inner padding is defined as the padding in between bands on the scale,
         * expressed as a multiple of the rangeBand().
         *
         * @returns {Category} The calling Category Scale.
         */
        innerPadding(innerPadding: number): Category;
        /**
         * Gets the outer padding.
         *
         * The outer padding is the padding in between the outer bands and the edges of the range,
         * expressed as a multiple of the rangeBand().
         *
         * @returns {number}
         */
        outerPadding(): number;
        /**
         * Sets the outer padding.
         *
         * The outer padding is the padding in between the outer bands and the edges of the range,
         * expressed as a multiple of the rangeBand().
         *
         * @returns {Category} The calling Category Scale.
         */
        outerPadding(outerPadding: number): Category;
        scale(value: string): number;
        protected _getDomain(): string[];
        protected _setBackingScaleDomain(values: string[]): void;
        protected _getRange(): number[];
        protected _setRange(values: number[]): void;
    }
}
declare module Plottable.Scales {
    class Color extends Scale<string, string> {
        private static _LOOP_LIGHTEN_FACTOR;
        private static _MAXIMUM_COLORS_FROM_CSS;
        private static _plottableColorCache;
        private _d3Scale;
        /**
         * A Color Scale maps string values to color hex values expressed as a string.
         *
         * @constructor
         * @param {string} [scaleType] One of "Category10"/"Category20"/"Category20b"/"Category20c".
         *   (see https://github.com/mbostock/d3/wiki/Ordinal-Scales#categorical-colors)
         *   If not supplied, reads the colors defined using CSS -- see plottable.css.
         */
        constructor(scaleType?: string);
        extentOfValues(values: string[]): string[];
        protected _getExtent(): string[];
        static invalidateColorCache(): void;
        private static _getPlottableColors();
        /**
         * Returns the color-string corresponding to a given string.
         * If there are not enough colors in the range(), a lightened version of an existing color will be used.
         *
         * @param {string} value
         * @returns {string}
         */
        scale(value: string): string;
        protected _getDomain(): string[];
        protected _setBackingScaleDomain(values: string[]): void;
        protected _getRange(): string[];
        protected _setRange(values: string[]): void;
    }
}
declare module Plottable.Scales {
    class Time extends QuantitativeScale<Date> {
        private _d3Scale;
        /**
         * A Time Scale maps Date objects to numbers.
         *
         * @constructor
         */
        constructor();
        /**
         * Returns an array of ticks values separated by the specified interval.
         *
         * @param {string} interval A string specifying the interval unit.
         * @param {number?} [step] The number of multiples of the interval between consecutive ticks.
         * @return {Date[]}
         */
        tickInterval(interval: string, step?: number): Date[];
        protected _setDomain(values: Date[]): void;
        protected _defaultExtent(): Date[];
        protected _expandSingleValueDomain(singleValueDomain: Date[]): Date[];
        scale(value: Date): number;
        protected _getDomain(): Date[];
        protected _setBackingScaleDomain(values: Date[]): void;
        protected _getRange(): number[];
        protected _setRange(values: number[]): void;
        invert(value: number): Date;
        defaultTicks(): Date[];
        protected _niceDomain(domain: Date[]): Date[];
        /**
         * Transforms the Plottable TimeInterval string into a d3 time interval equivalent.
         * If the provided TimeInterval is incorrect, the default is d3.time.year
         */
        static timeIntervalToD3Time(timeInterval: string): d3.time.Interval;
    }
}
declare module Plottable.Scales {
    class InterpolatedColor extends Scale<number, string> {
        static REDS: string[];
        static BLUES: string[];
        static POSNEG: string[];
        private _colorRange;
        private _colorScale;
        private _d3Scale;
        /**
         * An InterpolatedColor Scale maps numbers to color hex values, expressed as strings.
         *
         * @param {string} [scaleType="linear"] One of "linear"/"log"/"sqrt"/"pow".
         */
        constructor(scaleType?: string);
        extentOfValues(values: number[]): number[];
        /**
         * Generates the converted QuantitativeScale.
         */
        private _d3InterpolatedScale();
        /**
         * Generates the d3 interpolator for colors.
         */
        private _interpolateColors();
        private _resetScale();
        autoDomain(): InterpolatedColor;
        scale(value: number): string;
        protected _getDomain(): number[];
        protected _setBackingScaleDomain(values: number[]): void;
        protected _getRange(): string[];
        protected _setRange(range: string[]): void;
    }
}
declare module Plottable.Scales.TickGenerators {
    /**
     * Generates an array of tick values for the specified scale.
     *
     * @param {QuantitativeScale} scale
     * @returns {D[]}
     */
    interface TickGenerator<D> {
        (scale: Plottable.QuantitativeScale<D>): D[];
    }
    /**
     * Creates a TickGenerator using the specified interval.
     *
     * Generates ticks at multiples of the interval while also including the domain boundaries.
     *
     * @param {number} interval
     * @returns {TickGenerator}
     */
    function intervalTickGenerator(interval: number): TickGenerator<number>;
    /**
     * Creates a TickGenerator returns only integer tick values.
     *
     * @returns {TickGenerator}
     */
    function integerTickGenerator(): TickGenerator<number>;
}
declare module Plottable {
    module Drawers {
        /**
         * A step for the drawer to draw.
         *
         * Specifies how AttributeToProjector needs to be animated.
         */
        type DrawStep = {
            attrToProjector: AttributeToProjector;
            animator: Animator;
        };
        /**
         * A DrawStep that carries an AttributeToAppliedProjector map.
         */
        type AppliedDrawStep = {
            attrToAppliedProjector: AttributeToAppliedProjector;
            animator: Animator;
        };
    }
    class Drawer {
        private _renderArea;
        protected _svgElementName: string;
        protected _className: string;
        private _dataset;
        private _cachedSelectionValid;
        private _cachedSelection;
        /**
         * A Drawer draws svg elements based on the input Dataset.
         *
         * @constructor
         * @param {Dataset} dataset The dataset associated with this Drawer
         */
        constructor(dataset: Dataset);
        /**
         * Retrieves the renderArea selection for the Drawer.
         */
        renderArea(): d3.Selection<void>;
        /**
         * Sets the renderArea selection for the Drawer.
         *
         * @param {d3.Selection} Selection containing the <g> to render to.
         * @returns {Drawer} The calling Drawer.
         */
        renderArea(area: d3.Selection<void>): Drawer;
        /**
         * Removes the Drawer and its renderArea
         */
        remove(): void;
        /**
         * Binds data to selection
         *
         * @param{any[]} data The data to be drawn
         */
        private _bindSelectionData(data);
        protected _applyDefaultAttributes(selection: d3.Selection<any>): void;
        /**
         * Draws data using one step
         *
         * @param{AppliedDrawStep} step The step, how data should be drawn.
         */
        private _drawStep(step);
        private _appliedProjectors(attrToProjector);
        /**
         * Calculates the total time it takes to use the input drawSteps to draw the input data
         *
         * @param {any[]} data The data that would have been drawn
         * @param {Drawers.DrawStep[]} drawSteps The DrawSteps to use
         * @returns {number} The total time it takes to draw
         */
        totalDrawTime(data: any[], drawSteps: Drawers.DrawStep[]): number;
        /**
         * Draws the data into the renderArea using the spefic steps and metadata
         *
         * @param{any[]} data The data to be drawn
         * @param{DrawStep[]} drawSteps The list of steps, which needs to be drawn
         */
        draw(data: any[], drawSteps: Drawers.DrawStep[]): Drawer;
        selection(): d3.Selection<any>;
        /**
         * Returns the CSS selector for this Drawer's visual elements.
         */
        selector(): string;
        /**
         * Returns the D3 selection corresponding to the datum with the specified index.
         */
        selectionForIndex(index: number): d3.Selection<any>;
    }
}
declare module Plottable.Drawers {
    class Line extends Drawer {
        constructor(dataset: Dataset);
        protected _applyDefaultAttributes(selection: d3.Selection<any>): void;
        selectionForIndex(index: number): d3.Selection<any>;
    }
}
declare module Plottable.Drawers {
    class Area extends Drawer {
        constructor(dataset: Dataset);
        protected _applyDefaultAttributes(selection: d3.Selection<any>): void;
        selectionForIndex(index: number): d3.Selection<any>;
    }
}
declare module Plottable.Drawers {
    class Rectangle extends Drawer {
        constructor(dataset: Dataset);
    }
}
declare module Plottable.Drawers {
    class Arc extends Drawer {
        constructor(dataset: Dataset);
        protected _applyDefaultAttributes(selection: d3.Selection<any>): void;
    }
}
declare module Plottable.Drawers {
    class ArcOutline extends Drawer {
        constructor(dataset: Dataset);
        protected _applyDefaultAttributes(selection: d3.Selection<any>): void;
    }
}
declare module Plottable.Drawers {
    class Symbol extends Drawer {
        constructor(dataset: Dataset);
    }
}
declare module Plottable.Drawers {
    class Segment extends Drawer {
        constructor(dataset: Dataset);
    }
}
declare module Plottable {
    type ComponentCallback = (component: Component) => void;
    module Components {
        class Alignment {
            static TOP: string;
            static BOTTOM: string;
            static LEFT: string;
            static RIGHT: string;
            static CENTER: string;
        }
    }
    class Component {
        private _element;
        private _content;
        protected _boundingBox: d3.Selection<void>;
        private _backgroundContainer;
        private _foregroundContainer;
        protected _clipPathEnabled: boolean;
        private _origin;
        private _parent;
        private _xAlignment;
        private static _xAlignToProportion;
        private _yAlignment;
        private static _yAlignToProportion;
        protected _isSetup: boolean;
        protected _isAnchored: boolean;
        private _boxes;
        private _boxContainer;
        private _rootSVG;
        private _isTopLevelComponent;
        private _width;
        private _height;
        private _cssClasses;
        private _destroyed;
        private _clipPathID;
        private _onAnchorCallbacks;
        private _onDetachCallbacks;
        private _onRenderCallbacks;
        constructor();
        /**
         * Attaches the Component as a child of a given d3 Selection.
         *
         * @param {d3.Selection} selection.
         * @returns {Component} The calling Component.
         */
        anchor(selection: d3.Selection<void>): Component;
        /**
         * Adds a callback to be called on anchoring the Component to the DOM.
         * If the Component is already anchored, the callback is called immediately.
         *
         * @param {ComponentCallback} callback
         * @return {Component}
         */
        onAnchor(callback: ComponentCallback): Component;
        /**
         * Removes a callback that would be called on anchoring the Component to the DOM.
         * The callback is identified by reference equality.
         *
         * @param {ComponentCallback} callback
         * @return {Component}
         */
        offAnchor(callback: ComponentCallback): Component;
        /**
         * Creates additional elements as necessary for the Component to function.
         * Called during anchor() if the Component's element has not been created yet.
         * Override in subclasses to provide additional functionality.
         */
        protected _setup(): void;
        /**
         * Given available space in pixels, returns the minimum width and height this Component will need.
         *
         * @param {number} availableWidth
         * @param {number} availableHeight
         * @returns {SpaceRequest}
         */
        requestedSpace(availableWidth: number, availableHeight: number): SpaceRequest;
        /**
         * Computes and sets the size, position, and alignment of the Component from the specified values.
         * If no parameters are supplied and the Component is a root node,
         * they are inferred from the size of the Component's element.
         *
         * @param {Point} [origin] Origin of the space offered to the Component.
         * @param {number} [availableWidth] Available width in pixels.
         * @param {number} [availableHeight] Available height in pixels.
         * @returns {Component} The calling Component.
         */
        computeLayout(origin?: Point, availableWidth?: number, availableHeight?: number): Component;
        protected _sizeFromOffer(availableWidth: number, availableHeight: number): {
            width: number;
            height: number;
        };
        /**
         * Queues the Component for rendering.
         *
         * @returns {Component} The calling Component.
         */
        render(): Component;
        private _scheduleComputeLayout();
        /**
         * Renders the Component without waiting for the next frame.
         */
        renderImmediately(): Component;
        protected _renderImmediately(): void;
        /**
         * Causes the Component to re-layout and render.
         *
         * This function should be called when a CSS change has occured that could
         * influence the layout of the Component, such as changing the font size.
         *
         * @returns {Component} The calling Component.
         */
        redraw(): Component;
        /**
         * Renders the Component to a given <svg>.
         *
         * @param {String|d3.Selection} element A selector-string for the <svg>, or a d3 selection containing an <svg>.
         * @returns {Component} The calling Component.
         */
        renderTo(element: String | Element | d3.Selection<void>): Component;
        /**
         * Gets the x alignment of the Component.
         */
        xAlignment(): string;
        /**
         * Sets the x alignment of the Component.
         *
         * @param {string} xAlignment The x alignment of the Component ("left"/"center"/"right").
         * @returns {Component} The calling Component.
         */
        xAlignment(xAlignment: string): Component;
        /**
         * Gets the y alignment of the Component.
         */
        yAlignment(): string;
        /**
         * Sets the y alignment of the Component.
         *
         * @param {string} yAlignment The y alignment of the Component ("top"/"center"/"bottom").
         * @returns {Component} The calling Component.
         */
        yAlignment(yAlignment: string): Component;
        private _addBox(className?, parentElement?);
        private _generateClipPath();
        private _updateClipPath();
        /**
         * Checks if the Component has a given CSS class.
         *
         * @param {string} cssClass The CSS class to check for.
         */
        hasClass(cssClass: string): boolean;
        /**
         * Adds a given CSS class to the Component.
         *
         * @param {string} cssClass The CSS class to add.
         * @returns {Component} The calling Component.
         */
        addClass(cssClass: string): Component;
        /**
         * Removes a given CSS class from the Component.
         *
         * @param {string} cssClass The CSS class to remove.
         * @returns {Component} The calling Component.
         */
        removeClass(cssClass: string): Component;
        /**
         * Checks if the Component has a fixed width or if it grows to fill available space.
         * Returns false by default on the base Component class.
         */
        fixedWidth(): boolean;
        /**
         * Checks if the Component has a fixed height or if it grows to fill available space.
         * Returns false by default on the base Component class.
         */
        fixedHeight(): boolean;
        /**
         * Detaches a Component from the DOM. The Component can be reused.
         *
         * This should only be used if you plan on reusing the calling Component. Otherwise, use destroy().
         *
         * @returns The calling Component.
         */
        detach(): Component;
        /**
         * Adds a callback to be called when the Component is detach()-ed.
         *
         * @param {ComponentCallback} callback
         * @return {Component} The calling Component.
         */
        onDetach(callback: ComponentCallback): Component;
        /**
         * Removes a callback to be called when the Component is detach()-ed.
         * The callback is identified by reference equality.
         *
         * @param {ComponentCallback} callback
         * @return {Component} The calling Component.
         */
        offDetach(callback: ComponentCallback): Component;
        /**
         * Gets the parent ComponentContainer for this Component.
         */
        parent(): ComponentContainer;
        /**
         * Sets the parent ComponentContainer for this Component.
         * An error will be thrown if the parent does not contain this Component.
         * Adding a Component to a ComponentContainer should be done
         * using the appropriate method on the ComponentContainer.
         */
        parent(parent: ComponentContainer): Component;
        /**
         * Removes a Component from the DOM and disconnects all listeners.
         */
        destroy(): void;
        /**
         * Gets the width of the Component in pixels.
         */
        width(): number;
        /**
         * Gets the height of the Component in pixels.
         */
        height(): number;
        /**
         * Gets the origin of the Component relative to its parent.
         *
         * @return {Point}
         */
        origin(): Point;
        /**
         * Gets the origin of the Component relative to the root <svg>.
         *
         * @return {Point}
         */
        originToSVG(): Point;
        /**
         * Gets the Selection containing the <g> in front of the visual elements of the Component.
         *
         * Will return undefined if the Component has not been anchored.
         *
         * @return {d3.Selection}
         */
        foreground(): d3.Selection<void>;
        /**
         * Gets a Selection containing a <g> that holds the visual elements of the Component.
         *
         * Will return undefined if the Component has not been anchored.
         *
         * @return {d3.Selection} content selection for the Component
         */
        content(): d3.Selection<void>;
        /**
         * Gets the Selection containing the <g> behind the visual elements of the Component.
         *
         * Will return undefined if the Component has not been anchored.
         *
         * @return {d3.Selection} background selection for the Component
         */
        background(): d3.Selection<void>;
        onRender(callback: ComponentCallback): Component;
        offRender(callback: ComponentCallback): Component;
    }
}
declare module Plottable {
    class ComponentContainer extends Component {
        private _detachCallback;
        constructor();
        anchor(selection: d3.Selection<void>): ComponentContainer;
        render(): ComponentContainer;
        /**
         * Checks whether the specified Component is in the ComponentContainer.
         */
        has(component: Component): boolean;
        protected _adoptAndAnchor(component: Component): void;
        /**
         * Removes the specified Component from the ComponentContainer.
         */
        remove(component: Component): ComponentContainer;
        /**
         * Carry out the actual removal of a Component.
         * Implementation dependent on the type of container.
         *
         * @return {boolean} true if the Component was successfully removed, false otherwise.
         */
        protected _remove(component: Component): boolean;
        /**
         * Invokes a callback on each Component in the ComponentContainer.
         */
        protected _forEach(callback: (component: Component) => void): void;
        /**
         * Destroys the ComponentContainer and all Components within it.
         */
        destroy(): void;
    }
}
declare module Plottable.Components {
    class Group extends ComponentContainer {
        private _components;
        /**
         * Constructs a Group.
         *
         * A Group contains Components that will be rendered on top of each other.
         * Components added later will be rendered above Components already in the Group.
         *
         * @constructor
         * @param {Component[]} [components=[]] Components to be added to the Group.
         */
        constructor(components?: Component[]);
        protected _forEach(callback: (component: Component) => any): void;
        /**
         * Checks whether the specified Component is in the Group.
         */
        has(component: Component): boolean;
        requestedSpace(offeredWidth: number, offeredHeight: number): SpaceRequest;
        computeLayout(origin?: Point, availableWidth?: number, availableHeight?: number): Group;
        protected _sizeFromOffer(availableWidth: number, availableHeight: number): {
            width: number;
            height: number;
        };
        fixedWidth(): boolean;
        fixedHeight(): boolean;
        /**
         * @return {Component[]} The Components in this Group.
         */
        components(): Component[];
        /**
         * Adds a Component to this Group.
         * The added Component will be rendered above Components already in the Group.
         */
        append(component: Component): Group;
        protected _remove(component: Component): boolean;
    }
}
declare module Plottable {
    class Axis<D> extends Component {
        /**
         * The css class applied to each end tick mark (the line on the end tick).
         */
        static END_TICK_MARK_CLASS: string;
        /**
         * The css class applied to each tick mark (the line on the tick).
         */
        static TICK_MARK_CLASS: string;
        /**
         * The css class applied to each tick label (the text associated with the tick).
         */
        static TICK_LABEL_CLASS: string;
        /**
         * The css class applied to each annotation line, which extends from the axis to the rect.
         */
        static ANNOTATION_LINE_CLASS: string;
        /**
         * The css class applied to each annotation rect, which surrounds the annotation label.
         */
        static ANNOTATION_RECT_CLASS: string;
        /**
         * The css class applied to each annotation circle, which denotes which tick is being annotated.
         */
        static ANNOTATION_CIRCLE_CLASS: string;
        /**
         * The css class applied to each annotation label, which shows the formatted annotation text.
         */
        static ANNOTATION_LABEL_CLASS: string;
        private static _ANNOTATION_LABEL_PADDING;
        protected _tickMarkContainer: d3.Selection<void>;
        protected _tickLabelContainer: d3.Selection<void>;
        protected _baseline: d3.Selection<void>;
        protected _scale: Scale<D, number>;
        private _formatter;
        private _orientation;
        protected _computedWidth: number;
        protected _computedHeight: number;
        private _endTickLength;
        private _innerTickLength;
        private _tickLabelPadding;
        private _margin;
        private _showEndTickLabels;
        private _rescaleCallback;
        private _annotatedTicks;
        private _annotationFormatter;
        private _annotationsEnabled;
        private _annotationTierCount;
        private _annotationContainer;
        private _annotationMeasurer;
        private _annotationWriter;
        /**
         * Constructs an Axis.
         * An Axis is a visual representation of a Scale.
         *
         * @constructor
         * @param {Scale} scale
         * @param {string} orientation One of "top"/"bottom"/"left"/"right".
         */
        constructor(scale: Scale<D, number>, orientation: string);
        destroy(): void;
        protected _isHorizontal(): boolean;
        protected _computeWidth(): number;
        protected _computeHeight(): number;
        requestedSpace(offeredWidth: number, offeredHeight: number): SpaceRequest;
        fixedHeight(): boolean;
        fixedWidth(): boolean;
        protected _rescale(): void;
        computeLayout(origin?: Point, availableWidth?: number, availableHeight?: number): Axis<D>;
        protected _setup(): void;
        protected _getTickValues(): D[];
        protected _renderImmediately(): Axis<D>;
        /**
         * Gets the annotated ticks.
         */
        annotatedTicks(): D[];
        /**
         * Sets the annotated ticks.
         *
         * @returns {Axis} The calling Axis.
         */
        annotatedTicks(annotatedTicks: D[]): Axis<D>;
        /**
         * Gets the Formatter for the annotations.
         */
        annotationFormatter(): Formatter;
        /**
         * Sets the Formatter for the annotations.
         *
         * @returns {Axis} The calling Axis.
         */
        annotationFormatter(annotationFormatter: Formatter): Axis<D>;
        /**
         * Gets if annotations are enabled.
         */
        annotationsEnabled(): boolean;
        /**
         * Sets if annotations are enabled.
         *
         * @returns {Axis} The calling Axis.
         */
        annotationsEnabled(annotationsEnabled: boolean): Axis<D>;
        /**
         * Gets the count of annotation tiers to render.
         */
        annotationTierCount(): number;
        /**
         * Sets the count of annotation tiers to render.
         *
         * @returns {Axis} The calling Axis.
         */
        annotationTierCount(annotationTierCount: number): Axis<D>;
        protected _drawAnnotations(): void;
        private _annotatedTicksToRender();
        /**
         * Retrieves the size of the core pieces.
         *
         * The core pieces include the labels, the end tick marks, the inner tick marks, and the tick label padding.
         */
        protected _coreSize(): number;
        protected _annotationTierHeight(): number;
        private _annotationToTier(measurements);
        protected _removeAnnotations(): void;
        protected _generateBaselineAttrHash(): {
            [key: string]: number;
        };
        protected _generateTickMarkAttrHash(isEndTickMark?: boolean): {
            [key: string]: number | ((d: any) => number);
        };
        protected _setDefaultAlignment(): void;
        /**
         * Gets the Formatter on the Axis. Tick values are passed through the
         * Formatter before being displayed.
         */
        formatter(): Formatter;
        /**
         * Sets the Formatter on the Axis. Tick values are passed through the
         * Formatter before being displayed.
         *
         * @param {Formatter} formatter
         * @returns {Axis} The calling Axis.
         */
        formatter(formatter: Formatter): Axis<D>;
        /**
         * @deprecated As of release v1.3.0, replaced by innerTickLength()
         *
         * Gets the tick mark length in pixels.
         */
        tickLength(): number;
        /**
         * Sets the tick mark length in pixels.
         *
         * @param {number} length
         * @returns {Axis} The calling Axis.
         */
        tickLength(length: number): Axis<D>;
        /**
         * Gets the tick mark length in pixels.
         */
        innerTickLength(): number;
        /**
         * Sets the tick mark length in pixels.
         *
         * @param {number} length
         * @returns {Axis} The calling Axis.
         */
        innerTickLength(length: number): Axis<D>;
        /**
         * Gets the end tick mark length in pixels.
         */
        endTickLength(): number;
        /**
         * Sets the end tick mark length in pixels.
         *
         * @param {number} length
         * @returns {Axis} The calling Axis.
         */
        endTickLength(length: number): Axis<D>;
        protected _maxLabelTickLength(): number;
        /**
         * Gets the padding between each tick mark and its associated label in pixels.
         */
        tickLabelPadding(): number;
        /**
         * Sets the padding between each tick mark and its associated label in pixels.
         *
         * @param {number} padding
         * @returns {Axis} The calling Axis.
         */
        tickLabelPadding(padding: number): Axis<D>;
        /**
         * Gets the margin in pixels.
         * The margin is the amount of space between the tick labels and the outer edge of the Axis.
         * The margin also determines the space that annotations will reside in if annotations are enabled.
         */
        margin(): number;
        /**
         * Sets the margin in pixels.
         * The margin is the amount of space between the tick labels and the outer edge of the Axis.
         * The margin also determines the space that annotations will reside in if annotations are enabled.
         *
         * @param {number} size
         * @returns {Axis} The calling Axis.
         */
        margin(size: number): Axis<D>;
        /**
         * Gets the orientation of the Axis.
         */
        orientation(): string;
        /**
         * Sets the orientation of the Axis.
         *
         * @param {number} orientation One of "top"/"bottom"/"left"/"right".
         * @returns {Axis} The calling Axis.
         */
        orientation(orientation: string): Axis<D>;
        /**
         * Gets whether the Axis shows the end tick labels.
         */
        showEndTickLabels(): boolean;
        /**
         * Sets whether the Axis shows the end tick labels.
         *
         * @param {boolean} show
         * @returns {Axis} The calling Axis.
         */
        showEndTickLabels(show: boolean): Axis<D>;
    }
}
declare module Plottable {
    module TimeInterval {
        var second: string;
        var minute: string;
        var hour: string;
        var day: string;
        var week: string;
        var month: string;
        var year: string;
    }
}
declare module Plottable.Axes {
    /**
     * Defines a configuration for a Time Axis tier.
     * For details on how ticks are generated see: https://github.com/mbostock/d3/wiki/Time-Scales#ticks
     * interval - A time unit associated with this configuration (seconds, minutes, hours, etc).
     * step - number of intervals between each tick.
     * formatter - formatter used to format tick labels.
     */
    type TimeAxisTierConfiguration = {
        interval: string;
        step: number;
        formatter: Formatter;
    };
    /**
     * An array of linked TimeAxisTierConfigurations.
     * Each configuration will be shown on a different tier.
     * Currently, up to two tiers are supported.
     */
    type TimeAxisConfiguration = TimeAxisTierConfiguration[];
    class Time extends Axis<Date> {
        /**
         * The CSS class applied to each Time Axis tier
         */
        static TIME_AXIS_TIER_CLASS: string;
        private static _DEFAULT_TIME_AXIS_CONFIGURATIONS;
        private _tierLabelContainers;
        private _tierMarkContainers;
        private _tierBaselines;
        private _tierHeights;
        private _possibleTimeAxisConfigurations;
        private _numTiers;
        private _measurer;
        private _mostPreciseConfigIndex;
        private _tierLabelPositions;
        private static _LONG_DATE;
        /**
         * Constructs a Time Axis.
         *
         * A Time Axis is a visual representation of a Time Scale.
         *
         * @constructor
         * @param {Scales.Time} scale
         * @param {string} orientation One of "top"/"bottom".
         */
        constructor(scale: Scales.Time, orientation: string);
        /**
         * Gets the label positions for each tier.
         */
        tierLabelPositions(): string[];
        /**
         * Sets the label positions for each tier.
         *
         * @param {string[]} newPositions The positions for each tier. "bottom" and "center" are the only supported values.
         * @returns {Axes.Time} The calling Time Axis.
         */
        tierLabelPositions(newPositions: string[]): Time;
        /**
         * Gets the possible TimeAxisConfigurations.
         */
        axisConfigurations(): TimeAxisConfiguration[];
        /**
         * Sets the possible TimeAxisConfigurations.
         * The Time Axis will choose the most precise configuration that will display in the available space.
         *
         * @param {TimeAxisConfiguration[]} configurations
         * @returns {Axes.Time} The calling Time Axis.
         */
        axisConfigurations(configurations: TimeAxisConfiguration[]): Time;
        /**
         * Gets the index of the most precise TimeAxisConfiguration that will fit in the current width.
         */
        private _getMostPreciseConfigurationIndex();
        orientation(): string;
        orientation(orientation: string): Time;
        protected _computeHeight(): number;
        private _getIntervalLength(config);
        private _maxWidthForInterval(config);
        /**
         * Check if tier configuration fits in the current width.
         */
        private _checkTimeAxisTierConfigurationWidth(config);
        protected _sizeFromOffer(availableWidth: number, availableHeight: number): {
            width: number;
            height: number;
        };
        protected _setup(): void;
        private _setupDomElements();
        private _getTickIntervalValues(config);
        protected _getTickValues(): any[];
        private _cleanTiers();
        private _getTickValuesForConfiguration(config);
        private _renderTierLabels(container, config, index);
        private _renderTickMarks(tickValues, index);
        private _renderLabellessTickMarks(tickValues);
        private _generateLabellessTicks();
        renderImmediately(): Time;
        private _hideOverflowingTiers();
        private _hideOverlappingAndCutOffLabels(index);
    }
}
declare module Plottable.Axes {
    class Numeric extends Axis<number> {
        private _tickLabelPositioning;
        private _usesTextWidthApproximation;
        private _measurer;
        private _wrapper;
        /**
         * Constructs a Numeric Axis.
         *
         * A Numeric Axis is a visual representation of a QuantitativeScale.
         *
         * @constructor
         * @param {QuantitativeScale} scale
         * @param {string} orientation One of "top"/"bottom"/"left"/"right".
         */
<<<<<<< HEAD
        type TimeAxisConfiguration = TimeAxisTierConfiguration[];
        class Time extends Axis<Date> {
            /**
             * The CSS class applied to each Time Axis tier
             */
            static TIME_AXIS_TIER_CLASS: string;
            private static _DEFAULT_TIME_AXIS_CONFIGURATIONS;
            private _tierLabelContainers;
            private _tierMarkContainers;
            private _tierBaselines;
            private _tierHeights;
            private _possibleTimeAxisConfigurations;
            private _numTiers;
            private _measurer;
            private _mostPreciseConfigIndex;
            private _tierLabelPositions;
            private static _LONG_DATE;
            /**
             * Constructs a Time Axis.
             *
             * A Time Axis is a visual representation of a Time Scale.
             *
             * @constructor
             * @param {Scales.Time} scale
             * @param {string} orientation One of "top"/"bottom".
             */
            constructor(scale: Scales.Time, orientation: string);
            /**
             * Gets the label positions for each tier.
             */
            tierLabelPositions(): string[];
            /**
             * Sets the label positions for each tier.
             *
             * @param {string[]} newPositions The positions for each tier. "bottom" and "center" are the only supported values.
             * @returns {Axes.Time} The calling Time Axis.
             */
            tierLabelPositions(newPositions: string[]): Time;
            /**
             * Gets the possible TimeAxisConfigurations.
             */
            axisConfigurations(): TimeAxisConfiguration[];
            /**
             * Sets the possible TimeAxisConfigurations.
             * The Time Axis will choose the most precise configuration that will display in the available space.
             *
             * @param {TimeAxisConfiguration[]} configurations
             * @returns {Axes.Time} The calling Time Axis.
             */
            axisConfigurations(configurations: TimeAxisConfiguration[]): Time;
            /**
             * Gets the index of the most precise TimeAxisConfiguration that will fit in the current width.
             */
            private _getMostPreciseConfigurationIndex();
            orientation(): string;
            orientation(orientation: string): Time;
            protected _computeHeight(): number;
            private _getIntervalLength(config);
            private _maxWidthForInterval(config);
            /**
             * Check if tier configuration fits in the current width.
             */
            private _checkTimeAxisTierConfigurationWidth(config);
            protected _sizeFromOffer(availableWidth: number, availableHeight: number): {
                width: number;
                height: number;
            };
            protected _setup(): void;
            private _setupDomElements();
            private _getTickIntervalValues(config);
            protected _getTickValues(): any[];
            private _cleanTiers();
            private _getTickValuesForConfiguration(config);
            private _renderTierLabels(container, config, index);
            private _renderTickMarks(tickValues, index);
            private _renderLabellessTickMarks(tickValues);
            private _generateLabellessTicks();
            protected _renderImmediately(): Time;
            private _hideOverflowingTiers();
            private _hideOverlappingAndCutOffLabels(index);
        }
    }
}


declare module Plottable {
    module Axes {
        class Numeric extends Axis<number> {
            private _tickLabelPositioning;
            private _usesTextWidthApproximation;
            private _measurer;
            private _wrapper;
            /**
             * Constructs a Numeric Axis.
             *
             * A Numeric Axis is a visual representation of a QuantitativeScale.
             *
             * @constructor
             * @param {QuantitativeScale} scale
             * @param {string} orientation One of "top"/"bottom"/"left"/"right".
             */
            constructor(scale: QuantitativeScale<number>, orientation: string);
            protected _setup(): void;
            protected _computeWidth(): number;
            private _computeExactTextWidth();
            private _computeApproximateTextWidth();
            protected _computeHeight(): number;
            protected _getTickValues(): number[];
            protected _rescale(): void;
            protected _renderImmediately(): Numeric;
            private _showAllTickMarks();
            /**
             * Hides the Tick Marks which have no corresponding Tick Labels
             */
            private _hideTickMarksWithoutLabel();
            /**
             * Gets the tick label position relative to the tick marks.
             *
             * @returns {string} The current tick label position.
             */
            tickLabelPosition(): string;
            /**
             * Sets the tick label position relative to the tick marks.
             *
             * @param {string} position "top"/"center"/"bottom" for a vertical Numeric Axis,
             *                          "left"/"center"/"right" for a horizontal Numeric Axis.
             * @returns {Numeric} The calling Numeric Axis.
             */
            tickLabelPosition(position: string): Numeric;
            /**
             * Gets the approximate text width setting.
             *
             * @returns {boolean} The current text width approximation setting.
             */
            usesTextWidthApproximation(): boolean;
            /**
             * Sets the approximate text width setting. Approximating text width
             * measurements can drastically speed up plot rendering, but the plot may
             * have extra white space that would be eliminated by exact measurements.
             * Additionally, very abnormal fonts may not approximate reasonably.
             *
             * @param {boolean} The new text width approximation setting.
             * @returns {Axes.Numeric} The calling Axes.Numeric.
             */
            usesTextWidthApproximation(enable: boolean): Axes.Numeric;
            private _hideEndTickLabels();
            private _hideOverflowingTickLabels();
            private _hideOverlappingTickLabels();
            /**
             * The method is responsible for evenly spacing the labels on the axis.
             * @return test to see if taking every `interval` recrangle from `rects`
             *         will result in labels not overlapping
             *
             * For top, bottom, left, right positioning of the thicks, we want the padding
             * between the labels to be 3x, such that the label will be  `padding` distance
             * from the tick and 2 * `padding` distance (or more) from the next tick
             *
             */
            private _hasOverlapWithInterval(interval, rects);
        }
    }
}


declare module Plottable {
    module Axes {
        class Category extends Axis<string> {
            private _tickLabelAngle;
            private _measurer;
            private _wrapper;
            private _writer;
            /**
             * Constructs a Category Axis.
             *
             * A Category Axis is a visual representation of a Category Scale.
             *
             * @constructor
             * @param {Scales.Category} scale
             * @param {string} [orientation="bottom"] One of "top"/"bottom"/"left"/"right".
             */
            constructor(scale: Scales.Category, orientation: string);
            protected _setup(): void;
            protected _rescale(): Component;
            requestedSpace(offeredWidth: number, offeredHeight: number): SpaceRequest;
            protected _coreSize(): number;
            protected _getTickValues(): string[];
            /**
             * Gets the tick label angle in degrees.
             */
            tickLabelAngle(): number;
            /**
             * Sets the tick label angle in degrees.
             * Right now only -90/0/90 are supported. 0 is horizontal.
             *
             * @param {number} angle
             * @returns {Category} The calling Category Axis.
             */
            tickLabelAngle(angle: number): Category;
            /**
             * Measures the size of the ticks while also writing them to the DOM.
             * @param {d3.Selection} ticks The tick elements to be written to.
             */
            private _drawTicks(axisWidth, axisHeight, scale, ticks);
            /**
             * Measures the size of the ticks without making any (permanent) DOM
             * changes.
             *
             * @param {string[]} ticks The strings that will be printed on the ticks.
             */
            private _measureTicks(axisWidth, axisHeight, scale, ticks);
            protected _renderImmediately(): Category;
            computeLayout(origin?: Point, availableWidth?: number, availableHeight?: number): Axis<string>;
        }
    }
}


declare module Plottable {
    module Components {
        class Label extends Component {
            private _textContainer;
            private _text;
            private _angle;
            private _measurer;
            private _wrapper;
            private _writer;
            private _padding;
            /**
             * A Label is a Component that displays a single line of text.
             *
             * @constructor
             * @param {string} [displayText=""] The text of the Label.
             * @param {number} [angle=0] The angle of the Label in degrees (-90/0/90). 0 is horizontal.
             */
            constructor(displayText?: string, angle?: number);
            requestedSpace(offeredWidth: number, offeredHeight: number): SpaceRequest;
            protected _setup(): void;
            /**
             * Gets the Label's text.
             */
            text(): string;
            /**
             * Sets the Label's text.
             *
             * @param {string} displayText
             * @returns {Label} The calling Label.
             */
            text(displayText: string): Label;
            /**
             * Gets the angle of the Label in degrees.
             */
            angle(): number;
            /**
             * Sets the angle of the Label in degrees.
             *
             * @param {number} angle One of -90/0/90. 0 is horizontal.
             * @returns {Label} The calling Label.
             */
            angle(angle: number): Label;
            /**
             * Gets the amount of padding around the Label in pixels.
             */
            padding(): number;
            /**
             * Sets the amount of padding around the Label in pixels.
             *
             * @param {number} padAmount
             * @returns {Label} The calling Label.
             */
            padding(padAmount: number): Label;
            fixedWidth(): boolean;
            fixedHeight(): boolean;
            protected _renderImmediately(): Label;
        }
        class TitleLabel extends Label {
            static TITLE_LABEL_CLASS: string;
            /**
             * @constructor
             * @param {string} [text]
             * @param {number} [angle] One of -90/0/90. 0 is horizontal.
             */
            constructor(text?: string, angle?: number);
        }
        class AxisLabel extends Label {
            static AXIS_LABEL_CLASS: string;
            /**
             * @constructor
             * @param {string} [text]
             * @param {number} [angle] One of -90/0/90. 0 is horizontal.
             */
            constructor(text?: string, angle?: number);
        }
    }
}


declare module Plottable {
    module Components {
        class Legend extends Component {
            /**
             * The css class applied to each legend row
             */
            static LEGEND_ROW_CLASS: string;
            /**
             * The css class applied to each legend entry
             */
            static LEGEND_ENTRY_CLASS: string;
            /**
             * The css class applied to each legend symbol
             */
            static LEGEND_SYMBOL_CLASS: string;
            private _padding;
            private _colorScale;
            private _formatter;
            private _maxEntriesPerRow;
            private _comparator;
            private _measurer;
            private _wrapper;
            private _writer;
            private _symbolFactoryAccessor;
            private _symbolOpacityAccessor;
            private _redrawCallback;
            /**
             * The Legend consists of a series of entries, each with a color and label taken from the Color Scale.
             *
             * @constructor
             * @param {Scale.Color} scale
             */
            constructor(colorScale: Scales.Color);
            protected _setup(): void;
            /**
             * Gets the Formatter for the entry texts.
             */
            formatter(): Formatter;
            /**
             * Sets the Formatter for the entry texts.
             *
             * @param {Formatter} formatter
             * @returns {Legend} The calling Legend.
             */
            formatter(formatter: Formatter): Legend;
            /**
             * Gets the maximum number of entries per row.
             *
             * @returns {number}
             */
            maxEntriesPerRow(): number;
            /**
             * Sets the maximum number of entries perrow.
             *
             * @param {number} maxEntriesPerRow
             * @returns {Legend} The calling Legend.
             */
            maxEntriesPerRow(maxEntriesPerRow: number): Legend;
            /**
             * Gets the current comparator for the Legend's entries.
             *
             * @returns {(a: string, b: string) => number}
             */
            comparator(): (a: string, b: string) => number;
            /**
             * Sets a new comparator for the Legend's entries.
             * The comparator is used to set the display order of the entries.
             *
             * @param {(a: string, b: string) => number} comparator
             * @returns {Legend} The calling Legend.
             */
            comparator(comparator: (a: string, b: string) => number): Legend;
            /**
             * Gets the Color Scale.
             *
             * @returns {Scales.Color}
             */
            colorScale(): Scales.Color;
            /**
             * Sets the Color Scale.
             *
             * @param {Scales.Color} scale
             * @returns {Legend} The calling Legend.
             */
            colorScale(colorScale: Scales.Color): Legend;
            destroy(): void;
            private _calculateLayoutInfo(availableWidth, availableHeight);
            requestedSpace(offeredWidth: number, offeredHeight: number): SpaceRequest;
            private _packRows(availableWidth, entries, entryLengths);
            /**
             * Gets the Entities (representing Legend entries) at a particular point.
             * Returns an empty array if no Entities are present at that location.
             *
             * @param {Point} p
             * @returns {Entity<Legend>[]}
             */
            entitiesAt(p: Point): Entity<Legend>[];
            protected _renderImmediately(): Legend;
            /**
             * Gets the function determining the symbols of the Legend.
             *
             * @returns {(datum: any, index: number) => symbolFactory}
             */
            symbol(): (datum: any, index: number) => SymbolFactory;
            /**
             * Sets the function determining the symbols of the Legend.
             *
             * @param {(datum: any, index: number) => SymbolFactory} symbol
             * @returns {Legend} The calling Legend
             */
            symbol(symbol: (datum: any, index: number) => SymbolFactory): Legend;
            /**
             * Gets the opacity of the symbols of the Legend.
             *
             * @returns {(datum: any, index: number) => number}
             */
            symbolOpacity(): (datum: any, index: number) => number;
            /**
             * Sets the opacity of the symbols of the Legend.
             *
             * @param {number | ((datum: any, index: number) => number)} symbolOpacity
             * @returns {Legend} The calling Legend
             */
            symbolOpacity(symbolOpacity: number | ((datum: any, index: number) => number)): Legend;
            fixedWidth(): boolean;
            fixedHeight(): boolean;
        }
    }
}


declare module Plottable {
    module Components {
        class InterpolatedColorLegend extends Component {
            private static _DEFAULT_NUM_SWATCHES;
            private _measurer;
            private _wrapper;
            private _writer;
            private _scale;
            private _orientation;
            private _padding;
            private _formatter;
            private _expands;
            private _swatchContainer;
            private _swatchBoundingBox;
            private _lowerLabel;
            private _upperLabel;
            private _redrawCallback;
            /**
             * The css class applied to the legend labels.
             */
            static LEGEND_LABEL_CLASS: string;
            /**
             * Creates an InterpolatedColorLegend.
             *
             * The InterpolatedColorLegend consists of a sequence of swatches that show the
             * associated InterpolatedColor Scale sampled at various points.
             * Two labels show the maximum and minimum values of the InterpolatedColor Scale.
             *
             * @constructor
             * @param {Scales.InterpolatedColor} interpolatedColorScale
             */
            constructor(interpolatedColorScale: Scales.InterpolatedColor);
            destroy(): void;
            /**
             * Gets the Formatter for the labels.
             */
            formatter(): Formatter;
            /**
             * Sets the Formatter for the labels.
             *
             * @param {Formatter} formatter
             * @returns {InterpolatedColorLegend} The calling InterpolatedColorLegend.
             */
            formatter(formatter: Formatter): InterpolatedColorLegend;
            /**
             * Gets whether the InterpolatedColorLegend expands to occupy all offered space in the long direction
             */
            expands(): boolean;
            /**
             * Sets whether the InterpolatedColorLegend expands to occupy all offered space in the long direction
             *
             * @param {expands} boolean
             * @returns {InterpolatedColorLegend} The calling InterpolatedColorLegend.
             */
            expands(expands: boolean): InterpolatedColorLegend;
            private static _ensureOrientation(orientation);
            /**
             * Gets the orientation.
             */
            orientation(): string;
            /**
             * Sets the orientation.
             *
             * @param {string} orientation One of "horizontal"/"left"/"right".
             * @returns {InterpolatedColorLegend} The calling InterpolatedColorLegend.
             */
            orientation(orientation: string): InterpolatedColorLegend;
            fixedWidth(): boolean;
            fixedHeight(): boolean;
            private _generateTicks(numSwatches?);
            protected _setup(): void;
            requestedSpace(offeredWidth: number, offeredHeight: number): SpaceRequest;
            private _isVertical();
            protected _renderImmediately(): InterpolatedColorLegend;
        }
    }
}


declare module Plottable {
    module Components {
        class Gridlines extends Component {
            private _xScale;
            private _yScale;
            private _xLinesContainer;
            private _yLinesContainer;
            private _renderCallback;
            /**
             * @constructor
             * @param {QuantitativeScale} xScale The scale to base the x gridlines on. Pass null if no gridlines are desired.
             * @param {QuantitativeScale} yScale The scale to base the y gridlines on. Pass null if no gridlines are desired.
             */
            constructor(xScale: QuantitativeScale<any>, yScale: QuantitativeScale<any>);
            destroy(): Gridlines;
            protected _setup(): void;
            protected _renderImmediately(): Gridlines;
            computeLayout(origin?: Point, availableWidth?: number, availableHeight?: number): Gridlines;
            private _redrawXLines();
            private _redrawYLines();
        }
=======
        constructor(scale: QuantitativeScale<number>, orientation: string);
        protected _setup(): void;
        protected _computeWidth(): number;
        private _computeExactTextWidth();
        private _computeApproximateTextWidth();
        protected _computeHeight(): number;
        protected _getTickValues(): number[];
        protected _rescale(): void;
        renderImmediately(): Numeric;
        private _showAllTickMarks();
        /**
         * Hides the Tick Marks which have no corresponding Tick Labels
         */
        private _hideTickMarksWithoutLabel();
        /**
         * Gets the tick label position relative to the tick marks.
         *
         * @returns {string} The current tick label position.
         */
        tickLabelPosition(): string;
        /**
         * Sets the tick label position relative to the tick marks.
         *
         * @param {string} position "top"/"center"/"bottom" for a vertical Numeric Axis,
         *                          "left"/"center"/"right" for a horizontal Numeric Axis.
         * @returns {Numeric} The calling Numeric Axis.
         */
        tickLabelPosition(position: string): Numeric;
        /**
         * Gets the approximate text width setting.
         *
         * @returns {boolean} The current text width approximation setting.
         */
        usesTextWidthApproximation(): boolean;
        /**
         * Sets the approximate text width setting. Approximating text width
         * measurements can drastically speed up plot rendering, but the plot may
         * have extra white space that would be eliminated by exact measurements.
         * Additionally, very abnormal fonts may not approximate reasonably.
         *
         * @param {boolean} The new text width approximation setting.
         * @returns {Axes.Numeric} The calling Axes.Numeric.
         */
        usesTextWidthApproximation(enable: boolean): Axes.Numeric;
        private _hideEndTickLabels();
        private _hideOverflowingTickLabels();
        private _hideOverlappingTickLabels();
        /**
         * The method is responsible for evenly spacing the labels on the axis.
         * @return test to see if taking every `interval` recrangle from `rects`
         *         will result in labels not overlapping
         *
         * For top, bottom, left, right positioning of the thicks, we want the padding
         * between the labels to be 3x, such that the label will be  `padding` distance
         * from the tick and 2 * `padding` distance (or more) from the next tick
         *
         */
        private _hasOverlapWithInterval(interval, rects);
    }
}
declare module Plottable.Axes {
    class Category extends Axis<string> {
        private _tickLabelAngle;
        private _measurer;
        private _wrapper;
        private _writer;
        /**
         * Constructs a Category Axis.
         *
         * A Category Axis is a visual representation of a Category Scale.
         *
         * @constructor
         * @param {Scales.Category} scale
         * @param {string} [orientation="bottom"] One of "top"/"bottom"/"left"/"right".
         */
        constructor(scale: Scales.Category, orientation: string);
        protected _setup(): void;
        protected _rescale(): Component;
        requestedSpace(offeredWidth: number, offeredHeight: number): SpaceRequest;
        protected _coreSize(): number;
        protected _getTickValues(): string[];
        /**
         * Gets the tick label angle in degrees.
         */
        tickLabelAngle(): number;
        /**
         * Sets the tick label angle in degrees.
         * Right now only -90/0/90 are supported. 0 is horizontal.
         *
         * @param {number} angle
         * @returns {Category} The calling Category Axis.
         */
        tickLabelAngle(angle: number): Category;
        /**
         * Measures the size of the ticks while also writing them to the DOM.
         * @param {d3.Selection} ticks The tick elements to be written to.
         */
        private _drawTicks(axisWidth, axisHeight, scale, ticks);
        /**
         * Measures the size of the ticks without making any (permanent) DOM
         * changes.
         *
         * @param {string[]} ticks The strings that will be printed on the ticks.
         */
        private _measureTicks(axisWidth, axisHeight, scale, ticks);
        renderImmediately(): Category;
        computeLayout(origin?: Point, availableWidth?: number, availableHeight?: number): Category;
    }
}
declare module Plottable.Components {
    class Label extends Component {
        private _textContainer;
        private _text;
        private _angle;
        private _measurer;
        private _wrapper;
        private _writer;
        private _padding;
        /**
         * A Label is a Component that displays a single line of text.
         *
         * @constructor
         * @param {string} [displayText=""] The text of the Label.
         * @param {number} [angle=0] The angle of the Label in degrees (-90/0/90). 0 is horizontal.
         */
        constructor(displayText?: string, angle?: number);
        requestedSpace(offeredWidth: number, offeredHeight: number): SpaceRequest;
        protected _setup(): void;
        /**
         * Gets the Label's text.
         */
        text(): string;
        /**
         * Sets the Label's text.
         *
         * @param {string} displayText
         * @returns {Label} The calling Label.
         */
        text(displayText: string): Label;
        /**
         * Gets the angle of the Label in degrees.
         */
        angle(): number;
        /**
         * Sets the angle of the Label in degrees.
         *
         * @param {number} angle One of -90/0/90. 0 is horizontal.
         * @returns {Label} The calling Label.
         */
        angle(angle: number): Label;
        /**
         * Gets the amount of padding around the Label in pixels.
         */
        padding(): number;
        /**
         * Sets the amount of padding around the Label in pixels.
         *
         * @param {number} padAmount
         * @returns {Label} The calling Label.
         */
        padding(padAmount: number): Label;
        fixedWidth(): boolean;
        fixedHeight(): boolean;
        renderImmediately(): Label;
    }
    class TitleLabel extends Label {
        static TITLE_LABEL_CLASS: string;
        /**
         * @constructor
         * @param {string} [text]
         * @param {number} [angle] One of -90/0/90. 0 is horizontal.
         */
        constructor(text?: string, angle?: number);
    }
    class AxisLabel extends Label {
        static AXIS_LABEL_CLASS: string;
        /**
         * @constructor
         * @param {string} [text]
         * @param {number} [angle] One of -90/0/90. 0 is horizontal.
         */
        constructor(text?: string, angle?: number);
    }
}
declare module Plottable.Components {
    class Legend extends Component {
        /**
         * The css class applied to each legend row
         */
        static LEGEND_ROW_CLASS: string;
        /**
         * The css class applied to each legend entry
         */
        static LEGEND_ENTRY_CLASS: string;
        /**
         * The css class applied to each legend symbol
         */
        static LEGEND_SYMBOL_CLASS: string;
        private _padding;
        private _colorScale;
        private _formatter;
        private _maxEntriesPerRow;
        private _comparator;
        private _measurer;
        private _wrapper;
        private _writer;
        private _symbolFactoryAccessor;
        private _symbolOpacityAccessor;
        private _redrawCallback;
        /**
         * The Legend consists of a series of entries, each with a color and label taken from the Color Scale.
         *
         * @constructor
         * @param {Scale.Color} scale
         */
        constructor(colorScale: Scales.Color);
        protected _setup(): void;
        /**
         * Gets the Formatter for the entry texts.
         */
        formatter(): Formatter;
        /**
         * Sets the Formatter for the entry texts.
         *
         * @param {Formatter} formatter
         * @returns {Legend} The calling Legend.
         */
        formatter(formatter: Formatter): Legend;
        /**
         * Gets the maximum number of entries per row.
         *
         * @returns {number}
         */
        maxEntriesPerRow(): number;
        /**
         * Sets the maximum number of entries perrow.
         *
         * @param {number} maxEntriesPerRow
         * @returns {Legend} The calling Legend.
         */
        maxEntriesPerRow(maxEntriesPerRow: number): Legend;
        /**
         * Gets the current comparator for the Legend's entries.
         *
         * @returns {(a: string, b: string) => number}
         */
        comparator(): (a: string, b: string) => number;
        /**
         * Sets a new comparator for the Legend's entries.
         * The comparator is used to set the display order of the entries.
         *
         * @param {(a: string, b: string) => number} comparator
         * @returns {Legend} The calling Legend.
         */
        comparator(comparator: (a: string, b: string) => number): Legend;
        /**
         * Gets the Color Scale.
         *
         * @returns {Scales.Color}
         */
        colorScale(): Scales.Color;
        /**
         * Sets the Color Scale.
         *
         * @param {Scales.Color} scale
         * @returns {Legend} The calling Legend.
         */
        colorScale(colorScale: Scales.Color): Legend;
        destroy(): void;
        private _calculateLayoutInfo(availableWidth, availableHeight);
        requestedSpace(offeredWidth: number, offeredHeight: number): SpaceRequest;
        private _packRows(availableWidth, entries, entryLengths);
        /**
         * Gets the Entities (representing Legend entries) at a particular point.
         * Returns an empty array if no Entities are present at that location.
         *
         * @param {Point} p
         * @returns {Entity<Legend>[]}
         */
        entitiesAt(p: Point): Entity<Legend>[];
        renderImmediately(): Legend;
        /**
         * Gets the function determining the symbols of the Legend.
         *
         * @returns {(datum: any, index: number) => symbolFactory}
         */
        symbol(): (datum: any, index: number) => SymbolFactory;
        /**
         * Sets the function determining the symbols of the Legend.
         *
         * @param {(datum: any, index: number) => SymbolFactory} symbol
         * @returns {Legend} The calling Legend
         */
        symbol(symbol: (datum: any, index: number) => SymbolFactory): Legend;
        /**
         * Gets the opacity of the symbols of the Legend.
         *
         * @returns {(datum: any, index: number) => number}
         */
        symbolOpacity(): (datum: any, index: number) => number;
        /**
         * Sets the opacity of the symbols of the Legend.
         *
         * @param {number | ((datum: any, index: number) => number)} symbolOpacity
         * @returns {Legend} The calling Legend
         */
        symbolOpacity(symbolOpacity: number | ((datum: any, index: number) => number)): Legend;
        fixedWidth(): boolean;
        fixedHeight(): boolean;
    }
}
declare module Plottable.Components {
    class InterpolatedColorLegend extends Component {
        private static _DEFAULT_NUM_SWATCHES;
        private _measurer;
        private _wrapper;
        private _writer;
        private _scale;
        private _orientation;
        private _textPadding;
        private _formatter;
        private _expands;
        private _swatchContainer;
        private _swatchBoundingBox;
        private _lowerLabel;
        private _upperLabel;
        private _redrawCallback;
        /**
         * The css class applied to the legend labels.
         */
        static LEGEND_LABEL_CLASS: string;
        /**
         * Creates an InterpolatedColorLegend.
         *
         * The InterpolatedColorLegend consists of a sequence of swatches that show the
         * associated InterpolatedColor Scale sampled at various points.
         * Two labels show the maximum and minimum values of the InterpolatedColor Scale.
         *
         * @constructor
         * @param {Scales.InterpolatedColor} interpolatedColorScale
         */
        constructor(interpolatedColorScale: Scales.InterpolatedColor);
        destroy(): void;
        /**
         * Gets the Formatter for the labels.
         */
        formatter(): Formatter;
        /**
         * Sets the Formatter for the labels.
         *
         * @param {Formatter} formatter
         * @returns {InterpolatedColorLegend} The calling InterpolatedColorLegend.
         */
        formatter(formatter: Formatter): InterpolatedColorLegend;
        /**
         * Gets whether the InterpolatedColorLegend expands to occupy all offered space in the long direction
         */
        expands(): boolean;
        /**
         * Sets whether the InterpolatedColorLegend expands to occupy all offered space in the long direction
         *
         * @param {expands} boolean
         * @returns {InterpolatedColorLegend} The calling InterpolatedColorLegend.
         */
        expands(expands: boolean): InterpolatedColorLegend;
        private static _ensureOrientation(orientation);
        /**
         * Gets the orientation.
         */
        orientation(): string;
        /**
         * Sets the orientation.
         *
         * @param {string} orientation One of "horizontal"/"left"/"right".
         * @returns {InterpolatedColorLegend} The calling InterpolatedColorLegend.
         */
        orientation(orientation: string): InterpolatedColorLegend;
        fixedWidth(): boolean;
        fixedHeight(): boolean;
        private _generateTicks(numSwatches?);
        protected _setup(): void;
        requestedSpace(offeredWidth: number, offeredHeight: number): SpaceRequest;
        private _isVertical();
        renderImmediately(): InterpolatedColorLegend;
    }
}
declare module Plottable.Components {
    class Gridlines extends Component {
        private _xScale;
        private _yScale;
        private _xLinesContainer;
        private _yLinesContainer;
        private _renderCallback;
        /**
         * @constructor
         * @param {QuantitativeScale} xScale The scale to base the x gridlines on. Pass null if no gridlines are desired.
         * @param {QuantitativeScale} yScale The scale to base the y gridlines on. Pass null if no gridlines are desired.
         */
        constructor(xScale: QuantitativeScale<any>, yScale: QuantitativeScale<any>);
        destroy(): Gridlines;
        protected _setup(): void;
        renderImmediately(): Gridlines;
        computeLayout(origin?: Point, availableWidth?: number, availableHeight?: number): Gridlines;
        private _redrawXLines();
        private _redrawYLines();
>>>>>>> cd405aa7
    }
}
declare module Plottable.Components {
    class Table extends ComponentContainer {
        private _rowPadding;
        private _columnPadding;
        private _rows;
        private _rowWeights;
        private _columnWeights;
        private _nRows;
        private _nCols;
        private _calculatedLayout;
        /**
         * A Table combines Components in the form of a grid. A
         * common case is combining a y-axis, x-axis, and the plotted data via
         * ```typescript
         * new Table([[yAxis, plot],
         *            [null,  xAxis]]);
         * ```
         *
         * @constructor
         * @param {Component[][]} [rows=[]] A 2-D array of Components to be added to the Table.
         *   null can be used if a cell is empty.
         */
        constructor(rows?: Component[][]);
        protected _forEach(callback: (component: Component) => any): void;
        /**
         * Checks whether the specified Component is in the Table.
         */
        has(component: Component): boolean;
        /**
         * Returns the Component at the specified row and column index.
         *
         * @param {number} rowIndex
         * @param {number} columnIndex
         * @returns {Component} The Component at the specified position, or null if no Component is there.
         */
        componentAt(rowIndex: number, columnIndex: number): Component;
        /**
         * Adds a Component in the specified row and column position.
         *
         * For example, instead of calling `new Table([[a, b], [null, c]])`, you
         * could call
         * var table = new Plottable.Components.Table();
         * table.add(a, 0, 0);
         * table.add(b, 0, 1);
         * table.add(c, 1, 1);
         *
         * @param {Component} component The Component to be added.
         * @param {number} row
         * @param {number} col
         * @returns {Table} The calling Table.
         */
        add(component: Component, row: number, col: number): Table;
        protected _remove(component: Component): boolean;
        private _iterateLayout(availableWidth, availableHeight, isFinalOffer?);
        private _determineGuarantees(offeredWidths, offeredHeights, isFinalOffer?);
        requestedSpace(offeredWidth: number, offeredHeight: number): SpaceRequest;
        computeLayout(origin?: Point, availableWidth?: number, availableHeight?: number): Table;
        /**
         * Gets the padding above and below each row in pixels.
         */
        rowPadding(): number;
        /**
         * Sets the padding above and below each row in pixels.
         *
         * @param {number} rowPadding
         * @returns {Table} The calling Table.
         */
        rowPadding(rowPadding: number): Table;
        /**
         * Gets the padding to the left and right of each column in pixels.
         */
        columnPadding(): number;
        /**
         * Sets the padding to the left and right of each column in pixels.
         *
         * @param {number} columnPadding
         * @returns {Table} The calling Table.
         */
        columnPadding(columnPadding: number): Table;
        /**
         * Gets the weight of the specified row.
         *
         * @param {number} index
         */
        rowWeight(index: number): number;
        /**
         * Sets the weight of the specified row.
         * Space is allocated to rows based on their weight. Rows with higher weights receive proportionally more space.
         *
         * A common case would be to have one row take up 2/3rds of the space,
         * and the other row take up 1/3rd.
         *
         * Example:
         *
         * ```JavaScript
         * plot = new Plottable.Component.Table([
         *  [row1],
         *  [row2]
         * ]);
         *
         * // assign twice as much space to the first row
         * plot
         *  .rowWeight(0, 2)
         *  .rowWeight(1, 1)
         * ```
         *
         * @param {number} index
         * @param {number} weight
         * @returns {Table} The calling Table.
         */
        rowWeight(index: number, weight: number): Table;
        /**
         * Gets the weight of the specified column.
         *
         * @param {number} index
         */
        columnWeight(index: number): number;
        /**
         * Sets the weight of the specified column.
         * Space is allocated to columns based on their weight. Columns with higher weights receive proportionally more space.
         *
         * Please see `rowWeight` docs for an example.
         *
         * @param {number} index
         * @param {number} weight
         * @returns {Table} The calling Table.
         */
        columnWeight(index: number, weight: number): Table;
        fixedWidth(): boolean;
        fixedHeight(): boolean;
        private _padTableToSize(nRows, nCols);
        private static _calcComponentWeights(setWeights, componentGroups, fixityAccessor);
        private static _calcProportionalSpace(weights, freeSpace);
        private static _fixedSpace(componentGroup, fixityAccessor);
    }
}
declare module Plottable.Components {
    enum PropertyMode {
        VALUE = 0,
        PIXEL = 1,
    }
    class SelectionBoxLayer extends Component {
        protected _box: d3.Selection<void>;
        private _boxArea;
        private _boxVisible;
        private _boxBounds;
        private _xExtent;
        private _yExtent;
        private _xScale;
        private _yScale;
        private _adjustBoundsCallback;
        protected _xBoundsMode: PropertyMode;
        protected _yBoundsMode: PropertyMode;
        constructor();
        protected _setup(): void;
        protected _sizeFromOffer(availableWidth: number, availableHeight: number): {
            width: number;
            height: number;
        };
        /**
         * Gets the Bounds of the box.
         */
        bounds(): Bounds;
        /**
         * Sets the Bounds of the box.
         *
         * @param {Bounds} newBounds
         * @return {SelectionBoxLayer} The calling SelectionBoxLayer.
         */
        bounds(newBounds: Bounds): SelectionBoxLayer;
        protected _setBounds(newBounds: Bounds): void;
        private _getBounds();
        renderImmediately(): SelectionBoxLayer;
        /**
         * Gets whether the box is being shown.
         */
        boxVisible(): boolean;
        /**
         * Shows or hides the selection box.
         *
         * @param {boolean} show Whether or not to show the box.
         * @return {SelectionBoxLayer} The calling SelectionBoxLayer.
         */
        boxVisible(show: boolean): SelectionBoxLayer;
        fixedWidth(): boolean;
        fixedHeight(): boolean;
        /**
         * Gets the x scale for this SelectionBoxLayer.
         */
        xScale(): QuantitativeScale<number | {
            valueOf(): number;
        }>;
        /**
         * Sets the x scale for this SelectionBoxLayer.
         *
         * @returns {SelectionBoxLayer} The calling SelectionBoxLayer.
         */
        xScale(xScale: QuantitativeScale<number | {
            valueOf(): number;
        }>): SelectionBoxLayer;
        /**
         * Gets the y scale for this SelectionBoxLayer.
         */
        yScale(): QuantitativeScale<number | {
            valueOf(): number;
        }>;
        /**
         * Sets the y scale for this SelectionBoxLayer.
         *
         * @returns {SelectionBoxLayer} The calling SelectionBoxLayer.
         */
        yScale(yScale: QuantitativeScale<number | {
            valueOf(): number;
        }>): SelectionBoxLayer;
        /**
         * Gets the data values backing the left and right edges of the box.
         *
         * Returns an undefined array if the edges are not backed by a scale.
         */
        xExtent(): (number | {
            valueOf(): number;
        })[];
        /**
         * Sets the data values backing the left and right edges of the box.
         */
        xExtent(xExtent: (number | {
            valueOf(): number;
        })[]): SelectionBoxLayer;
        private _getXExtent();
        protected _setXExtent(xExtent: (number | {
            valueOf(): number;
        })[]): void;
        /**
         * Gets the data values backing the top and bottom edges of the box.
         *
         * Returns an undefined array if the edges are not backed by a scale.
         */
        yExtent(): (number | {
            valueOf(): number;
        })[];
        /**
         * Sets the data values backing the top and bottom edges of the box.
         */
        yExtent(yExtent: (number | {
            valueOf(): number;
        })[]): SelectionBoxLayer;
        private _getYExtent();
        protected _setYExtent(yExtent: (number | {
            valueOf(): number;
        })[]): void;
        destroy(): void;
    }
}
declare module Plottable.Components {
    class GuideLineLayer<D> extends Component {
        static ORIENTATION_VERTICAL: string;
        static ORIENTATION_HORIZONTAL: string;
        private _orientation;
        private _value;
        private _scale;
        private _pixelPosition;
        private _scaleUpdateCallback;
        private _guideLine;
        private _mode;
        constructor(orientation: string);
        protected _setup(): void;
        protected _sizeFromOffer(availableWidth: number, availableHeight: number): {
            width: number;
            height: number;
        };
        protected _isVertical(): boolean;
        fixedWidth(): boolean;
        fixedHeight(): boolean;
        computeLayout(origin?: Point, availableWidth?: number, availableHeight?: number): GuideLineLayer<D>;
        renderImmediately(): GuideLineLayer<D>;
        private _syncPixelPositionAndValue();
        protected _setPixelPositionWithoutChangingMode(pixelPosition: number): void;
        /**
         * Gets the QuantitativeScale on the GuideLineLayer.
         *
         * @return {QuantitativeScale<D>}
         */
        scale(): QuantitativeScale<D>;
        /**
         * Sets the QuantitativeScale on the GuideLineLayer.
         * If value() was the last property set, pixelPosition() will be updated according to the new scale.
         * If pixelPosition() was the last property set, value() will be updated according to the new scale.
         *
         * @param {QuantitativeScale<D>} scale
         * @return {GuideLineLayer<D>} The calling GuideLineLayer.
         */
        scale(scale: QuantitativeScale<D>): GuideLineLayer<D>;
        /**
         * Gets the value of the guide line in data-space.
         *
         * @return {D}
         */
        value(): D;
        /**
         * Sets the value of the guide line in data-space.
         * If the GuideLineLayer has a scale, pixelPosition() will be updated now and whenever the scale updates.
         *
         * @param {D} value
         * @return {GuideLineLayer<D>} The calling GuideLineLayer.
         */
        value(value: D): GuideLineLayer<D>;
        /**
         * Gets the position of the guide line in pixel-space.
         *
         * @return {number}
         */
        pixelPosition(): number;
        /**
         * Sets the position of the guide line in pixel-space.
         * If the GuideLineLayer has a scale, the value() will be updated now and whenever the scale updates.
         *
         * @param {number} pixelPosition
         * @return {GuideLineLayer<D>} The calling GuideLineLayer.
         */
        pixelPosition(pixelPosition: number): GuideLineLayer<D>;
        destroy(): void;
    }
}
declare module Plottable.Plots {
    interface PlotEntity extends Entity<Plot> {
        dataset: Dataset;
        index: number;
        component: Plot;
    }
    interface AccessorScaleBinding<D, R> {
        accessor: Accessor<any>;
        scale?: Scale<D, R>;
    }
    module Animator {
        var MAIN: string;
        var RESET: string;
    }
}
declare module Plottable {
<<<<<<< HEAD
    module Components {
        enum PropertyMode {
            VALUE = 0,
            PIXEL = 1,
        }
        class SelectionBoxLayer extends Component {
            protected _box: d3.Selection<void>;
            private _boxArea;
            private _boxVisible;
            private _boxBounds;
            private _xExtent;
            private _yExtent;
            private _xScale;
            private _yScale;
            private _adjustBoundsCallback;
            protected _xBoundsMode: PropertyMode;
            protected _yBoundsMode: PropertyMode;
            constructor();
            protected _setup(): void;
            protected _sizeFromOffer(availableWidth: number, availableHeight: number): {
                width: number;
                height: number;
            };
            /**
             * Gets the Bounds of the box.
             */
            bounds(): Bounds;
            /**
             * Sets the Bounds of the box.
             *
             * @param {Bounds} newBounds
             * @return {SelectionBoxLayer} The calling SelectionBoxLayer.
             */
            bounds(newBounds: Bounds): SelectionBoxLayer;
            protected _setBounds(newBounds: Bounds): void;
            private _getBounds();
            protected _renderImmediately(): SelectionBoxLayer;
            /**
             * Gets whether the box is being shown.
             */
            boxVisible(): boolean;
            /**
             * Shows or hides the selection box.
             *
             * @param {boolean} show Whether or not to show the box.
             * @return {SelectionBoxLayer} The calling SelectionBoxLayer.
             */
            boxVisible(show: boolean): SelectionBoxLayer;
            fixedWidth(): boolean;
            fixedHeight(): boolean;
            /**
             * Gets the x scale for this SelectionBoxLayer.
             */
            xScale(): QuantitativeScale<number | {
                valueOf(): number;
            }>;
            /**
             * Sets the x scale for this SelectionBoxLayer.
             *
             * @returns {SelectionBoxLayer} The calling SelectionBoxLayer.
             */
            xScale(xScale: QuantitativeScale<number | {
                valueOf(): number;
            }>): SelectionBoxLayer;
            /**
             * Gets the y scale for this SelectionBoxLayer.
             */
            yScale(): QuantitativeScale<number | {
                valueOf(): number;
            }>;
            /**
             * Sets the y scale for this SelectionBoxLayer.
             *
             * @returns {SelectionBoxLayer} The calling SelectionBoxLayer.
             */
            yScale(yScale: QuantitativeScale<number | {
                valueOf(): number;
            }>): SelectionBoxLayer;
            /**
             * Gets the data values backing the left and right edges of the box.
             *
             * Returns an undefined array if the edges are not backed by a scale.
             */
            xExtent(): (number | {
                valueOf(): number;
            })[];
            /**
             * Sets the data values backing the left and right edges of the box.
             */
            xExtent(xExtent: (number | {
                valueOf(): number;
            })[]): SelectionBoxLayer;
            private _getXExtent();
            protected _setXExtent(xExtent: (number | {
                valueOf(): number;
            })[]): void;
            /**
             * Gets the data values backing the top and bottom edges of the box.
             *
             * Returns an undefined array if the edges are not backed by a scale.
             */
            yExtent(): (number | {
                valueOf(): number;
            })[];
            /**
             * Sets the data values backing the top and bottom edges of the box.
             */
            yExtent(yExtent: (number | {
                valueOf(): number;
            })[]): SelectionBoxLayer;
            private _getYExtent();
            protected _setYExtent(yExtent: (number | {
                valueOf(): number;
            })[]): void;
            destroy(): void;
        }
=======
    class Plot extends Component {
        protected static _ANIMATION_MAX_DURATION: number;
        private _dataChanged;
        private _datasetToDrawer;
        protected _renderArea: d3.Selection<void>;
        private _attrBindings;
        private _attrExtents;
        private _includedValuesProvider;
        private _animate;
        private _animators;
        protected _renderCallback: ScaleCallback<Scale<any, any>>;
        private _onDatasetUpdateCallback;
        protected _propertyExtents: d3.Map<any[]>;
        protected _propertyBindings: d3.Map<Plots.AccessorScaleBinding<any, any>>;
        /**
         * A Plot draws some visualization of the inputted Datasets.
         *
         * @constructor
         */
        constructor();
        anchor(selection: d3.Selection<void>): Plot;
        protected _setup(): void;
        destroy(): void;
        protected _createNodesForDataset(dataset: Dataset): Drawer;
        protected _createDrawer(dataset: Dataset): Drawer;
        protected _getAnimator(key: string): Animator;
        protected _onDatasetUpdate(): void;
        /**
         * Gets the AccessorScaleBinding for a particular attribute.
         *
         * @param {string} attr
         */
        attr<A>(attr: string): Plots.AccessorScaleBinding<A, number | string>;
        /**
         * Sets a particular attribute to a constant value or the result of an Accessor.
         *
         * @param {string} attr
         * @param {number|string|Accessor<number>|Accessor<string>} attrValue
         * @returns {Plot} The calling Plot.
         */
        attr(attr: string, attrValue: number | string | Accessor<number> | Accessor<string>): Plot;
        /**
         * Sets a particular attribute to a scaled constant value or scaled result of an Accessor.
         * The provided Scale will account for the attribute values when autoDomain()-ing.
         *
         * @param {string} attr
         * @param {A|Accessor<A>} attrValue
         * @param {Scale<A, number | string>} scale The Scale used to scale the attrValue.
         * @returns {Plot} The calling Plot.
         */
        attr<A>(attr: string, attrValue: A | Accessor<A>, scale: Scale<A, number | string>): Plot;
        protected _bindProperty(property: string, value: any, scale: Scale<any, any>): void;
        private _bindAttr(attr, value, scale);
        protected _generateAttrToProjector(): AttributeToProjector;
        renderImmediately(): Plot;
        /**
         * Returns whether the plot will be animated.
         */
        animated(): boolean;
        /**
         * Enables or disables animation.
         */
        animated(willAnimate: boolean): Plot;
        detach(): Plot;
        /**
         * @returns {Scale[]} A unique array of all scales currently used by the Plot.
         */
        private _scales();
        /**
         * Updates the extents associated with each attribute, then autodomains all scales the Plot uses.
         */
        protected _updateExtents(): void;
        private _updateExtentsForAttr(attr);
        protected _updateExtentsForProperty(property: string): void;
        protected _filterForProperty(property: string): Accessor<boolean>;
        private _updateExtentsForKey(key, bindings, extents, filter);
        private _computeExtent(dataset, accScaleBinding, filter);
        /**
         * Override in subclass to add special extents, such as included values
         */
        protected _extentsForProperty(property: string): any[];
        private _includedValuesForScale<D>(scale);
        /**
         * Get the Animator associated with the specified Animator key.
         *
         * @return {Animator}
         */
        animator(animatorKey: string): Animator;
        /**
         * Set the Animator associated with the specified Animator key.
         *
         * @param {string} animatorKey
         * @param {Animator} animator
         * @returns {Plot} The calling Plot.
         */
        animator(animatorKey: string, animator: Animator): Plot;
        /**
         * Adds a Dataset to the Plot.
         *
         * @param {Dataset} dataset
         * @returns {Plot} The calling Plot.
         */
        addDataset(dataset: Dataset): Plot;
        protected _addDataset(dataset: Dataset): Plot;
        /**
         * Removes a Dataset from the Plot.
         *
         * @param {Dataset} dataset
         * @returns {Plot} The calling Plot.
         */
        removeDataset(dataset: Dataset): Plot;
        protected _removeDataset(dataset: Dataset): Plot;
        protected _removeDatasetNodes(dataset: Dataset): void;
        datasets(): Dataset[];
        datasets(datasets: Dataset[]): Plot;
        protected _getDrawersInOrder(): Drawer[];
        protected _generateDrawSteps(): Drawers.DrawStep[];
        protected _additionalPaint(time: number): void;
        protected _getDataToDraw(): Utils.Map<Dataset, any[]>;
        private _paint();
        /**
         * Retrieves Selections of this Plot for the specified Datasets.
         *
         * @param {Dataset[]} [datasets] The Datasets to retrieve the Selections for.
         *   If not provided, Selections will be retrieved for all Datasets on the Plot.
         * @returns {d3.Selection}
         */
        selections(datasets?: Dataset[]): d3.Selection<any>;
        /**
         * Gets the Entities associated with the specified Datasets.
         *
         * @param {dataset[]} datasets The Datasets to retrieve the Entities for.
         *   If not provided, returns defaults to all Datasets on the Plot.
         * @return {Plots.PlotEntity[]}
         */
        entities(datasets?: Dataset[]): Plots.PlotEntity[];
        private _lightweightEntities(datasets?);
        private _lightweightPlotEntityToPlotEntity(entity);
        /**
         * Returns the PlotEntity nearest to the query point by the Euclidian norm, or undefined if no PlotEntity can be found.
         *
         * @param {Point} queryPoint
         * @returns {Plots.PlotEntity} The nearest PlotEntity, or undefined if no PlotEntity can be found.
         */
        entityNearest(queryPoint: Point): Plots.PlotEntity;
        /**
         * @deprecated As of release v1.1.0, replaced by _entityVisibleOnPlot()
         */
        protected _visibleOnPlot(datum: any, pixelPoint: Point, selection: d3.Selection<void>): boolean;
        protected _entityVisibleOnPlot(pixelPoint: Point, datum: any, index: number, dataset: Dataset): boolean;
        protected _uninstallScaleForKey(scale: Scale<any, any>, key: string): void;
        protected _installScaleForKey(scale: Scale<any, any>, key: string): void;
        protected _propertyProjectors(): AttributeToProjector;
        protected static _scaledAccessor<D, R>(binding: Plots.AccessorScaleBinding<D, R>): Accessor<any>;
        protected _pixelPoint(datum: any, index: number, dataset: Dataset): Point;
        protected _animateOnNextRender(): boolean;
    }
}
declare module Plottable.Plots {
    class Pie extends Plot {
        private static _INNER_RADIUS_KEY;
        private static _OUTER_RADIUS_KEY;
        private static _SECTOR_VALUE_KEY;
        private _startAngles;
        private _endAngles;
        private _labelFormatter;
        private _labelsEnabled;
        private _strokeDrawers;
        /**
         * @constructor
         */
        constructor();
        protected _setup(): void;
        computeLayout(origin?: Point, availableWidth?: number, availableHeight?: number): Pie;
        addDataset(dataset: Dataset): Pie;
        protected _addDataset(dataset: Dataset): Pie;
        removeDataset(dataset: Dataset): Pie;
        protected _removeDatasetNodes(dataset: Dataset): void;
        protected _removeDataset(dataset: Dataset): Pie;
        selections(datasets?: Dataset[]): d3.Selection<any>;
        protected _onDatasetUpdate(): void;
        protected _createDrawer(dataset: Dataset): Drawers.Arc;
        entities(datasets?: Dataset[]): PlotEntity[];
        /**
         * Gets the AccessorScaleBinding for the sector value.
         */
        sectorValue<S>(): AccessorScaleBinding<S, number>;
        /**
         * Sets the sector value to a constant number or the result of an Accessor<number>.
         *
         * @param {number|Accessor<number>} sectorValue
         * @returns {Pie} The calling Pie Plot.
         */
        sectorValue(sectorValue: number | Accessor<number>): Plots.Pie;
        /**
         * Sets the sector value to a scaled constant value or scaled result of an Accessor.
         * The provided Scale will account for the values when autoDomain()-ing.
         *
         * @param {S|Accessor<S>} sectorValue
         * @param {Scale<S, number>} scale
         * @returns {Pie} The calling Pie Plot.
         */
        sectorValue<S>(sectorValue: S | Accessor<S>, scale: Scale<S, number>): Plots.Pie;
        /**
         * Gets the AccessorScaleBinding for the inner radius.
         */
        innerRadius<R>(): AccessorScaleBinding<R, number>;
        /**
         * Sets the inner radius to a constant number or the result of an Accessor<number>.
         *
         * @param {number|Accessor<number>} innerRadius
         * @returns {Pie} The calling Pie Plot.
         */
        innerRadius(innerRadius: number | Accessor<number>): Plots.Pie;
        /**
         * Sets the inner radius to a scaled constant value or scaled result of an Accessor.
         * The provided Scale will account for the values when autoDomain()-ing.
         *
         * @param {R|Accessor<R>} innerRadius
         * @param {Scale<R, number>} scale
         * @returns {Pie} The calling Pie Plot.
         */
        innerRadius<R>(innerRadius: R | Accessor<R>, scale: Scale<R, number>): Plots.Pie;
        /**
         * Gets the AccessorScaleBinding for the outer radius.
         */
        outerRadius<R>(): AccessorScaleBinding<R, number>;
        /**
         * Sets the outer radius to a constant number or the result of an Accessor<number>.
         *
         * @param {number|Accessor<number>} outerRadius
         * @returns {Pie} The calling Pie Plot.
         */
        outerRadius(outerRadius: number | Accessor<number>): Plots.Pie;
        /**
         * Sets the outer radius to a scaled constant value or scaled result of an Accessor.
         * The provided Scale will account for the values when autoDomain()-ing.
         *
         * @param {R|Accessor<R>} outerRadius
         * @param {Scale<R, number>} scale
         * @returns {Pie} The calling Pie Plot.
         */
        outerRadius<R>(outerRadius: R | Accessor<R>, scale: Scale<R, number>): Plots.Pie;
        /**
         * Get whether slice labels are enabled.
         *
         * @returns {boolean} Whether slices should display labels or not.
         */
        labelsEnabled(): boolean;
        /**
         * Sets whether labels are enabled.
         *
         * @param {boolean} labelsEnabled
         * @returns {Pie} The calling Pie Plot.
         */
        labelsEnabled(enabled: boolean): Pie;
        /**
         * Gets the Formatter for the labels.
         */
        labelFormatter(): Formatter;
        /**
         * Sets the Formatter for the labels.
         *
         * @param {Formatter} formatter
         * @returns {Pie} The calling Pie Plot.
         */
        labelFormatter(formatter: Formatter): Pie;
        entitiesAt(queryPoint: Point): PlotEntity[];
        protected _propertyProjectors(): AttributeToProjector;
        private _updatePieAngles();
        protected _getDataToDraw(): Utils.Map<Dataset, any[]>;
        protected static _isValidData(value: any): boolean;
        protected _pixelPoint(datum: any, index: number, dataset: Dataset): {
            x: number;
            y: number;
        };
        protected _additionalPaint(time: number): void;
        private _generateStrokeDrawSteps();
        private _sliceIndexForPoint(p);
        private _drawLabels();
>>>>>>> cd405aa7
    }
}
declare module Plottable {
<<<<<<< HEAD
    module Components {
        class GuideLineLayer<D> extends Component {
            static ORIENTATION_VERTICAL: string;
            static ORIENTATION_HORIZONTAL: string;
            private _orientation;
            private _value;
            private _scale;
            private _pixelPosition;
            private _scaleUpdateCallback;
            private _guideLine;
            private _mode;
            constructor(orientation: string);
            protected _setup(): void;
            protected _sizeFromOffer(availableWidth: number, availableHeight: number): {
                width: number;
                height: number;
            };
            protected _isVertical(): boolean;
            fixedWidth(): boolean;
            fixedHeight(): boolean;
            computeLayout(origin?: Point, availableWidth?: number, availableHeight?: number): GuideLineLayer<D>;
            protected _renderImmediately(): GuideLineLayer<D>;
            private _syncPixelPositionAndValue();
            protected _setPixelPositionWithoutChangingMode(pixelPosition: number): void;
            /**
             * Gets the QuantitativeScale on the GuideLineLayer.
             *
             * @return {QuantitativeScale<D>}
             */
            scale(): QuantitativeScale<D>;
            /**
             * Sets the QuantitativeScale on the GuideLineLayer.
             * If value() was the last property set, pixelPosition() will be updated according to the new scale.
             * If pixelPosition() was the last property set, value() will be updated according to the new scale.
             *
             * @param {QuantitativeScale<D>} scale
             * @return {GuideLineLayer<D>} The calling GuideLineLayer.
             */
            scale(scale: QuantitativeScale<D>): GuideLineLayer<D>;
            /**
             * Gets the value of the guide line in data-space.
             *
             * @return {D}
             */
            value(): D;
            /**
             * Sets the value of the guide line in data-space.
             * If the GuideLineLayer has a scale, pixelPosition() will be updated now and whenever the scale updates.
             *
             * @param {D} value
             * @return {GuideLineLayer<D>} The calling GuideLineLayer.
             */
            value(value: D): GuideLineLayer<D>;
            /**
             * Gets the position of the guide line in pixel-space.
             *
             * @return {number}
             */
            pixelPosition(): number;
            /**
             * Sets the position of the guide line in pixel-space.
             * If the GuideLineLayer has a scale, the value() will be updated now and whenever the scale updates.
             *
             * @param {number} pixelPosition
             * @return {GuideLineLayer<D>} The calling GuideLineLayer.
             */
            pixelPosition(pixelPosition: number): GuideLineLayer<D>;
            destroy(): void;
        }
=======
    class XYPlot<X, Y> extends Plot {
        protected static _X_KEY: string;
        protected static _Y_KEY: string;
        private _autoAdjustXScaleDomain;
        private _autoAdjustYScaleDomain;
        private _adjustYDomainOnChangeFromXCallback;
        private _adjustXDomainOnChangeFromYCallback;
        private _deferredRendering;
        private _cachedDomainX;
        private _cachedDomainY;
        /**
         * An XYPlot is a Plot that displays data along two primary directions, X and Y.
         *
         * @constructor
         * @param {Scale} xScale The x scale to use.
         * @param {Scale} yScale The y scale to use.
         */
        constructor();
        /**
         * Returns the whether or not the rendering is deferred for performance boost.
         * @return {boolean} The deferred rendering option
         */
        deferredRendering(): boolean;
        /**
         * Sets / unsets the deferred rendering option
         * Activating this option improves the performance of plot interaction (pan / zoom) by
         * performing lazy renders, only after the interaction has stopped. Because re-rendering
         * is no longer performed during the interaction, the zooming might experience a small
         * resolution degradation, before the lazy re-render is performed.
         *
         * This option is intended for cases where performance is an issue.
         */
        deferredRendering(deferredRendering: boolean): XYPlot<X, Y>;
        /**
         * Gets the AccessorScaleBinding for X.
         */
        x(): Plots.AccessorScaleBinding<X, number>;
        /**
         * Sets X to a constant number or the result of an Accessor<number>.
         *
         * @param {number|Accessor<number>} x
         * @returns {XYPlot} The calling XYPlot.
         */
        x(x: number | Accessor<number>): XYPlot<X, Y>;
        /**
         * Sets X to a scaled constant value or scaled result of an Accessor.
         * The provided Scale will account for the values when autoDomain()-ing.
         *
         * @param {X|Accessor<X>} x
         * @param {Scale<X, number>} xScale
         * @returns {XYPlot} The calling XYPlot.
         */
        x(x: X | Accessor<X>, xScale: Scale<X, number>): XYPlot<X, Y>;
        /**
         * Gets the AccessorScaleBinding for Y.
         */
        y(): Plots.AccessorScaleBinding<Y, number>;
        /**
         * Sets Y to a constant number or the result of an Accessor<number>.
         *
         * @param {number|Accessor<number>} y
         * @returns {XYPlot} The calling XYPlot.
         */
        y(y: number | Accessor<number>): XYPlot<X, Y>;
        /**
         * Sets Y to a scaled constant value or scaled result of an Accessor.
         * The provided Scale will account for the values when autoDomain()-ing.
         *
         * @param {Y|Accessor<Y>} y
         * @param {Scale<Y, number>} yScale
         * @returns {XYPlot} The calling XYPlot.
         */
        y(y: Y | Accessor<Y>, yScale: Scale<Y, number>): XYPlot<X, Y>;
        protected _filterForProperty(property: string): (datum: any, index: number, dataset: Dataset) => boolean;
        private _makeFilterByProperty(property);
        protected _uninstallScaleForKey(scale: Scale<any, any>, key: string): void;
        protected _installScaleForKey(scale: Scale<any, any>, key: string): void;
        destroy(): XYPlot<X, Y>;
        /**
         * Gets the automatic domain adjustment mode for visible points.
         */
        autorangeMode(): string;
        /**
         * Sets the automatic domain adjustment mode for visible points to operate against the X Scale, Y Scale, or neither.
         * If "x" or "y" is specified the adjustment is immediately performed.
         *
         * @param {string} autorangeMode One of "x"/"y"/"none".
         *   "x" will adjust the x Scale in relation to changes in the y domain.
         *   "y" will adjust the y Scale in relation to changes in the x domain.
         *   "none" means neither Scale will change automatically.
         * @returns {XYPlot} The calling XYPlot.
         */
        autorangeMode(autorangeMode: string): XYPlot<X, Y>;
        computeLayout(origin?: Point, availableWidth?: number, availableHeight?: number): XYPlot<X, Y>;
        private _updateXExtentsAndAutodomain();
        private _updateYExtentsAndAutodomain();
        /**
         * Adjusts the domains of both X and Y scales to show all data.
         * This call does not override the autorange() behavior.
         *
         * @returns {XYPlot} The calling XYPlot.
         */
        showAllData(): XYPlot<X, Y>;
        private _adjustYDomainOnChangeFromX();
        private _adjustXDomainOnChangeFromY();
        protected _projectorsReady(): boolean;
        protected _pixelPoint(datum: any, index: number, dataset: Dataset): Point;
        protected _getDataToDraw(): Utils.Map<Dataset, any[]>;
>>>>>>> cd405aa7
    }
}
declare module Plottable.Plots {
    class Rectangle<X, Y> extends XYPlot<X, Y> {
        private static _X2_KEY;
        private static _Y2_KEY;
        private _labelsEnabled;
        private _label;
        /**
         * A Rectangle Plot displays rectangles based on the data.
         * The left and right edges of each rectangle can be set with x() and x2().
         *   If only x() is set the Rectangle Plot will attempt to compute the correct left and right edge positions.
         * The top and bottom edges of each rectangle can be set with y() and y2().
         *   If only y() is set the Rectangle Plot will attempt to compute the correct top and bottom edge positions.
         *
         * @constructor
         * @param {Scale.Scale} xScale
         * @param {Scale.Scale} yScale
         */
        constructor();
        protected _createDrawer(dataset: Dataset): Drawers.Rectangle;
        protected _generateAttrToProjector(): {
            [attr: string]: (datum: any, index: number, dataset: Dataset) => any;
        };
        protected _generateDrawSteps(): Drawers.DrawStep[];
        protected _updateExtentsForProperty(property: string): void;
        protected _filterForProperty(property: string): (datum: any, index: number, dataset: Dataset) => boolean;
        /**
         * Gets the AccessorScaleBinding for X.
         */
        x(): AccessorScaleBinding<X, number>;
        /**
         * Sets X to a constant number or the result of an Accessor<number>.
         *
         * @param {number|Accessor<number>} x
         * @returns {Plots.Rectangle} The calling Rectangle Plot.
         */
        x(x: number | Accessor<number>): Plots.Rectangle<X, Y>;
        /**
         * Sets X to a scaled constant value or scaled result of an Accessor.
         * The provided Scale will account for the values when autoDomain()-ing.
         *
         * @param {X|Accessor<X>} x
         * @param {Scale<X, number>} xScale
         * @returns {Plots.Rectangle} The calling Rectangle Plot.
         */
<<<<<<< HEAD
        attr<A>(attr: string, attrValue: A | Accessor<A>, scale: Scale<A, number | string>): Plot;
        protected _bindProperty(property: string, value: any, scale: Scale<any, any>): void;
        private _bindAttr(attr, value, scale);
        protected _generateAttrToProjector(): AttributeToProjector;
        protected _renderImmediately(): Plot;
=======
        x(x: X | Accessor<X>, xScale: Scale<X, number>): Plots.Rectangle<X, Y>;
>>>>>>> cd405aa7
        /**
         * Gets the AccessorScaleBinding for X2.
         */
        x2(): AccessorScaleBinding<X, number>;
        /**
         * Sets X2 to a constant number or the result of an Accessor.
         * If a Scale has been set for X, it will also be used to scale X2.
         *
         * @param {number|Accessor<number>|X|Accessor<X>} x2
         * @returns {Plots.Rectangle} The calling Rectangle Plot.
         */
        x2(x2: number | Accessor<number> | X | Accessor<X>): Plots.Rectangle<X, Y>;
        /**
         * Gets the AccessorScaleBinding for Y.
         */
        y(): AccessorScaleBinding<Y, number>;
        /**
         * Sets Y to a constant number or the result of an Accessor<number>.
         *
         * @param {number|Accessor<number>} y
         * @returns {Plots.Rectangle} The calling Rectangle Plot.
         */
        y(y: number | Accessor<number>): Plots.Rectangle<X, Y>;
        /**
         * Sets Y to a scaled constant value or scaled result of an Accessor.
         * The provided Scale will account for the values when autoDomain()-ing.
         *
         * @param {Y|Accessor<Y>} y
         * @param {Scale<Y, number>} yScale
         * @returns {Plots.Rectangle} The calling Rectangle Plot.
         */
        y(y: Y | Accessor<Y>, yScale: Scale<Y, number>): Plots.Rectangle<X, Y>;
        /**
         * Gets the AccessorScaleBinding for Y2.
         */
        y2(): AccessorScaleBinding<Y, number>;
        /**
         * Sets Y2 to a constant number or the result of an Accessor.
         * If a Scale has been set for Y, it will also be used to scale Y2.
         *
         * @param {number|Accessor<number>|Y|Accessor<Y>} y2
         * @returns {Plots.Rectangle} The calling Rectangle Plot.
         */
        y2(y2: number | Accessor<number> | Y | Accessor<Y>): Plots.Rectangle<X, Y>;
        /**
         * Gets the PlotEntities at a particular Point.
         *
         * @param {Point} point The point to query.
         * @returns {PlotEntity[]} The PlotEntities at the particular point
         */
        entitiesAt(point: Point): PlotEntity[];
        /**
         * Gets the Entities that intersect the Bounds.
         *
         * @param {Bounds} bounds
         * @returns {PlotEntity[]}
         */
        entitiesIn(bounds: Bounds): PlotEntity[];
        /**
         * Gets the Entities that intersect the area defined by the ranges.
         *
         * @param {Range} xRange
         * @param {Range} yRange
         * @returns {PlotEntity[]}
         */
        entitiesIn(xRange: Range, yRange: Range): PlotEntity[];
        private _entityBBox(datum, index, dataset, attrToProjector);
        private _entitiesIntersecting(xValOrRange, yValOrRange);
        /**
         * Gets the accessor for labels.
         *
         * @returns {Accessor<string>}
         */
        label(): Accessor<string>;
        /**
         * Sets the text of labels to the result of an Accessor.
         *
         * @param {Accessor<string>} label
         * @returns {Plots.Rectangle} The calling Rectangle Plot.
         */
        label(label: Accessor<string>): Plots.Rectangle<X, Y>;
        /**
         * Gets whether labels are enabled.
         *
         * @returns {boolean}
         */
        labelsEnabled(): boolean;
        /**
         * Sets whether labels are enabled.
         * Labels too big to be contained in the rectangle, cut off by edges, or blocked by other rectangles will not be shown.
         *
         * @param {boolean} labelsEnabled
         * @returns {Rectangle} The calling Rectangle Plot.
         */
        labelsEnabled(enabled: boolean): Plots.Rectangle<X, Y>;
        protected _propertyProjectors(): AttributeToProjector;
        protected _pixelPoint(datum: any, index: number, dataset: Dataset): {
            x: any;
            y: any;
        };
        private _rectangleWidth(scale);
        protected _getDataToDraw(): Utils.Map<Dataset, any[]>;
        protected _additionalPaint(time: number): void;
        private _drawLabels();
        private _drawLabel(dataToDraw, dataset, datasetIndex);
        private _overlayLabel(labelXRange, labelYRange, datumIndex, datasetIndex, dataToDraw);
    }
}
declare module Plottable.Plots {
    class Scatter<X, Y> extends XYPlot<X, Y> {
        private static _SIZE_KEY;
        private static _SYMBOL_KEY;
        /**
         * A Scatter Plot draws a symbol at each data point.
         *
         * @constructor
         */
        constructor();
        protected _createDrawer(dataset: Dataset): Drawers.Symbol;
        /**
         * Gets the AccessorScaleBinding for the size property of the plot.
         * The size property corresponds to the area of the symbol.
         */
        size<S>(): AccessorScaleBinding<S, number>;
        /**
         * Sets the size property to a constant number or the result of an Accessor<number>.
         *
         * @param {number|Accessor<number>} size
         * @returns {Plots.Scatter} The calling Scatter Plot.
         */
        size(size: number | Accessor<number>): Plots.Scatter<X, Y>;
        /**
         * Sets the size property to a scaled constant value or scaled result of an Accessor.
         * The provided Scale will account for the values when autoDomain()-ing.
         *
         * @param {S|Accessor<S>} sectorValue
         * @param {Scale<S, number>} scale
         * @returns {Plots.Scatter} The calling Scatter Plot.
         */
        size<S>(size: S | Accessor<S>, scale: Scale<S, number>): Plots.Scatter<X, Y>;
        /**
         * Gets the AccessorScaleBinding for the symbol property of the plot.
         * The symbol property corresponds to how the symbol will be drawn.
         */
        symbol(): AccessorScaleBinding<any, any>;
        /**
         * Sets the symbol property to an Accessor<SymbolFactory>.
         *
         * @param {Accessor<SymbolFactory>} symbol
         * @returns {Plots.Scatter} The calling Scatter Plot.
         */
        symbol(symbol: Accessor<SymbolFactory>): Plots.Scatter<X, Y>;
        protected _generateDrawSteps(): Drawers.DrawStep[];
        /**
         * @deprecated As of release v1.1.0, replaced by _entityVisibleOnPlot()
         */
        protected _visibleOnPlot(datum: any, pixelPoint: Point, selection: d3.Selection<void>): boolean;
        protected _entityVisibleOnPlot(pixelPoint: Point, datum: any, index: number, dataset: Dataset): boolean;
        protected _propertyProjectors(): AttributeToProjector;
        /**
         * Gets the Entities that intersect the Bounds.
         *
         * @param {Bounds} bounds
         * @returns {PlotEntity[]}
         */
        entitiesIn(bounds: Bounds): PlotEntity[];
        /**
         * Gets the Entities that intersect the area defined by the ranges.
         *
         * @param {Range} xRange
         * @param {Range} yRange
         * @returns {PlotEntity[]}
         */
        entitiesIn(xRange: Range, yRange: Range): PlotEntity[];
        /**
         * Gets the Entities at a particular Point.
         *
         * @param {Point} p
         * @returns {PlotEntity[]}
         */
        entitiesAt(p: Point): PlotEntity[];
    }
}
declare module Plottable.Plots {
    class Bar<X, Y> extends XYPlot<X, Y> {
        static ORIENTATION_VERTICAL: string;
        static ORIENTATION_HORIZONTAL: string;
        private static _BAR_WIDTH_RATIO;
        private static _SINGLE_BAR_DIMENSION_RATIO;
        private static _BAR_AREA_CLASS;
        private static _LABEL_AREA_CLASS;
        private static _LABEL_VERTICAL_PADDING;
        private static _LABEL_HORIZONTAL_PADDING;
        private _baseline;
        private _baselineValue;
        protected _isVertical: boolean;
        private _labelFormatter;
        private _labelsEnabled;
        private _hideBarsIfAnyAreTooWide;
        private _labelConfig;
        private _baselineValueProvider;
        private _barPixelWidth;
        private _updateBarPixelWidthCallback;
        /**
         * A Bar Plot draws bars growing out from a baseline to some value
         *
         * @constructor
         * @param {string} [orientation="vertical"] One of "vertical"/"horizontal".
         */
        constructor(orientation?: string);
        x(): Plots.AccessorScaleBinding<X, number>;
        x(x: number | Accessor<number>): Bar<X, Y>;
        x(x: X | Accessor<X>, xScale: Scale<X, number>): Bar<X, Y>;
        y(): Plots.AccessorScaleBinding<Y, number>;
        y(y: number | Accessor<number>): Bar<X, Y>;
        y(y: Y | Accessor<Y>, yScale: Scale<Y, number>): Bar<X, Y>;
        /**
         * Gets the orientation of the plot
         *
         * @return "vertical" | "horizontal"
         */
        orientation(): string;
        render(): Bar<X, Y>;
        protected _createDrawer(dataset: Dataset): Drawers.Rectangle;
        protected _setup(): void;
        /**
         * Gets the baseline value.
         * The baseline is the line that the bars are drawn from.
         *
         * @returns {X|Y}
         */
        baselineValue(): X | Y;
        /**
         * Sets the baseline value.
         * The baseline is the line that the bars are drawn from.
         *
         * @param {X|Y} value
         * @returns {Bar} The calling Bar Plot.
         */
        baselineValue(value: X | Y): Bar<X, Y>;
        addDataset(dataset: Dataset): Bar<X, Y>;
        protected _addDataset(dataset: Dataset): Bar<X, Y>;
        removeDataset(dataset: Dataset): Bar<X, Y>;
        protected _removeDataset(dataset: Dataset): Bar<X, Y>;
        datasets(): Dataset[];
        datasets(datasets: Dataset[]): Plot;
        /**
         * Get whether bar labels are enabled.
         *
         * @returns {boolean} Whether bars should display labels or not.
         */
        labelsEnabled(): boolean;
        /**
         * Sets whether labels are enabled.
         *
         * @param {boolean} labelsEnabled
         * @returns {Bar} The calling Bar Plot.
         */
        labelsEnabled(enabled: boolean): Bar<X, Y>;
        /**
         * Gets the Formatter for the labels.
         */
        labelFormatter(): Formatter;
        /**
         * Sets the Formatter for the labels.
         *
         * @param {Formatter} formatter
         * @returns {Bar} The calling Bar Plot.
         */
        labelFormatter(formatter: Formatter): Bar<X, Y>;
        protected _createNodesForDataset(dataset: Dataset): Drawer;
        protected _removeDatasetNodes(dataset: Dataset): void;
        /**
         * Returns the PlotEntity nearest to the query point according to the following algorithm:
         *   - If the query point is inside a bar, returns the PlotEntity for that bar.
         *   - Otherwise, gets the nearest PlotEntity by the primary direction (X for vertical, Y for horizontal),
         *     breaking ties with the secondary direction.
         * Returns undefined if no PlotEntity can be found.
         *
         * @param {Point} queryPoint
         * @returns {PlotEntity} The nearest PlotEntity, or undefined if no PlotEntity can be found.
         */
        entityNearest(queryPoint: Point): PlotEntity;
        /**
         * @deprecated As of release v1.1.0, replaced by _entityVisibleOnPlot()
         */
        protected _visibleOnPlot(datum: any, pixelPoint: Point, selection: d3.Selection<void>): boolean;
        protected _entityVisibleOnPlot(pixelPoint: Point, datum: any, index: number, dataset: Dataset): boolean;
        /**
         * Gets the Entities at a particular Point.
         *
         * @param {Point} p
         * @returns {PlotEntity[]}
         */
        entitiesAt(p: Point): PlotEntity[];
        /**
         * Gets the Entities that intersect the Bounds.
         *
         * @param {Bounds} bounds
         * @returns {PlotEntity[]}
         */
        entitiesIn(bounds: Bounds): PlotEntity[];
        /**
         * Gets the Entities that intersect the area defined by the ranges.
         *
         * @param {Range} xRange
         * @param {Range} yRange
         * @returns {PlotEntity[]}
         */
        entitiesIn(xRange: Range, yRange: Range): PlotEntity[];
        private _entitiesIntersecting(xValOrRange, yValOrRange);
        private _updateValueScale();
        protected _additionalPaint(time: number): void;
        /**
         * Makes sure the extent takes into account the widths of the bars
         */
        protected _extentsForProperty(property: string): any[];
        private _drawLabels();
        private _drawLabel(data, dataset);
        protected _generateDrawSteps(): Drawers.DrawStep[];
        protected _generateAttrToProjector(): {
            [attr: string]: (datum: any, index: number, dataset: Dataset) => any;
        };
        /**
         * Computes the barPixelWidth of all the bars in the plot.
         *
         * If the position scale of the plot is a CategoryScale and in bands mode, then the rangeBands function will be used.
         * If the position scale of the plot is a QuantitativeScale, then the bar width is equal to the smallest distance between
         * two adjacent data points, padded for visualisation.
         */
        protected _getBarPixelWidth(): number;
        private _updateBarPixelWidth();
        entities(datasets?: Dataset[]): PlotEntity[];
        protected _pixelPoint(datum: any, index: number, dataset: Dataset): Point;
        protected _uninstallScaleForKey(scale: Scale<any, number>, key: string): void;
        protected _getDataToDraw(): Utils.Map<Dataset, any[]>;
    }
}
declare module Plottable.Plots {
    class Line<X> extends XYPlot<X, number> {
        private _interpolator;
        private _autorangeSmooth;
        private _croppedRenderingEnabled;
        private _downsamplingEnabled;
        /**
         * A Line Plot draws line segments starting from the first data point to the next.
         *
         * @constructor
         */
        constructor();
        x(): Plots.AccessorScaleBinding<X, number>;
        x(x: number | Accessor<number>): Line<X>;
        x(x: X | Accessor<X>, xScale: Scale<X, number>): Line<X>;
        y(): Plots.AccessorScaleBinding<number, number>;
        y(y: number | Accessor<number>): Line<X>;
        y(y: number | Accessor<number>, yScale: Scale<number, number>): Line<X>;
        autorangeMode(): string;
        autorangeMode(autorangeMode: string): Line<X>;
        /**
         * Gets whether or not the autoranging is done smoothly.
         */
        autorangeSmooth(): boolean;
        /**
         * Sets whether or not the autorange is done smoothly.
         *
         * Smooth autoranging is done by making sure lines always exit on the left / right side of the plot
         * and deactivating the nice domain feature on the scales
         */
        autorangeSmooth(autorangeSmooth: boolean): Plots.Line<X>;
        private _setScaleSnapping();
        /**
         * Gets the interpolation function associated with the plot.
         *
         * @return {string | (points: Array<[number, number]>) => string)}
         */
        interpolator(): string | ((points: Array<[number, number]>) => string);
        /**
         * Sets the interpolation function associated with the plot.
         *
         * @param {string | points: Array<[number, number]>) => string} interpolator Interpolation function
         * @return Plots.Line
         */
        interpolator(interpolator: string | ((points: Array<[number, number]>) => string)): Plots.Line<X>;
        interpolator(interpolator: "linear"): Line<X>;
        interpolator(interpolator: "linear-closed"): Line<X>;
        interpolator(interpolator: "step"): Line<X>;
        interpolator(interpolator: "step-before"): Line<X>;
        interpolator(interpolator: "step-after"): Line<X>;
        interpolator(interpolator: "basis"): Line<X>;
        interpolator(interpolator: "basis-open"): Line<X>;
        interpolator(interpolator: "basis-closed"): Line<X>;
        interpolator(interpolator: "bundle"): Line<X>;
        interpolator(interpolator: "cardinal"): Line<X>;
        interpolator(interpolator: "cardinal-open"): Line<X>;
        interpolator(interpolator: "cardinal-closed"): Line<X>;
        interpolator(interpolator: "monotone"): Line<X>;
        /**
         * Gets if downsampling is enabled
         *
         * When downsampling is enabled, two consecutive lines with the same slope will be merged to one line.
         */
        downsamplingEnabled(): boolean;
        /**
         * Sets if downsampling is enabled
         *
         * @returns {Plots.Line} The calling Plots.Line
         */
        downsamplingEnabled(downsampling: boolean): Plots.Line<X>;
        /**
         * Gets if croppedRendering is enabled
         *
         * When croppedRendering is enabled, lines that will not be visible in the viewport will not be drawn.
         */
        croppedRenderingEnabled(): boolean;
        /**
         * Sets if croppedRendering is enabled
         *
         * @returns {Plots.Line} The calling Plots.Line
         */
        croppedRenderingEnabled(croppedRendering: boolean): Plots.Line<X>;
        protected _createDrawer(dataset: Dataset): Drawer;
        protected _extentsForProperty(property: string): any[];
        private _getEdgeIntersectionPoints();
        protected _getResetYFunction(): (d: any, i: number, dataset: Dataset) => number;
        protected _generateDrawSteps(): Drawers.DrawStep[];
        protected _generateAttrToProjector(): {
            [attr: string]: (datum: any, index: number, dataset: Dataset) => any;
        };
        /**
         * Returns the PlotEntity nearest to the query point by X then by Y, or undefined if no PlotEntity can be found.
         *
         * @param {Point} queryPoint
         * @returns {PlotEntity} The nearest PlotEntity, or undefined if no PlotEntity can be found.
         */
        entityNearest(queryPoint: Point): PlotEntity;
        protected _propertyProjectors(): AttributeToProjector;
        protected _constructLineProjector(xProjector: Projector, yProjector: Projector): (datum: any, index: number, dataset: Dataset) => string;
        protected _getDataToDraw(): Utils.Map<Dataset, any[]>;
        private _filterCroppedRendering(dataset, indices);
        private _filterDownsampling(dataset, indices);
    }
}
declare module Plottable.Plots {
    class Area<X> extends Line<X> {
        private static _Y0_KEY;
        private _lineDrawers;
        private _constantBaselineValueProvider;
        /**
         * An Area Plot draws a filled region (area) between Y and Y0.
         *
         * @constructor
         */
        constructor();
        protected _setup(): void;
        y(): Plots.AccessorScaleBinding<number, number>;
        y(y: number | Accessor<number>): Area<X>;
        y(y: number | Accessor<number>, yScale: QuantitativeScale<number>): Area<X>;
        /**
         * Gets the AccessorScaleBinding for Y0.
         */
        y0(): Plots.AccessorScaleBinding<number, number>;
        /**
         * Sets Y0 to a constant number or the result of an Accessor<number>.
         * If a Scale has been set for Y, it will also be used to scale Y0.
         *
         * @param {number|Accessor<number>} y0
         * @returns {Area} The calling Area Plot.
         */
        y0(y0: number | Accessor<number>): Area<X>;
        protected _onDatasetUpdate(): void;
        addDataset(dataset: Dataset): Area<X>;
        protected _addDataset(dataset: Dataset): Area<X>;
        protected _removeDatasetNodes(dataset: Dataset): void;
        protected _additionalPaint(): void;
        private _generateLineDrawSteps();
        private _generateLineAttrToProjector();
        protected _createDrawer(dataset: Dataset): Drawers.Area;
        protected _generateDrawSteps(): Drawers.DrawStep[];
        protected _updateYScale(): void;
        protected _getResetYFunction(): Accessor<any>;
        protected _propertyProjectors(): AttributeToProjector;
        selections(datasets?: Dataset[]): d3.Selection<any>;
        protected _constructAreaProjector(xProjector: Projector, yProjector: Projector, y0Projector: Projector): (datum: any[], index: number, dataset: Dataset) => string;
    }
}
declare module Plottable.Plots {
    class ClusteredBar<X, Y> extends Bar<X, Y> {
        private _clusterOffsets;
        /**
         * A ClusteredBar Plot groups bars across Datasets based on the primary value of the bars.
         *   On a vertical ClusteredBar Plot, the bars with the same X value are grouped.
         *   On a horizontal ClusteredBar Plot, the bars with the same Y value are grouped.
         *
         * @constructor
         * @param {string} [orientation="vertical"] One of "vertical"/"horizontal".
         */
        constructor(orientation?: string);
        protected _generateAttrToProjector(): {
            [attr: string]: (datum: any, index: number, dataset: Dataset) => any;
        };
        private _updateClusterPosition();
        private _makeInnerScale();
        protected _getDataToDraw(): Utils.Map<Dataset, any[]>;
    }
}
declare module Plottable.Plots {
    class StackedArea<X> extends Area<X> {
        private _stackingResult;
        private _stackedExtent;
        private _baseline;
        private _baselineValue;
        private _baselineValueProvider;
        /**
         * @constructor
         */
        constructor();
        protected _getAnimator(key: string): Animator;
        protected _setup(): void;
        x(): Plots.AccessorScaleBinding<X, number>;
        x(x: number | Accessor<number>): StackedArea<X>;
        x(x: X | Accessor<X>, xScale: Scale<X, number>): StackedArea<X>;
        y(): Plots.AccessorScaleBinding<number, number>;
        y(y: number | Accessor<number>): StackedArea<X>;
        y(y: number | Accessor<number>, yScale: QuantitativeScale<number>): StackedArea<X>;
        /**
         * Gets if downsampling is enabled
         *
         * When downsampling is enabled, two consecutive lines with the same slope will be merged to one line.
         */
        downsamplingEnabled(): boolean;
        /**
         * Sets if downsampling is enabled
         *
         * For now, downsampling is always disabled in stacked area plot
         * @returns {Plots.StackedArea} The calling Plots.StackedArea
         */
        downsamplingEnabled(downsampling: boolean): Plots.Line<X>;
        protected _additionalPaint(): void;
        protected _updateYScale(): void;
        protected _onDatasetUpdate(): StackedArea<X>;
        protected _updateExtentsForProperty(property: string): void;
        protected _extentsForProperty(attr: string): any[];
        private _updateStackExtentsAndOffsets();
        private _checkSameDomain(datasets, keyAccessor);
        /**
         * Given an array of Datasets and the accessor function for the key, computes the
         * set reunion (no duplicates) of the domain of each Dataset. The keys are stringified
         * before being returned.
         *
         * @param {Dataset[]} datasets The Datasets for which we extract the domain keys
         * @param {Accessor<any>} keyAccessor The accessor for the key of the data
         * @return {string[]} An array of stringified keys
         */
        private static _domainKeys(datasets, keyAccessor);
        protected _propertyProjectors(): AttributeToProjector;
        protected _pixelPoint(datum: any, index: number, dataset: Dataset): Point;
    }
}
declare module Plottable.Plots {
    class StackedBar<X, Y> extends Bar<X, Y> {
        private _stackingResult;
        private _stackedExtent;
        /**
         * A StackedBar Plot stacks bars across Datasets based on the primary value of the bars.
         *   On a vertical StackedBar Plot, the bars with the same X value are stacked.
         *   On a horizontal StackedBar Plot, the bars with the same Y value are stacked.
         *
         * @constructor
         * @param {Scale} xScale
         * @param {Scale} yScale
         * @param {string} [orientation="vertical"] One of "vertical"/"horizontal".
         */
        constructor(orientation?: string);
        x(): Plots.AccessorScaleBinding<X, number>;
        x(x: number | Accessor<number>): StackedBar<X, Y>;
        x(x: X | Accessor<X>, xScale: Scale<X, number>): StackedBar<X, Y>;
        y(): Plots.AccessorScaleBinding<Y, number>;
        y(y: number | Accessor<number>): StackedBar<X, Y>;
        y(y: Y | Accessor<Y>, yScale: Scale<Y, number>): StackedBar<X, Y>;
        protected _generateAttrToProjector(): {
            [attr: string]: (datum: any, index: number, dataset: Dataset) => any;
        };
        protected _onDatasetUpdate(): StackedBar<X, Y>;
        protected _updateExtentsForProperty(property: string): void;
        protected _extentsForProperty(attr: string): any[];
        private _updateStackExtentsAndOffsets();
    }
}
declare module Plottable.Plots {
    class Segment<X, Y> extends XYPlot<X, Y> {
        private static _X2_KEY;
        private static _Y2_KEY;
        /**
         * A Segment Plot displays line segments based on the data.
         *
         * @constructor
         */
        constructor();
        protected _createDrawer(dataset: Dataset): Drawers.Segment;
        protected _generateDrawSteps(): Drawers.DrawStep[];
        protected _updateExtentsForProperty(property: string): void;
        protected _filterForProperty(property: string): (datum: any, index: number, dataset: Dataset) => boolean;
        /**
         * Gets the AccessorScaleBinding for X
         */
        x(): AccessorScaleBinding<X, number>;
        /**
         * Sets X to a constant value or the result of an Accessor.
         *
         * @param {X|Accessor<X>} x
         * @returns {Plots.Segment} The calling Segment Plot.
         */
        x(x: number | Accessor<number>): Plots.Segment<X, Y>;
        /**
         * Sets X to a scaled constant value or scaled result of an Accessor.
         * The provided Scale will account for the values when autoDomain()-ing.
         *
         * @param {X|Accessor<X>} x
         * @param {Scale<X, number>} xScale
         * @returns {Plots.Segment} The calling Segment Plot.
         */
        x(x: X | Accessor<X>, xScale: Scale<X, number>): Plots.Segment<X, Y>;
        /**
         * Gets the AccessorScaleBinding for X2
         */
        x2(): AccessorScaleBinding<X, number>;
        /**
         * Sets X2 to a constant number or the result of an Accessor.
         * If a Scale has been set for X, it will also be used to scale X2.
         *
         * @param {number|Accessor<number>|Y|Accessor<Y>} y2
         * @returns {Plots.Segment} The calling Segment Plot
         */
        x2(x2: number | Accessor<number> | X | Accessor<X>): Plots.Segment<X, Y>;
        /**
         * Gets the AccessorScaleBinding for Y
         */
        y(): AccessorScaleBinding<Y, number>;
        /**
         * Sets Y to a constant value or the result of an Accessor.
         *
         * @param {Y|Accessor<Y>} y
         * @returns {Plots.Segment} The calling Segment Plot.
         */
        y(y: number | Accessor<number>): Plots.Segment<X, Y>;
        /**
         * Sets Y to a scaled constant value or scaled result of an Accessor.
         * The provided Scale will account for the values when autoDomain()-ing.
         *
         * @param {Y|Accessor<Y>} y
         * @param {Scale<Y, number>} yScale
         * @returns {Plots.Segment} The calling Segment Plot.
         */
        y(y: Y | Accessor<Y>, yScale: Scale<Y, number>): Plots.Segment<X, Y>;
        /**
         * Gets the AccessorScaleBinding for Y2.
         */
        y2(): AccessorScaleBinding<Y, number>;
        /**
         * Sets Y2 to a constant number or the result of an Accessor.
         * If a Scale has been set for Y, it will also be used to scale Y2.
         *
         * @param {number|Accessor<number>|Y|Accessor<Y>} y2
         * @returns {Plots.Segment} The calling Segment Plot.
         */
        y2(y2: number | Accessor<number> | Y | Accessor<Y>): Plots.Segment<X, Y>;
        protected _propertyProjectors(): AttributeToProjector;
        /**
         * Gets the Entities that intersect the Bounds.
         *
         * @param {Bounds} bounds
         * @returns {PlotEntity[]}
         */
        entitiesIn(bounds: Bounds): PlotEntity[];
        /**
         * Gets the Entities that intersect the area defined by the ranges.
         *
         * @param {Range} xRange
         * @param {Range} yRange
         * @returns {PlotEntity[]}
         */
        entitiesIn(xRange: Range, yRange: Range): PlotEntity[];
        private _entitiesIntersecting(xRange, yRange);
        private _lineIntersectsBox(entity, xRange, yRange, attrToProjector);
        private _lineIntersectsSegment(point1, point2, point3, point4);
    }
}
declare module Plottable.Plots {
    class Waterfall<X, Y> extends Bar<X, number> {
        private static _BAR_DECLINE_CLASS;
        private static _BAR_GROWTH_CLASS;
        private static _BAR_TOTAL_CLASS;
        private static _CONNECTOR_CLASS;
        private static _CONNECTOR_AREA_CLASS;
        private static _TOTAL_KEY;
        private _connectorArea;
        private _connectorsEnabled;
        private _extent;
        private _subtotals;
        constructor();
        /**
         * Gets whether connectors are enabled.
         *
         * @returns {boolean} Whether connectors should be shown or not.
         */
        connectorsEnabled(): boolean;
        /**
         * Sets whether connectors are enabled.
         *
         * @param {boolean} enabled
         * @returns {Plots.Waterfall} The calling Waterfall Plot.
         */
        connectorsEnabled(enabled: boolean): Waterfall<X, Y>;
        /**
         * Gets the AccessorScaleBinding for whether a bar represents a total or a delta.
         */
        total<T>(): Plots.AccessorScaleBinding<T, boolean>;
        /**
         * Sets total to a constant number or the result of an Accessor
         *
         * @param {Accessor<boolean>}
         * @returns {Plots.Waterfall} The calling Waterfall Plot.
         */
        total(total: Accessor<boolean>): Waterfall<X, Y>;
        protected _additionalPaint(time: number): void;
        protected _createNodesForDataset(dataset: Dataset): Drawer;
        protected _extentsForProperty(attr: string): any[];
        protected _generateAttrToProjector(): {
            [attr: string]: (datum: any, index: number, dataset: Dataset) => any;
        };
        protected _onDatasetUpdate(): Waterfall<X, Y>;
        private _calculateSubtotalsAndExtent(dataset);
        private _drawConnectors();
        private _updateSubtotals();
    }
}
declare module Plottable.Plots {
    class Wheel<R, T> extends Plot {
        private static _R_KEY;
        private static _R2_KEY;
        private static _T_KEY;
        private static _T2_KEY;
        /**
         * @constructor
         */
        constructor();
        computeLayout(origin?: Point, availableWidth?: number, availableHeight?: number): Wheel<R, T>;
        protected _createDrawer(dataset: Dataset): Drawers.Arc;
        entities(datasets?: Dataset[]): PlotEntity[];
        protected _getDataToDraw(): Utils.Map<Dataset, any[]>;
        protected _propertyProjectors(): AttributeToProjector;
        /**
         * Gets the AccessorScaleBinding for t in degrees.
         */
        t(): AccessorScaleBinding<T, number>;
        /**
         * Sets t to a constant number or the result of an Accessor<number> in degrees.
         *
         * @param {number|Accessor<number>} t
         * @returns {Wheel} The calling Wheel Plot.
         */
        t(t: number | Accessor<number>): Plots.Wheel<R, T>;
        /**
         * Sets t to a scaled constant value or scaled result of an Accessor in degrees.
         * The supplied Scale will also be used for t2().
         * The provided Scale will account for the values when autoDomain()-ing.
         *
         * @param {T|Accessor<T>} t
         * @param {QuantitativeScale<T>} scale
         * @returns {Wheel} The calling Wheel Plot.
         */
        t(t: T | Accessor<T>, scale: QuantitativeScale<T>): Plots.Wheel<R, T>;
        /**
         * Gets the AccessorScaleBinding for t2 in degrees.
         */
        t2(): AccessorScaleBinding<T, number>;
        /**
         * Sets t2 to a constant number or the result of an Accessor<number> in degrees.
         * If a Scale has been set for t, it will also be used to scale t2.
         *
         * @param {number|Accessor<number|T|Accessor<T>>} t2
         * @returns {Wheel} The calling Wheel Plot.
         */
        t2(t2: number | Accessor<number> | T | Accessor<T>): Plots.Wheel<R, T>;
        /**
         * Gets the AccessorScaleBinding for r.
         */
        r(): AccessorScaleBinding<R, number>;
        /**
         * Sets r to a constant number or the result of an Accessor<number>.
         *
         * @param {number|Accessor<number>} r
         * @returns {Wheel} The calling Wheel Plot.
         */
        r(r: number | Accessor<number>): Plots.Wheel<R, T>;
        /**
         * Sets r to a scaled constant value or scaled result of an Accessor.
         * The supplied Scale will also be used for r2().
         * The provided Scale will account for the values when autoDomain()-ing.
         *
         * @param {R|Accessor<R>} r
         * @param {QuantitativeScale<R>} scale
         * @returns {Wheel} The calling Wheel Plot.
         */
        r(r: R | Accessor<R>, scale: QuantitativeScale<R>): Plots.Wheel<R, T>;
        /**
         * Gets the AccessorScaleBinding for r2.
         */
        r2(): AccessorScaleBinding<R, number>;
        /**
         * Sets r2 to a constant number or the result of an Accessor<number>.
         * If a Scale has been set for r, it will also be used to scale r2.
         *
         * @param {number|Accessor<number>|R|Accessor<R>} r2
         * @returns {Wheel} The calling Wheel Plot.
         */
        r2(r2: number | Accessor<number> | R | Accessor<R>): Plots.Wheel<R, T>;
        protected _pixelPoint(datum: any, index: number, dataset: Dataset): {
            x: number;
            y: number;
        };
    }
}
declare module Plottable {
    interface Animator {
        /**
         * Applies the supplied attributes to a d3.Selection with some animation.
         *
         * @param {d3.Selection} selection The update selection or transition selection that we wish to animate.
         * @param {AttributeToAppliedProjector} attrToAppliedProjector The set of
         *     AppliedProjectors that we will use to set attributes on the selection.
         * @return {any} Animators should return the selection or
         *     transition object so that plots may chain the transitions between
         *     animators.
         */
        animate(selection: d3.Selection<any>, attrToAppliedProjector: AttributeToAppliedProjector): d3.Selection<any> | d3.Transition<any>;
        /**
         * Given the number of elements, return the total time the animation requires
         *
         * @param {number} numberofIterations The number of elements that will be drawn
         * @returns {number}
         */
        totalTime(numberOfIterations: number): number;
    }
}
declare module Plottable.Animators {
    /**
     * An animator implementation with no animation. The attributes are
     * immediately set on the selection.
     */
    class Null implements Animator {
        totalTime(selection: any): number;
        animate(selection: d3.Selection<any>, attrToAppliedProjector: AttributeToAppliedProjector): d3.Selection<any>;
    }
}
declare module Plottable.Animators {
    /**
     * An Animator with easing and configurable durations and delays.
     */
    class Easing implements Animator {
        /**
         * The default starting delay of the animation in milliseconds
         */
        private static _DEFAULT_START_DELAY_MILLISECONDS;
        /**
         * The default duration of one animation step in milliseconds
         */
        private static _DEFAULT_STEP_DURATION_MILLISECONDS;
        /**
         * The default maximum start delay between each step of an animation
         */
        private static _DEFAULT_ITERATIVE_DELAY_MILLISECONDS;
        /**
         * The default maximum total animation duration
         */
        private static _DEFAULT_MAX_TOTAL_DURATION_MILLISECONDS;
        /**
         * The default easing of the animation
         */
        private static _DEFAULT_EASING_MODE;
        private _startDelay;
        private _stepDuration;
        private _stepDelay;
        private _maxTotalDuration;
        private _easingMode;
        /**
         * Constructs the default animator
         *
         * @constructor
         */
        constructor();
        totalTime(numberOfSteps: number): number;
        animate(selection: d3.Selection<any>, attrToAppliedProjector: AttributeToAppliedProjector): d3.Transition<any>;
        /**
         * Gets the start delay of the animation in milliseconds.
         *
         * @returns {number} The current start delay.
         */
        startDelay(): number;
        /**
         * Sets the start delay of the animation in milliseconds.
         *
         * @param {number} startDelay The start delay in milliseconds.
         * @returns {Easing} The calling Easing Animator.
         */
        startDelay(startDelay: number): Easing;
        /**
         * Gets the duration of one animation step in milliseconds.
         *
         * @returns {number} The current duration.
         */
        stepDuration(): number;
        /**
         * Sets the duration of one animation step in milliseconds.
         *
         * @param {number} stepDuration The duration in milliseconds.
         * @returns {Easing} The calling Easing Animator.
         */
        stepDuration(stepDuration: number): Easing;
        /**
         * Gets the maximum start delay between animation steps in milliseconds.
         *
         * @returns {number} The current maximum iterative delay.
         */
        stepDelay(): number;
        /**
         * Sets the maximum start delay between animation steps in milliseconds.
         *
         * @param {number} stepDelay The maximum iterative delay in milliseconds.
         * @returns {Easing} The calling Easing Animator.
         */
        stepDelay(stepDelay: number): Easing;
        /**
         * Gets the maximum total animation duration constraint in milliseconds.
         *
         * If the animation time would exceed the specified time, the duration of each step
         * and the delay between each step will be reduced until the animation fits within
         * the specified time.
         *
         * @returns {number} The current maximum total animation duration.
         */
        maxTotalDuration(): number;
        /**
         * Sets the maximum total animation duration constraint in miliseconds.
         *
         * If the animation time would exceed the specified time, the duration of each step
         * and the delay between each step will be reduced until the animation fits within
         * the specified time.
         *
         * @param {number} maxTotalDuration The maximum total animation duration in milliseconds.
         * @returns {Easing} The calling Easing Animator.
         */
        maxTotalDuration(maxTotalDuration: number): Easing;
        /**
         * Gets the current easing mode of the animation.
         *
         * @returns {string} the current easing mode.
         */
        easingMode(): string;
        /**
         * Sets the easing mode of the animation.
         *
         * @param {string} easingMode The desired easing mode.
         * @returns {Easing} The calling Easing Animator.
         */
        easingMode(easingMode: string): Easing;
        /**
         * Adjust the iterative delay, such that it takes into account the maxTotalDuration constraint
         */
        private _getAdjustedIterativeDelay(numberOfSteps);
    }
}
declare module Plottable {
    class Dispatcher {
        protected _eventToCallback: {
            [eventName: string]: (e: Event) => any;
        };
        protected _callbacks: Utils.CallbackSet<Function>[];
        private _connected;
        private _hasNoListeners();
        private _connect();
        private _disconnect();
        protected _setCallback(callbackSet: Utils.CallbackSet<Function>, callback: Function): void;
        protected _unsetCallback(callbackSet: Utils.CallbackSet<Function>, callback: Function): void;
    }
}
declare module Plottable.Dispatchers {
    type MouseCallback = (p: Point, event: MouseEvent) => void;
    class Mouse extends Dispatcher {
        private static _DISPATCHER_KEY;
        private _translator;
        private _lastMousePosition;
        private _moveCallbacks;
        private _downCallbacks;
        private _upCallbacks;
        private _wheelCallbacks;
        private _dblClickCallbacks;
        /**
         * Get a Mouse Dispatcher for the <svg> containing elem.
         * If one already exists on that <svg>, it will be returned; otherwise, a new one will be created.
         *
         * @param {SVGElement} elem
         * @return {Dispatchers.Mouse}
         */
        static getDispatcher(elem: SVGElement): Dispatchers.Mouse;
        /**
         * This constructor not be invoked directly.
         *
         * @constructor
         * @param {SVGElement} svg The root <svg> to attach to.
         */
        constructor(svg: SVGElement);
        /**
         * Registers a callback to be called when the mouse position changes.
         *
         * @param {MouseCallback} callback
         * @return {Dispatchers.Mouse} The calling Mouse Dispatcher.
         */
        onMouseMove(callback: MouseCallback): Dispatchers.Mouse;
        /**
         * Removes a callback that would be called when the mouse position changes.
         *
         * @param {MouseCallback} callback
         * @return {Dispatchers.Mouse} The calling Mouse Dispatcher.
         */
        offMouseMove(callback: MouseCallback): Dispatchers.Mouse;
        /**
         * Registers a callback to be called when a mousedown occurs.
         *
         * @param {MouseCallback} callback
         * @return {Dispatchers.Mouse} The calling Mouse Dispatcher.
         */
        onMouseDown(callback: MouseCallback): Dispatchers.Mouse;
        /**
         * Removes a callback that would be called when a mousedown occurs.
         *
         * @param {MouseCallback} callback
         * @return {Dispatchers.Mouse} The calling Mouse Dispatcher.
         */
        offMouseDown(callback: MouseCallback): Dispatchers.Mouse;
        /**
         * Registers a callback to be called when a mouseup occurs.
         *
         * @param {MouseCallback} callback
         * @return {Dispatchers.Mouse} The calling Mouse Dispatcher.
         */
        onMouseUp(callback: MouseCallback): Dispatchers.Mouse;
        /**
         * Removes a callback that would be called when a mouseup occurs.
         *
         * @param {MouseCallback} callback
         * @return {Dispatchers.Mouse} The calling Mouse Dispatcher.
         */
        offMouseUp(callback: MouseCallback): Dispatchers.Mouse;
        /**
         * Registers a callback to be called when a wheel event occurs.
         *
         * @param {MouseCallback} callback
         * @return {Dispatchers.Mouse} The calling Mouse Dispatcher.
         */
        onWheel(callback: MouseCallback): Dispatchers.Mouse;
        /**
         * Removes a callback that would be called when a wheel event occurs.
         *
         * @param {MouseCallback} callback
         * @return {Dispatchers.Mouse} The calling Mouse Dispatcher.
         */
        offWheel(callback: MouseCallback): Dispatchers.Mouse;
        /**
         * Registers a callback to be called when a dblClick occurs.
         *
         * @param {MouseCallback} callback
         * @return {Dispatchers.Mouse} The calling Mouse Dispatcher.
         */
        onDblClick(callback: MouseCallback): Dispatchers.Mouse;
        /**
         * Removes a callback that would be called when a dblClick occurs.
         *
         * @param {MouseCallback} callback
         * @return {Dispatchers.Mouse} The calling Mouse Dispatcher.
         */
        offDblClick(callback: MouseCallback): Dispatchers.Mouse;
        /**
         * Computes the mouse position from the given event, and if successful
         * calls all the callbacks in the provided callbackSet.
         */
        private _measureAndDispatch(event, callbackSet, scope?);
        eventInsideSVG(event: MouseEvent): boolean;
        /**
         * Returns the last computed mouse position in <svg> coordinate space.
         *
         * @return {Point}
         */
        lastMousePosition(): Point;
    }
}
declare module Plottable.Dispatchers {
    type TouchCallback = (ids: number[], idToPoint: {
        [id: number]: Point;
    }, event: TouchEvent) => void;
    class Touch extends Dispatcher {
        private static _DISPATCHER_KEY;
        private _translator;
        private _startCallbacks;
        private _moveCallbacks;
        private _endCallbacks;
        private _cancelCallbacks;
        /**
         * Gets a Touch Dispatcher for the <svg> containing elem.
         * If one already exists on that <svg>, it will be returned; otherwise, a new one will be created.
         *
         * @param {SVGElement} elem
         * @return {Dispatchers.Touch}
         */
        static getDispatcher(elem: SVGElement): Dispatchers.Touch;
        /**
         * This constructor should not be invoked directly.
         *
         * @constructor
         * @param {SVGElement} svg The root <svg> to attach to.
         */
        constructor(svg: SVGElement);
        /**
         * Registers a callback to be called when a touch starts.
         *
         * @param {TouchCallback} callback
         * @return {Dispatchers.Touch} The calling Touch Dispatcher.
         */
        onTouchStart(callback: TouchCallback): Dispatchers.Touch;
        /**
         * Removes a callback that would be called when a touch starts.
         *
         * @param {TouchCallback} callback
         * @return {Dispatchers.Touch} The calling Touch Dispatcher.
         */
        offTouchStart(callback: TouchCallback): Dispatchers.Touch;
        /**
         * Registers a callback to be called when the touch position changes.
         *
         * @param {TouchCallback} callback
         * @return {Dispatchers.Touch} The calling Touch Dispatcher.
         */
        onTouchMove(callback: TouchCallback): Dispatchers.Touch;
        /**
         * Removes a callback that would be called when the touch position changes.
         *
         * @param {TouchCallback} callback
         * @return {Dispatchers.Touch} The calling Touch Dispatcher.
         */
        offTouchMove(callback: TouchCallback): Dispatchers.Touch;
        /**
         * Registers a callback to be called when a touch ends.
         *
         * @param {TouchCallback} callback
         * @return {Dispatchers.Touch} The calling Touch Dispatcher.
         */
        onTouchEnd(callback: TouchCallback): Dispatchers.Touch;
        /**
         * Removes a callback that would be called when a touch ends.
         *
         * @param {TouchCallback} callback
         * @return {Dispatchers.Touch} The calling Touch Dispatcher.
         */
        offTouchEnd(callback: TouchCallback): Dispatchers.Touch;
        /**
         * Registers a callback to be called when a touch is cancelled.
         *
         * @param {TouchCallback} callback
         * @return {Dispatchers.Touch} The calling Touch Dispatcher.
         */
        onTouchCancel(callback: TouchCallback): Dispatchers.Touch;
        /**
         * Removes a callback that would be called when a touch is cancelled.
         *
         * @param {TouchCallback} callback
         * @return {Dispatchers.Touch} The calling Touch Dispatcher.
         */
        offTouchCancel(callback: TouchCallback): Dispatchers.Touch;
        /**
         * Computes the Touch position from the given event, and if successful
         * calls all the callbacks in the provided callbackSet.
         */
        private _measureAndDispatch(event, callbackSet, scope?);
        eventInsideSVG(event: TouchEvent): boolean;
    }
}
declare module Plottable.Dispatchers {
    type KeyCallback = (keyCode: number, event: KeyboardEvent) => void;
    class Key extends Dispatcher {
        private static _DISPATCHER_KEY;
        private _keydownCallbacks;
        private _keyupCallbacks;
        /**
         * Gets a Key Dispatcher. If one already exists it will be returned;
         * otherwise, a new one will be created.
         *
         * @return {Dispatchers.Key}
         */
        static getDispatcher(): Dispatchers.Key;
        /**
         * This constructor should not be invoked directly.
         *
         * @constructor
         */
        constructor();
        /**
         * Registers a callback to be called whenever a key is pressed.
         *
         * @param {KeyCallback} callback
         * @return {Dispatchers.Key} The calling Key Dispatcher.
         */
        onKeyDown(callback: KeyCallback): Key;
        /**
         * Removes the callback to be called whenever a key is pressed.
         *
         * @param {KeyCallback} callback
         * @return {Dispatchers.Key} The calling Key Dispatcher.
         */
        offKeyDown(callback: KeyCallback): Key;
        /** Registers a callback to be called whenever a key is released.
         *
         * @param {KeyCallback} callback
         * @return {Dispatchers.Key} The calling Key Dispatcher.
         */
        onKeyUp(callback: KeyCallback): Key;
        /**
         * Removes the callback to be called whenever a key is released.
         *
         * @param {KeyCallback} callback
         * @return {Dispatchers.Key} The calling Key Dispatcher.
         */
        offKeyUp(callback: KeyCallback): Key;
        private _processKeydown(event);
        private _processKeyup(event);
    }
}
declare module Plottable {
    class Interaction {
        protected _componentAttachedTo: Component;
        private _anchorCallback;
        private _isAnchored;
        private _enabled;
        protected _anchor(component: Component): void;
        protected _unanchor(): void;
        /**
         * Attaches this Interaction to a Component.
         * If the Interaction was already attached to a Component, it first detaches itself from the old Component.
         *
         * @param {Component} component
         * @returns {Interaction} The calling Interaction.
         */
        attachTo(component: Component): Interaction;
        private _connect();
        /**
         * Detaches this Interaction from the Component.
         * This Interaction can be reused.
         *
         * @param {Component} component
         * @returns {Interaction} The calling Interaction.
         */
        detachFrom(component: Component): Interaction;
        private _disconnect();
        /**
         * Gets whether this Interaction is enabled.
         */
        enabled(): boolean;
        /**
         * Enables or disables this Interaction.
         *
         * @param {boolean} enabled Whether the Interaction should be enabled.
         * @return {Interaction} The calling Interaction.
         */
        enabled(enabled: boolean): Interaction;
        /**
         * Translates an <svg>-coordinate-space point to Component-space coordinates.
         *
         * @param {Point} p A Point in <svg>-space coordinates.
         * @return {Point} The same location in Component-space coordinates.
         */
        protected _translateToComponentSpace(p: Point): Point;
        /**
         * Checks whether a Component-coordinate-space Point is inside the Component.
         *
         * @param {Point} p A Point in Compoennt-space coordinates.
         * @return {boolean} Whether or not the point is inside the Component.
         */
        protected _isInsideComponent(p: Point): boolean;
    }
}
declare module Plottable {
    type ClickCallback = (point: Point) => void;
}
declare module Plottable.Interactions {
    class Click extends Interaction {
        private _mouseDispatcher;
        private _touchDispatcher;
        private _clickedDown;
        private _onClickCallbacks;
        private _mouseDownCallback;
        private _mouseUpCallback;
        private _touchStartCallback;
        private _touchEndCallback;
        private _touchCancelCallback;
        protected _anchor(component: Component): void;
        protected _unanchor(): void;
        private _handleClickDown(p);
        private _handleClickUp(p);
        /**
         * Adds a callback to be called when the Component is clicked.
         *
         * @param {ClickCallback} callback
         * @return {Interactions.Click} The calling Click Interaction.
         */
        onClick(callback: ClickCallback): Click;
        /**
         * Removes a callback that would be called when the Component is clicked.
         *
         * @param {ClickCallback} callback
         * @return {Interactions.Click} The calling Click Interaction.
         */
        offClick(callback: ClickCallback): Click;
    }
}
declare module Plottable.Interactions {
    class DoubleClick extends Interaction {
        private _mouseDispatcher;
        private _touchDispatcher;
        private _clickState;
        private _clickedDown;
        private _clickedPoint;
        private _onDoubleClickCallbacks;
        private _mouseDownCallback;
        private _mouseUpCallback;
        private _dblClickCallback;
        private _touchStartCallback;
        private _touchEndCallback;
        private _touchCancelCallback;
        protected _anchor(component: Component): void;
        protected _unanchor(): void;
        private _handleClickDown(p);
        private _handleClickUp(p);
        private _handleDblClick();
        private _handleClickCancel();
        private static _pointsEqual(p1, p2);
        /**
         * Adds a callback to be called when the Component is double-clicked.
         *
         * @param {ClickCallback} callback
         * @return {Interactions.DoubleClick} The calling DoubleClick Interaction.
         */
        onDoubleClick(callback: ClickCallback): DoubleClick;
        /**
         * Removes a callback that would be called when the Component is double-clicked.
         *
         * @param {ClickCallback} callback
         * @return {Interactions.DoubleClick} The calling DoubleClick Interaction.
         */
        offDoubleClick(callback: ClickCallback): DoubleClick;
    }
}
declare module Plottable {
    type KeyCallback = (keyCode: number) => void;
    module Interactions {
        class Key extends Interaction {
            /**
             * A Key Interaction listens to key events that occur while the Component is
             * moused over.
             */
            private _positionDispatcher;
            private _keyDispatcher;
            private _keyPressCallbacks;
            private _keyReleaseCallbacks;
            private _mouseMoveCallback;
            private _downedKeys;
            private _keyDownCallback;
            private _keyUpCallback;
            protected _anchor(component: Component): void;
            protected _unanchor(): void;
            private _handleKeyDownEvent(keyCode, event);
            private _handleKeyUpEvent(keyCode);
            /**
             * Adds a callback to be called when the key with the given keyCode is
             * pressed and the user is moused over the Component.
             *
             * @param {number} keyCode
             * @param {KeyCallback} callback
             * @returns {Interactions.Key} The calling Key Interaction.
             */
            onKeyPress(keyCode: number, callback: KeyCallback): Key;
            /**
             * Removes a callback that would be called when the key with the given keyCode is
             * pressed and the user is moused over the Component.
             *
             * @param {number} keyCode
             * @param {KeyCallback} callback
             * @returns {Interactions.Key} The calling Key Interaction.
             */
            offKeyPress(keyCode: number, callback: KeyCallback): Key;
            /**
             * Adds a callback to be called when the key with the given keyCode is
             * released if the key was pressed with the mouse inside of the Component.
             *
             * @param {number} keyCode
             * @param {KeyCallback} callback
             * @returns {Interactions.Key} The calling Key Interaction.
             */
            onKeyRelease(keyCode: number, callback: KeyCallback): Key;
            /**
             * Removes a callback that would be called when the key with the given keyCode is
             * released if the key was pressed with the mouse inside of the Component.
             *
             * @param {number} keyCode
             * @param {KeyCallback} callback
             * @returns {Interactions.Key} The calling Key Interaction.
             */
            offKeyRelease(keyCode: number, callback: KeyCallback): Key;
        }
    }
}
declare module Plottable {
    type PointerCallback = (point: Point) => void;
}
declare module Plottable.Interactions {
    class Pointer extends Interaction {
        private _mouseDispatcher;
        private _touchDispatcher;
        private _insideComponent;
        private _pointerEnterCallbacks;
        private _pointerMoveCallbacks;
        private _pointerExitCallbacks;
        private _mouseMoveCallback;
        private _touchStartCallback;
        protected _anchor(component: Component): void;
        protected _unanchor(): void;
        private _handleMouseEvent(p, e);
        private _handleTouchEvent(p, e);
        private _handlePointerEvent(p, insideSVG);
        /**
         * Adds a callback to be called when the pointer enters the Component.
         *
         * @param {PointerCallback} callback
         * @return {Interactions.Pointer} The calling Pointer Interaction.
         */
        onPointerEnter(callback: PointerCallback): Pointer;
        /**
         * Removes a callback that would be called when the pointer enters the Component.
         *
         * @param {PointerCallback} callback
         * @return {Interactions.Pointer} The calling Pointer Interaction.
         */
        offPointerEnter(callback: PointerCallback): Pointer;
        /**
         * Adds a callback to be called when the pointer moves within the Component.
         *
         * @param {PointerCallback} callback
         * @return {Interactions.Pointer} The calling Pointer Interaction.
         */
        onPointerMove(callback: PointerCallback): Pointer;
        /**
         * Removes a callback that would be called when the pointer moves within the Component.
         *
         * @param {PointerCallback} callback
         * @return {Interactions.Pointer} The calling Pointer Interaction.
         */
        offPointerMove(callback: PointerCallback): Pointer;
        /**
         * Adds a callback to be called when the pointer exits the Component.
         *
         * @param {PointerCallback} callback
         * @return {Interactions.Pointer} The calling Pointer Interaction.
         */
        onPointerExit(callback: PointerCallback): Pointer;
        /**
         * Removes a callback that would be called when the pointer exits the Component.
         *
         * @param {PointerCallback} callback
         * @return {Interactions.Pointer} The calling Pointer Interaction.
         */
        offPointerExit(callback: PointerCallback): Pointer;
    }
}
declare module Plottable {
    module Interactions {
        class PanZoom extends Interaction {
            /**
             * The number of pixels occupied in a line.
             */
            private static _PIXELS_PER_LINE;
            private _xScales;
            private _yScales;
            private _dragInteraction;
            private _mouseDispatcher;
            private _touchDispatcher;
            private _touchIds;
            private _wheelCallback;
            private _touchStartCallback;
            private _touchMoveCallback;
            private _touchEndCallback;
            private _touchCancelCallback;
            private _minDomainExtents;
            private _maxDomainExtents;
            /**
             * A PanZoom Interaction updates the domains of an x-scale and/or a y-scale
             * in response to the user panning or zooming.
             *
             * @constructor
             * @param {QuantitativeScale} [xScale] The x-scale to update on panning/zooming.
             * @param {QuantitativeScale} [yScale] The y-scale to update on panning/zooming.
             */
            constructor(xScale?: QuantitativeScale<any>, yScale?: QuantitativeScale<any>);
            protected _anchor(component: Component): void;
            protected _unanchor(): void;
            private _handleTouchStart(ids, idToPoint, e);
            private _handlePinch(ids, idToPoint, e);
            private static _centerPoint(point1, point2);
            private static _pointDistance(point1, point2);
            private _handleTouchEnd(ids, idToPoint, e);
            private _magnifyScale<D>(scale, magnifyAmount, centerValue);
            private _translateScale<D>(scale, translateAmount);
            private _handleWheelEvent(p, e);
            private _constrainedZoomAmount(scale, zoomAmount);
            private _setupDragInteraction();
            private _nonLinearScaleWithExtents(scale);
            /**
             * Gets the x scales for this PanZoom Interaction.
             */
            xScales(): QuantitativeScale<any>[];
            /**
             * Sets the x scales for this PanZoom Interaction.
             *
             * @returns {Interactions.PanZoom} The calling PanZoom Interaction.
             */
            xScales(xScales: QuantitativeScale<any>[]): Interactions.PanZoom;
            /**
             * Gets the y scales for this PanZoom Interaction.
             */
            yScales(): QuantitativeScale<any>[];
            /**
             * Sets the y scales for this PanZoom Interaction.
             *
             * @returns {Interactions.PanZoom} The calling PanZoom Interaction.
             */
            yScales(yScales: QuantitativeScale<any>[]): Interactions.PanZoom;
            /**
             * Adds an x scale to this PanZoom Interaction
             *
             * @param {QuantitativeScale<any>} An x scale to add
             * @returns {Interactions.PanZoom} The calling PanZoom Interaction.
             */
            addXScale(xScale: QuantitativeScale<any>): PanZoom;
            /**
             * Removes an x scale from this PanZoom Interaction
             *
             * @param {QuantitativeScale<any>} An x scale to remove
             * @returns {Interactions.PanZoom} The calling PanZoom Interaction.
             */
            removeXScale(xScale: QuantitativeScale<any>): PanZoom;
            /**
             * Adds a y scale to this PanZoom Interaction
             *
             * @param {QuantitativeScale<any>} A y scale to add
             * @returns {Interactions.PanZoom} The calling PanZoom Interaction.
             */
            addYScale(yScale: QuantitativeScale<any>): PanZoom;
            /**
             * Removes a y scale from this PanZoom Interaction
             *
             * @param {QuantitativeScale<any>} A y scale to remove
             * @returns {Interactions.PanZoom} The calling PanZoom Interaction.
             */
            removeYScale(yScale: QuantitativeScale<any>): PanZoom;
            /**
             * Gets the minimum domain extent for the scale, specifying the minimum allowable amount
             * between the ends of the domain.
             *
             * Note that extents will mainly work on scales that work linearly like Linear Scale and Time Scale
             *
             * @param {QuantitativeScale<any>} quantitativeScale The scale to query
             * @returns {D} The minimum domain extent for the scale.
             */
            minDomainExtent<D>(quantitativeScale: QuantitativeScale<D>): D;
            /**
             * Sets the minimum domain extent for the scale, specifying the minimum allowable amount
             * between the ends of the domain.
             *
             * Note that extents will mainly work on scales that work linearly like Linear Scale and Time Scale
             *
             * @param {QuantitativeScale<any>} quantitativeScale The scale to query
             * @param {D} minDomainExtent The minimum domain extent for the scale.
             * @returns {Interactions.PanZoom} The calling PanZoom Interaction.
             */
            minDomainExtent<D>(quantitativeScale: QuantitativeScale<D>, minDomainExtent: D): Interactions.PanZoom;
            /**
             * Gets the maximum domain extent for the scale, specifying the maximum allowable amount
             * between the ends of the domain.
             *
             * Note that extents will mainly work on scales that work linearly like Linear Scale and Time Scale
             *
             * @param {QuantitativeScale<any>} quantitativeScale The scale to query
             * @returns {D} The maximum domain extent for the scale.
             */
            maxDomainExtent<D>(quantitativeScale: QuantitativeScale<D>): D;
            /**
             * Sets the maximum domain extent for the scale, specifying the maximum allowable amount
             * between the ends of the domain.
             *
             * Note that extents will mainly work on scales that work linearly like Linear Scale and Time Scale
             *
             * @param {QuantitativeScale<any>} quantitativeScale The scale to query
             * @param {D} minDomainExtent The maximum domain extent for the scale.
             * @returns {Interactions.PanZoom} The calling PanZoom Interaction.
             */
            maxDomainExtent<D>(quantitativeScale: QuantitativeScale<D>, maxDomainExtent: D): Interactions.PanZoom;
        }
    }
}
declare module Plottable {
    type DragCallback = (start: Point, end: Point) => void;
}
declare module Plottable.Interactions {
    class Drag extends Interaction {
        private _dragging;
        private _constrainedToComponent;
        private _mouseDispatcher;
        private _touchDispatcher;
        private _dragOrigin;
        private _dragStartCallbacks;
        private _dragCallbacks;
        private _dragEndCallbacks;
        private _mouseDownCallback;
        private _mouseMoveCallback;
        private _mouseUpCallback;
        private _touchStartCallback;
        private _touchMoveCallback;
        private _touchEndCallback;
        protected _anchor(component: Component): void;
        protected _unanchor(): void;
        private _translateAndConstrain(p);
        private _startDrag(point, event);
        private _doDrag(point, event);
        private _endDrag(point, event);
        /**
         * Gets whether the Drag Interaction constrains Points passed to its
         * callbacks to lie inside its Component.
         *
         * If true, when the user drags outside of the Component, the closest Point
         * inside the Component will be passed to the callback instead of the actual
         * cursor position.
         *
         * @return {boolean}
         */
        constrainedToComponent(): boolean;
        /**
         * Sets whether the Drag Interaction constrains Points passed to its
         * callbacks to lie inside its Component.
         *
         * If true, when the user drags outside of the Component, the closest Point
         * inside the Component will be passed to the callback instead of the actual
         * cursor position.
         *
         * @param {boolean}
         * @return {Interactions.Drag} The calling Drag Interaction.
         */
        constrainedToComponent(constrainedToComponent: boolean): Drag;
        /**
         * Adds a callback to be called when dragging starts.
         *
         * @param {DragCallback} callback
         * @returns {Drag} The calling Drag Interaction.
         */
        onDragStart(callback: DragCallback): Drag;
        /**
         * Removes a callback that would be called when dragging starts.
         *
         * @param {DragCallback} callback
         * @returns {Drag} The calling Drag Interaction.
         */
        offDragStart(callback: DragCallback): Drag;
        /**
         * Adds a callback to be called during dragging.
         *
         * @param {DragCallback} callback
         * @returns {Drag} The calling Drag Interaction.
         */
        onDrag(callback: DragCallback): Drag;
        /**
         * Removes a callback that would be called during dragging.
         *
         * @param {DragCallback} callback
         * @returns {Drag} The calling Drag Interaction.
         */
        offDrag(callback: DragCallback): Drag;
        /**
         * Adds a callback to be called when dragging ends.
         *
         * @param {DragCallback} callback
         * @returns {Drag} The calling Drag Interaction.
         */
        onDragEnd(callback: DragCallback): Drag;
        /**
         * Removes a callback that would be called when dragging ends.
         *
         * @param {DragCallback} callback
         * @returns {Drag} The calling Drag Interaction.
         */
        offDragEnd(callback: DragCallback): Drag;
    }
}
declare module Plottable {
    type DragBoxCallback = (bounds: Bounds) => void;
<<<<<<< HEAD
    module Components {
        class DragBoxLayer extends Components.SelectionBoxLayer {
            private _dragInteraction;
            private _detectionEdgeT;
            private _detectionEdgeB;
            private _detectionEdgeL;
            private _detectionEdgeR;
            private _detectionCornerTL;
            private _detectionCornerTR;
            private _detectionCornerBL;
            private _detectionCornerBR;
            private _detectionRadius;
            private _resizable;
            private _movable;
            protected _hasCorners: boolean;
            private _dragStartCallbacks;
            private _dragCallbacks;
            private _dragEndCallbacks;
            private _disconnectInteraction;
            /**
             * Constructs a DragBoxLayer.
             *
             * A DragBoxLayer is a SelectionBoxLayer with a built-in Drag Interaction.
             * A drag gesture will set the Bounds of the box.
             * If resizing is enabled using resizable(true), the edges of box can be repositioned.
             *
             * @constructor
             */
            constructor();
            private _setUpCallbacks();
            protected _setup(): void;
            private _getResizingEdges(p);
            protected _renderImmediately(): DragBoxLayer;
            /**
             * Gets the detection radius of the drag box in pixels.
             */
            detectionRadius(): number;
            /**
             * Sets the detection radius of the drag box in pixels.
             *
             * @param {number} r
             * @return {DragBoxLayer} The calling DragBoxLayer.
             */
            detectionRadius(r: number): DragBoxLayer;
            /**
             * Gets whether or not the drag box is resizable.
             */
            resizable(): boolean;
            /**
             * Sets whether or not the drag box is resizable.
             *
             * @param {boolean} canResize
             * @return {DragBoxLayer} The calling DragBoxLayer.
             */
            resizable(canResize: boolean): DragBoxLayer;
            protected _setResizableClasses(canResize: boolean): void;
            /**
             * Gets whether or not the drag box is movable.
             */
            movable(): boolean;
            /**
             * Sets whether or not the drag box is movable.
             *
             * @param {boolean} movable
             * @return {DragBoxLayer} The calling DragBoxLayer.
             */
            movable(movable: boolean): DragBoxLayer;
            private _setMovableClass();
            /**
             * Sets the callback to be called when dragging starts.
             *
             * @param {DragBoxCallback} callback
             * @returns {DragBoxLayer} The calling DragBoxLayer.
             */
            onDragStart(callback: DragBoxCallback): DragBoxLayer;
            /**
             * Removes a callback to be called when dragging starts.
             *
             * @param {DragBoxCallback} callback
             * @returns {DragBoxLayer} The calling DragBoxLayer.
             */
            offDragStart(callback: DragBoxCallback): DragBoxLayer;
            /**
             * Sets a callback to be called during dragging.
             *
             * @param {DragBoxCallback} callback
             * @returns {DragBoxLayer} The calling DragBoxLayer.
             */
            onDrag(callback: DragBoxCallback): DragBoxLayer;
            /**
             * Removes a callback to be called during dragging.
             *
             * @param {DragBoxCallback} callback
             * @returns {DragBoxLayer} The calling DragBoxLayer.
             */
            offDrag(callback: DragBoxCallback): DragBoxLayer;
            /**
             * Sets a callback to be called when dragging ends.
             *
             * @param {DragBoxCallback} callback
             * @returns {DragBoxLayer} The calling DragBoxLayer.
             */
            onDragEnd(callback: DragBoxCallback): DragBoxLayer;
            /**
             * Removes a callback to be called when dragging ends.
             *
             * @param {DragBoxCallback} callback
             * @returns {DragBoxLayer} The calling DragBoxLayer.
             */
            offDragEnd(callback: DragBoxCallback): DragBoxLayer;
            /**
             * Gets the internal Interactions.Drag of the DragBoxLayer.
             */
            dragInteraction(): Interactions.Drag;
            /**
             * Enables or disables the interaction and drag box.
             */
            enabled(enabled: boolean): DragBoxLayer;
            /**
             * Gets the enabled state.
             */
            enabled(): boolean;
            destroy(): void;
            detach(): Component;
            anchor(selection: d3.Selection<void>): Component;
            private _resetState();
        }
=======
}
declare module Plottable.Components {
    class DragBoxLayer extends Components.SelectionBoxLayer {
        private _dragInteraction;
        private _detectionEdgeT;
        private _detectionEdgeB;
        private _detectionEdgeL;
        private _detectionEdgeR;
        private _detectionCornerTL;
        private _detectionCornerTR;
        private _detectionCornerBL;
        private _detectionCornerBR;
        private _detectionRadius;
        private _resizable;
        private _movable;
        protected _hasCorners: boolean;
        private _dragStartCallbacks;
        private _dragCallbacks;
        private _dragEndCallbacks;
        private _disconnectInteraction;
        /**
         * Constructs a DragBoxLayer.
         *
         * A DragBoxLayer is a SelectionBoxLayer with a built-in Drag Interaction.
         * A drag gesture will set the Bounds of the box.
         * If resizing is enabled using resizable(true), the edges of box can be repositioned.
         *
         * @constructor
         */
        constructor();
        private _setUpCallbacks();
        protected _setup(): void;
        private _getResizingEdges(p);
        renderImmediately(): DragBoxLayer;
        /**
         * Gets the detection radius of the drag box in pixels.
         */
        detectionRadius(): number;
        /**
         * Sets the detection radius of the drag box in pixels.
         *
         * @param {number} r
         * @return {DragBoxLayer} The calling DragBoxLayer.
         */
        detectionRadius(r: number): DragBoxLayer;
        /**
         * Gets whether or not the drag box is resizable.
         */
        resizable(): boolean;
        /**
         * Sets whether or not the drag box is resizable.
         *
         * @param {boolean} canResize
         * @return {DragBoxLayer} The calling DragBoxLayer.
         */
        resizable(canResize: boolean): DragBoxLayer;
        protected _setResizableClasses(canResize: boolean): void;
        /**
         * Gets whether or not the drag box is movable.
         */
        movable(): boolean;
        /**
         * Sets whether or not the drag box is movable.
         *
         * @param {boolean} movable
         * @return {DragBoxLayer} The calling DragBoxLayer.
         */
        movable(movable: boolean): DragBoxLayer;
        private _setMovableClass();
        /**
         * Sets the callback to be called when dragging starts.
         *
         * @param {DragBoxCallback} callback
         * @returns {DragBoxLayer} The calling DragBoxLayer.
         */
        onDragStart(callback: DragBoxCallback): DragBoxLayer;
        /**
         * Removes a callback to be called when dragging starts.
         *
         * @param {DragBoxCallback} callback
         * @returns {DragBoxLayer} The calling DragBoxLayer.
         */
        offDragStart(callback: DragBoxCallback): DragBoxLayer;
        /**
         * Sets a callback to be called during dragging.
         *
         * @param {DragBoxCallback} callback
         * @returns {DragBoxLayer} The calling DragBoxLayer.
         */
        onDrag(callback: DragBoxCallback): DragBoxLayer;
        /**
         * Removes a callback to be called during dragging.
         *
         * @param {DragBoxCallback} callback
         * @returns {DragBoxLayer} The calling DragBoxLayer.
         */
        offDrag(callback: DragBoxCallback): DragBoxLayer;
        /**
         * Sets a callback to be called when dragging ends.
         *
         * @param {DragBoxCallback} callback
         * @returns {DragBoxLayer} The calling DragBoxLayer.
         */
        onDragEnd(callback: DragBoxCallback): DragBoxLayer;
        /**
         * Removes a callback to be called when dragging ends.
         *
         * @param {DragBoxCallback} callback
         * @returns {DragBoxLayer} The calling DragBoxLayer.
         */
        offDragEnd(callback: DragBoxCallback): DragBoxLayer;
        /**
         * Gets the internal Interactions.Drag of the DragBoxLayer.
         */
        dragInteraction(): Interactions.Drag;
        /**
         * Enables or disables the interaction and drag box.
         */
        enabled(enabled: boolean): DragBoxLayer;
        /**
         * Gets the enabled state.
         */
        enabled(): boolean;
        destroy(): void;
        detach(): Component;
        anchor(selection: d3.Selection<void>): Component;
        private _resetState();
>>>>>>> cd405aa7
    }
}
declare module Plottable.Components {
    class XDragBoxLayer extends DragBoxLayer {
        /**
         * An XDragBoxLayer is a DragBoxLayer whose size can only be set in the X-direction.
         * The y-values of the bounds() are always set to 0 and the height() of the XDragBoxLayer.
         *
         * @constructor
         */
        constructor();
        computeLayout(origin?: Point, availableWidth?: number, availableHeight?: number): XDragBoxLayer;
        protected _setBounds(newBounds: Bounds): void;
        protected _setResizableClasses(canResize: boolean): void;
        yScale<D extends number | {
            valueOf(): number;
        }>(): QuantitativeScale<D>;
        yScale<D extends number | {
            valueOf(): number;
        }>(yScale: QuantitativeScale<D>): SelectionBoxLayer;
        yExtent(): (number | {
            valueOf(): number;
        })[];
        yExtent(yExtent: (number | {
            valueOf(): number;
        })[]): SelectionBoxLayer;
    }
}
declare module Plottable.Components {
    class YDragBoxLayer extends DragBoxLayer {
        /**
         * A YDragBoxLayer is a DragBoxLayer whose size can only be set in the Y-direction.
         * The x-values of the bounds() are always set to 0 and the width() of the YDragBoxLayer.
         *
         * @constructor
         */
        constructor();
        computeLayout(origin?: Point, availableWidth?: number, availableHeight?: number): YDragBoxLayer;
        protected _setBounds(newBounds: Bounds): void;
        protected _setResizableClasses(canResize: boolean): void;
        xScale<D extends number | {
            valueOf(): number;
        }>(): QuantitativeScale<D>;
        xScale<D extends number | {
            valueOf(): number;
        }>(xScale: QuantitativeScale<D>): SelectionBoxLayer;
        xExtent(): (number | {
            valueOf(): number;
        })[];
        xExtent(xExtent: (number | {
            valueOf(): number;
        })[]): SelectionBoxLayer;
    }
}
declare module Plottable {
    interface DragLineCallback<D> {
        (dragLineLayer: Components.DragLineLayer<D>): void;
    }
<<<<<<< HEAD
    module Components {
        class DragLineLayer<D> extends GuideLineLayer<D> {
            private _dragInteraction;
            private _detectionRadius;
            private _detectionEdge;
            private _enabled;
            private _dragStartCallbacks;
            private _dragCallbacks;
            private _dragEndCallbacks;
            private _disconnectInteraction;
            constructor(orientation: string);
            protected _setup(): void;
            protected _renderImmediately(): DragLineLayer<D>;
            /**
             * Gets the detection radius of the drag line in pixels.
             */
            detectionRadius(): number;
            /**
             * Sets the detection radius of the drag line in pixels.
             *
             * @param {number} detectionRadius
             * @return {DragLineLayer<D>} The calling DragLineLayer.
             */
            detectionRadius(detectionRadius: number): DragLineLayer<D>;
            /**
             * Gets whether the DragLineLayer is enabled.
             */
            enabled(): boolean;
            /**
             * Enables or disables the DragLineLayer.
             *
             * @param {boolean} enabled
             * @return {DragLineLayer<D>} The calling DragLineLayer.
             */
            enabled(enabled: boolean): DragLineLayer<D>;
            /**
             * Sets the callback to be called when dragging starts.
             * The callback will be passed the calling DragLineLayer.
             *
             * @param {DragLineCallback<D>} callback
             * @returns {DragLineLayer<D>} The calling DragLineLayer.
             */
            onDragStart(callback: DragLineCallback<D>): DragLineLayer<D>;
            /**
             * Removes a callback that would be called when dragging starts.
             *
             * @param {DragLineCallback<D>} callback
             * @returns {DragLineLayer<D>} The calling DragLineLayer.
             */
            offDragStart(callback: DragLineCallback<D>): DragLineLayer<D>;
            /**
             * Sets a callback to be called during dragging.
             * The callback will be passed the calling DragLineLayer.
             *
             * @param {DragLineCallback<D>} callback
             * @returns {DragLineLayer<D>} The calling DragLineLayer.
             */
            onDrag(callback: DragLineCallback<D>): DragLineLayer<D>;
            /**
             * Removes a callback that would be called during dragging.
             *
             * @param {DragLineCallback<D>} callback
             * @returns {DragLineLayer<D>} The calling DragLineLayer.
             */
            offDrag(callback: DragLineCallback<D>): DragLineLayer<D>;
            /**
             * Sets a callback to be called when dragging ends.
             * The callback will be passed the calling DragLineLayer.
             *
             * @param {DragLineCallback<D>} callback
             * @returns {DragLineLayer<D>} The calling DragLineLayer.
             */
            onDragEnd(callback: DragLineCallback<D>): DragLineLayer<D>;
            /**
             * Removes a callback that would be called when dragging ends.
             *
             * @param {DragLineCallback<D>} callback
             * @returns {DragLineLayer<D>} The calling DragLineLayer.
             */
            offDragEnd(callback: DragLineCallback<D>): DragLineLayer<D>;
            destroy(): void;
        }
=======
}
declare module Plottable.Components {
    class DragLineLayer<D> extends GuideLineLayer<D> {
        private _dragInteraction;
        private _detectionRadius;
        private _detectionEdge;
        private _enabled;
        private _dragStartCallbacks;
        private _dragCallbacks;
        private _dragEndCallbacks;
        private _disconnectInteraction;
        constructor(orientation: string);
        protected _setup(): void;
        renderImmediately(): DragLineLayer<D>;
        /**
         * Gets the detection radius of the drag line in pixels.
         */
        detectionRadius(): number;
        /**
         * Sets the detection radius of the drag line in pixels.
         *
         * @param {number} detectionRadius
         * @return {DragLineLayer<D>} The calling DragLineLayer.
         */
        detectionRadius(detectionRadius: number): DragLineLayer<D>;
        /**
         * Gets whether the DragLineLayer is enabled.
         */
        enabled(): boolean;
        /**
         * Enables or disables the DragLineLayer.
         *
         * @param {boolean} enabled
         * @return {DragLineLayer<D>} The calling DragLineLayer.
         */
        enabled(enabled: boolean): DragLineLayer<D>;
        /**
         * Sets the callback to be called when dragging starts.
         * The callback will be passed the calling DragLineLayer.
         *
         * @param {DragLineCallback<D>} callback
         * @returns {DragLineLayer<D>} The calling DragLineLayer.
         */
        onDragStart(callback: DragLineCallback<D>): DragLineLayer<D>;
        /**
         * Removes a callback that would be called when dragging starts.
         *
         * @param {DragLineCallback<D>} callback
         * @returns {DragLineLayer<D>} The calling DragLineLayer.
         */
        offDragStart(callback: DragLineCallback<D>): DragLineLayer<D>;
        /**
         * Sets a callback to be called during dragging.
         * The callback will be passed the calling DragLineLayer.
         *
         * @param {DragLineCallback<D>} callback
         * @returns {DragLineLayer<D>} The calling DragLineLayer.
         */
        onDrag(callback: DragLineCallback<D>): DragLineLayer<D>;
        /**
         * Removes a callback that would be called during dragging.
         *
         * @param {DragLineCallback<D>} callback
         * @returns {DragLineLayer<D>} The calling DragLineLayer.
         */
        offDrag(callback: DragLineCallback<D>): DragLineLayer<D>;
        /**
         * Sets a callback to be called when dragging ends.
         * The callback will be passed the calling DragLineLayer.
         *
         * @param {DragLineCallback<D>} callback
         * @returns {DragLineLayer<D>} The calling DragLineLayer.
         */
        onDragEnd(callback: DragLineCallback<D>): DragLineLayer<D>;
        /**
         * Removes a callback that would be called when dragging ends.
         *
         * @param {DragLineCallback<D>} callback
         * @returns {DragLineLayer<D>} The calling DragLineLayer.
         */
        offDragEnd(callback: DragLineCallback<D>): DragLineLayer<D>;
        destroy(): void;
>>>>>>> cd405aa7
    }
}<|MERGE_RESOLUTION|>--- conflicted
+++ resolved
@@ -1997,7 +1997,7 @@
         private _renderTickMarks(tickValues, index);
         private _renderLabellessTickMarks(tickValues);
         private _generateLabellessTicks();
-        renderImmediately(): Time;
+        protected _renderImmediately(): Time;
         private _hideOverflowingTiers();
         private _hideOverlappingAndCutOffLabels(index);
     }
@@ -2017,535 +2017,6 @@
          * @param {QuantitativeScale} scale
          * @param {string} orientation One of "top"/"bottom"/"left"/"right".
          */
-<<<<<<< HEAD
-        type TimeAxisConfiguration = TimeAxisTierConfiguration[];
-        class Time extends Axis<Date> {
-            /**
-             * The CSS class applied to each Time Axis tier
-             */
-            static TIME_AXIS_TIER_CLASS: string;
-            private static _DEFAULT_TIME_AXIS_CONFIGURATIONS;
-            private _tierLabelContainers;
-            private _tierMarkContainers;
-            private _tierBaselines;
-            private _tierHeights;
-            private _possibleTimeAxisConfigurations;
-            private _numTiers;
-            private _measurer;
-            private _mostPreciseConfigIndex;
-            private _tierLabelPositions;
-            private static _LONG_DATE;
-            /**
-             * Constructs a Time Axis.
-             *
-             * A Time Axis is a visual representation of a Time Scale.
-             *
-             * @constructor
-             * @param {Scales.Time} scale
-             * @param {string} orientation One of "top"/"bottom".
-             */
-            constructor(scale: Scales.Time, orientation: string);
-            /**
-             * Gets the label positions for each tier.
-             */
-            tierLabelPositions(): string[];
-            /**
-             * Sets the label positions for each tier.
-             *
-             * @param {string[]} newPositions The positions for each tier. "bottom" and "center" are the only supported values.
-             * @returns {Axes.Time} The calling Time Axis.
-             */
-            tierLabelPositions(newPositions: string[]): Time;
-            /**
-             * Gets the possible TimeAxisConfigurations.
-             */
-            axisConfigurations(): TimeAxisConfiguration[];
-            /**
-             * Sets the possible TimeAxisConfigurations.
-             * The Time Axis will choose the most precise configuration that will display in the available space.
-             *
-             * @param {TimeAxisConfiguration[]} configurations
-             * @returns {Axes.Time} The calling Time Axis.
-             */
-            axisConfigurations(configurations: TimeAxisConfiguration[]): Time;
-            /**
-             * Gets the index of the most precise TimeAxisConfiguration that will fit in the current width.
-             */
-            private _getMostPreciseConfigurationIndex();
-            orientation(): string;
-            orientation(orientation: string): Time;
-            protected _computeHeight(): number;
-            private _getIntervalLength(config);
-            private _maxWidthForInterval(config);
-            /**
-             * Check if tier configuration fits in the current width.
-             */
-            private _checkTimeAxisTierConfigurationWidth(config);
-            protected _sizeFromOffer(availableWidth: number, availableHeight: number): {
-                width: number;
-                height: number;
-            };
-            protected _setup(): void;
-            private _setupDomElements();
-            private _getTickIntervalValues(config);
-            protected _getTickValues(): any[];
-            private _cleanTiers();
-            private _getTickValuesForConfiguration(config);
-            private _renderTierLabels(container, config, index);
-            private _renderTickMarks(tickValues, index);
-            private _renderLabellessTickMarks(tickValues);
-            private _generateLabellessTicks();
-            protected _renderImmediately(): Time;
-            private _hideOverflowingTiers();
-            private _hideOverlappingAndCutOffLabels(index);
-        }
-    }
-}
-
-
-declare module Plottable {
-    module Axes {
-        class Numeric extends Axis<number> {
-            private _tickLabelPositioning;
-            private _usesTextWidthApproximation;
-            private _measurer;
-            private _wrapper;
-            /**
-             * Constructs a Numeric Axis.
-             *
-             * A Numeric Axis is a visual representation of a QuantitativeScale.
-             *
-             * @constructor
-             * @param {QuantitativeScale} scale
-             * @param {string} orientation One of "top"/"bottom"/"left"/"right".
-             */
-            constructor(scale: QuantitativeScale<number>, orientation: string);
-            protected _setup(): void;
-            protected _computeWidth(): number;
-            private _computeExactTextWidth();
-            private _computeApproximateTextWidth();
-            protected _computeHeight(): number;
-            protected _getTickValues(): number[];
-            protected _rescale(): void;
-            protected _renderImmediately(): Numeric;
-            private _showAllTickMarks();
-            /**
-             * Hides the Tick Marks which have no corresponding Tick Labels
-             */
-            private _hideTickMarksWithoutLabel();
-            /**
-             * Gets the tick label position relative to the tick marks.
-             *
-             * @returns {string} The current tick label position.
-             */
-            tickLabelPosition(): string;
-            /**
-             * Sets the tick label position relative to the tick marks.
-             *
-             * @param {string} position "top"/"center"/"bottom" for a vertical Numeric Axis,
-             *                          "left"/"center"/"right" for a horizontal Numeric Axis.
-             * @returns {Numeric} The calling Numeric Axis.
-             */
-            tickLabelPosition(position: string): Numeric;
-            /**
-             * Gets the approximate text width setting.
-             *
-             * @returns {boolean} The current text width approximation setting.
-             */
-            usesTextWidthApproximation(): boolean;
-            /**
-             * Sets the approximate text width setting. Approximating text width
-             * measurements can drastically speed up plot rendering, but the plot may
-             * have extra white space that would be eliminated by exact measurements.
-             * Additionally, very abnormal fonts may not approximate reasonably.
-             *
-             * @param {boolean} The new text width approximation setting.
-             * @returns {Axes.Numeric} The calling Axes.Numeric.
-             */
-            usesTextWidthApproximation(enable: boolean): Axes.Numeric;
-            private _hideEndTickLabels();
-            private _hideOverflowingTickLabels();
-            private _hideOverlappingTickLabels();
-            /**
-             * The method is responsible for evenly spacing the labels on the axis.
-             * @return test to see if taking every `interval` recrangle from `rects`
-             *         will result in labels not overlapping
-             *
-             * For top, bottom, left, right positioning of the thicks, we want the padding
-             * between the labels to be 3x, such that the label will be  `padding` distance
-             * from the tick and 2 * `padding` distance (or more) from the next tick
-             *
-             */
-            private _hasOverlapWithInterval(interval, rects);
-        }
-    }
-}
-
-
-declare module Plottable {
-    module Axes {
-        class Category extends Axis<string> {
-            private _tickLabelAngle;
-            private _measurer;
-            private _wrapper;
-            private _writer;
-            /**
-             * Constructs a Category Axis.
-             *
-             * A Category Axis is a visual representation of a Category Scale.
-             *
-             * @constructor
-             * @param {Scales.Category} scale
-             * @param {string} [orientation="bottom"] One of "top"/"bottom"/"left"/"right".
-             */
-            constructor(scale: Scales.Category, orientation: string);
-            protected _setup(): void;
-            protected _rescale(): Component;
-            requestedSpace(offeredWidth: number, offeredHeight: number): SpaceRequest;
-            protected _coreSize(): number;
-            protected _getTickValues(): string[];
-            /**
-             * Gets the tick label angle in degrees.
-             */
-            tickLabelAngle(): number;
-            /**
-             * Sets the tick label angle in degrees.
-             * Right now only -90/0/90 are supported. 0 is horizontal.
-             *
-             * @param {number} angle
-             * @returns {Category} The calling Category Axis.
-             */
-            tickLabelAngle(angle: number): Category;
-            /**
-             * Measures the size of the ticks while also writing them to the DOM.
-             * @param {d3.Selection} ticks The tick elements to be written to.
-             */
-            private _drawTicks(axisWidth, axisHeight, scale, ticks);
-            /**
-             * Measures the size of the ticks without making any (permanent) DOM
-             * changes.
-             *
-             * @param {string[]} ticks The strings that will be printed on the ticks.
-             */
-            private _measureTicks(axisWidth, axisHeight, scale, ticks);
-            protected _renderImmediately(): Category;
-            computeLayout(origin?: Point, availableWidth?: number, availableHeight?: number): Axis<string>;
-        }
-    }
-}
-
-
-declare module Plottable {
-    module Components {
-        class Label extends Component {
-            private _textContainer;
-            private _text;
-            private _angle;
-            private _measurer;
-            private _wrapper;
-            private _writer;
-            private _padding;
-            /**
-             * A Label is a Component that displays a single line of text.
-             *
-             * @constructor
-             * @param {string} [displayText=""] The text of the Label.
-             * @param {number} [angle=0] The angle of the Label in degrees (-90/0/90). 0 is horizontal.
-             */
-            constructor(displayText?: string, angle?: number);
-            requestedSpace(offeredWidth: number, offeredHeight: number): SpaceRequest;
-            protected _setup(): void;
-            /**
-             * Gets the Label's text.
-             */
-            text(): string;
-            /**
-             * Sets the Label's text.
-             *
-             * @param {string} displayText
-             * @returns {Label} The calling Label.
-             */
-            text(displayText: string): Label;
-            /**
-             * Gets the angle of the Label in degrees.
-             */
-            angle(): number;
-            /**
-             * Sets the angle of the Label in degrees.
-             *
-             * @param {number} angle One of -90/0/90. 0 is horizontal.
-             * @returns {Label} The calling Label.
-             */
-            angle(angle: number): Label;
-            /**
-             * Gets the amount of padding around the Label in pixels.
-             */
-            padding(): number;
-            /**
-             * Sets the amount of padding around the Label in pixels.
-             *
-             * @param {number} padAmount
-             * @returns {Label} The calling Label.
-             */
-            padding(padAmount: number): Label;
-            fixedWidth(): boolean;
-            fixedHeight(): boolean;
-            protected _renderImmediately(): Label;
-        }
-        class TitleLabel extends Label {
-            static TITLE_LABEL_CLASS: string;
-            /**
-             * @constructor
-             * @param {string} [text]
-             * @param {number} [angle] One of -90/0/90. 0 is horizontal.
-             */
-            constructor(text?: string, angle?: number);
-        }
-        class AxisLabel extends Label {
-            static AXIS_LABEL_CLASS: string;
-            /**
-             * @constructor
-             * @param {string} [text]
-             * @param {number} [angle] One of -90/0/90. 0 is horizontal.
-             */
-            constructor(text?: string, angle?: number);
-        }
-    }
-}
-
-
-declare module Plottable {
-    module Components {
-        class Legend extends Component {
-            /**
-             * The css class applied to each legend row
-             */
-            static LEGEND_ROW_CLASS: string;
-            /**
-             * The css class applied to each legend entry
-             */
-            static LEGEND_ENTRY_CLASS: string;
-            /**
-             * The css class applied to each legend symbol
-             */
-            static LEGEND_SYMBOL_CLASS: string;
-            private _padding;
-            private _colorScale;
-            private _formatter;
-            private _maxEntriesPerRow;
-            private _comparator;
-            private _measurer;
-            private _wrapper;
-            private _writer;
-            private _symbolFactoryAccessor;
-            private _symbolOpacityAccessor;
-            private _redrawCallback;
-            /**
-             * The Legend consists of a series of entries, each with a color and label taken from the Color Scale.
-             *
-             * @constructor
-             * @param {Scale.Color} scale
-             */
-            constructor(colorScale: Scales.Color);
-            protected _setup(): void;
-            /**
-             * Gets the Formatter for the entry texts.
-             */
-            formatter(): Formatter;
-            /**
-             * Sets the Formatter for the entry texts.
-             *
-             * @param {Formatter} formatter
-             * @returns {Legend} The calling Legend.
-             */
-            formatter(formatter: Formatter): Legend;
-            /**
-             * Gets the maximum number of entries per row.
-             *
-             * @returns {number}
-             */
-            maxEntriesPerRow(): number;
-            /**
-             * Sets the maximum number of entries perrow.
-             *
-             * @param {number} maxEntriesPerRow
-             * @returns {Legend} The calling Legend.
-             */
-            maxEntriesPerRow(maxEntriesPerRow: number): Legend;
-            /**
-             * Gets the current comparator for the Legend's entries.
-             *
-             * @returns {(a: string, b: string) => number}
-             */
-            comparator(): (a: string, b: string) => number;
-            /**
-             * Sets a new comparator for the Legend's entries.
-             * The comparator is used to set the display order of the entries.
-             *
-             * @param {(a: string, b: string) => number} comparator
-             * @returns {Legend} The calling Legend.
-             */
-            comparator(comparator: (a: string, b: string) => number): Legend;
-            /**
-             * Gets the Color Scale.
-             *
-             * @returns {Scales.Color}
-             */
-            colorScale(): Scales.Color;
-            /**
-             * Sets the Color Scale.
-             *
-             * @param {Scales.Color} scale
-             * @returns {Legend} The calling Legend.
-             */
-            colorScale(colorScale: Scales.Color): Legend;
-            destroy(): void;
-            private _calculateLayoutInfo(availableWidth, availableHeight);
-            requestedSpace(offeredWidth: number, offeredHeight: number): SpaceRequest;
-            private _packRows(availableWidth, entries, entryLengths);
-            /**
-             * Gets the Entities (representing Legend entries) at a particular point.
-             * Returns an empty array if no Entities are present at that location.
-             *
-             * @param {Point} p
-             * @returns {Entity<Legend>[]}
-             */
-            entitiesAt(p: Point): Entity<Legend>[];
-            protected _renderImmediately(): Legend;
-            /**
-             * Gets the function determining the symbols of the Legend.
-             *
-             * @returns {(datum: any, index: number) => symbolFactory}
-             */
-            symbol(): (datum: any, index: number) => SymbolFactory;
-            /**
-             * Sets the function determining the symbols of the Legend.
-             *
-             * @param {(datum: any, index: number) => SymbolFactory} symbol
-             * @returns {Legend} The calling Legend
-             */
-            symbol(symbol: (datum: any, index: number) => SymbolFactory): Legend;
-            /**
-             * Gets the opacity of the symbols of the Legend.
-             *
-             * @returns {(datum: any, index: number) => number}
-             */
-            symbolOpacity(): (datum: any, index: number) => number;
-            /**
-             * Sets the opacity of the symbols of the Legend.
-             *
-             * @param {number | ((datum: any, index: number) => number)} symbolOpacity
-             * @returns {Legend} The calling Legend
-             */
-            symbolOpacity(symbolOpacity: number | ((datum: any, index: number) => number)): Legend;
-            fixedWidth(): boolean;
-            fixedHeight(): boolean;
-        }
-    }
-}
-
-
-declare module Plottable {
-    module Components {
-        class InterpolatedColorLegend extends Component {
-            private static _DEFAULT_NUM_SWATCHES;
-            private _measurer;
-            private _wrapper;
-            private _writer;
-            private _scale;
-            private _orientation;
-            private _padding;
-            private _formatter;
-            private _expands;
-            private _swatchContainer;
-            private _swatchBoundingBox;
-            private _lowerLabel;
-            private _upperLabel;
-            private _redrawCallback;
-            /**
-             * The css class applied to the legend labels.
-             */
-            static LEGEND_LABEL_CLASS: string;
-            /**
-             * Creates an InterpolatedColorLegend.
-             *
-             * The InterpolatedColorLegend consists of a sequence of swatches that show the
-             * associated InterpolatedColor Scale sampled at various points.
-             * Two labels show the maximum and minimum values of the InterpolatedColor Scale.
-             *
-             * @constructor
-             * @param {Scales.InterpolatedColor} interpolatedColorScale
-             */
-            constructor(interpolatedColorScale: Scales.InterpolatedColor);
-            destroy(): void;
-            /**
-             * Gets the Formatter for the labels.
-             */
-            formatter(): Formatter;
-            /**
-             * Sets the Formatter for the labels.
-             *
-             * @param {Formatter} formatter
-             * @returns {InterpolatedColorLegend} The calling InterpolatedColorLegend.
-             */
-            formatter(formatter: Formatter): InterpolatedColorLegend;
-            /**
-             * Gets whether the InterpolatedColorLegend expands to occupy all offered space in the long direction
-             */
-            expands(): boolean;
-            /**
-             * Sets whether the InterpolatedColorLegend expands to occupy all offered space in the long direction
-             *
-             * @param {expands} boolean
-             * @returns {InterpolatedColorLegend} The calling InterpolatedColorLegend.
-             */
-            expands(expands: boolean): InterpolatedColorLegend;
-            private static _ensureOrientation(orientation);
-            /**
-             * Gets the orientation.
-             */
-            orientation(): string;
-            /**
-             * Sets the orientation.
-             *
-             * @param {string} orientation One of "horizontal"/"left"/"right".
-             * @returns {InterpolatedColorLegend} The calling InterpolatedColorLegend.
-             */
-            orientation(orientation: string): InterpolatedColorLegend;
-            fixedWidth(): boolean;
-            fixedHeight(): boolean;
-            private _generateTicks(numSwatches?);
-            protected _setup(): void;
-            requestedSpace(offeredWidth: number, offeredHeight: number): SpaceRequest;
-            private _isVertical();
-            protected _renderImmediately(): InterpolatedColorLegend;
-        }
-    }
-}
-
-
-declare module Plottable {
-    module Components {
-        class Gridlines extends Component {
-            private _xScale;
-            private _yScale;
-            private _xLinesContainer;
-            private _yLinesContainer;
-            private _renderCallback;
-            /**
-             * @constructor
-             * @param {QuantitativeScale} xScale The scale to base the x gridlines on. Pass null if no gridlines are desired.
-             * @param {QuantitativeScale} yScale The scale to base the y gridlines on. Pass null if no gridlines are desired.
-             */
-            constructor(xScale: QuantitativeScale<any>, yScale: QuantitativeScale<any>);
-            destroy(): Gridlines;
-            protected _setup(): void;
-            protected _renderImmediately(): Gridlines;
-            computeLayout(origin?: Point, availableWidth?: number, availableHeight?: number): Gridlines;
-            private _redrawXLines();
-            private _redrawYLines();
-        }
-=======
         constructor(scale: QuantitativeScale<number>, orientation: string);
         protected _setup(): void;
         protected _computeWidth(): number;
@@ -2554,7 +2025,7 @@
         protected _computeHeight(): number;
         protected _getTickValues(): number[];
         protected _rescale(): void;
-        renderImmediately(): Numeric;
+        protected _renderImmediately(): Numeric;
         private _showAllTickMarks();
         /**
          * Hides the Tick Marks which have no corresponding Tick Labels
@@ -2651,7 +2122,7 @@
          * @param {string[]} ticks The strings that will be printed on the ticks.
          */
         private _measureTicks(axisWidth, axisHeight, scale, ticks);
-        renderImmediately(): Category;
+        protected _renderImmediately(): Category;
         computeLayout(origin?: Point, availableWidth?: number, availableHeight?: number): Category;
     }
 }
@@ -2709,7 +2180,7 @@
         padding(padAmount: number): Label;
         fixedWidth(): boolean;
         fixedHeight(): boolean;
-        renderImmediately(): Label;
+        protected _renderImmediately(): Label;
     }
     class TitleLabel extends Label {
         static TITLE_LABEL_CLASS: string;
@@ -2826,7 +2297,7 @@
          * @returns {Entity<Legend>[]}
          */
         entitiesAt(p: Point): Entity<Legend>[];
-        renderImmediately(): Legend;
+        protected _renderImmediately(): Legend;
         /**
          * Gets the function determining the symbols of the Legend.
          *
@@ -2929,7 +2400,7 @@
         protected _setup(): void;
         requestedSpace(offeredWidth: number, offeredHeight: number): SpaceRequest;
         private _isVertical();
-        renderImmediately(): InterpolatedColorLegend;
+        protected _renderImmediately(): InterpolatedColorLegend;
     }
 }
 declare module Plottable.Components {
@@ -2947,11 +2418,10 @@
         constructor(xScale: QuantitativeScale<any>, yScale: QuantitativeScale<any>);
         destroy(): Gridlines;
         protected _setup(): void;
-        renderImmediately(): Gridlines;
+        protected _renderImmediately(): Gridlines;
         computeLayout(origin?: Point, availableWidth?: number, availableHeight?: number): Gridlines;
         private _redrawXLines();
         private _redrawYLines();
->>>>>>> cd405aa7
     }
 }
 declare module Plottable.Components {
@@ -3126,7 +2596,7 @@
         bounds(newBounds: Bounds): SelectionBoxLayer;
         protected _setBounds(newBounds: Bounds): void;
         private _getBounds();
-        renderImmediately(): SelectionBoxLayer;
+        protected _renderImmediately(): SelectionBoxLayer;
         /**
          * Gets whether the box is being shown.
          */
@@ -3228,7 +2698,7 @@
         fixedWidth(): boolean;
         fixedHeight(): boolean;
         computeLayout(origin?: Point, availableWidth?: number, availableHeight?: number): GuideLineLayer<D>;
-        renderImmediately(): GuideLineLayer<D>;
+        protected _renderImmediately(): GuideLineLayer<D>;
         private _syncPixelPositionAndValue();
         protected _setPixelPositionWithoutChangingMode(pixelPosition: number): void;
         /**
@@ -3293,124 +2763,6 @@
     }
 }
 declare module Plottable {
-<<<<<<< HEAD
-    module Components {
-        enum PropertyMode {
-            VALUE = 0,
-            PIXEL = 1,
-        }
-        class SelectionBoxLayer extends Component {
-            protected _box: d3.Selection<void>;
-            private _boxArea;
-            private _boxVisible;
-            private _boxBounds;
-            private _xExtent;
-            private _yExtent;
-            private _xScale;
-            private _yScale;
-            private _adjustBoundsCallback;
-            protected _xBoundsMode: PropertyMode;
-            protected _yBoundsMode: PropertyMode;
-            constructor();
-            protected _setup(): void;
-            protected _sizeFromOffer(availableWidth: number, availableHeight: number): {
-                width: number;
-                height: number;
-            };
-            /**
-             * Gets the Bounds of the box.
-             */
-            bounds(): Bounds;
-            /**
-             * Sets the Bounds of the box.
-             *
-             * @param {Bounds} newBounds
-             * @return {SelectionBoxLayer} The calling SelectionBoxLayer.
-             */
-            bounds(newBounds: Bounds): SelectionBoxLayer;
-            protected _setBounds(newBounds: Bounds): void;
-            private _getBounds();
-            protected _renderImmediately(): SelectionBoxLayer;
-            /**
-             * Gets whether the box is being shown.
-             */
-            boxVisible(): boolean;
-            /**
-             * Shows or hides the selection box.
-             *
-             * @param {boolean} show Whether or not to show the box.
-             * @return {SelectionBoxLayer} The calling SelectionBoxLayer.
-             */
-            boxVisible(show: boolean): SelectionBoxLayer;
-            fixedWidth(): boolean;
-            fixedHeight(): boolean;
-            /**
-             * Gets the x scale for this SelectionBoxLayer.
-             */
-            xScale(): QuantitativeScale<number | {
-                valueOf(): number;
-            }>;
-            /**
-             * Sets the x scale for this SelectionBoxLayer.
-             *
-             * @returns {SelectionBoxLayer} The calling SelectionBoxLayer.
-             */
-            xScale(xScale: QuantitativeScale<number | {
-                valueOf(): number;
-            }>): SelectionBoxLayer;
-            /**
-             * Gets the y scale for this SelectionBoxLayer.
-             */
-            yScale(): QuantitativeScale<number | {
-                valueOf(): number;
-            }>;
-            /**
-             * Sets the y scale for this SelectionBoxLayer.
-             *
-             * @returns {SelectionBoxLayer} The calling SelectionBoxLayer.
-             */
-            yScale(yScale: QuantitativeScale<number | {
-                valueOf(): number;
-            }>): SelectionBoxLayer;
-            /**
-             * Gets the data values backing the left and right edges of the box.
-             *
-             * Returns an undefined array if the edges are not backed by a scale.
-             */
-            xExtent(): (number | {
-                valueOf(): number;
-            })[];
-            /**
-             * Sets the data values backing the left and right edges of the box.
-             */
-            xExtent(xExtent: (number | {
-                valueOf(): number;
-            })[]): SelectionBoxLayer;
-            private _getXExtent();
-            protected _setXExtent(xExtent: (number | {
-                valueOf(): number;
-            })[]): void;
-            /**
-             * Gets the data values backing the top and bottom edges of the box.
-             *
-             * Returns an undefined array if the edges are not backed by a scale.
-             */
-            yExtent(): (number | {
-                valueOf(): number;
-            })[];
-            /**
-             * Sets the data values backing the top and bottom edges of the box.
-             */
-            yExtent(yExtent: (number | {
-                valueOf(): number;
-            })[]): SelectionBoxLayer;
-            private _getYExtent();
-            protected _setYExtent(yExtent: (number | {
-                valueOf(): number;
-            })[]): void;
-            destroy(): void;
-        }
-=======
     class Plot extends Component {
         protected static _ANIMATION_MAX_DURATION: number;
         private _dataChanged;
@@ -3465,7 +2817,7 @@
         protected _bindProperty(property: string, value: any, scale: Scale<any, any>): void;
         private _bindAttr(attr, value, scale);
         protected _generateAttrToProjector(): AttributeToProjector;
-        renderImmediately(): Plot;
+        protected _renderImmediately(): Plot;
         /**
          * Returns whether the plot will be animated.
          */
@@ -3691,81 +3043,9 @@
         private _generateStrokeDrawSteps();
         private _sliceIndexForPoint(p);
         private _drawLabels();
->>>>>>> cd405aa7
     }
 }
 declare module Plottable {
-<<<<<<< HEAD
-    module Components {
-        class GuideLineLayer<D> extends Component {
-            static ORIENTATION_VERTICAL: string;
-            static ORIENTATION_HORIZONTAL: string;
-            private _orientation;
-            private _value;
-            private _scale;
-            private _pixelPosition;
-            private _scaleUpdateCallback;
-            private _guideLine;
-            private _mode;
-            constructor(orientation: string);
-            protected _setup(): void;
-            protected _sizeFromOffer(availableWidth: number, availableHeight: number): {
-                width: number;
-                height: number;
-            };
-            protected _isVertical(): boolean;
-            fixedWidth(): boolean;
-            fixedHeight(): boolean;
-            computeLayout(origin?: Point, availableWidth?: number, availableHeight?: number): GuideLineLayer<D>;
-            protected _renderImmediately(): GuideLineLayer<D>;
-            private _syncPixelPositionAndValue();
-            protected _setPixelPositionWithoutChangingMode(pixelPosition: number): void;
-            /**
-             * Gets the QuantitativeScale on the GuideLineLayer.
-             *
-             * @return {QuantitativeScale<D>}
-             */
-            scale(): QuantitativeScale<D>;
-            /**
-             * Sets the QuantitativeScale on the GuideLineLayer.
-             * If value() was the last property set, pixelPosition() will be updated according to the new scale.
-             * If pixelPosition() was the last property set, value() will be updated according to the new scale.
-             *
-             * @param {QuantitativeScale<D>} scale
-             * @return {GuideLineLayer<D>} The calling GuideLineLayer.
-             */
-            scale(scale: QuantitativeScale<D>): GuideLineLayer<D>;
-            /**
-             * Gets the value of the guide line in data-space.
-             *
-             * @return {D}
-             */
-            value(): D;
-            /**
-             * Sets the value of the guide line in data-space.
-             * If the GuideLineLayer has a scale, pixelPosition() will be updated now and whenever the scale updates.
-             *
-             * @param {D} value
-             * @return {GuideLineLayer<D>} The calling GuideLineLayer.
-             */
-            value(value: D): GuideLineLayer<D>;
-            /**
-             * Gets the position of the guide line in pixel-space.
-             *
-             * @return {number}
-             */
-            pixelPosition(): number;
-            /**
-             * Sets the position of the guide line in pixel-space.
-             * If the GuideLineLayer has a scale, the value() will be updated now and whenever the scale updates.
-             *
-             * @param {number} pixelPosition
-             * @return {GuideLineLayer<D>} The calling GuideLineLayer.
-             */
-            pixelPosition(pixelPosition: number): GuideLineLayer<D>;
-            destroy(): void;
-        }
-=======
     class XYPlot<X, Y> extends Plot {
         protected static _X_KEY: string;
         protected static _Y_KEY: string;
@@ -3874,7 +3154,6 @@
         protected _projectorsReady(): boolean;
         protected _pixelPoint(datum: any, index: number, dataset: Dataset): Point;
         protected _getDataToDraw(): Utils.Map<Dataset, any[]>;
->>>>>>> cd405aa7
     }
 }
 declare module Plottable.Plots {
@@ -3921,15 +3200,7 @@
          * @param {Scale<X, number>} xScale
          * @returns {Plots.Rectangle} The calling Rectangle Plot.
          */
-<<<<<<< HEAD
-        attr<A>(attr: string, attrValue: A | Accessor<A>, scale: Scale<A, number | string>): Plot;
-        protected _bindProperty(property: string, value: any, scale: Scale<any, any>): void;
-        private _bindAttr(attr, value, scale);
-        protected _generateAttrToProjector(): AttributeToProjector;
-        protected _renderImmediately(): Plot;
-=======
         x(x: X | Accessor<X>, xScale: Scale<X, number>): Plots.Rectangle<X, Y>;
->>>>>>> cd405aa7
         /**
          * Gets the AccessorScaleBinding for X2.
          */
@@ -5640,135 +4911,6 @@
 }
 declare module Plottable {
     type DragBoxCallback = (bounds: Bounds) => void;
-<<<<<<< HEAD
-    module Components {
-        class DragBoxLayer extends Components.SelectionBoxLayer {
-            private _dragInteraction;
-            private _detectionEdgeT;
-            private _detectionEdgeB;
-            private _detectionEdgeL;
-            private _detectionEdgeR;
-            private _detectionCornerTL;
-            private _detectionCornerTR;
-            private _detectionCornerBL;
-            private _detectionCornerBR;
-            private _detectionRadius;
-            private _resizable;
-            private _movable;
-            protected _hasCorners: boolean;
-            private _dragStartCallbacks;
-            private _dragCallbacks;
-            private _dragEndCallbacks;
-            private _disconnectInteraction;
-            /**
-             * Constructs a DragBoxLayer.
-             *
-             * A DragBoxLayer is a SelectionBoxLayer with a built-in Drag Interaction.
-             * A drag gesture will set the Bounds of the box.
-             * If resizing is enabled using resizable(true), the edges of box can be repositioned.
-             *
-             * @constructor
-             */
-            constructor();
-            private _setUpCallbacks();
-            protected _setup(): void;
-            private _getResizingEdges(p);
-            protected _renderImmediately(): DragBoxLayer;
-            /**
-             * Gets the detection radius of the drag box in pixels.
-             */
-            detectionRadius(): number;
-            /**
-             * Sets the detection radius of the drag box in pixels.
-             *
-             * @param {number} r
-             * @return {DragBoxLayer} The calling DragBoxLayer.
-             */
-            detectionRadius(r: number): DragBoxLayer;
-            /**
-             * Gets whether or not the drag box is resizable.
-             */
-            resizable(): boolean;
-            /**
-             * Sets whether or not the drag box is resizable.
-             *
-             * @param {boolean} canResize
-             * @return {DragBoxLayer} The calling DragBoxLayer.
-             */
-            resizable(canResize: boolean): DragBoxLayer;
-            protected _setResizableClasses(canResize: boolean): void;
-            /**
-             * Gets whether or not the drag box is movable.
-             */
-            movable(): boolean;
-            /**
-             * Sets whether or not the drag box is movable.
-             *
-             * @param {boolean} movable
-             * @return {DragBoxLayer} The calling DragBoxLayer.
-             */
-            movable(movable: boolean): DragBoxLayer;
-            private _setMovableClass();
-            /**
-             * Sets the callback to be called when dragging starts.
-             *
-             * @param {DragBoxCallback} callback
-             * @returns {DragBoxLayer} The calling DragBoxLayer.
-             */
-            onDragStart(callback: DragBoxCallback): DragBoxLayer;
-            /**
-             * Removes a callback to be called when dragging starts.
-             *
-             * @param {DragBoxCallback} callback
-             * @returns {DragBoxLayer} The calling DragBoxLayer.
-             */
-            offDragStart(callback: DragBoxCallback): DragBoxLayer;
-            /**
-             * Sets a callback to be called during dragging.
-             *
-             * @param {DragBoxCallback} callback
-             * @returns {DragBoxLayer} The calling DragBoxLayer.
-             */
-            onDrag(callback: DragBoxCallback): DragBoxLayer;
-            /**
-             * Removes a callback to be called during dragging.
-             *
-             * @param {DragBoxCallback} callback
-             * @returns {DragBoxLayer} The calling DragBoxLayer.
-             */
-            offDrag(callback: DragBoxCallback): DragBoxLayer;
-            /**
-             * Sets a callback to be called when dragging ends.
-             *
-             * @param {DragBoxCallback} callback
-             * @returns {DragBoxLayer} The calling DragBoxLayer.
-             */
-            onDragEnd(callback: DragBoxCallback): DragBoxLayer;
-            /**
-             * Removes a callback to be called when dragging ends.
-             *
-             * @param {DragBoxCallback} callback
-             * @returns {DragBoxLayer} The calling DragBoxLayer.
-             */
-            offDragEnd(callback: DragBoxCallback): DragBoxLayer;
-            /**
-             * Gets the internal Interactions.Drag of the DragBoxLayer.
-             */
-            dragInteraction(): Interactions.Drag;
-            /**
-             * Enables or disables the interaction and drag box.
-             */
-            enabled(enabled: boolean): DragBoxLayer;
-            /**
-             * Gets the enabled state.
-             */
-            enabled(): boolean;
-            destroy(): void;
-            detach(): Component;
-            anchor(selection: d3.Selection<void>): Component;
-            private _resetState();
-        }
-=======
 }
 declare module Plottable.Components {
     class DragBoxLayer extends Components.SelectionBoxLayer {
@@ -5802,7 +4944,7 @@
         private _setUpCallbacks();
         protected _setup(): void;
         private _getResizingEdges(p);
-        renderImmediately(): DragBoxLayer;
+        protected _renderImmediately(): DragBoxLayer;
         /**
          * Gets the detection radius of the drag box in pixels.
          */
@@ -5896,7 +5038,6 @@
         detach(): Component;
         anchor(selection: d3.Selection<void>): Component;
         private _resetState();
->>>>>>> cd405aa7
     }
 }
 declare module Plottable.Components {
@@ -5955,90 +5096,6 @@
     interface DragLineCallback<D> {
         (dragLineLayer: Components.DragLineLayer<D>): void;
     }
-<<<<<<< HEAD
-    module Components {
-        class DragLineLayer<D> extends GuideLineLayer<D> {
-            private _dragInteraction;
-            private _detectionRadius;
-            private _detectionEdge;
-            private _enabled;
-            private _dragStartCallbacks;
-            private _dragCallbacks;
-            private _dragEndCallbacks;
-            private _disconnectInteraction;
-            constructor(orientation: string);
-            protected _setup(): void;
-            protected _renderImmediately(): DragLineLayer<D>;
-            /**
-             * Gets the detection radius of the drag line in pixels.
-             */
-            detectionRadius(): number;
-            /**
-             * Sets the detection radius of the drag line in pixels.
-             *
-             * @param {number} detectionRadius
-             * @return {DragLineLayer<D>} The calling DragLineLayer.
-             */
-            detectionRadius(detectionRadius: number): DragLineLayer<D>;
-            /**
-             * Gets whether the DragLineLayer is enabled.
-             */
-            enabled(): boolean;
-            /**
-             * Enables or disables the DragLineLayer.
-             *
-             * @param {boolean} enabled
-             * @return {DragLineLayer<D>} The calling DragLineLayer.
-             */
-            enabled(enabled: boolean): DragLineLayer<D>;
-            /**
-             * Sets the callback to be called when dragging starts.
-             * The callback will be passed the calling DragLineLayer.
-             *
-             * @param {DragLineCallback<D>} callback
-             * @returns {DragLineLayer<D>} The calling DragLineLayer.
-             */
-            onDragStart(callback: DragLineCallback<D>): DragLineLayer<D>;
-            /**
-             * Removes a callback that would be called when dragging starts.
-             *
-             * @param {DragLineCallback<D>} callback
-             * @returns {DragLineLayer<D>} The calling DragLineLayer.
-             */
-            offDragStart(callback: DragLineCallback<D>): DragLineLayer<D>;
-            /**
-             * Sets a callback to be called during dragging.
-             * The callback will be passed the calling DragLineLayer.
-             *
-             * @param {DragLineCallback<D>} callback
-             * @returns {DragLineLayer<D>} The calling DragLineLayer.
-             */
-            onDrag(callback: DragLineCallback<D>): DragLineLayer<D>;
-            /**
-             * Removes a callback that would be called during dragging.
-             *
-             * @param {DragLineCallback<D>} callback
-             * @returns {DragLineLayer<D>} The calling DragLineLayer.
-             */
-            offDrag(callback: DragLineCallback<D>): DragLineLayer<D>;
-            /**
-             * Sets a callback to be called when dragging ends.
-             * The callback will be passed the calling DragLineLayer.
-             *
-             * @param {DragLineCallback<D>} callback
-             * @returns {DragLineLayer<D>} The calling DragLineLayer.
-             */
-            onDragEnd(callback: DragLineCallback<D>): DragLineLayer<D>;
-            /**
-             * Removes a callback that would be called when dragging ends.
-             *
-             * @param {DragLineCallback<D>} callback
-             * @returns {DragLineLayer<D>} The calling DragLineLayer.
-             */
-            offDragEnd(callback: DragLineCallback<D>): DragLineLayer<D>;
-            destroy(): void;
-        }
-=======
 }
 declare module Plottable.Components {
     class DragLineLayer<D> extends GuideLineLayer<D> {
@@ -6052,7 +5109,7 @@
         private _disconnectInteraction;
         constructor(orientation: string);
         protected _setup(): void;
-        renderImmediately(): DragLineLayer<D>;
+        protected _renderImmediately(): DragLineLayer<D>;
         /**
          * Gets the detection radius of the drag line in pixels.
          */
@@ -6121,6 +5178,5 @@
          */
         offDragEnd(callback: DragLineCallback<D>): DragLineLayer<D>;
         destroy(): void;
->>>>>>> cd405aa7
     }
 }