<<<<<<< HEAD

declare module Plottable {
    module Utils {
        module Math {
            /**
             * Checks if x is between a and b.
             *
             * @param {number} x The value to test if in range
             * @param {number} a The beginning of the (inclusive) range
             * @param {number} b The ending of the (inclusive) range
             * @return {boolean} Whether x is in [a, b]
             */
            function inRange(x: number, a: number, b: number): boolean;
            /**
             * Clamps x to the range [min, max].
             *
             * @param {number} x The value to be clamped.
             * @param {number} min The minimum value.
             * @param {number} max The maximum value.
             * @return {number} A clamped value in the range [min, max].
             */
            function clamp(x: number, min: number, max: number): number;
            /**
             * Applies the accessor, if provided, to each element of `array` and returns the maximum value.
             * If no maximum value can be computed, returns defaultValue.
             */
            function max<C>(array: C[], defaultValue: C): C;
            function max<T, C>(array: T[], accessor: (t?: T, i?: number) => C, defaultValue: C): C;
            /**
             * Applies the accessor, if provided, to each element of `array` and returns the minimum value.
             * If no minimum value can be computed, returns defaultValue.
             */
            function min<C>(array: C[], defaultValue: C): C;
            function min<T, C>(array: T[], accessor: (t?: T, i?: number) => C, defaultValue: C): C;
            /**
             * Returns true **only** if x is NaN
             */
            function isNaN(n: any): boolean;
            /**
             * Returns true if the argument is a number, which is not NaN
             * Numbers represented as strings do not pass this function
             */
            function isValidNumber(n: any): boolean;
            /**
             * Generates an array of consecutive, strictly increasing numbers
             * in the range [start, stop) separeted by step
             */
            function range(start: number, stop: number, step?: number): number[];
            /**
             * Returns the square of the distance between two points
             *
             * @param {Point} p1
             * @param {Point} p2
             * @return {number} dist(p1, p2)^2
             */
            function distanceSquared(p1: Point, p2: Point): number;
            function degreesToRadians(degree: number): number;
        }
    }
}


declare module Plottable {
    module Utils {
        /**
         * Shim for ES6 map.
         * https://developer.mozilla.org/en-US/docs/Web/JavaScript/Reference/Global_Objects/Map
         */
        class Map<K, V> {
            private _keyValuePairs;
            private _es6Map;
            constructor();
            set(key: K, value: V): Map<K, V>;
            get(key: K): V;
            has(key: K): boolean;
            forEach(callbackFn: (value: V, key: K, map: Map<K, V>) => void, thisArg?: any): void;
            delete(key: K): boolean;
        }
    }
}


declare module Plottable {
    module Utils {
        /**
         * Shim for ES6 set.
         * https://developer.mozilla.org/en-US/docs/Web/JavaScript/Reference/Global_Objects/Set
         */
        class Set<T> {
            size: number;
            private _values;
            private _es6Set;
            constructor();
            add(value: T): Set<T>;
            delete(value: T): boolean;
            has(value: T): boolean;
            forEach(callback: (value: T, value2: T, set: Set<T>) => void, thisArg?: any): void;
        }
    }
}


declare module Plottable {
    module Utils {
        module DOM {
            /**
             * Gets the bounding box of an element.
             * @param {d3.Selection} element
             * @returns {SVGRed} The bounding box.
             */
            function elementBBox(element: d3.Selection<any>): SVGRect;
            /**
             * Screen refresh rate which is assumed to be 60fps
             */
            var SCREEN_REFRESH_RATE_MILLISECONDS: number;
            /**
             * Polyfill for `window.requestAnimationFrame`.
             * If the function exists, then we use the function directly.
             * Otherwise, we set a timeout on `SCREEN_REFRESH_RATE_MILLISECONDS` and then perform the function.
             *
             * @param {() => void} callback The callback to call in the next animation frame
             */
            function requestAnimationFramePolyfill(callback: () => void): void;
            /**
             * Calculates the width of the element.
             * The width includes the padding and the border on the element's left and right sides.
             *
             * @param {Element} element The element to query
             * @returns {number} The width of the element.
             */
            function elementWidth(element: Element): number;
            /**
             * Calculates the height of the element.
             * The height includes the padding the and the border on the element's top and bottom sides.
             *
             * @param {Element} element The element to query
             * @returns {number} The height of the element
             */
            function elementHeight(element: Element): number;
            /**
             * Retrieves the number array representing the translation for the selection
             *
             * @param {d3.Selection<any>} selection The selection to query
             * @returns {[number, number]} The number array representing the translation
             */
            function translate(selection: d3.Selection<any>): [number, number];
            /**
             * Translates the given selection by the input x / y pixel amounts.
             *
             * @param {d3.Selection<any>} selection The selection to translate
             * @param {number} x The amount to translate in the x direction
             * @param {number} y The amount to translate in the y direction
             * @returns {d3.Selection<any>} The input selection
             */
            function translate(selection: d3.Selection<any>, x: number, y: number): d3.Selection<any>;
            /**
             * Checks if the first ClientRect overlaps the second.
             *
             * @param {ClientRect} clientRectA The first ClientRect
             * @param {ClientRect} clientRectB The second ClientRect
             * @returns {boolean} If the ClientRects overlap each other.
             */
            function clientRectsOverlap(clientRectA: ClientRect, clientRectB: ClientRect): boolean;
            /**
             * Returns true if and only if innerClientRect is inside outerClientRect.
             *
             * @param {ClientRect} innerClientRect The first ClientRect
             * @param {ClientRect} outerClientRect The second ClientRect
             * @returns {boolean} If and only if the innerClientRect is inside outerClientRect.
             */
            function clientRectInside(innerClientRect: ClientRect, outerClientRect: ClientRect): boolean;
            /**
             * Retrieves the bounding svg of the input element
             *
             * @param {SVGElement} element The element to query
             * @returns {SVGElement} The bounding svg
             */
            function boundingSVG(element: SVGElement): SVGElement;
            /**
             * Generates a ClipPath ID that is unique for this instance of Plottable
             */
            function generateUniqueClipPathId(): string;
            /**
             * Returns true if the supplied coordinates or Ranges intersect or are contained by bbox.
             *
             * @param {number | Range} xValOrRange The x coordinate or Range to test
             * @param {number | Range} yValOrRange The y coordinate or Range to test
             * @param {SVGRect} bbox The bbox
             * @param {number} tolerance Amount by which to expand bbox, in each dimension, before
             * testing intersection
             *
             * @returns {boolean} True if the supplied coordinates or Ranges intersect or are
             * contained by bbox, false otherwise.
             */
            function intersectsBBox(xValOrRange: number | Range, yValOrRange: number | Range, bbox: SVGRect, tolerance?: number): boolean;
        }
    }
}


declare module Plottable {
    module Utils {
        module Color {
            /**
             * Return contrast ratio between two colors
             * Based on implementation from chroma.js by Gregor Aisch (gka) (licensed under BSD)
             * chroma.js may be found here: https://github.com/gka/chroma.js
             * License may be found here: https://github.com/gka/chroma.js/blob/master/LICENSE
             * see http://www.w3.org/TR/2008/REC-WCAG20-20081211/#contrast-ratiodef
             */
            function contrast(a: string, b: string): number;
            /**
             * Returns a brighter copy of this color. Each channel is multiplied by 0.7 ^ -factor.
             * Channel values are capped at the maximum value of 255, and the minimum value of 30.
             */
            function lightenColor(color: string, factor: number): string;
            /**
             * Gets the Hex Code of the color resulting by applying the className CSS class to the
             * colorTester selection. Returns null if the tester is transparent.
             *
             * @param {d3.Selection<void>} colorTester The d3 selection to apply the CSS class to
             * @param {string} className The name of the class to be applied
             * @return {string} The hex code of the computed color
             */
            function colorTest(colorTester: d3.Selection<void>, className: string): string;
        }
    }
}


declare module Plottable {
    module Utils {
        module Array {
            /**
             * Takes two arrays of numbers and adds them together
             *
             * @param {number[]} aList The first array of numbers
             * @param {number[]} bList The second array of numbers
             * @return {number[]} An array of numbers where x[i] = aList[i] + bList[i]
             */
            function add(aList: number[], bList: number[]): number[];
            /**
             * Take an array of values, and return the unique values.
             * Will work iff ∀ a, b, a.toString() == b.toString() => a == b; will break on Object inputs
             *
             * @param {T[]} values The values to find uniqueness for
             * @return {T[]} The unique values
             */
            function uniq<T>(arr: T[]): T[];
            /**
             * @param {T[][]} a The 2D array that will have its elements joined together.
             * @return {T[]} Every array in a, concatenated together in the order they appear.
             */
            function flatten<T>(a: T[][]): T[];
            /**
             * Creates an array of length `count`, filled with value or (if value is a function), value()
             *
             * @param {T | ((index?: number) => T)} value The value to fill the array with or a value generator (called with index as arg)
             * @param {number} count The length of the array to generate
             * @return {any[]}
             */
            function createFilledArray<T>(value: T | ((index?: number) => T), count: number): T[];
        }
    }
}


declare module Plottable {
    module Utils {
        /**
         * A set of callbacks which can be all invoked at once.
         * Each callback exists at most once in the set (based on reference equality).
         * All callbacks should have the same signature.
         */
        class CallbackSet<CB extends Function> extends Set<CB> {
            callCallbacks(...args: any[]): CallbackSet<CB>;
        }
    }
}


declare module Plottable {
    module Utils {
        module Stacking {
            type StackedDatum = {
                value: number;
                offset: number;
            };
            type StackingResult = Utils.Map<Dataset, Utils.Map<string, StackedDatum>>;
            /**
             * Computes the StackingResult (value and offset) for each data point in each Dataset.
             *
             * @param {Dataset[]} datasets The Datasets to be stacked on top of each other in the order of stacking
             * @param {Accessor<any>} keyAccessor Accessor for the key of the data
             * @param {Accessor<number>} valueAccessor Accessor for the value of the data
             * @return {StackingResult} value and offset for each datapoint in each Dataset
             */
            function stack(datasets: Dataset[], keyAccessor: Accessor<any>, valueAccessor: Accessor<number>): StackingResult;
            /**
             * Computes the total extent over all data points in all Datasets, taking stacking into consideration.
             *
             * @param {StackingResult} stackingResult The value and offset information for each datapoint in each dataset
             * @oaram {Accessor<any>} keyAccessor Accessor for the key of the data existent in the stackingResult
             * @param {Accessor<boolean>} filter A filter for data to be considered when computing the total extent
             * @return {[number, number]} The total extent
             */
            function stackedExtent(stackingResult: StackingResult, keyAccessor: Accessor<any>, filter: Accessor<boolean>): number[];
            /**
             * Normalizes a key used for stacking
             *
             * @param {any} key The key to be normalized
             * @return {string} The stringified key
             */
            function normalizeKey(key: any): string;
        }
    }
}


declare module Plottable {
    module Utils {
        module Window {
            /**
             * Print a warning message to the console, if it is available.
             *
             * @param {string} The warnings to print
             */
            function warn(warning: string): void;
            /**
             * Is like setTimeout, but activates synchronously if time=0
             * We special case 0 because of an observed issue where calling setTimeout causes visible flickering.
             * We believe this is because when requestAnimationFrame calls into the paint function, as soon as that function finishes
             * evaluating, the results are painted to the screen. As a result, if we want something to occur immediately but call setTimeout
             * with time=0, then it is pushed to the call stack and rendered in the next frame, so the component that was rendered via
             * setTimeout appears out-of-sync with the rest of the plot.
             */
            function setTimeout(f: Function, time: number, ...args: any[]): number;
            /**
             * Sends a deprecation warning to the console. The warning includes the name of the deprecated method,
             * version number of the deprecation, and an optional message.
             *
             * To be used in the first line of a deprecated method.
             *
             * @param {string} callingMethod The name of the method being deprecated
             * @param {string} version The version when the tagged method became obsolete
             * @param {string?} message Optional message to be shown with the warning
             */
            function deprecated(callingMethod: string, version: string, message?: string): void;
        }
    }
}


declare module Plottable {
    module Utils {
        class ClientToSVGTranslator {
            private static _TRANSLATOR_KEY;
            private _svg;
            private _measureRect;
            /**
             * Returns the ClientToSVGTranslator for the <svg> containing elem.
             * If one already exists on that <svg>, it will be returned; otherwise, a new one will be created.
             */
            static getTranslator(elem: SVGElement): ClientToSVGTranslator;
            constructor(svg: SVGElement);
            /**
             * Computes the position relative to the <svg> in svg-coordinate-space.
             */
            computePosition(clientX: number, clientY: number): Point;
            /**
             * Checks whether event happened inside <svg> element.
             */
            insideSVG(e: Event): boolean;
        }
    }
}


declare module Plottable {
    module Configs {
        /**
         * Specifies if Plottable should show warnings.
         */
        var SHOW_WARNINGS: boolean;
        /**
         * Specifies if Plottable should add <title> elements to text.
         */
        var ADD_TITLE_ELEMENTS: boolean;
    }
}


declare module Plottable {
    var version: string;
}


declare module Plottable {
    type DatasetCallback = (dataset: Dataset) => void;
    class Dataset {
        private _data;
        private _metadata;
        private _callbacks;
        /**
         * A Dataset contains an array of data and some metadata.
         * Changes to the data or metadata will cause anything subscribed to the Dataset to update.
         *
         * @constructor
         * @param {any[]} [data=[]] The data for this Dataset.
         * @param {any} [metadata={}] An object containing additional information.
         */
        constructor(data?: any[], metadata?: any);
        /**
         * Adds a callback to be called when the Dataset updates.
         *
         * @param {DatasetCallback} callback.
         * @returns {Dataset} The calling Dataset.
         */
        onUpdate(callback: DatasetCallback): Dataset;
        /**
         * Removes a callback that would be called when the Dataset updates.
         *
         * @param {DatasetCallback} callback
         * @returns {Dataset} The calling Dataset.
         */
        offUpdate(callback: DatasetCallback): Dataset;
        /**
         * Gets the data.
         *
         * @returns {any[]}
         */
        data(): any[];
        /**
         * Sets the data.
         *
         * @param {any[]} data
         * @returns {Dataset} The calling Dataset.
         */
        data(data: any[]): Dataset;
        /**
         * Gets the metadata.
         *
         * @returns {any}
         */
        metadata(): any;
        /**
         * Sets the metadata.
         *
         * @param {any} metadata
         * @returns {Dataset} The calling Dataset.
         */
        metadata(metadata: any): Dataset;
    }
}


declare module Plottable {
    module RenderPolicies {
        /**
         * A policy for rendering Components.
         */
        interface RenderPolicy {
            render(): any;
        }
        /**
         * Renders Components immediately after they are enqueued.
         * Useful for debugging, horrible for performance.
         */
        class Immediate implements RenderPolicy {
            render(): void;
        }
        /**
         * The default way to render, which only tries to render every frame
         * (usually, 1/60th of a second).
         */
        class AnimationFrame implements RenderPolicy {
            render(): void;
        }
        /**
         * Renders with `setTimeout()`.
         * Generally an inferior way to render compared to `requestAnimationFrame`,
         * but useful for browsers that don't suppoort `requestAnimationFrame`.
         */
        class Timeout implements RenderPolicy {
            private _timeoutMsec;
            render(): void;
        }
    }
}


declare module Plottable {
    /**
     * The RenderController is responsible for enqueueing and synchronizing
     * layout and render calls for Components.
     *
     * Layout and render calls occur inside an animation callback
     * (window.requestAnimationFrame if available).
     *
     * RenderController.flush() immediately lays out and renders all Components currently enqueued.
     *
     * To always have immediate rendering (useful for debugging), call
     * ```typescript
     * Plottable.RenderController.setRenderPolicy(
     *   new Plottable.RenderPolicies.Immediate()
     * );
     * ```
     */
    module RenderController {
        module Policy {
            var IMMEDIATE: string;
            var ANIMATION_FRAME: string;
            var TIMEOUT: string;
        }
        function renderPolicy(): RenderPolicies.RenderPolicy;
        function renderPolicy(renderPolicy: string): void;
        /**
         * Enqueues the Component for rendering.
         *
         * @param {Component} component
         */
        function registerToRender(component: Component): void;
        /**
         * Enqueues the Component for layout and rendering.
         *
         * @param {Component} component
         */
        function registerToComputeLayout(component: Component): void;
        /**
         * Renders all Components waiting to be rendered immediately
         * instead of waiting until the next frame.
         *
         * Useful to call when debugging.
         */
        function flush(): void;
    }
}

declare module Plottable {
    /**
     * Accesses a specific datum property.
     */
    interface Accessor<T> {
        (datum: any, index: number, dataset: Dataset): T;
    }
    /**
     * Retrieves a scaled datum property.
     * Essentially passes the result of an Accessor through a Scale.
     */
    type Projector = (datum: any, index: number, dataset: Dataset) => any;
    /**
     * A mapping from attributes ("x", "fill", etc.) to the functions that get
     * that information out of the data.
     */
    type AttributeToProjector = {
        [attr: string]: Projector;
    };
    /**
     * A function that generates attribute values from the datum and index.
     * Essentially a Projector with a particular Dataset rolled in.
     */
    type AppliedProjector = (datum: any, index: number) => any;
    /**
     * A mapping from attributes to the AppliedProjectors used to generate them.
     */
    type AttributeToAppliedProjector = {
        [attr: string]: AppliedProjector;
    };
    /**
     * Space request used during layout negotiation.
     *
     * @member {number} minWidth The minimum acceptable width given the offered space.
     * @member {number} minHeight the minimum acceptable height given the offered space.
     */
    type SpaceRequest = {
        minWidth: number;
        minHeight: number;
    };
    /**
     * Min and max values for a particular property.
     */
    type Range = {
        min: number;
        max: number;
    };
    /**
     * A location in pixel-space.
     */
    type Point = {
        x: number;
        y: number;
    };
    /**
     * The corners of a box.
     */
    type Bounds = {
        topLeft: Point;
        bottomRight: Point;
    };
    /**
     * An object representing a data-backed visual entity inside a Component.
     */
    interface Entity<C extends Component> {
        datum: any;
        position: Point;
        selection: d3.Selection<any>;
        component: C;
    }
}


declare module Plottable {
    type Formatter = (d: any) => string;
    /**
     * This field is deprecated and will be removed in v2.0.0.
     *
     * The number of milliseconds between midnight one day and the next is
     * not a fixed quantity.
     *
     * Use date.setDate(date.getDate() + number_of_days) instead.
     *
     */
    var MILLISECONDS_IN_ONE_DAY: number;
    module Formatters {
        /**
         * Creates a formatter for currency values.
         *
         * @param {number} [precision] The number of decimal places to show (default 2).
         * @param {string} [symbol] The currency symbol to use (default "$").
         * @param {boolean} [prefix] Whether to prepend or append the currency symbol (default true).
         *
         * @returns {Formatter} A formatter for currency values.
         */
        function currency(precision?: number, symbol?: string, prefix?: boolean): (d: any) => string;
        /**
         * Creates a formatter that displays exactly [precision] decimal places.
         *
         * @param {number} [precision] The number of decimal places to show (default 3).
         *
         * @returns {Formatter} A formatter that displays exactly [precision] decimal places.
         */
        function fixed(precision?: number): (d: any) => string;
        /**
         * Creates a formatter that formats numbers to show no more than
         * [maxNumberOfDecimalPlaces] decimal places. All other values are stringified.
         *
         * @param {number} [maxNumberOfDecimalPlaces] The number of decimal places to show (default 3).
         *
         * @returns {Formatter} A formatter for general values.
         */
        function general(maxNumberOfDecimalPlaces?: number): (d: any) => string;
        /**
         * Creates a formatter that stringifies its input.
         *
         * @returns {Formatter} A formatter that stringifies its input.
         */
        function identity(): (d: any) => string;
        /**
         * Creates a formatter for percentage values.
         * Multiplies the input by 100 and appends "%".
         *
         * @param {number} [precision] The number of decimal places to show (default 0).
         *
         * @returns {Formatter} A formatter for percentage values.
         */
        function percentage(precision?: number): (d: any) => string;
        /**
         * Creates a formatter for values that displays [numberOfSignificantFigures] significant figures
         * and puts SI notation.
         *
         * @param {number} [numberOfSignificantFigures] The number of significant figures to show (default 3).
         *
         * @returns {Formatter} A formatter for SI values.
         */
        function siSuffix(numberOfSignificantFigures?: number): (d: any) => string;
        /**
         * Creates a formatter for values that displays abbreviated values
         * and uses standard short scale suffixes
         * - K - thousands - 10 ^ 3
         * - M - millions - 10 ^ 6
         * - B - billions - 10 ^ 9
         * - T - trillions - 10 ^ 12
         * - Q - quadrillions - 10 ^ 15
         *
         * Numbers with a magnitude outside of (10 ^ (-precision), 10 ^ 15) are shown using
         * scientific notation to avoid creating extremely long decimal strings.
         *
         * @param {number} [precision] the number of decimal places to show (default 3)
         * @returns {Formatter} A formatter with short scale formatting
         */
        function shortScale(precision?: number): (num: number) => string;
        /**
         * Creates a multi time formatter that displays dates.
         *
         * @returns {Formatter} A formatter for time/date values.
         */
        function multiTime(): (d: any) => string;
        /**
         * Creates a time formatter that displays time/date using given specifier.
         *
         * List of directives can be found on: https://github.com/mbostock/d3/wiki/Time-Formatting#format
         *
         * @param {string} [specifier] The specifier for the formatter.
         *
         * @returns {Formatter} A formatter for time/date values.
         */
        function time(specifier: string): Formatter;
        /**
         * @deprecated As of release v1.3.0, not safe for use with time zones.
         *
         * Creates a formatter for relative dates.
         *
         * @param {number} baseValue The start date (as epoch time) used in computing relative dates (default 0)
         * @param {number} increment The unit used in calculating relative date values (default MILLISECONDS_IN_ONE_DAY)
         * @param {string} label The label to append to the formatted string (default "")
         *
         * @returns {Formatter} A formatter for time/date values.
         */
        function relativeDate(baseValue?: number, increment?: number, label?: string): (d: any) => string;
    }
}


declare module Plottable {
    /**
     * A SymbolFactory is a function that takes in a symbolSize which is the edge length of the render area
     * and returns a string representing the 'd' attribute of the resultant 'path' element
     */
    type SymbolFactory = (symbolSize: number) => string;
    module SymbolFactories {
        function circle(): SymbolFactory;
        function square(): SymbolFactory;
        function cross(): SymbolFactory;
        function diamond(): SymbolFactory;
        function triangleUp(): SymbolFactory;
        function triangleDown(): SymbolFactory;
    }
}


declare module Plottable {
    interface ScaleCallback<S extends Scale<any, any>> {
        (scale: S): any;
    }
    module Scales {
        /**
         * A function that supplies domain values to be included into a Scale.
         *
         * @param {Scale} scale
         * @returns {D[]} An array of values that should be included in the Scale.
         */
        interface IncludedValuesProvider<D> {
            (scale: Scale<D, any>): D[];
        }
        /**
         * A function that supplies padding exception values for the Scale.
         * If one end of the domain is set to an excepted value as a result of autoDomain()-ing,
         * that end of the domain will not be padded.
         *
         * @param {QuantitativeScale} scale
         * @returns {D[]} An array of values that should not be padded.
         */
        interface PaddingExceptionsProvider<D> {
            (scale: QuantitativeScale<D>): D[];
        }
    }
    class Scale<D, R> {
        private _callbacks;
        private _autoDomainAutomatically;
        private _domainModificationInProgress;
        private _includedValuesProviders;
        /**
         * A Scale is a function (in the mathematical sense) that maps values from a domain to a range.
         *
         * @constructor
         */
        constructor();
        /**
         * Given an array of potential domain values, computes the extent of those values.
         *
         * @param {D[]} values
         * @returns {D[]} The extent of the input values.
         */
        extentOfValues(values: D[]): D[];
        protected _getAllIncludedValues(): D[];
        protected _getExtent(): D[];
        /**
         * Adds a callback to be called when the Scale updates.
         *
         * @param {ScaleCallback} callback.
         * @returns {Scale} The calling Scale.
         */
        onUpdate(callback: ScaleCallback<Scale<D, R>>): Scale<D, R>;
        /**
         * Removes a callback that would be called when the Scale updates.
         *
         * @param {ScaleCallback} callback.
         * @returns {Scale} The calling Scale.
         */
        offUpdate(callback: ScaleCallback<Scale<D, R>>): Scale<D, R>;
        protected _dispatchUpdate(): void;
        /**
         * Sets the Scale's domain so that it spans the Extents of all its ExtentsProviders.
         *
         * @returns {Scale} The calling Scale.
         */
        autoDomain(): Scale<D, R>;
        protected _autoDomainIfAutomaticMode(): void;
        /**
         * Computes the range value corresponding to a given domain value.
         *
         * @param {D} value
         * @returns {R} The range value corresponding to the supplied domain value.
         */
        scale(value: D): R;
        /**
         * Gets the domain.
         *
         * @returns {D[]} The current domain.
         */
        domain(): D[];
        /**
         * Sets the domain.
         *
         * @param {D[]} values
         * @returns {Scale} The calling Scale.
         */
        domain(values: D[]): Scale<D, R>;
        protected _getDomain(): void;
        protected _setDomain(values: D[]): void;
        protected _setBackingScaleDomain(values: D[]): void;
        /**
         * Gets the range.
         *
         * @returns {R[]} The current range.
         */
        range(): R[];
        /**
         * Sets the range.
         *
         * @param {R[]} values
         * @returns {Scale} The calling Scale.
         */
        range(values: R[]): Scale<D, R>;
        protected _getRange(): void;
        protected _setRange(values: R[]): void;
        /**
         * Adds an IncludedValuesProvider to the Scale.
         *
         * @param {Scales.IncludedValuesProvider} provider
         * @returns {Scale} The calling Scale.
         */
        addIncludedValuesProvider(provider: Scales.IncludedValuesProvider<D>): Scale<D, R>;
        /**
         * Removes the IncludedValuesProvider from the Scale.
         *
         * @param {Scales.IncludedValuesProvider} provider
         * @returns {Scale} The calling Scale.
         */
        removeIncludedValuesProvider(provider: Scales.IncludedValuesProvider<D>): Scale<D, R>;
    }
}


declare module Plottable {
    class QuantitativeScale<D> extends Scale<D, number> {
        protected static _DEFAULT_NUM_TICKS: number;
        private _tickGenerator;
        private _padProportion;
        private _paddingExceptionsProviders;
        private _domainMin;
        private _domainMax;
        private _snappingDomainEnabled;
        /**
         * A QuantitativeScale is a Scale that maps number-like values to numbers.
         * It is invertible and continuous.
         *
         * @constructor
         */
        constructor();
        autoDomain(): QuantitativeScale<D>;
        protected _autoDomainIfAutomaticMode(): void;
        protected _getExtent(): D[];
        /**
         * Adds a padding exception provider.
         * If one end of the domain is set to an excepted value as a result of autoDomain()-ing,
         * that end of the domain will not be padded.
         *
         * @param {Scales.PaddingExceptionProvider<D>} provider The provider function.
         * @returns {QuantitativeScale} The calling QuantitativeScale.
         */
        addPaddingExceptionsProvider(provider: Scales.PaddingExceptionsProvider<D>): QuantitativeScale<D>;
        /**
         * Removes the padding exception provider.
         *
         * @param {Scales.PaddingExceptionProvider<D>} provider The provider function.
         * @returns {QuantitativeScale} The calling QuantitativeScale.
         */
        removePaddingExceptionsProvider(provider: Scales.PaddingExceptionsProvider<D>): QuantitativeScale<D>;
        /**
         * Gets the padding proportion.
         */
        padProportion(): number;
        /**
         * Sets the padding porportion.
         * When autoDomain()-ing, the computed domain will be expanded by this proportion,
         * then rounded to human-readable values.
         *
         * @param {number} padProportion The padding proportion. Passing 0 disables padding.
         * @returns {QuantitativeScale} The calling QuantitativeScale.
         */
        padProportion(padProportion: number): QuantitativeScale<D>;
        private _padDomain(domain);
        /**
         * Gets whether or not the scale snaps its domain to nice values.
         */
        snappingDomainEnabled(): boolean;
        /**
         * Sets whether or not the scale snaps its domain to nice values.
         */
        snappingDomainEnabled(snappingDomainEnabled: boolean): QuantitativeScale<D>;
        protected _expandSingleValueDomain(singleValueDomain: D[]): D[];
        /**
         * Computes the domain value corresponding to a supplied range value.
         *
         * @param {number} value: A value from the Scale's range.
         * @returns {D} The domain value corresponding to the supplied range value.
         */
        invert(value: number): D;
        domain(): D[];
        domain(values: D[]): QuantitativeScale<D>;
        /**
         * Gets the lower end of the domain.
         *
         * @return {D}
         */
        domainMin(): D;
        /**
         * Sets the lower end of the domain.
         *
         * @return {QuantitativeScale} The calling QuantitativeScale.
         */
        domainMin(domainMin: D): QuantitativeScale<D>;
        /**
         * Gets the upper end of the domain.
         *
         * @return {D}
         */
        domainMax(): D;
        /**
         * Sets the upper end of the domain.
         *
         * @return {QuantitativeScale} The calling QuantitativeScale.
         */
        domainMax(domainMax: D): QuantitativeScale<D>;
        extentOfValues(values: D[]): D[];
        protected _setDomain(values: D[]): void;
        /**
         * Gets the array of tick values generated by the default algorithm.
         */
        defaultTicks(): D[];
        /**
         * Gets an array of tick values spanning the domain.
         *
         * @returns {D[]}
         */
        ticks(): D[];
        /**
         * Given a domain, expands its domain onto "nice" values, e.g. whole
         * numbers.
         */
        protected _niceDomain(domain: D[], count?: number): D[];
        protected _defaultExtent(): D[];
        /**
         * Gets the TickGenerator.
         */
        tickGenerator(): Scales.TickGenerators.TickGenerator<D>;
        /**
         * Sets the TickGenerator
         *
         * @param {TickGenerator} generator
         * @return {QuantitativeScale} The calling QuantitativeScale.
         */
        tickGenerator(generator: Scales.TickGenerators.TickGenerator<D>): QuantitativeScale<D>;
    }
}


declare module Plottable {
    module Scales {
        class Linear extends QuantitativeScale<number> {
            private _d3Scale;
            /**
             * @constructor
             */
            constructor();
            protected _defaultExtent(): number[];
            protected _expandSingleValueDomain(singleValueDomain: number[]): number[];
            scale(value: number): number;
            protected _getDomain(): number[];
            protected _setBackingScaleDomain(values: number[]): void;
            protected _getRange(): number[];
            protected _setRange(values: number[]): void;
            invert(value: number): number;
            defaultTicks(): number[];
            protected _niceDomain(domain: number[], count?: number): number[];
        }
    }
}


declare module Plottable {
    module Scales {
        class ModifiedLog extends QuantitativeScale<number> {
            private _base;
            private _d3Scale;
            private _pivot;
            private _untransformedDomain;
            /**
             * A ModifiedLog Scale acts as a regular log scale for large numbers.
             * As it approaches 0, it gradually becomes linear.
             * Consequently, a ModifiedLog Scale can process 0 and negative numbers.
             *
             * @constructor
             * @param {number} [base=10]
             *        The base of the log. Must be > 1.
             *
             *        For x <= base, scale(x) = log(x).
             *
             *        For 0 < x < base, scale(x) will become more and more
             *        linear as it approaches 0.
             *
             *        At x == 0, scale(x) == 0.
             *
             *        For negative values, scale(-x) = -scale(x).
             */
            constructor(base?: number);
            /**
             * Returns an adjusted log10 value for graphing purposes.  The first
             * adjustment is that negative values are changed to positive during
             * the calculations, and then the answer is negated at the end.  The
             * second is that, for values less than 10, an increasingly large
             * (0 to 1) scaling factor is added such that at 0 the value is
             * adjusted to 1, resulting in a returned result of 0.
             */
            private _adjustedLog(x);
            private _invertedAdjustedLog(x);
            scale(x: number): number;
            invert(x: number): number;
            protected _getDomain(): number[];
            protected _setDomain(values: number[]): void;
            protected _setBackingScaleDomain(values: number[]): void;
            ticks(): number[];
            /**
             * Return an appropriate number of ticks from lower to upper.
             *
             * This will first try to fit as many powers of this.base as it can from
             * lower to upper.
             *
             * If it still has ticks after that, it will generate ticks in "clusters",
             * e.g. [20, 30, ... 90, 100] would be a cluster, [200, 300, ... 900, 1000]
             * would be another cluster.
             *
             * This function will generate clusters as large as it can while not
             * drastically exceeding its number of ticks.
             */
            private _logTicks(lower, upper);
            /**
             * How many ticks does the range [lower, upper] deserve?
             *
             * e.g. if your domain was [10, 1000] and I asked _howManyTicks(10, 100),
             * I would get 1/2 of the ticks. The range 10, 100 takes up 1/2 of the
             * distance when plotted.
             */
            private _howManyTicks(lower, upper);
            protected _niceDomain(domain: number[], count?: number): number[];
            protected _defaultExtent(): number[];
            protected _expandSingleValueDomain(singleValueDomain: number[]): number[];
            protected _getRange(): number[];
            protected _setRange(values: number[]): void;
            defaultTicks(): number[];
        }
    }
}


declare module Plottable {
    module Scales {
        class Category extends Scale<string, number> {
            private _d3Scale;
            private _range;
            private _innerPadding;
            private _outerPadding;
            /**
             * A Category Scale maps strings to numbers.
             *
             * @constructor
             */
            constructor();
            extentOfValues(values: string[]): string[];
            protected _getExtent(): string[];
            domain(): string[];
            domain(values: string[]): Category;
            protected _setDomain(values: string[]): void;
            range(): [number, number];
            range(values: [number, number]): Category;
            private static _convertToPlottableInnerPadding(d3InnerPadding);
            private static _convertToPlottableOuterPadding(d3OuterPadding, d3InnerPadding);
            /**
             * Returns the width of the range band.
             *
             * @returns {number} The range band width
             */
            rangeBand(): number;
            /**
             * Returns the step width of the scale.
             *
             * The step width is the pixel distance between adjacent values in the domain.
             *
             * @returns {number}
             */
            stepWidth(): number;
            /**
             * Gets the inner padding.
             *
             * The inner padding is defined as the padding in between bands on the scale,
             * expressed as a multiple of the rangeBand().
             *
             * @returns {number}
             */
            innerPadding(): number;
            /**
             * Sets the inner padding.
             *
             * The inner padding is defined as the padding in between bands on the scale,
             * expressed as a multiple of the rangeBand().
             *
             * @returns {Category} The calling Category Scale.
             */
            innerPadding(innerPadding: number): Category;
            /**
             * Gets the outer padding.
             *
             * The outer padding is the padding in between the outer bands and the edges of the range,
             * expressed as a multiple of the rangeBand().
             *
             * @returns {number}
             */
            outerPadding(): number;
            /**
             * Sets the outer padding.
             *
             * The outer padding is the padding in between the outer bands and the edges of the range,
             * expressed as a multiple of the rangeBand().
             *
             * @returns {Category} The calling Category Scale.
             */
            outerPadding(outerPadding: number): Category;
            scale(value: string): number;
            protected _getDomain(): string[];
            protected _setBackingScaleDomain(values: string[]): void;
            protected _getRange(): number[];
            protected _setRange(values: number[]): void;
        }
    }
}


declare module Plottable {
    module Scales {
        class Color extends Scale<string, string> {
            private static _LOOP_LIGHTEN_FACTOR;
            private static _MAXIMUM_COLORS_FROM_CSS;
            private static _plottableColorCache;
            private _d3Scale;
            /**
             * A Color Scale maps string values to color hex values expressed as a string.
             *
             * @constructor
             * @param {string} [scaleType] One of "Category10"/"Category20"/"Category20b"/"Category20c".
             *   (see https://github.com/mbostock/d3/wiki/Ordinal-Scales#categorical-colors)
             *   If not supplied, reads the colors defined using CSS -- see plottable.css.
             */
            constructor(scaleType?: string);
            extentOfValues(values: string[]): string[];
            protected _getExtent(): string[];
            static invalidateColorCache(): void;
            private static _getPlottableColors();
            /**
             * Returns the color-string corresponding to a given string.
             * If there are not enough colors in the range(), a lightened version of an existing color will be used.
             *
             * @param {string} value
             * @returns {string}
             */
            scale(value: string): string;
            protected _getDomain(): string[];
            protected _setBackingScaleDomain(values: string[]): void;
            protected _getRange(): string[];
            protected _setRange(values: string[]): void;
        }
    }
}


declare module Plottable {
    module Scales {
        class Time extends QuantitativeScale<Date> {
            private _d3Scale;
            /**
             * A Time Scale maps Date objects to numbers.
             *
             * @constructor
             */
            constructor();
            /**
             * Returns an array of ticks values separated by the specified interval.
             *
             * @param {string} interval A string specifying the interval unit.
             * @param {number?} [step] The number of multiples of the interval between consecutive ticks.
             * @return {Date[]}
             */
            tickInterval(interval: string, step?: number): Date[];
            protected _setDomain(values: Date[]): void;
            protected _defaultExtent(): Date[];
            protected _expandSingleValueDomain(singleValueDomain: Date[]): Date[];
            scale(value: Date): number;
            protected _getDomain(): Date[];
            protected _setBackingScaleDomain(values: Date[]): void;
            protected _getRange(): number[];
            protected _setRange(values: number[]): void;
            invert(value: number): Date;
            defaultTicks(): Date[];
            protected _niceDomain(domain: Date[]): Date[];
            /**
             * Transforms the Plottable TimeInterval string into a d3 time interval equivalent.
             * If the provided TimeInterval is incorrect, the default is d3.time.year
             */
            static timeIntervalToD3Time(timeInterval: string): d3.time.Interval;
        }
    }
}


declare module Plottable {
    module Scales {
        class InterpolatedColor extends Scale<number, string> {
            static REDS: string[];
            static BLUES: string[];
            static POSNEG: string[];
            private _colorRange;
            private _colorScale;
            private _d3Scale;
            /**
             * An InterpolatedColor Scale maps numbers to color hex values, expressed as strings.
             *
             * @param {string} [scaleType="linear"] One of "linear"/"log"/"sqrt"/"pow".
             */
            constructor(scaleType?: string);
            extentOfValues(values: number[]): number[];
            /**
             * Generates the converted QuantitativeScale.
             */
            private _d3InterpolatedScale();
            /**
             * Generates the d3 interpolator for colors.
             */
            private _interpolateColors();
            private _resetScale();
            autoDomain(): InterpolatedColor;
            scale(value: number): string;
            protected _getDomain(): number[];
            protected _setBackingScaleDomain(values: number[]): void;
            protected _getRange(): string[];
            protected _setRange(range: string[]): void;
        }
    }
}


declare module Plottable {
    module Scales {
        module TickGenerators {
            /**
             * Generates an array of tick values for the specified scale.
             *
             * @param {QuantitativeScale} scale
             * @returns {D[]}
             */
            interface TickGenerator<D> {
                (scale: Plottable.QuantitativeScale<D>): D[];
            }
            /**
             * Creates a TickGenerator using the specified interval.
             *
             * Generates ticks at multiples of the interval while also including the domain boundaries.
             *
             * @param {number} interval
             * @returns {TickGenerator}
             */
            function intervalTickGenerator(interval: number): TickGenerator<number>;
            /**
             * Creates a TickGenerator returns only integer tick values.
             *
             * @returns {TickGenerator}
             */
            function integerTickGenerator(): TickGenerator<number>;
        }
    }
}


declare module Plottable {
    module Drawers {
        /**
         * A step for the drawer to draw.
         *
         * Specifies how AttributeToProjector needs to be animated.
         */
        type DrawStep = {
            attrToProjector: AttributeToProjector;
            animator: Animator;
        };
        /**
         * A DrawStep that carries an AttributeToAppliedProjector map.
         */
        type AppliedDrawStep = {
            attrToAppliedProjector: AttributeToAppliedProjector;
            animator: Animator;
        };
    }
    class Drawer {
        private _renderArea;
        protected _svgElementName: string;
        protected _className: string;
        private _dataset;
        private _cachedSelectionValid;
        private _cachedSelection;
        /**
         * A Drawer draws svg elements based on the input Dataset.
         *
         * @constructor
         * @param {Dataset} dataset The dataset associated with this Drawer
         */
        constructor(dataset: Dataset);
        /**
         * Retrieves the renderArea selection for the Drawer.
         */
        renderArea(): d3.Selection<void>;
        /**
         * Sets the renderArea selection for the Drawer.
         *
         * @param {d3.Selection} Selection containing the <g> to render to.
         * @returns {Drawer} The calling Drawer.
         */
        renderArea(area: d3.Selection<void>): Drawer;
        /**
         * Removes the Drawer and its renderArea
         */
        remove(): void;
        /**
         * Binds data to selection
         *
         * @param{any[]} data The data to be drawn
         */
        private _bindSelectionData(data);
        protected _applyDefaultAttributes(selection: d3.Selection<any>): void;
        /**
         * Draws data using one step
         *
         * @param{AppliedDrawStep} step The step, how data should be drawn.
         */
        private _drawStep(step);
        private _appliedProjectors(attrToProjector);
        /**
         * Calculates the total time it takes to use the input drawSteps to draw the input data
         *
         * @param {any[]} data The data that would have been drawn
         * @param {Drawers.DrawStep[]} drawSteps The DrawSteps to use
         * @returns {number} The total time it takes to draw
         */
        totalDrawTime(data: any[], drawSteps: Drawers.DrawStep[]): number;
        /**
         * Draws the data into the renderArea using the spefic steps and metadata
         *
         * @param{any[]} data The data to be drawn
         * @param{DrawStep[]} drawSteps The list of steps, which needs to be drawn
         */
        draw(data: any[], drawSteps: Drawers.DrawStep[]): Drawer;
        selection(): d3.Selection<any>;
        /**
         * Returns the CSS selector for this Drawer's visual elements.
         */
        selector(): string;
        /**
         * Returns the D3 selection corresponding to the datum with the specified index.
         */
        selectionForIndex(index: number): d3.Selection<any>;
    }
}


declare module Plottable {
    module Drawers {
        class Line extends Drawer {
            constructor(dataset: Dataset);
            protected _applyDefaultAttributes(selection: d3.Selection<any>): void;
            selectionForIndex(index: number): d3.Selection<any>;
        }
    }
}


declare module Plottable {
    module Drawers {
        class Area extends Drawer {
            constructor(dataset: Dataset);
            protected _applyDefaultAttributes(selection: d3.Selection<any>): void;
            selectionForIndex(index: number): d3.Selection<any>;
        }
    }
}


declare module Plottable {
    module Drawers {
        class Rectangle extends Drawer {
            constructor(dataset: Dataset);
        }
    }
}


declare module Plottable {
    module Drawers {
        class Arc extends Drawer {
            constructor(dataset: Dataset);
            protected _applyDefaultAttributes(selection: d3.Selection<any>): void;
        }
    }
}


declare module Plottable {
    module Drawers {
        class ArcOutline extends Drawer {
            constructor(dataset: Dataset);
            protected _applyDefaultAttributes(selection: d3.Selection<any>): void;
        }
    }
}


declare module Plottable {
    module Drawers {
        class Symbol extends Drawer {
            constructor(dataset: Dataset);
        }
    }
}


declare module Plottable {
    module Drawers {
        class Segment extends Drawer {
            constructor(dataset: Dataset);
        }
    }
}


declare module Plottable {
    type ComponentCallback = (component: Component) => void;
    module Components {
        class Alignment {
            static TOP: string;
            static BOTTOM: string;
            static LEFT: string;
            static RIGHT: string;
            static CENTER: string;
        }
    }
    class Component {
        private _element;
        private _content;
        protected _boundingBox: d3.Selection<void>;
        private _backgroundContainer;
        private _foregroundContainer;
        protected _clipPathEnabled: boolean;
        private _origin;
        private _parent;
        private _xAlignment;
        private static _xAlignToProportion;
        private _yAlignment;
        private static _yAlignToProportion;
        protected _isSetup: boolean;
        protected _isAnchored: boolean;
        private _boxes;
        private _boxContainer;
        private _rootSVG;
        private _isTopLevelComponent;
        private _width;
        private _height;
        private _cssClasses;
        private _destroyed;
        private _clipPathID;
        private _onAnchorCallbacks;
        private _onDetachCallbacks;
        constructor();
        /**
         * Attaches the Component as a child of a given d3 Selection.
         *
         * @param {d3.Selection} selection.
         * @returns {Component} The calling Component.
         */
        anchor(selection: d3.Selection<void>): Component;
        /**
         * Adds a callback to be called on anchoring the Component to the DOM.
         * If the Component is already anchored, the callback is called immediately.
         *
         * @param {ComponentCallback} callback
         * @return {Component}
         */
        onAnchor(callback: ComponentCallback): Component;
        /**
         * Removes a callback that would be called on anchoring the Component to the DOM.
         * The callback is identified by reference equality.
         *
         * @param {ComponentCallback} callback
         * @return {Component}
         */
        offAnchor(callback: ComponentCallback): Component;
        /**
         * Creates additional elements as necessary for the Component to function.
         * Called during anchor() if the Component's element has not been created yet.
         * Override in subclasses to provide additional functionality.
         */
        protected _setup(): void;
        /**
         * Given available space in pixels, returns the minimum width and height this Component will need.
         *
         * @param {number} availableWidth
         * @param {number} availableHeight
         * @returns {SpaceRequest}
         */
        requestedSpace(availableWidth: number, availableHeight: number): SpaceRequest;
        /**
         * Computes and sets the size, position, and alignment of the Component from the specified values.
         * If no parameters are supplied and the Component is a root node,
         * they are inferred from the size of the Component's element.
         *
         * @param {Point} [origin] Origin of the space offered to the Component.
         * @param {number} [availableWidth] Available width in pixels.
         * @param {number} [availableHeight] Available height in pixels.
         * @returns {Component} The calling Component.
         */
        computeLayout(origin?: Point, availableWidth?: number, availableHeight?: number): Component;
        protected _sizeFromOffer(availableWidth: number, availableHeight: number): {
            width: number;
            height: number;
        };
        /**
         * Queues the Component for rendering.
         *
         * @returns {Component} The calling Component.
         */
        render(): Component;
        private _scheduleComputeLayout();
        /**
         * Renders the Component without waiting for the next frame.
         */
        renderImmediately(): Component;
        /**
         * Causes the Component to re-layout and render.
         *
         * This function should be called when a CSS change has occured that could
         * influence the layout of the Component, such as changing the font size.
         *
         * @returns {Component} The calling Component.
         */
        redraw(): Component;
        /**
         * Renders the Component to a given <svg>.
         *
         * @param {String|d3.Selection} element A selector-string for the <svg>, or a d3 selection containing an <svg>.
         * @returns {Component} The calling Component.
         */
        renderTo(element: String | Element | d3.Selection<void>): Component;
        /**
         * Gets the x alignment of the Component.
         */
        xAlignment(): string;
        /**
         * Sets the x alignment of the Component.
         *
         * @param {string} xAlignment The x alignment of the Component ("left"/"center"/"right").
         * @returns {Component} The calling Component.
         */
        xAlignment(xAlignment: string): Component;
        /**
         * Gets the y alignment of the Component.
         */
        yAlignment(): string;
        /**
         * Sets the y alignment of the Component.
         *
         * @param {string} yAlignment The y alignment of the Component ("top"/"center"/"bottom").
         * @returns {Component} The calling Component.
         */
        yAlignment(yAlignment: string): Component;
        private _addBox(className?, parentElement?);
        private _generateClipPath();
        private _updateClipPath();
        /**
         * Checks if the Component has a given CSS class.
         *
         * @param {string} cssClass The CSS class to check for.
         */
        hasClass(cssClass: string): boolean;
        /**
         * Adds a given CSS class to the Component.
         *
         * @param {string} cssClass The CSS class to add.
         * @returns {Component} The calling Component.
         */
        addClass(cssClass: string): Component;
        /**
         * Removes a given CSS class from the Component.
         *
         * @param {string} cssClass The CSS class to remove.
         * @returns {Component} The calling Component.
         */
        removeClass(cssClass: string): Component;
        /**
         * Checks if the Component has a fixed width or if it grows to fill available space.
         * Returns false by default on the base Component class.
         */
        fixedWidth(): boolean;
        /**
         * Checks if the Component has a fixed height or if it grows to fill available space.
         * Returns false by default on the base Component class.
         */
        fixedHeight(): boolean;
        /**
         * Detaches a Component from the DOM. The Component can be reused.
         *
         * This should only be used if you plan on reusing the calling Component. Otherwise, use destroy().
         *
         * @returns The calling Component.
         */
        detach(): Component;
        /**
         * Adds a callback to be called when the Component is detach()-ed.
         *
         * @param {ComponentCallback} callback
         * @return {Component} The calling Component.
         */
        onDetach(callback: ComponentCallback): Component;
        /**
         * Removes a callback to be called when the Component is detach()-ed.
         * The callback is identified by reference equality.
         *
         * @param {ComponentCallback} callback
         * @return {Component} The calling Component.
         */
        offDetach(callback: ComponentCallback): Component;
        /**
         * Gets the parent ComponentContainer for this Component.
         */
        parent(): ComponentContainer;
        /**
         * Sets the parent ComponentContainer for this Component.
         * An error will be thrown if the parent does not contain this Component.
         * Adding a Component to a ComponentContainer should be done
         * using the appropriate method on the ComponentContainer.
         */
        parent(parent: ComponentContainer): Component;
        /**
         * Removes a Component from the DOM and disconnects all listeners.
         */
        destroy(): void;
        /**
         * Gets the width of the Component in pixels.
         */
        width(): number;
        /**
         * Gets the height of the Component in pixels.
         */
        height(): number;
        /**
         * Gets the origin of the Component relative to its parent.
         *
         * @return {Point}
         */
        origin(): Point;
        /**
         * Gets the origin of the Component relative to the root <svg>.
         *
         * @return {Point}
         */
        originToSVG(): Point;
        /**
         * Gets the Selection containing the <g> in front of the visual elements of the Component.
         *
         * Will return undefined if the Component has not been anchored.
         *
         * @return {d3.Selection}
         */
        foreground(): d3.Selection<void>;
        /**
         * Gets a Selection containing a <g> that holds the visual elements of the Component.
         *
         * Will return undefined if the Component has not been anchored.
         *
         * @return {d3.Selection} content selection for the Component
         */
        content(): d3.Selection<void>;
        /**
         * Gets the Selection containing the <g> behind the visual elements of the Component.
         *
         * Will return undefined if the Component has not been anchored.
         *
         * @return {d3.Selection} background selection for the Component
         */
        background(): d3.Selection<void>;
    }
}


declare module Plottable {
    class ComponentContainer extends Component {
        private _detachCallback;
        constructor();
        anchor(selection: d3.Selection<void>): ComponentContainer;
        render(): ComponentContainer;
        /**
         * Checks whether the specified Component is in the ComponentContainer.
         */
        has(component: Component): boolean;
        protected _adoptAndAnchor(component: Component): void;
        /**
         * Removes the specified Component from the ComponentContainer.
         */
        remove(component: Component): ComponentContainer;
        /**
         * Carry out the actual removal of a Component.
         * Implementation dependent on the type of container.
         *
         * @return {boolean} true if the Component was successfully removed, false otherwise.
         */
        protected _remove(component: Component): boolean;
        /**
         * Invokes a callback on each Component in the ComponentContainer.
         */
        protected _forEach(callback: (component: Component) => void): void;
        /**
         * Destroys the ComponentContainer and all Components within it.
         */
        destroy(): void;
    }
}


declare module Plottable {
    module Components {
        class Group extends ComponentContainer {
            private _components;
            /**
             * Constructs a Group.
             *
             * A Group contains Components that will be rendered on top of each other.
             * Components added later will be rendered above Components already in the Group.
             *
             * @constructor
             * @param {Component[]} [components=[]] Components to be added to the Group.
             */
            constructor(components?: Component[]);
            protected _forEach(callback: (component: Component) => any): void;
            /**
             * Checks whether the specified Component is in the Group.
             */
            has(component: Component): boolean;
            requestedSpace(offeredWidth: number, offeredHeight: number): SpaceRequest;
            computeLayout(origin?: Point, availableWidth?: number, availableHeight?: number): Group;
            protected _sizeFromOffer(availableWidth: number, availableHeight: number): {
                width: number;
                height: number;
            };
            fixedWidth(): boolean;
            fixedHeight(): boolean;
            /**
             * @return {Component[]} The Components in this Group.
             */
            components(): Component[];
            /**
             * Adds a Component to this Group.
             * The added Component will be rendered above Components already in the Group.
             */
            append(component: Component): Group;
            protected _remove(component: Component): boolean;
        }
    }
}


declare module Plottable {
    class Axis<D> extends Component {
        /**
         * The css class applied to each end tick mark (the line on the end tick).
         */
        static END_TICK_MARK_CLASS: string;
        /**
         * The css class applied to each tick mark (the line on the tick).
         */
        static TICK_MARK_CLASS: string;
        /**
         * The css class applied to each tick label (the text associated with the tick).
         */
        static TICK_LABEL_CLASS: string;
        /**
         * The css class applied to each annotation line, which extends from the axis to the rect.
         */
        static ANNOTATION_LINE_CLASS: string;
        /**
         * The css class applied to each annotation rect, which surrounds the annotation label.
         */
        static ANNOTATION_RECT_CLASS: string;
        /**
         * The css class applied to each annotation circle, which denotes which tick is being annotated.
         */
        static ANNOTATION_CIRCLE_CLASS: string;
        /**
         * The css class applied to each annotation label, which shows the formatted annotation text.
         */
        static ANNOTATION_LABEL_CLASS: string;
        private static _ANNOTATION_LABEL_PADDING;
        protected _tickMarkContainer: d3.Selection<void>;
        protected _tickLabelContainer: d3.Selection<void>;
        protected _baseline: d3.Selection<void>;
        protected _scale: Scale<D, number>;
        private _formatter;
        private _orientation;
        protected _computedWidth: number;
        protected _computedHeight: number;
        private _endTickLength;
        private _innerTickLength;
        private _tickLabelPadding;
        private _margin;
        private _showEndTickLabels;
        private _rescaleCallback;
        private _annotatedTicks;
        private _annotationFormatter;
        private _annotationsEnabled;
        private _annotationTierCount;
        private _annotationContainer;
        private _annotationMeasurer;
        private _annotationWriter;
        /**
         * Constructs an Axis.
         * An Axis is a visual representation of a Scale.
         *
         * @constructor
         * @param {Scale} scale
         * @param {string} orientation One of "top"/"bottom"/"left"/"right".
         */
        constructor(scale: Scale<D, number>, orientation: string);
        destroy(): void;
        protected _isHorizontal(): boolean;
        protected _computeWidth(): number;
        protected _computeHeight(): number;
        requestedSpace(offeredWidth: number, offeredHeight: number): SpaceRequest;
        fixedHeight(): boolean;
        fixedWidth(): boolean;
        protected _rescale(): void;
        computeLayout(origin?: Point, availableWidth?: number, availableHeight?: number): Axis<D>;
        protected _setup(): void;
        protected _getTickValues(): D[];
        renderImmediately(): Axis<D>;
        /**
         * Gets the annotated ticks.
         */
        annotatedTicks(): D[];
        /**
         * Sets the annotated ticks.
         *
         * @returns {Axis} The calling Axis.
         */
        annotatedTicks(annotatedTicks: D[]): Axis<D>;
        /**
         * Gets the Formatter for the annotations.
         */
        annotationFormatter(): Formatter;
        /**
         * Sets the Formatter for the annotations.
         *
         * @returns {Axis} The calling Axis.
         */
        annotationFormatter(annotationFormatter: Formatter): Axis<D>;
        /**
         * Gets if annotations are enabled.
         */
        annotationsEnabled(): boolean;
        /**
         * Sets if annotations are enabled.
         *
         * @returns {Axis} The calling Axis.
         */
        annotationsEnabled(annotationsEnabled: boolean): Axis<D>;
        /**
         * Gets the count of annotation tiers to render.
         */
        annotationTierCount(): number;
        /**
         * Sets the count of annotation tiers to render.
         *
         * @returns {Axis} The calling Axis.
         */
        annotationTierCount(annotationTierCount: number): Axis<D>;
        protected _drawAnnotations(): void;
        private _annotatedTicksToRender();
        /**
         * Retrieves the size of the core pieces.
         *
         * The core pieces include the labels, the end tick marks, the inner tick marks, and the tick label padding.
         */
        protected _coreSize(): number;
        protected _annotationTierHeight(): number;
        private _annotationToTier(measurements);
        protected _removeAnnotations(): void;
        protected _generateBaselineAttrHash(): {
            [key: string]: number;
        };
        protected _generateTickMarkAttrHash(isEndTickMark?: boolean): {
            [key: string]: number | ((d: any) => number);
        };
        redraw(): Component;
        protected _setDefaultAlignment(): void;
        /**
         * Gets the Formatter on the Axis. Tick values are passed through the
         * Formatter before being displayed.
         */
        formatter(): Formatter;
        /**
         * Sets the Formatter on the Axis. Tick values are passed through the
         * Formatter before being displayed.
         *
         * @param {Formatter} formatter
         * @returns {Axis} The calling Axis.
         */
        formatter(formatter: Formatter): Axis<D>;
        /**
         * @deprecated As of release v1.3.0, replaced by innerTickLength()
         *
         * Gets the tick mark length in pixels.
         */
        tickLength(): number;
        /**
         * Sets the tick mark length in pixels.
         *
         * @param {number} length
         * @returns {Axis} The calling Axis.
         */
        tickLength(length: number): Axis<D>;
        /**
         * Gets the tick mark length in pixels.
         */
        innerTickLength(): number;
        /**
         * Sets the tick mark length in pixels.
         *
         * @param {number} length
         * @returns {Axis} The calling Axis.
         */
        innerTickLength(length: number): Axis<D>;
        /**
         * Gets the end tick mark length in pixels.
         */
        endTickLength(): number;
        /**
         * Sets the end tick mark length in pixels.
         *
         * @param {number} length
         * @returns {Axis} The calling Axis.
         */
        endTickLength(length: number): Axis<D>;
        protected _maxLabelTickLength(): number;
        /**
         * Gets the padding between each tick mark and its associated label in pixels.
         */
        tickLabelPadding(): number;
        /**
         * Sets the padding between each tick mark and its associated label in pixels.
         *
         * @param {number} padding
         * @returns {Axis} The calling Axis.
         */
        tickLabelPadding(padding: number): Axis<D>;
        /**
         * Gets the margin in pixels.
         * The margin is the amount of space between the tick labels and the outer edge of the Axis.
         * The margin also determines the space that annotations will reside in if annotations are enabled.
         */
        margin(): number;
        /**
         * Sets the margin in pixels.
         * The margin is the amount of space between the tick labels and the outer edge of the Axis.
         * The margin also determines the space that annotations will reside in if annotations are enabled.
         *
         * @param {number} size
         * @returns {Axis} The calling Axis.
         */
        margin(size: number): Axis<D>;
        /**
         * Gets the orientation of the Axis.
         */
        orientation(): string;
        /**
         * Sets the orientation of the Axis.
         *
         * @param {number} orientation One of "top"/"bottom"/"left"/"right".
         * @returns {Axis} The calling Axis.
         */
        orientation(orientation: string): Axis<D>;
        /**
         * Gets whether the Axis shows the end tick labels.
         */
        showEndTickLabels(): boolean;
        /**
         * Sets whether the Axis shows the end tick labels.
         *
         * @param {boolean} show
         * @returns {Axis} The calling Axis.
         */
        showEndTickLabels(show: boolean): Axis<D>;
    }
}


declare module Plottable {
    module TimeInterval {
        var second: string;
        var minute: string;
        var hour: string;
        var day: string;
        var week: string;
        var month: string;
        var year: string;
    }
    module Axes {
        /**
         * Defines a configuration for a Time Axis tier.
         * For details on how ticks are generated see: https://github.com/mbostock/d3/wiki/Time-Scales#ticks
         * interval - A time unit associated with this configuration (seconds, minutes, hours, etc).
         * step - number of intervals between each tick.
         * formatter - formatter used to format tick labels.
         */
        type TimeAxisTierConfiguration = {
            interval: string;
            step: number;
            formatter: Formatter;
        };
        /**
         * An array of linked TimeAxisTierConfigurations.
         * Each configuration will be shown on a different tier.
         * Currently, up to two tiers are supported.
         */
        type TimeAxisConfiguration = TimeAxisTierConfiguration[];
        class Time extends Axis<Date> {
            /**
             * The CSS class applied to each Time Axis tier
             */
            static TIME_AXIS_TIER_CLASS: string;
            private static _DEFAULT_TIME_AXIS_CONFIGURATIONS;
            private _tierLabelContainers;
            private _tierMarkContainers;
            private _tierBaselines;
            private _tierHeights;
            private _possibleTimeAxisConfigurations;
            private _numTiers;
            private _measurer;
            private _mostPreciseConfigIndex;
            private _tierLabelPositions;
            private static _LONG_DATE;
            /**
             * Constructs a Time Axis.
             *
             * A Time Axis is a visual representation of a Time Scale.
             *
             * @constructor
             * @param {Scales.Time} scale
             * @param {string} orientation One of "top"/"bottom".
             */
            constructor(scale: Scales.Time, orientation: string);
            /**
             * Gets the label positions for each tier.
             */
            tierLabelPositions(): string[];
            /**
             * Sets the label positions for each tier.
             *
             * @param {string[]} newPositions The positions for each tier. "bottom" and "center" are the only supported values.
             * @returns {Axes.Time} The calling Time Axis.
             */
            tierLabelPositions(newPositions: string[]): Time;
            /**
             * Gets the possible TimeAxisConfigurations.
             */
            axisConfigurations(): TimeAxisConfiguration[];
            /**
             * Sets the possible TimeAxisConfigurations.
             * The Time Axis will choose the most precise configuration that will display in the available space.
             *
             * @param {TimeAxisConfiguration[]} configurations
             * @returns {Axes.Time} The calling Time Axis.
             */
            axisConfigurations(configurations: TimeAxisConfiguration[]): Time;
            /**
             * Gets the index of the most precise TimeAxisConfiguration that will fit in the current width.
             */
            private _getMostPreciseConfigurationIndex();
            orientation(): string;
            orientation(orientation: string): Time;
            protected _computeHeight(): number;
            private _getIntervalLength(config);
            private _maxWidthForInterval(config);
            /**
             * Check if tier configuration fits in the current width.
             */
            private _checkTimeAxisTierConfigurationWidth(config);
            protected _sizeFromOffer(availableWidth: number, availableHeight: number): {
                width: number;
                height: number;
            };
            protected _setup(): void;
            private _setupDomElements();
            private _getTickIntervalValues(config);
            protected _getTickValues(): any[];
            private _cleanTiers();
            private _getTickValuesForConfiguration(config);
            private _renderTierLabels(container, config, index);
            private _renderTickMarks(tickValues, index);
            private _renderLabellessTickMarks(tickValues);
            private _generateLabellessTicks();
            renderImmediately(): Time;
            private _hideOverflowingTiers();
            private _hideOverlappingAndCutOffLabels(index);
        }
    }
}


declare module Plottable {
    module Axes {
        class Numeric extends Axis<number> {
            private _tickLabelPositioning;
            private _usesTextWidthApproximation;
            private _measurer;
            private _wrapper;
            /**
             * Constructs a Numeric Axis.
             *
             * A Numeric Axis is a visual representation of a QuantitativeScale.
             *
             * @constructor
             * @param {QuantitativeScale} scale
             * @param {string} orientation One of "top"/"bottom"/"left"/"right".
             */
            constructor(scale: QuantitativeScale<number>, orientation: string);
            protected _setup(): void;
            protected _computeWidth(): number;
            private _computeExactTextWidth();
            private _computeApproximateTextWidth();
            protected _computeHeight(): number;
            protected _getTickValues(): number[];
            protected _rescale(): void;
            renderImmediately(): Numeric;
            private _showAllTickMarks();
            /**
             * Hides the Tick Marks which have no corresponding Tick Labels
             */
            private _hideTickMarksWithoutLabel();
            /**
             * Gets the tick label position relative to the tick marks.
             *
             * @returns {string} The current tick label position.
             */
            tickLabelPosition(): string;
            /**
             * Sets the tick label position relative to the tick marks.
             *
             * @param {string} position "top"/"center"/"bottom" for a vertical Numeric Axis,
             *                          "left"/"center"/"right" for a horizontal Numeric Axis.
             * @returns {Numeric} The calling Numeric Axis.
             */
            tickLabelPosition(position: string): Numeric;
            /**
             * Gets the approximate text width setting.
             *
             * @returns {boolean} The current text width approximation setting.
             */
            usesTextWidthApproximation(): boolean;
            /**
             * Sets the approximate text width setting. Approximating text width
             * measurements can drastically speed up plot rendering, but the plot may
             * have extra white space that would be eliminated by exact measurements.
             * Additionally, very abnormal fonts may not approximate reasonably.
             *
             * @param {boolean} The new text width approximation setting.
             * @returns {Axes.Numeric} The calling Axes.Numeric.
             */
            usesTextWidthApproximation(enable: boolean): Axes.Numeric;
            private _hideEndTickLabels();
            private _hideOverflowingTickLabels();
            private _hideOverlappingTickLabels();
            /**
             * The method is responsible for evenly spacing the labels on the axis.
             * @return test to see if taking every `interval` recrangle from `rects`
             *         will result in labels not overlapping
             *
             * For top, bottom, left, right positioning of the thicks, we want the padding
             * between the labels to be 3x, such that the label will be  `padding` distance
             * from the tick and 2 * `padding` distance (or more) from the next tick
             *
             */
            private _hasOverlapWithInterval(interval, rects);
        }
    }
}


declare module Plottable {
    module Axes {
        class Category extends Axis<string> {
            private _tickLabelAngle;
            private _measurer;
            private _wrapper;
            private _writer;
            /**
             * Constructs a Category Axis.
             *
             * A Category Axis is a visual representation of a Category Scale.
             *
             * @constructor
             * @param {Scales.Category} scale
             * @param {string} [orientation="bottom"] One of "top"/"bottom"/"left"/"right".
             */
            constructor(scale: Scales.Category, orientation: string);
            protected _setup(): void;
            protected _rescale(): Component;
            requestedSpace(offeredWidth: number, offeredHeight: number): SpaceRequest;
            protected _coreSize(): number;
            protected _getTickValues(): string[];
            /**
             * Gets the tick label angle in degrees.
             */
            tickLabelAngle(): number;
            /**
             * Sets the tick label angle in degrees.
             * Right now only -90/0/90 are supported. 0 is horizontal.
             *
             * @param {number} angle
             * @returns {Category} The calling Category Axis.
             */
            tickLabelAngle(angle: number): Category;
            /**
             * Measures the size of the ticks while also writing them to the DOM.
             * @param {d3.Selection} ticks The tick elements to be written to.
             */
            private _drawTicks(axisWidth, axisHeight, scale, ticks);
            /**
             * Measures the size of the ticks without making any (permanent) DOM
             * changes.
             *
             * @param {string[]} ticks The strings that will be printed on the ticks.
             */
            private _measureTicks(axisWidth, axisHeight, scale, ticks);
            renderImmediately(): Category;
            computeLayout(origin?: Point, availableWidth?: number, availableHeight?: number): Axis<string>;
        }
    }
}


declare module Plottable {
    module Components {
        class Label extends Component {
            private _textContainer;
            private _text;
            private _angle;
            private _measurer;
            private _wrapper;
            private _writer;
            private _padding;
            /**
             * A Label is a Component that displays a single line of text.
             *
             * @constructor
             * @param {string} [displayText=""] The text of the Label.
             * @param {number} [angle=0] The angle of the Label in degrees (-90/0/90). 0 is horizontal.
             */
            constructor(displayText?: string, angle?: number);
            requestedSpace(offeredWidth: number, offeredHeight: number): SpaceRequest;
            protected _setup(): void;
            /**
             * Gets the Label's text.
             */
            text(): string;
            /**
             * Sets the Label's text.
             *
             * @param {string} displayText
             * @returns {Label} The calling Label.
             */
            text(displayText: string): Label;
            /**
             * Gets the angle of the Label in degrees.
             */
            angle(): number;
            /**
             * Sets the angle of the Label in degrees.
             *
             * @param {number} angle One of -90/0/90. 0 is horizontal.
             * @returns {Label} The calling Label.
             */
            angle(angle: number): Label;
            /**
             * Gets the amount of padding around the Label in pixels.
             */
            padding(): number;
            /**
             * Sets the amount of padding around the Label in pixels.
             *
             * @param {number} padAmount
             * @returns {Label} The calling Label.
             */
            padding(padAmount: number): Label;
            fixedWidth(): boolean;
            fixedHeight(): boolean;
            renderImmediately(): Label;
        }
        class TitleLabel extends Label {
            static TITLE_LABEL_CLASS: string;
            /**
             * @constructor
             * @param {string} [text]
             * @param {number} [angle] One of -90/0/90. 0 is horizontal.
             */
            constructor(text?: string, angle?: number);
        }
        class AxisLabel extends Label {
            static AXIS_LABEL_CLASS: string;
            /**
             * @constructor
             * @param {string} [text]
             * @param {number} [angle] One of -90/0/90. 0 is horizontal.
             */
            constructor(text?: string, angle?: number);
        }
    }
}


declare module Plottable {
    module Components {
        class Legend extends Component {
            /**
             * The css class applied to each legend row
             */
            static LEGEND_ROW_CLASS: string;
            /**
             * The css class applied to each legend entry
             */
            static LEGEND_ENTRY_CLASS: string;
            /**
             * The css class applied to each legend symbol
             */
            static LEGEND_SYMBOL_CLASS: string;
            private _padding;
            private _colorScale;
            private _formatter;
            private _maxEntriesPerRow;
            private _comparator;
            private _measurer;
            private _wrapper;
            private _writer;
            private _symbolFactoryAccessor;
            private _symbolOpacityAccessor;
            private _redrawCallback;
            /**
             * The Legend consists of a series of entries, each with a color and label taken from the Color Scale.
             *
             * @constructor
             * @param {Scale.Color} scale
             */
            constructor(colorScale: Scales.Color);
            protected _setup(): void;
            /**
             * Gets the Formatter for the entry texts.
             */
            formatter(): Formatter;
            /**
             * Sets the Formatter for the entry texts.
             *
             * @param {Formatter} formatter
             * @returns {Legend} The calling Legend.
             */
            formatter(formatter: Formatter): Legend;
            /**
             * Gets the maximum number of entries per row.
             *
             * @returns {number}
             */
            maxEntriesPerRow(): number;
            /**
             * Sets the maximum number of entries perrow.
             *
             * @param {number} maxEntriesPerRow
             * @returns {Legend} The calling Legend.
             */
            maxEntriesPerRow(maxEntriesPerRow: number): Legend;
            /**
             * Gets the current comparator for the Legend's entries.
             *
             * @returns {(a: string, b: string) => number}
             */
            comparator(): (a: string, b: string) => number;
            /**
             * Sets a new comparator for the Legend's entries.
             * The comparator is used to set the display order of the entries.
             *
             * @param {(a: string, b: string) => number} comparator
             * @returns {Legend} The calling Legend.
             */
            comparator(comparator: (a: string, b: string) => number): Legend;
            /**
             * Gets the Color Scale.
             *
             * @returns {Scales.Color}
             */
            colorScale(): Scales.Color;
            /**
             * Sets the Color Scale.
             *
             * @param {Scales.Color} scale
             * @returns {Legend} The calling Legend.
             */
            colorScale(colorScale: Scales.Color): Legend;
            destroy(): void;
            private _calculateLayoutInfo(availableWidth, availableHeight);
            requestedSpace(offeredWidth: number, offeredHeight: number): SpaceRequest;
            private _packRows(availableWidth, entries, entryLengths);
            /**
             * Gets the Entities (representing Legend entries) at a particular point.
             * Returns an empty array if no Entities are present at that location.
             *
             * @param {Point} p
             * @returns {Entity<Legend>[]}
             */
            entitiesAt(p: Point): Entity<Legend>[];
            renderImmediately(): Legend;
            /**
             * Gets the function determining the symbols of the Legend.
             *
             * @returns {(datum: any, index: number) => symbolFactory}
             */
            symbol(): (datum: any, index: number) => SymbolFactory;
            /**
             * Sets the function determining the symbols of the Legend.
             *
             * @param {(datum: any, index: number) => SymbolFactory} symbol
             * @returns {Legend} The calling Legend
             */
            symbol(symbol: (datum: any, index: number) => SymbolFactory): Legend;
            /**
             * Gets the opacity of the symbols of the Legend.
             *
             * @returns {(datum: any, index: number) => number}
             */
            symbolOpacity(): (datum: any, index: number) => number;
            /**
             * Sets the opacity of the symbols of the Legend.
             *
             * @param {number | ((datum: any, index: number) => number)} symbolOpacity
             * @returns {Legend} The calling Legend
             */
            symbolOpacity(symbolOpacity: number | ((datum: any, index: number) => number)): Legend;
            fixedWidth(): boolean;
            fixedHeight(): boolean;
        }
    }
}


declare module Plottable {
    module Components {
        class InterpolatedColorLegend extends Component {
            private static _DEFAULT_NUM_SWATCHES;
            private _measurer;
            private _wrapper;
            private _writer;
            private _scale;
            private _orientation;
            private _padding;
            private _formatter;
            private _expands;
            private _swatchContainer;
            private _swatchBoundingBox;
            private _lowerLabel;
            private _upperLabel;
            private _redrawCallback;
            /**
             * The css class applied to the legend labels.
             */
            static LEGEND_LABEL_CLASS: string;
            /**
             * Creates an InterpolatedColorLegend.
             *
             * The InterpolatedColorLegend consists of a sequence of swatches that show the
             * associated InterpolatedColor Scale sampled at various points.
             * Two labels show the maximum and minimum values of the InterpolatedColor Scale.
             *
             * @constructor
             * @param {Scales.InterpolatedColor} interpolatedColorScale
             */
            constructor(interpolatedColorScale: Scales.InterpolatedColor);
            destroy(): void;
            /**
             * Gets the Formatter for the labels.
             */
            formatter(): Formatter;
            /**
             * Sets the Formatter for the labels.
             *
             * @param {Formatter} formatter
             * @returns {InterpolatedColorLegend} The calling InterpolatedColorLegend.
             */
            formatter(formatter: Formatter): InterpolatedColorLegend;
            /**
             * Gets whether the InterpolatedColorLegend expands to occupy all offered space in the long direction
             */
            expands(): boolean;
            /**
             * Sets whether the InterpolatedColorLegend expands to occupy all offered space in the long direction
             *
             * @param {expands} boolean
             * @returns {InterpolatedColorLegend} The calling InterpolatedColorLegend.
             */
            expands(expands: boolean): InterpolatedColorLegend;
            private static _ensureOrientation(orientation);
            /**
             * Gets the orientation.
             */
            orientation(): string;
            /**
             * Sets the orientation.
             *
             * @param {string} orientation One of "horizontal"/"left"/"right".
             * @returns {InterpolatedColorLegend} The calling InterpolatedColorLegend.
             */
            orientation(orientation: string): InterpolatedColorLegend;
            fixedWidth(): boolean;
            fixedHeight(): boolean;
            private _generateTicks(numSwatches?);
            protected _setup(): void;
            requestedSpace(offeredWidth: number, offeredHeight: number): SpaceRequest;
            private _isVertical();
            renderImmediately(): InterpolatedColorLegend;
        }
    }
}


declare module Plottable {
    module Components {
        class Gridlines extends Component {
            private _xScale;
            private _yScale;
            private _xLinesContainer;
            private _yLinesContainer;
            private _renderCallback;
            /**
             * @constructor
             * @param {QuantitativeScale} xScale The scale to base the x gridlines on. Pass null if no gridlines are desired.
             * @param {QuantitativeScale} yScale The scale to base the y gridlines on. Pass null if no gridlines are desired.
             */
            constructor(xScale: QuantitativeScale<any>, yScale: QuantitativeScale<any>);
            destroy(): Gridlines;
            protected _setup(): void;
            renderImmediately(): Gridlines;
            computeLayout(origin?: Point, availableWidth?: number, availableHeight?: number): Gridlines;
            private _redrawXLines();
            private _redrawYLines();
        }
    }
}


declare module Plottable {
    module Components {
        class Table extends ComponentContainer {
            private _rowPadding;
            private _columnPadding;
            private _rows;
            private _rowWeights;
            private _columnWeights;
            private _nRows;
            private _nCols;
            private _calculatedLayout;
            /**
             * A Table combines Components in the form of a grid. A
             * common case is combining a y-axis, x-axis, and the plotted data via
             * ```typescript
             * new Table([[yAxis, plot],
             *            [null,  xAxis]]);
             * ```
             *
             * @constructor
             * @param {Component[][]} [rows=[]] A 2-D array of Components to be added to the Table.
             *   null can be used if a cell is empty.
             */
            constructor(rows?: Component[][]);
            protected _forEach(callback: (component: Component) => any): void;
            /**
             * Checks whether the specified Component is in the Table.
             */
            has(component: Component): boolean;
            /**
             * Adds a Component in the specified row and column position.
             *
             * For example, instead of calling `new Table([[a, b], [null, c]])`, you
             * could call
             * var table = new Plottable.Components.Table();
             * table.add(a, 0, 0);
             * table.add(b, 0, 1);
             * table.add(c, 1, 1);
             *
             * @param {Component} component The Component to be added.
             * @param {number} row
             * @param {number} col
             * @returns {Table} The calling Table.
             */
            add(component: Component, row: number, col: number): Table;
            protected _remove(component: Component): boolean;
            private _iterateLayout(availableWidth, availableHeight, isFinalOffer?);
            private _determineGuarantees(offeredWidths, offeredHeights, isFinalOffer?);
            requestedSpace(offeredWidth: number, offeredHeight: number): SpaceRequest;
            computeLayout(origin?: Point, availableWidth?: number, availableHeight?: number): Table;
            /**
             * Gets the padding above and below each row in pixels.
             */
            rowPadding(): number;
            /**
             * Sets the padding above and below each row in pixels.
             *
             * @param {number} rowPadding
             * @returns {Table} The calling Table.
             */
            rowPadding(rowPadding: number): Table;
            /**
             * Gets the padding to the left and right of each column in pixels.
             */
            columnPadding(): number;
            /**
             * Sets the padding to the left and right of each column in pixels.
             *
             * @param {number} columnPadding
             * @returns {Table} The calling Table.
             */
            columnPadding(columnPadding: number): Table;
            /**
             * Gets the weight of the specified row.
             *
             * @param {number} index
             */
            rowWeight(index: number): number;
            /**
             * Sets the weight of the specified row.
             * Space is allocated to rows based on their weight. Rows with higher weights receive proportionally more space.
             *
             * A common case would be to have one row take up 2/3rds of the space,
             * and the other row take up 1/3rd.
             *
             * Example:
             *
             * ```JavaScript
             * plot = new Plottable.Component.Table([
             *  [row1],
             *  [row2]
             * ]);
             *
             * // assign twice as much space to the first row
             * plot
             *  .rowWeight(0, 2)
             *  .rowWeight(1, 1)
             * ```
             *
             * @param {number} index
             * @param {number} weight
             * @returns {Table} The calling Table.
             */
            rowWeight(index: number, weight: number): Table;
            /**
             * Gets the weight of the specified column.
             *
             * @param {number} index
             */
            columnWeight(index: number): number;
            /**
             * Sets the weight of the specified column.
             * Space is allocated to columns based on their weight. Columns with higher weights receive proportionally more space.
             *
             * Please see `rowWeight` docs for an example.
             *
             * @param {number} index
             * @param {number} weight
             * @returns {Table} The calling Table.
             */
            columnWeight(index: number, weight: number): Table;
            fixedWidth(): boolean;
            fixedHeight(): boolean;
            private _padTableToSize(nRows, nCols);
            private static _calcComponentWeights(setWeights, componentGroups, fixityAccessor);
            private static _calcProportionalSpace(weights, freeSpace);
            private static _fixedSpace(componentGroup, fixityAccessor);
        }
    }
}


declare module Plottable {
    module Components {
        enum PropertyMode {
            VALUE = 0,
            PIXEL = 1,
        }
        class SelectionBoxLayer extends Component {
            protected _box: d3.Selection<void>;
            private _boxArea;
            private _boxVisible;
            private _boxBounds;
            private _xExtent;
            private _yExtent;
            private _xScale;
            private _yScale;
            private _adjustBoundsCallback;
            protected _xBoundsMode: PropertyMode;
            protected _yBoundsMode: PropertyMode;
            constructor();
            protected _setup(): void;
            protected _sizeFromOffer(availableWidth: number, availableHeight: number): {
                width: number;
                height: number;
            };
            /**
             * Gets the Bounds of the box.
             */
            bounds(): Bounds;
            /**
             * Sets the Bounds of the box.
             *
             * @param {Bounds} newBounds
             * @return {SelectionBoxLayer} The calling SelectionBoxLayer.
             */
            bounds(newBounds: Bounds): SelectionBoxLayer;
            protected _setBounds(newBounds: Bounds): void;
            private _getBounds();
            renderImmediately(): SelectionBoxLayer;
            /**
             * Gets whether the box is being shown.
             */
            boxVisible(): boolean;
            /**
             * Shows or hides the selection box.
             *
             * @param {boolean} show Whether or not to show the box.
             * @return {SelectionBoxLayer} The calling SelectionBoxLayer.
             */
            boxVisible(show: boolean): SelectionBoxLayer;
            fixedWidth(): boolean;
            fixedHeight(): boolean;
            /**
             * Gets the x scale for this SelectionBoxLayer.
             */
            xScale(): QuantitativeScale<number | {
                valueOf(): number;
            }>;
            /**
             * Sets the x scale for this SelectionBoxLayer.
             *
             * @returns {SelectionBoxLayer} The calling SelectionBoxLayer.
             */
            xScale(xScale: QuantitativeScale<number | {
                valueOf(): number;
            }>): SelectionBoxLayer;
            /**
             * Gets the y scale for this SelectionBoxLayer.
             */
            yScale(): QuantitativeScale<number | {
                valueOf(): number;
            }>;
            /**
             * Sets the y scale for this SelectionBoxLayer.
             *
             * @returns {SelectionBoxLayer} The calling SelectionBoxLayer.
             */
            yScale(yScale: QuantitativeScale<number | {
                valueOf(): number;
            }>): SelectionBoxLayer;
            /**
             * Gets the data values backing the left and right edges of the box.
             *
             * Returns an undefined array if the edges are not backed by a scale.
             */
            xExtent(): (number | {
                valueOf(): number;
            })[];
            /**
             * Sets the data values backing the left and right edges of the box.
             */
            xExtent(xExtent: (number | {
                valueOf(): number;
            })[]): SelectionBoxLayer;
            private _getXExtent();
            protected _setXExtent(xExtent: (number | {
                valueOf(): number;
            })[]): void;
            /**
             * Gets the data values backing the top and bottom edges of the box.
             *
             * Returns an undefined array if the edges are not backed by a scale.
             */
            yExtent(): (number | {
                valueOf(): number;
            })[];
            /**
             * Sets the data values backing the top and bottom edges of the box.
             */
            yExtent(yExtent: (number | {
                valueOf(): number;
            })[]): SelectionBoxLayer;
            private _getYExtent();
            protected _setYExtent(yExtent: (number | {
                valueOf(): number;
            })[]): void;
            destroy(): void;
        }
    }
}


declare module Plottable {
    module Components {
        class GuideLineLayer<D> extends Component {
            static ORIENTATION_VERTICAL: string;
            static ORIENTATION_HORIZONTAL: string;
            private _orientation;
            private _value;
            private _scale;
            private _pixelPosition;
            private _scaleUpdateCallback;
            private _guideLine;
            private _mode;
            constructor(orientation: string);
            protected _setup(): void;
            protected _sizeFromOffer(availableWidth: number, availableHeight: number): {
                width: number;
                height: number;
            };
            protected _isVertical(): boolean;
            fixedWidth(): boolean;
            fixedHeight(): boolean;
            computeLayout(origin?: Point, availableWidth?: number, availableHeight?: number): GuideLineLayer<D>;
            renderImmediately(): GuideLineLayer<D>;
            private _syncPixelPositionAndValue();
            protected _setPixelPositionWithoutChangingMode(pixelPosition: number): void;
            /**
             * Gets the QuantitativeScale on the GuideLineLayer.
             *
             * @return {QuantitativeScale<D>}
             */
            scale(): QuantitativeScale<D>;
            /**
             * Sets the QuantitativeScale on the GuideLineLayer.
             * If value() was the last property set, pixelPosition() will be updated according to the new scale.
             * If pixelPosition() was the last property set, value() will be updated according to the new scale.
             *
             * @param {QuantitativeScale<D>} scale
             * @return {GuideLineLayer<D>} The calling GuideLineLayer.
             */
            scale(scale: QuantitativeScale<D>): GuideLineLayer<D>;
            /**
             * Gets the value of the guide line in data-space.
             *
             * @return {D}
             */
            value(): D;
            /**
             * Sets the value of the guide line in data-space.
             * If the GuideLineLayer has a scale, pixelPosition() will be updated now and whenever the scale updates.
             *
             * @param {D} value
             * @return {GuideLineLayer<D>} The calling GuideLineLayer.
             */
            value(value: D): GuideLineLayer<D>;
            /**
             * Gets the position of the guide line in pixel-space.
             *
             * @return {number}
             */
            pixelPosition(): number;
            /**
             * Sets the position of the guide line in pixel-space.
             * If the GuideLineLayer has a scale, the value() will be updated now and whenever the scale updates.
             *
             * @param {number} pixelPosition
             * @return {GuideLineLayer<D>} The calling GuideLineLayer.
             */
            pixelPosition(pixelPosition: number): GuideLineLayer<D>;
            destroy(): void;
        }
    }
}


declare module Plottable {
    module Plots {
        interface PlotEntity extends Entity<Plot> {
            dataset: Dataset;
            index: number;
            component: Plot;
        }
        interface AccessorScaleBinding<D, R> {
            accessor: Accessor<any>;
            scale?: Scale<D, R>;
        }
        module Animator {
            var MAIN: string;
            var RESET: string;
        }
    }
    class Plot extends Component {
        protected static _ANIMATION_MAX_DURATION: number;
        private _dataChanged;
        private _datasetToDrawer;
        protected _renderArea: d3.Selection<void>;
        private _attrBindings;
        private _attrExtents;
        private _includedValuesProvider;
        private _animate;
        private _animators;
        protected _renderCallback: ScaleCallback<Scale<any, any>>;
        private _onDatasetUpdateCallback;
        protected _propertyExtents: d3.Map<any[]>;
        protected _propertyBindings: d3.Map<Plots.AccessorScaleBinding<any, any>>;
        /**
         * A Plot draws some visualization of the inputted Datasets.
         *
         * @constructor
         */
        constructor();
        anchor(selection: d3.Selection<void>): Plot;
        protected _setup(): void;
        destroy(): void;
        protected _createNodesForDataset(dataset: Dataset): Drawer;
        protected _createDrawer(dataset: Dataset): Drawer;
        protected _getAnimator(key: string): Animator;
        protected _onDatasetUpdate(): void;
        /**
         * Gets the AccessorScaleBinding for a particular attribute.
         *
         * @param {string} attr
         */
        attr<A>(attr: string): Plots.AccessorScaleBinding<A, number | string>;
        /**
         * Sets a particular attribute to a constant value or the result of an Accessor.
         *
         * @param {string} attr
         * @param {number|string|Accessor<number>|Accessor<string>} attrValue
         * @returns {Plot} The calling Plot.
         */
        attr(attr: string, attrValue: number | string | Accessor<number> | Accessor<string>): Plot;
        /**
         * Sets a particular attribute to a scaled constant value or scaled result of an Accessor.
         * The provided Scale will account for the attribute values when autoDomain()-ing.
         *
         * @param {string} attr
         * @param {A|Accessor<A>} attrValue
         * @param {Scale<A, number | string>} scale The Scale used to scale the attrValue.
         * @returns {Plot} The calling Plot.
         */
        attr<A>(attr: string, attrValue: A | Accessor<A>, scale: Scale<A, number | string>): Plot;
        protected _bindProperty(property: string, value: any, scale: Scale<any, any>): void;
        private _bindAttr(attr, value, scale);
        protected _generateAttrToProjector(): AttributeToProjector;
        renderImmediately(): Plot;
        /**
         * Returns whether the plot will be animated.
         */
        animated(): boolean;
        /**
         * Enables or disables animation.
         */
        animated(willAnimate: boolean): Plot;
        detach(): Plot;
        /**
         * @returns {Scale[]} A unique array of all scales currently used by the Plot.
         */
        private _scales();
        /**
         * Updates the extents associated with each attribute, then autodomains all scales the Plot uses.
         */
        protected _updateExtents(): void;
        private _updateExtentsForAttr(attr);
        protected _updateExtentsForProperty(property: string): void;
        protected _filterForProperty(property: string): Accessor<boolean>;
        private _updateExtentsForKey(key, bindings, extents, filter);
        private _computeExtent(dataset, accScaleBinding, filter);
        /**
         * Override in subclass to add special extents, such as included values
         */
        protected _extentsForProperty(property: string): any[];
        private _includedValuesForScale<D>(scale);
        /**
         * Get the Animator associated with the specified Animator key.
         *
         * @return {Animator}
         */
        animator(animatorKey: string): Animator;
        /**
         * Set the Animator associated with the specified Animator key.
         *
         * @param {string} animatorKey
         * @param {Animator} animator
         * @returns {Plot} The calling Plot.
         */
        animator(animatorKey: string, animator: Animator): Plot;
        /**
         * Adds a Dataset to the Plot.
         *
         * @param {Dataset} dataset
         * @returns {Plot} The calling Plot.
         */
        addDataset(dataset: Dataset): Plot;
        protected _addDataset(dataset: Dataset): Plot;
        /**
         * Removes a Dataset from the Plot.
         *
         * @param {Dataset} dataset
         * @returns {Plot} The calling Plot.
         */
        removeDataset(dataset: Dataset): Plot;
        protected _removeDataset(dataset: Dataset): Plot;
        protected _removeDatasetNodes(dataset: Dataset): void;
        datasets(): Dataset[];
        datasets(datasets: Dataset[]): Plot;
        protected _getDrawersInOrder(): Drawer[];
        protected _generateDrawSteps(): Drawers.DrawStep[];
        protected _additionalPaint(time: number): void;
        protected _getDataToDraw(): Utils.Map<Dataset, any[]>;
        private _paint();
        /**
         * Retrieves Selections of this Plot for the specified Datasets.
         *
         * @param {Dataset[]} [datasets] The Datasets to retrieve the Selections for.
         *   If not provided, Selections will be retrieved for all Datasets on the Plot.
         * @returns {d3.Selection}
         */
        selections(datasets?: Dataset[]): d3.Selection<any>;
        /**
         * Gets the Entities associated with the specified Datasets.
         *
         * @param {dataset[]} datasets The Datasets to retrieve the Entities for.
         *   If not provided, returns defaults to all Datasets on the Plot.
         * @return {Plots.PlotEntity[]}
         */
        entities(datasets?: Dataset[]): Plots.PlotEntity[];
        private _lightweightEntities(datasets?);
        private _lightweightPlotEntityToPlotEntity(entity);
        /**
         * Returns the PlotEntity nearest to the query point by the Euclidian norm, or undefined if no PlotEntity can be found.
         *
         * @param {Point} queryPoint
         * @returns {Plots.PlotEntity} The nearest PlotEntity, or undefined if no PlotEntity can be found.
         */
        entityNearest(queryPoint: Point): Plots.PlotEntity;
        /**
         * @deprecated As of release v1.1.0, replaced by _entityVisibleOnPlot()
         */
        protected _visibleOnPlot(datum: any, pixelPoint: Point, selection: d3.Selection<void>): boolean;
        protected _entityVisibleOnPlot(pixelPoint: Point, datum: any, index: number, dataset: Dataset): boolean;
        protected _uninstallScaleForKey(scale: Scale<any, any>, key: string): void;
        protected _installScaleForKey(scale: Scale<any, any>, key: string): void;
        protected _propertyProjectors(): AttributeToProjector;
        protected static _scaledAccessor<D, R>(binding: Plots.AccessorScaleBinding<D, R>): Accessor<any>;
        protected _pixelPoint(datum: any, index: number, dataset: Dataset): Point;
        protected _animateOnNextRender(): boolean;
    }
}


declare module Plottable {
    module Plots {
        class Pie extends Plot {
            private static _INNER_RADIUS_KEY;
            private static _OUTER_RADIUS_KEY;
            private static _SECTOR_VALUE_KEY;
            private _startAngles;
            private _endAngles;
            private _labelFormatter;
            private _labelsEnabled;
            private _strokeDrawers;
            /**
             * @constructor
             */
            constructor();
            protected _setup(): void;
            computeLayout(origin?: Point, availableWidth?: number, availableHeight?: number): Pie;
            addDataset(dataset: Dataset): Pie;
            protected _addDataset(dataset: Dataset): Pie;
            removeDataset(dataset: Dataset): Pie;
            protected _removeDatasetNodes(dataset: Dataset): void;
            protected _removeDataset(dataset: Dataset): Pie;
            selections(datasets?: Dataset[]): d3.Selection<any>;
            protected _onDatasetUpdate(): void;
            protected _createDrawer(dataset: Dataset): Drawers.Arc;
            entities(datasets?: Dataset[]): PlotEntity[];
            /**
             * Gets the AccessorScaleBinding for the sector value.
             */
            sectorValue<S>(): AccessorScaleBinding<S, number>;
            /**
             * Sets the sector value to a constant number or the result of an Accessor<number>.
             *
             * @param {number|Accessor<number>} sectorValue
             * @returns {Pie} The calling Pie Plot.
             */
            sectorValue(sectorValue: number | Accessor<number>): Plots.Pie;
            /**
             * Sets the sector value to a scaled constant value or scaled result of an Accessor.
             * The provided Scale will account for the values when autoDomain()-ing.
             *
             * @param {S|Accessor<S>} sectorValue
             * @param {Scale<S, number>} scale
             * @returns {Pie} The calling Pie Plot.
             */
            sectorValue<S>(sectorValue: S | Accessor<S>, scale: Scale<S, number>): Plots.Pie;
            /**
             * Gets the AccessorScaleBinding for the inner radius.
             */
            innerRadius<R>(): AccessorScaleBinding<R, number>;
            /**
             * Sets the inner radius to a constant number or the result of an Accessor<number>.
             *
             * @param {number|Accessor<number>} innerRadius
             * @returns {Pie} The calling Pie Plot.
             */
            innerRadius(innerRadius: number | Accessor<number>): Plots.Pie;
            /**
             * Sets the inner radius to a scaled constant value or scaled result of an Accessor.
             * The provided Scale will account for the values when autoDomain()-ing.
             *
             * @param {R|Accessor<R>} innerRadius
             * @param {Scale<R, number>} scale
             * @returns {Pie} The calling Pie Plot.
             */
            innerRadius<R>(innerRadius: R | Accessor<R>, scale: Scale<R, number>): Plots.Pie;
            /**
             * Gets the AccessorScaleBinding for the outer radius.
             */
            outerRadius<R>(): AccessorScaleBinding<R, number>;
            /**
             * Sets the outer radius to a constant number or the result of an Accessor<number>.
             *
             * @param {number|Accessor<number>} outerRadius
             * @returns {Pie} The calling Pie Plot.
             */
            outerRadius(outerRadius: number | Accessor<number>): Plots.Pie;
            /**
             * Sets the outer radius to a scaled constant value or scaled result of an Accessor.
             * The provided Scale will account for the values when autoDomain()-ing.
             *
             * @param {R|Accessor<R>} outerRadius
             * @param {Scale<R, number>} scale
             * @returns {Pie} The calling Pie Plot.
             */
            outerRadius<R>(outerRadius: R | Accessor<R>, scale: Scale<R, number>): Plots.Pie;
            /**
             * Get whether slice labels are enabled.
             *
             * @returns {boolean} Whether slices should display labels or not.
             */
            labelsEnabled(): boolean;
            /**
             * Sets whether labels are enabled.
             *
             * @param {boolean} labelsEnabled
             * @returns {Pie} The calling Pie Plot.
             */
            labelsEnabled(enabled: boolean): Pie;
            /**
             * Gets the Formatter for the labels.
             */
            labelFormatter(): Formatter;
            /**
             * Sets the Formatter for the labels.
             *
             * @param {Formatter} formatter
             * @returns {Pie} The calling Pie Plot.
             */
            labelFormatter(formatter: Formatter): Pie;
            entitiesAt(queryPoint: Point): PlotEntity[];
            protected _propertyProjectors(): AttributeToProjector;
            private _updatePieAngles();
            protected _getDataToDraw(): Utils.Map<Dataset, any[]>;
            protected static _isValidData(value: any): boolean;
            protected _pixelPoint(datum: any, index: number, dataset: Dataset): {
                x: number;
                y: number;
            };
            protected _additionalPaint(time: number): void;
            private _generateStrokeDrawSteps();
            private _sliceIndexForPoint(p);
            private _drawLabels();
        }
    }
}


declare module Plottable {
    class XYPlot<X, Y> extends Plot {
        protected static _X_KEY: string;
        protected static _Y_KEY: string;
        private _autoAdjustXScaleDomain;
        private _autoAdjustYScaleDomain;
        private _adjustYDomainOnChangeFromXCallback;
        private _adjustXDomainOnChangeFromYCallback;
        private _deferredRendering;
        private _cachedDomainX;
        private _cachedDomainY;
        /**
         * An XYPlot is a Plot that displays data along two primary directions, X and Y.
         *
         * @constructor
         * @param {Scale} xScale The x scale to use.
         * @param {Scale} yScale The y scale to use.
         */
        constructor();
        /**
         * Returns the whether or not the rendering is deferred for performance boost.
         * @return {boolean} The deferred rendering option
         */
        deferredRendering(): boolean;
        /**
         * Sets / unsets the deferred rendering option
         * Activating this option improves the performance of plot interaction (pan / zoom) by
         * performing lazy renders, only after the interaction has stopped. Because re-rendering
         * is no longer performed during the interaction, the zooming might experience a small
         * resolution degradation, before the lazy re-render is performed.
         *
         * This option is intended for cases where performance is an issue.
         */
        deferredRendering(deferredRendering: boolean): XYPlot<X, Y>;
        /**
         * Gets the AccessorScaleBinding for X.
         */
        x(): Plots.AccessorScaleBinding<X, number>;
        /**
         * Sets X to a constant number or the result of an Accessor<number>.
         *
         * @param {number|Accessor<number>} x
         * @returns {XYPlot} The calling XYPlot.
         */
        x(x: number | Accessor<number>): XYPlot<X, Y>;
        /**
         * Sets X to a scaled constant value or scaled result of an Accessor.
         * The provided Scale will account for the values when autoDomain()-ing.
         *
         * @param {X|Accessor<X>} x
         * @param {Scale<X, number>} xScale
         * @returns {XYPlot} The calling XYPlot.
         */
        x(x: X | Accessor<X>, xScale: Scale<X, number>): XYPlot<X, Y>;
        /**
         * Gets the AccessorScaleBinding for Y.
         */
        y(): Plots.AccessorScaleBinding<Y, number>;
        /**
         * Sets Y to a constant number or the result of an Accessor<number>.
         *
         * @param {number|Accessor<number>} y
         * @returns {XYPlot} The calling XYPlot.
         */
        y(y: number | Accessor<number>): XYPlot<X, Y>;
        /**
         * Sets Y to a scaled constant value or scaled result of an Accessor.
         * The provided Scale will account for the values when autoDomain()-ing.
         *
         * @param {Y|Accessor<Y>} y
         * @param {Scale<Y, number>} yScale
         * @returns {XYPlot} The calling XYPlot.
         */
        y(y: Y | Accessor<Y>, yScale: Scale<Y, number>): XYPlot<X, Y>;
        protected _filterForProperty(property: string): (datum: any, index: number, dataset: Dataset) => boolean;
        private _makeFilterByProperty(property);
        protected _uninstallScaleForKey(scale: Scale<any, any>, key: string): void;
        protected _installScaleForKey(scale: Scale<any, any>, key: string): void;
        destroy(): XYPlot<X, Y>;
        /**
         * Gets the automatic domain adjustment mode for visible points.
         */
        autorangeMode(): string;
        /**
         * Sets the automatic domain adjustment mode for visible points to operate against the X Scale, Y Scale, or neither.
         * If "x" or "y" is specified the adjustment is immediately performed.
         *
         * @param {string} autorangeMode One of "x"/"y"/"none".
         *   "x" will adjust the x Scale in relation to changes in the y domain.
         *   "y" will adjust the y Scale in relation to changes in the x domain.
         *   "none" means neither Scale will change automatically.
         * @returns {XYPlot} The calling XYPlot.
         */
        autorangeMode(autorangeMode: string): XYPlot<X, Y>;
        computeLayout(origin?: Point, availableWidth?: number, availableHeight?: number): XYPlot<X, Y>;
        private _updateXExtentsAndAutodomain();
        private _updateYExtentsAndAutodomain();
        /**
         * Adjusts the domains of both X and Y scales to show all data.
         * This call does not override the autorange() behavior.
         *
         * @returns {XYPlot} The calling XYPlot.
         */
        showAllData(): XYPlot<X, Y>;
        private _adjustYDomainOnChangeFromX();
        private _adjustXDomainOnChangeFromY();
        protected _projectorsReady(): boolean;
        protected _pixelPoint(datum: any, index: number, dataset: Dataset): Point;
        protected _getDataToDraw(): Utils.Map<Dataset, any[]>;
    }
}


declare module Plottable {
    module Plots {
        class Rectangle<X, Y> extends XYPlot<X, Y> {
            private static _X2_KEY;
            private static _Y2_KEY;
            private _labelsEnabled;
            private _label;
            /**
             * A Rectangle Plot displays rectangles based on the data.
             * The left and right edges of each rectangle can be set with x() and x2().
             *   If only x() is set the Rectangle Plot will attempt to compute the correct left and right edge positions.
             * The top and bottom edges of each rectangle can be set with y() and y2().
             *   If only y() is set the Rectangle Plot will attempt to compute the correct top and bottom edge positions.
             *
             * @constructor
             * @param {Scale.Scale} xScale
             * @param {Scale.Scale} yScale
             */
            constructor();
            protected _createDrawer(dataset: Dataset): Drawers.Rectangle;
            protected _generateAttrToProjector(): {
                [attr: string]: (datum: any, index: number, dataset: Dataset) => any;
            };
            protected _generateDrawSteps(): Drawers.DrawStep[];
            protected _updateExtentsForProperty(property: string): void;
            protected _filterForProperty(property: string): (datum: any, index: number, dataset: Dataset) => boolean;
            /**
             * Gets the AccessorScaleBinding for X.
             */
            x(): AccessorScaleBinding<X, number>;
            /**
             * Sets X to a constant number or the result of an Accessor<number>.
             *
             * @param {number|Accessor<number>} x
             * @returns {Plots.Rectangle} The calling Rectangle Plot.
             */
            x(x: number | Accessor<number>): Plots.Rectangle<X, Y>;
            /**
             * Sets X to a scaled constant value or scaled result of an Accessor.
             * The provided Scale will account for the values when autoDomain()-ing.
             *
             * @param {X|Accessor<X>} x
             * @param {Scale<X, number>} xScale
             * @returns {Plots.Rectangle} The calling Rectangle Plot.
             */
            x(x: X | Accessor<X>, xScale: Scale<X, number>): Plots.Rectangle<X, Y>;
            /**
             * Gets the AccessorScaleBinding for X2.
             */
            x2(): AccessorScaleBinding<X, number>;
            /**
             * Sets X2 to a constant number or the result of an Accessor.
             * If a Scale has been set for X, it will also be used to scale X2.
             *
             * @param {number|Accessor<number>|X|Accessor<X>} x2
             * @returns {Plots.Rectangle} The calling Rectangle Plot.
             */
            x2(x2: number | Accessor<number> | X | Accessor<X>): Plots.Rectangle<X, Y>;
            /**
             * Gets the AccessorScaleBinding for Y.
             */
            y(): AccessorScaleBinding<Y, number>;
            /**
             * Sets Y to a constant number or the result of an Accessor<number>.
             *
             * @param {number|Accessor<number>} y
             * @returns {Plots.Rectangle} The calling Rectangle Plot.
             */
            y(y: number | Accessor<number>): Plots.Rectangle<X, Y>;
            /**
             * Sets Y to a scaled constant value or scaled result of an Accessor.
             * The provided Scale will account for the values when autoDomain()-ing.
             *
             * @param {Y|Accessor<Y>} y
             * @param {Scale<Y, number>} yScale
             * @returns {Plots.Rectangle} The calling Rectangle Plot.
             */
            y(y: Y | Accessor<Y>, yScale: Scale<Y, number>): Plots.Rectangle<X, Y>;
            /**
             * Gets the AccessorScaleBinding for Y2.
             */
            y2(): AccessorScaleBinding<Y, number>;
            /**
             * Sets Y2 to a constant number or the result of an Accessor.
             * If a Scale has been set for Y, it will also be used to scale Y2.
             *
             * @param {number|Accessor<number>|Y|Accessor<Y>} y2
             * @returns {Plots.Rectangle} The calling Rectangle Plot.
             */
            y2(y2: number | Accessor<number> | Y | Accessor<Y>): Plots.Rectangle<X, Y>;
            /**
             * Gets the PlotEntities at a particular Point.
             *
             * @param {Point} point The point to query.
             * @returns {PlotEntity[]} The PlotEntities at the particular point
             */
            entitiesAt(point: Point): PlotEntity[];
            /**
             * Gets the Entities that intersect the Bounds.
             *
             * @param {Bounds} bounds
             * @returns {PlotEntity[]}
             */
            entitiesIn(bounds: Bounds): PlotEntity[];
            /**
             * Gets the Entities that intersect the area defined by the ranges.
             *
             * @param {Range} xRange
             * @param {Range} yRange
             * @returns {PlotEntity[]}
             */
            entitiesIn(xRange: Range, yRange: Range): PlotEntity[];
            private _entityBBox(datum, index, dataset, attrToProjector);
            private _entitiesIntersecting(xValOrRange, yValOrRange);
            /**
             * Gets the accessor for labels.
             *
             * @returns {Accessor<string>}
             */
            label(): Accessor<string>;
            /**
             * Sets the text of labels to the result of an Accessor.
             *
             * @param {Accessor<string>} label
             * @returns {Plots.Rectangle} The calling Rectangle Plot.
             */
            label(label: Accessor<string>): Plots.Rectangle<X, Y>;
            /**
             * Gets whether labels are enabled.
             *
             * @returns {boolean}
             */
            labelsEnabled(): boolean;
            /**
             * Sets whether labels are enabled.
             * Labels too big to be contained in the rectangle, cut off by edges, or blocked by other rectangles will not be shown.
             *
             * @param {boolean} labelsEnabled
             * @returns {Rectangle} The calling Rectangle Plot.
             */
            labelsEnabled(enabled: boolean): Plots.Rectangle<X, Y>;
            protected _propertyProjectors(): AttributeToProjector;
            protected _pixelPoint(datum: any, index: number, dataset: Dataset): {
                x: any;
                y: any;
            };
            private _rectangleWidth(scale);
            protected _getDataToDraw(): Utils.Map<Dataset, any[]>;
            protected _additionalPaint(time: number): void;
            private _drawLabels();
            private _drawLabel(dataToDraw, dataset, datasetIndex);
            private _overlayLabel(labelXRange, labelYRange, datumIndex, datasetIndex, dataToDraw);
        }
    }
}


declare module Plottable {
    module Plots {
        class Scatter<X, Y> extends XYPlot<X, Y> {
            private static _SIZE_KEY;
            private static _SYMBOL_KEY;
            /**
             * A Scatter Plot draws a symbol at each data point.
             *
             * @constructor
             */
            constructor();
            protected _createDrawer(dataset: Dataset): Drawers.Symbol;
            /**
             * Gets the AccessorScaleBinding for the size property of the plot.
             * The size property corresponds to the area of the symbol.
             */
            size<S>(): AccessorScaleBinding<S, number>;
            /**
             * Sets the size property to a constant number or the result of an Accessor<number>.
             *
             * @param {number|Accessor<number>} size
             * @returns {Plots.Scatter} The calling Scatter Plot.
             */
            size(size: number | Accessor<number>): Plots.Scatter<X, Y>;
            /**
             * Sets the size property to a scaled constant value or scaled result of an Accessor.
             * The provided Scale will account for the values when autoDomain()-ing.
             *
             * @param {S|Accessor<S>} sectorValue
             * @param {Scale<S, number>} scale
             * @returns {Plots.Scatter} The calling Scatter Plot.
             */
            size<S>(size: S | Accessor<S>, scale: Scale<S, number>): Plots.Scatter<X, Y>;
            /**
             * Gets the AccessorScaleBinding for the symbol property of the plot.
             * The symbol property corresponds to how the symbol will be drawn.
             */
            symbol(): AccessorScaleBinding<any, any>;
            /**
             * Sets the symbol property to an Accessor<SymbolFactory>.
             *
             * @param {Accessor<SymbolFactory>} symbol
             * @returns {Plots.Scatter} The calling Scatter Plot.
             */
            symbol(symbol: Accessor<SymbolFactory>): Plots.Scatter<X, Y>;
            protected _generateDrawSteps(): Drawers.DrawStep[];
            /**
             * @deprecated As of release v1.1.0, replaced by _entityVisibleOnPlot()
             */
            protected _visibleOnPlot(datum: any, pixelPoint: Point, selection: d3.Selection<void>): boolean;
            protected _entityVisibleOnPlot(pixelPoint: Point, datum: any, index: number, dataset: Dataset): boolean;
            protected _propertyProjectors(): AttributeToProjector;
            /**
             * Gets the Entities that intersect the Bounds.
             *
             * @param {Bounds} bounds
             * @returns {PlotEntity[]}
             */
            entitiesIn(bounds: Bounds): PlotEntity[];
            /**
             * Gets the Entities that intersect the area defined by the ranges.
             *
             * @param {Range} xRange
             * @param {Range} yRange
             * @returns {PlotEntity[]}
             */
            entitiesIn(xRange: Range, yRange: Range): PlotEntity[];
            /**
             * Gets the Entities at a particular Point.
             *
             * @param {Point} p
             * @returns {PlotEntity[]}
             */
            entitiesAt(p: Point): PlotEntity[];
        }
    }
}


declare module Plottable {
    module Plots {
        class Bar<X, Y> extends XYPlot<X, Y> {
            static ORIENTATION_VERTICAL: string;
            static ORIENTATION_HORIZONTAL: string;
            private static _BAR_WIDTH_RATIO;
            private static _SINGLE_BAR_DIMENSION_RATIO;
            private static _BAR_AREA_CLASS;
            private static _LABEL_AREA_CLASS;
            private static _LABEL_VERTICAL_PADDING;
            private static _LABEL_HORIZONTAL_PADDING;
            private _baseline;
            private _baselineValue;
            protected _isVertical: boolean;
            private _labelFormatter;
            private _labelsEnabled;
            private _hideBarsIfAnyAreTooWide;
            private _labelConfig;
            private _baselineValueProvider;
            private _barPixelWidth;
            private _updateBarPixelWidthCallback;
            /**
             * A Bar Plot draws bars growing out from a baseline to some value
             *
             * @constructor
             * @param {string} [orientation="vertical"] One of "vertical"/"horizontal".
             */
            constructor(orientation?: string);
            x(): Plots.AccessorScaleBinding<X, number>;
            x(x: number | Accessor<number>): Bar<X, Y>;
            x(x: X | Accessor<X>, xScale: Scale<X, number>): Bar<X, Y>;
            y(): Plots.AccessorScaleBinding<Y, number>;
            y(y: number | Accessor<number>): Bar<X, Y>;
            y(y: Y | Accessor<Y>, yScale: Scale<Y, number>): Bar<X, Y>;
            /**
             * Gets the orientation of the plot
             *
             * @return "vertical" | "horizontal"
             */
            orientation(): string;
            render(): Bar<X, Y>;
            protected _createDrawer(dataset: Dataset): Drawers.Rectangle;
            protected _setup(): void;
            /**
             * Gets the baseline value.
             * The baseline is the line that the bars are drawn from.
             *
             * @returns {X|Y}
             */
            baselineValue(): X | Y;
            /**
             * Sets the baseline value.
             * The baseline is the line that the bars are drawn from.
             *
             * @param {X|Y} value
             * @returns {Bar} The calling Bar Plot.
             */
            baselineValue(value: X | Y): Bar<X, Y>;
            addDataset(dataset: Dataset): Bar<X, Y>;
            protected _addDataset(dataset: Dataset): Bar<X, Y>;
            removeDataset(dataset: Dataset): Bar<X, Y>;
            protected _removeDataset(dataset: Dataset): Bar<X, Y>;
            datasets(): Dataset[];
            datasets(datasets: Dataset[]): Plot;
            /**
             * Get whether bar labels are enabled.
             *
             * @returns {boolean} Whether bars should display labels or not.
             */
            labelsEnabled(): boolean;
            /**
             * Sets whether labels are enabled.
             *
             * @param {boolean} labelsEnabled
             * @returns {Bar} The calling Bar Plot.
             */
            labelsEnabled(enabled: boolean): Bar<X, Y>;
            /**
             * Gets the Formatter for the labels.
             */
            labelFormatter(): Formatter;
            /**
             * Sets the Formatter for the labels.
             *
             * @param {Formatter} formatter
             * @returns {Bar} The calling Bar Plot.
             */
            labelFormatter(formatter: Formatter): Bar<X, Y>;
            protected _createNodesForDataset(dataset: Dataset): Drawer;
            protected _removeDatasetNodes(dataset: Dataset): void;
            /**
             * Returns the PlotEntity nearest to the query point according to the following algorithm:
             *   - If the query point is inside a bar, returns the PlotEntity for that bar.
             *   - Otherwise, gets the nearest PlotEntity by the primary direction (X for vertical, Y for horizontal),
             *     breaking ties with the secondary direction.
             * Returns undefined if no PlotEntity can be found.
             *
             * @param {Point} queryPoint
             * @returns {PlotEntity} The nearest PlotEntity, or undefined if no PlotEntity can be found.
             */
            entityNearest(queryPoint: Point): PlotEntity;
            /**
             * @deprecated As of release v1.1.0, replaced by _entityVisibleOnPlot()
             */
            protected _visibleOnPlot(datum: any, pixelPoint: Point, selection: d3.Selection<void>): boolean;
            protected _entityVisibleOnPlot(pixelPoint: Point, datum: any, index: number, dataset: Dataset): boolean;
            /**
             * Gets the Entities at a particular Point.
             *
             * @param {Point} p
             * @returns {PlotEntity[]}
             */
            entitiesAt(p: Point): PlotEntity[];
            /**
             * Gets the Entities that intersect the Bounds.
             *
             * @param {Bounds} bounds
             * @returns {PlotEntity[]}
             */
            entitiesIn(bounds: Bounds): PlotEntity[];
            /**
             * Gets the Entities that intersect the area defined by the ranges.
             *
             * @param {Range} xRange
             * @param {Range} yRange
             * @returns {PlotEntity[]}
             */
            entitiesIn(xRange: Range, yRange: Range): PlotEntity[];
            private _entitiesIntersecting(xValOrRange, yValOrRange);
            private _updateValueScale();
            protected _additionalPaint(time: number): void;
            /**
             * Makes sure the extent takes into account the widths of the bars
             */
            protected _extentsForProperty(property: string): any[];
            private _drawLabels();
            private _drawLabel(data, dataset);
            protected _generateDrawSteps(): Drawers.DrawStep[];
            protected _generateAttrToProjector(): {
                [attr: string]: (datum: any, index: number, dataset: Dataset) => any;
            };
            /**
             * Computes the barPixelWidth of all the bars in the plot.
             *
             * If the position scale of the plot is a CategoryScale and in bands mode, then the rangeBands function will be used.
             * If the position scale of the plot is a QuantitativeScale, then the bar width is equal to the smallest distance between
             * two adjacent data points, padded for visualisation.
             */
            protected _getBarPixelWidth(): number;
            private _updateBarPixelWidth();
            entities(datasets?: Dataset[]): PlotEntity[];
            protected _pixelPoint(datum: any, index: number, dataset: Dataset): Point;
            protected _uninstallScaleForKey(scale: Scale<any, number>, key: string): void;
            protected _getDataToDraw(): Utils.Map<Dataset, any[]>;
        }
    }
}


declare module Plottable {
    module Plots {
        class Line<X> extends XYPlot<X, number> {
            private _interpolator;
            private _autorangeSmooth;
            private _croppedRenderingEnabled;
            /**
             * A Line Plot draws line segments starting from the first data point to the next.
             *
             * @constructor
             */
            constructor();
            x(): Plots.AccessorScaleBinding<X, number>;
            x(x: number | Accessor<number>): Line<X>;
            x(x: X | Accessor<X>, xScale: Scale<X, number>): Line<X>;
            y(): Plots.AccessorScaleBinding<number, number>;
            y(y: number | Accessor<number>): Line<X>;
            y(y: number | Accessor<number>, yScale: Scale<number, number>): Line<X>;
            autorangeMode(): string;
            autorangeMode(autorangeMode: string): Line<X>;
            /**
             * Gets whether or not the autoranging is done smoothly.
             */
            autorangeSmooth(): boolean;
            /**
             * Sets whether or not the autorange is done smoothly.
             *
             * Smooth autoranging is done by making sure lines always exit on the left / right side of the plot
             * and deactivating the nice domain feature on the scales
             */
            autorangeSmooth(autorangeSmooth: boolean): Plots.Line<X>;
            private _setScaleSnapping();
            /**
             * Gets the interpolation function associated with the plot.
             *
             * @return {string | (points: Array<[number, number]>) => string)}
             */
            interpolator(): string | ((points: Array<[number, number]>) => string);
            /**
             * Sets the interpolation function associated with the plot.
             *
             * @param {string | points: Array<[number, number]>) => string} interpolator Interpolation function
             * @return Plots.Line
             */
            interpolator(interpolator: string | ((points: Array<[number, number]>) => string)): Plots.Line<X>;
            interpolator(interpolator: "linear"): Line<X>;
            interpolator(interpolator: "linear-closed"): Line<X>;
            interpolator(interpolator: "step"): Line<X>;
            interpolator(interpolator: "step-before"): Line<X>;
            interpolator(interpolator: "step-after"): Line<X>;
            interpolator(interpolator: "basis"): Line<X>;
            interpolator(interpolator: "basis-open"): Line<X>;
            interpolator(interpolator: "basis-closed"): Line<X>;
            interpolator(interpolator: "bundle"): Line<X>;
            interpolator(interpolator: "cardinal"): Line<X>;
            interpolator(interpolator: "cardinal-open"): Line<X>;
            interpolator(interpolator: "cardinal-closed"): Line<X>;
            interpolator(interpolator: "monotone"): Line<X>;
            /**
             * Gets if croppedRendering is enabled
             *
             * When croppedRendering is enabled, lines that will not be visible in the viewport will not be drawn.
             */
            croppedRenderingEnabled(): boolean;
            /**
             * Sets if croppedRendering is enabled
             *
             * @returns {Plots.Line} The calling Plots.Line
             */
            croppedRenderingEnabled(croppedRendering: boolean): Plots.Line<X>;
            protected _createDrawer(dataset: Dataset): Drawer;
            protected _extentsForProperty(property: string): any[];
            private _getEdgeIntersectionPoints();
            protected _getResetYFunction(): (d: any, i: number, dataset: Dataset) => number;
            protected _generateDrawSteps(): Drawers.DrawStep[];
            protected _generateAttrToProjector(): {
                [attr: string]: (datum: any, index: number, dataset: Dataset) => any;
            };
            /**
             * Returns the PlotEntity nearest to the query point by X then by Y, or undefined if no PlotEntity can be found.
             *
             * @param {Point} queryPoint
             * @returns {PlotEntity} The nearest PlotEntity, or undefined if no PlotEntity can be found.
             */
            entityNearest(queryPoint: Point): PlotEntity;
            protected _propertyProjectors(): AttributeToProjector;
            protected _constructLineProjector(xProjector: Projector, yProjector: Projector): (datum: any, index: number, dataset: Dataset) => string;
            protected _getDataToDraw(): Utils.Map<Dataset, any[]>;
            private _filterCroppedRendering(dataset, indices);
        }
    }
}


declare module Plottable {
    module Plots {
        class Area<X> extends Line<X> {
            private static _Y0_KEY;
            private _lineDrawers;
            private _constantBaselineValueProvider;
            /**
             * An Area Plot draws a filled region (area) between Y and Y0.
             *
             * @constructor
             */
            constructor();
            protected _setup(): void;
            y(): Plots.AccessorScaleBinding<number, number>;
            y(y: number | Accessor<number>): Area<X>;
            y(y: number | Accessor<number>, yScale: QuantitativeScale<number>): Area<X>;
            /**
             * Gets the AccessorScaleBinding for Y0.
             */
            y0(): Plots.AccessorScaleBinding<number, number>;
            /**
             * Sets Y0 to a constant number or the result of an Accessor<number>.
             * If a Scale has been set for Y, it will also be used to scale Y0.
             *
             * @param {number|Accessor<number>} y0
             * @returns {Area} The calling Area Plot.
             */
            y0(y0: number | Accessor<number>): Area<X>;
            protected _onDatasetUpdate(): void;
            addDataset(dataset: Dataset): Area<X>;
            protected _addDataset(dataset: Dataset): Area<X>;
            protected _removeDatasetNodes(dataset: Dataset): void;
            protected _additionalPaint(): void;
            private _generateLineDrawSteps();
            private _generateLineAttrToProjector();
            protected _createDrawer(dataset: Dataset): Drawers.Area;
            protected _generateDrawSteps(): Drawers.DrawStep[];
            protected _updateYScale(): void;
            protected _getResetYFunction(): Accessor<any>;
            protected _propertyProjectors(): AttributeToProjector;
            selections(datasets?: Dataset[]): d3.Selection<any>;
            protected _constructAreaProjector(xProjector: Projector, yProjector: Projector, y0Projector: Projector): (datum: any[], index: number, dataset: Dataset) => string;
        }
    }
}


declare module Plottable {
    module Plots {
        class ClusteredBar<X, Y> extends Bar<X, Y> {
            private _clusterOffsets;
            /**
             * A ClusteredBar Plot groups bars across Datasets based on the primary value of the bars.
             *   On a vertical ClusteredBar Plot, the bars with the same X value are grouped.
             *   On a horizontal ClusteredBar Plot, the bars with the same Y value are grouped.
             *
             * @constructor
             * @param {string} [orientation="vertical"] One of "vertical"/"horizontal".
             */
            constructor(orientation?: string);
            protected _generateAttrToProjector(): {
                [attr: string]: (datum: any, index: number, dataset: Dataset) => any;
            };
            private _updateClusterPosition();
            private _makeInnerScale();
            protected _getDataToDraw(): Utils.Map<Dataset, any[]>;
        }
    }
}


declare module Plottable {
    module Plots {
        class StackedArea<X> extends Area<X> {
            private _stackingResult;
            private _stackedExtent;
            private _baseline;
            private _baselineValue;
            private _baselineValueProvider;
            /**
             * @constructor
             */
            constructor();
            protected _getAnimator(key: string): Animator;
            protected _setup(): void;
            x(): Plots.AccessorScaleBinding<X, number>;
            x(x: number | Accessor<number>): StackedArea<X>;
            x(x: X | Accessor<X>, xScale: Scale<X, number>): StackedArea<X>;
            y(): Plots.AccessorScaleBinding<number, number>;
            y(y: number | Accessor<number>): StackedArea<X>;
            y(y: number | Accessor<number>, yScale: QuantitativeScale<number>): StackedArea<X>;
            protected _additionalPaint(): void;
            protected _updateYScale(): void;
            protected _onDatasetUpdate(): StackedArea<X>;
            protected _updateExtentsForProperty(property: string): void;
            protected _extentsForProperty(attr: string): any[];
            private _updateStackExtentsAndOffsets();
            private _checkSameDomain(datasets, keyAccessor);
            /**
             * Given an array of Datasets and the accessor function for the key, computes the
             * set reunion (no duplicates) of the domain of each Dataset. The keys are stringified
             * before being returned.
             *
             * @param {Dataset[]} datasets The Datasets for which we extract the domain keys
             * @param {Accessor<any>} keyAccessor The accessor for the key of the data
             * @return {string[]} An array of stringified keys
             */
            private static _domainKeys(datasets, keyAccessor);
            protected _propertyProjectors(): AttributeToProjector;
            protected _pixelPoint(datum: any, index: number, dataset: Dataset): Point;
        }
    }
}


declare module Plottable {
    module Plots {
        class StackedBar<X, Y> extends Bar<X, Y> {
            private _stackingResult;
            private _stackedExtent;
            /**
             * A StackedBar Plot stacks bars across Datasets based on the primary value of the bars.
             *   On a vertical StackedBar Plot, the bars with the same X value are stacked.
             *   On a horizontal StackedBar Plot, the bars with the same Y value are stacked.
             *
             * @constructor
             * @param {Scale} xScale
             * @param {Scale} yScale
             * @param {string} [orientation="vertical"] One of "vertical"/"horizontal".
             */
            constructor(orientation?: string);
            x(): Plots.AccessorScaleBinding<X, number>;
            x(x: number | Accessor<number>): StackedBar<X, Y>;
            x(x: X | Accessor<X>, xScale: Scale<X, number>): StackedBar<X, Y>;
            y(): Plots.AccessorScaleBinding<Y, number>;
            y(y: number | Accessor<number>): StackedBar<X, Y>;
            y(y: Y | Accessor<Y>, yScale: Scale<Y, number>): StackedBar<X, Y>;
            protected _generateAttrToProjector(): {
                [attr: string]: (datum: any, index: number, dataset: Dataset) => any;
            };
            protected _onDatasetUpdate(): StackedBar<X, Y>;
            protected _updateExtentsForProperty(property: string): void;
            protected _extentsForProperty(attr: string): any[];
            private _updateStackExtentsAndOffsets();
        }
    }
}


declare module Plottable {
    module Plots {
        class Segment<X, Y> extends XYPlot<X, Y> {
            private static _X2_KEY;
            private static _Y2_KEY;
            /**
             * A Segment Plot displays line segments based on the data.
             *
             * @constructor
             */
            constructor();
            protected _createDrawer(dataset: Dataset): Drawers.Segment;
            protected _generateDrawSteps(): Drawers.DrawStep[];
            protected _updateExtentsForProperty(property: string): void;
            protected _filterForProperty(property: string): (datum: any, index: number, dataset: Dataset) => boolean;
            /**
             * Gets the AccessorScaleBinding for X
             */
            x(): AccessorScaleBinding<X, number>;
            /**
             * Sets X to a constant value or the result of an Accessor.
             *
             * @param {X|Accessor<X>} x
             * @returns {Plots.Segment} The calling Segment Plot.
             */
            x(x: number | Accessor<number>): Plots.Segment<X, Y>;
            /**
             * Sets X to a scaled constant value or scaled result of an Accessor.
             * The provided Scale will account for the values when autoDomain()-ing.
             *
             * @param {X|Accessor<X>} x
             * @param {Scale<X, number>} xScale
             * @returns {Plots.Segment} The calling Segment Plot.
             */
            x(x: X | Accessor<X>, xScale: Scale<X, number>): Plots.Segment<X, Y>;
            /**
             * Gets the AccessorScaleBinding for X2
             */
            x2(): AccessorScaleBinding<X, number>;
            /**
             * Sets X2 to a constant number or the result of an Accessor.
             * If a Scale has been set for X, it will also be used to scale X2.
             *
             * @param {number|Accessor<number>|Y|Accessor<Y>} y2
             * @returns {Plots.Segment} The calling Segment Plot
             */
            x2(x2: number | Accessor<number> | X | Accessor<X>): Plots.Segment<X, Y>;
            /**
             * Gets the AccessorScaleBinding for Y
             */
            y(): AccessorScaleBinding<Y, number>;
            /**
             * Sets Y to a constant value or the result of an Accessor.
             *
             * @param {Y|Accessor<Y>} y
             * @returns {Plots.Segment} The calling Segment Plot.
             */
            y(y: number | Accessor<number>): Plots.Segment<X, Y>;
            /**
             * Sets Y to a scaled constant value or scaled result of an Accessor.
             * The provided Scale will account for the values when autoDomain()-ing.
             *
             * @param {Y|Accessor<Y>} y
             * @param {Scale<Y, number>} yScale
             * @returns {Plots.Segment} The calling Segment Plot.
             */
            y(y: Y | Accessor<Y>, yScale: Scale<Y, number>): Plots.Segment<X, Y>;
            /**
             * Gets the AccessorScaleBinding for Y2.
             */
            y2(): AccessorScaleBinding<Y, number>;
            /**
             * Sets Y2 to a constant number or the result of an Accessor.
             * If a Scale has been set for Y, it will also be used to scale Y2.
             *
             * @param {number|Accessor<number>|Y|Accessor<Y>} y2
             * @returns {Plots.Segment} The calling Segment Plot.
             */
            y2(y2: number | Accessor<number> | Y | Accessor<Y>): Plots.Segment<X, Y>;
            protected _propertyProjectors(): AttributeToProjector;
            /**
             * Gets the Entities that intersect the Bounds.
             *
             * @param {Bounds} bounds
             * @returns {PlotEntity[]}
             */
            entitiesIn(bounds: Bounds): PlotEntity[];
            /**
             * Gets the Entities that intersect the area defined by the ranges.
             *
             * @param {Range} xRange
             * @param {Range} yRange
             * @returns {PlotEntity[]}
             */
            entitiesIn(xRange: Range, yRange: Range): PlotEntity[];
            private _entitiesIntersecting(xRange, yRange);
            private _lineIntersectsBox(entity, xRange, yRange, attrToProjector);
            private _lineIntersectsSegment(point1, point2, point3, point4);
        }
    }
}


declare module Plottable {
    module Plots {
        class Waterfall<X, Y> extends Bar<X, number> {
            private static _BAR_DECLINE_CLASS;
            private static _BAR_GROWTH_CLASS;
            private static _BAR_TOTAL_CLASS;
            private static _CONNECTOR_CLASS;
            private static _CONNECTOR_AREA_CLASS;
            private static _TOTAL_KEY;
            private _connectorArea;
            private _connectorsEnabled;
            private _extent;
            private _subtotals;
            constructor();
            /**
             * Gets whether connectors are enabled.
             *
             * @returns {boolean} Whether connectors should be shown or not.
             */
            connectorsEnabled(): boolean;
            /**
             * Sets whether connectors are enabled.
             *
             * @param {boolean} enabled
             * @returns {Plots.Waterfall} The calling Waterfall Plot.
             */
            connectorsEnabled(enabled: boolean): Waterfall<X, Y>;
            /**
             * Gets the AccessorScaleBinding for whether a bar represents a total or a delta.
             */
            total<T>(): Plots.AccessorScaleBinding<T, boolean>;
            /**
             * Sets total to a constant number or the result of an Accessor
             *
             * @param {Accessor<boolean>}
             * @returns {Plots.Waterfall} The calling Waterfall Plot.
             */
            total(total: Accessor<boolean>): Waterfall<X, Y>;
            protected _additionalPaint(time: number): void;
            protected _createNodesForDataset(dataset: Dataset): Drawer;
            protected _extentsForProperty(attr: string): any[];
            protected _generateAttrToProjector(): {
                [attr: string]: (datum: any, index: number, dataset: Dataset) => any;
            };
            protected _onDatasetUpdate(): Waterfall<X, Y>;
            private _calculateSubtotalsAndExtent(dataset);
            private _drawConnectors();
            private _updateSubtotals();
        }
    }
}


declare module Plottable {
    module Plots {
        class Wheel<R, T> extends Plot {
            private static _R_KEY;
            private static _R2_KEY;
            private static _T_KEY;
            private static _T2_KEY;
            /**
             * @constructor
             */
            constructor();
            computeLayout(origin?: Point, availableWidth?: number, availableHeight?: number): Wheel<R, T>;
            protected _createDrawer(dataset: Dataset): Drawers.Arc;
            entities(datasets?: Dataset[]): PlotEntity[];
            protected _getDataToDraw(): Utils.Map<Dataset, any[]>;
            protected _propertyProjectors(): AttributeToProjector;
            /**
             * Gets the AccessorScaleBinding for t in degrees.
             */
            t(): AccessorScaleBinding<T, number>;
            /**
             * Sets t to a constant number or the result of an Accessor<number> in degrees.
             *
             * @param {number|Accessor<number>} t
             * @returns {Wheel} The calling Wheel Plot.
             */
            t(t: number | Accessor<number>): Plots.Wheel<R, T>;
            /**
             * Sets t to a scaled constant value or scaled result of an Accessor in degrees.
             * The supplied Scale will also be used for t2().
             * The provided Scale will account for the values when autoDomain()-ing.
             *
             * @param {T|Accessor<T>} t
             * @param {QuantitativeScale<T>} scale
             * @returns {Wheel} The calling Wheel Plot.
             */
            t(t: T | Accessor<T>, scale: QuantitativeScale<T>): Plots.Wheel<R, T>;
            /**
             * Gets the AccessorScaleBinding for t2 in degrees.
             */
            t2(): AccessorScaleBinding<T, number>;
            /**
             * Sets t2 to a constant number or the result of an Accessor<number> in degrees.
             * If a Scale has been set for t, it will also be used to scale t2.
             *
             * @param {number|Accessor<number|T|Accessor<T>>} t2
             * @returns {Wheel} The calling Wheel Plot.
             */
            t2(t2: number | Accessor<number> | T | Accessor<T>): Plots.Wheel<R, T>;
            /**
             * Gets the AccessorScaleBinding for r.
             */
            r(): AccessorScaleBinding<R, number>;
            /**
             * Sets r to a constant number or the result of an Accessor<number>.
             *
             * @param {number|Accessor<number>} r
             * @returns {Wheel} The calling Wheel Plot.
             */
            r(r: number | Accessor<number>): Plots.Wheel<R, T>;
            /**
             * Sets r to a scaled constant value or scaled result of an Accessor.
             * The supplied Scale will also be used for r2().
             * The provided Scale will account for the values when autoDomain()-ing.
             *
             * @param {R|Accessor<R>} r
             * @param {QuantitativeScale<R>} scale
             * @returns {Wheel} The calling Wheel Plot.
             */
            r(r: R | Accessor<R>, scale: QuantitativeScale<R>): Plots.Wheel<R, T>;
            /**
             * Gets the AccessorScaleBinding for r2.
             */
            r2(): AccessorScaleBinding<R, number>;
            /**
             * Sets r2 to a constant number or the result of an Accessor<number>.
             * If a Scale has been set for r, it will also be used to scale r2.
             *
             * @param {number|Accessor<number>|R|Accessor<R>} r2
             * @returns {Wheel} The calling Wheel Plot.
             */
            r2(r2: number | Accessor<number> | R | Accessor<R>): Plots.Wheel<R, T>;
            protected _pixelPoint(datum: any, index: number, dataset: Dataset): {
                x: number;
                y: number;
            };
        }
    }
}


declare module Plottable {
    interface Animator {
        /**
         * Applies the supplied attributes to a d3.Selection with some animation.
         *
         * @param {d3.Selection} selection The update selection or transition selection that we wish to animate.
         * @param {AttributeToAppliedProjector} attrToAppliedProjector The set of
         *     AppliedProjectors that we will use to set attributes on the selection.
         * @return {any} Animators should return the selection or
         *     transition object so that plots may chain the transitions between
         *     animators.
         */
        animate(selection: d3.Selection<any>, attrToAppliedProjector: AttributeToAppliedProjector): d3.Selection<any> | d3.Transition<any>;
        /**
         * Given the number of elements, return the total time the animation requires
         *
         * @param {number} numberofIterations The number of elements that will be drawn
         * @returns {number}
         */
        totalTime(numberOfIterations: number): number;
    }
}


declare module Plottable {
    module Animators {
        /**
         * An animator implementation with no animation. The attributes are
         * immediately set on the selection.
         */
        class Null implements Animator {
            totalTime(selection: any): number;
            animate(selection: d3.Selection<any>, attrToAppliedProjector: AttributeToAppliedProjector): d3.Selection<any>;
        }
    }
}


declare module Plottable {
    module Animators {
        /**
         * An Animator with easing and configurable durations and delays.
         */
        class Easing implements Animator {
            /**
             * The default starting delay of the animation in milliseconds
             */
            private static _DEFAULT_START_DELAY_MILLISECONDS;
            /**
             * The default duration of one animation step in milliseconds
             */
            private static _DEFAULT_STEP_DURATION_MILLISECONDS;
            /**
             * The default maximum start delay between each step of an animation
             */
            private static _DEFAULT_ITERATIVE_DELAY_MILLISECONDS;
            /**
             * The default maximum total animation duration
             */
            private static _DEFAULT_MAX_TOTAL_DURATION_MILLISECONDS;
            /**
             * The default easing of the animation
             */
            private static _DEFAULT_EASING_MODE;
            private _startDelay;
            private _stepDuration;
            private _stepDelay;
            private _maxTotalDuration;
            private _easingMode;
            /**
             * Constructs the default animator
             *
             * @constructor
             */
            constructor();
            totalTime(numberOfSteps: number): number;
            animate(selection: d3.Selection<any>, attrToAppliedProjector: AttributeToAppliedProjector): d3.Transition<any>;
            /**
             * Gets the start delay of the animation in milliseconds.
             *
             * @returns {number} The current start delay.
             */
            startDelay(): number;
            /**
             * Sets the start delay of the animation in milliseconds.
             *
             * @param {number} startDelay The start delay in milliseconds.
             * @returns {Easing} The calling Easing Animator.
             */
            startDelay(startDelay: number): Easing;
            /**
             * Gets the duration of one animation step in milliseconds.
             *
             * @returns {number} The current duration.
             */
            stepDuration(): number;
            /**
             * Sets the duration of one animation step in milliseconds.
             *
             * @param {number} stepDuration The duration in milliseconds.
             * @returns {Easing} The calling Easing Animator.
             */
            stepDuration(stepDuration: number): Easing;
            /**
             * Gets the maximum start delay between animation steps in milliseconds.
             *
             * @returns {number} The current maximum iterative delay.
             */
            stepDelay(): number;
            /**
             * Sets the maximum start delay between animation steps in milliseconds.
             *
             * @param {number} stepDelay The maximum iterative delay in milliseconds.
             * @returns {Easing} The calling Easing Animator.
             */
            stepDelay(stepDelay: number): Easing;
            /**
             * Gets the maximum total animation duration constraint in milliseconds.
             *
             * If the animation time would exceed the specified time, the duration of each step
             * and the delay between each step will be reduced until the animation fits within
             * the specified time.
             *
             * @returns {number} The current maximum total animation duration.
             */
            maxTotalDuration(): number;
            /**
             * Sets the maximum total animation duration constraint in miliseconds.
             *
             * If the animation time would exceed the specified time, the duration of each step
             * and the delay between each step will be reduced until the animation fits within
             * the specified time.
             *
             * @param {number} maxTotalDuration The maximum total animation duration in milliseconds.
             * @returns {Easing} The calling Easing Animator.
             */
            maxTotalDuration(maxTotalDuration: number): Easing;
            /**
             * Gets the current easing mode of the animation.
             *
             * @returns {string} the current easing mode.
             */
            easingMode(): string;
            /**
             * Sets the easing mode of the animation.
             *
             * @param {string} easingMode The desired easing mode.
             * @returns {Easing} The calling Easing Animator.
             */
            easingMode(easingMode: string): Easing;
            /**
             * Adjust the iterative delay, such that it takes into account the maxTotalDuration constraint
             */
            private _getAdjustedIterativeDelay(numberOfSteps);
        }
    }
}


declare module Plottable {
    class Dispatcher {
        protected _eventToCallback: {
            [eventName: string]: (e: Event) => any;
        };
        protected _callbacks: Utils.CallbackSet<Function>[];
        private _connected;
        private _hasNoListeners();
        private _connect();
        private _disconnect();
        protected _setCallback(callbackSet: Utils.CallbackSet<Function>, callback: Function): void;
        protected _unsetCallback(callbackSet: Utils.CallbackSet<Function>, callback: Function): void;
    }
}


declare module Plottable {
    module Dispatchers {
        type MouseCallback = (p: Point, event: MouseEvent) => void;
        class Mouse extends Dispatcher {
            private static _DISPATCHER_KEY;
            private _translator;
            private _lastMousePosition;
            private _moveCallbacks;
            private _downCallbacks;
            private _upCallbacks;
            private _wheelCallbacks;
            private _dblClickCallbacks;
            /**
             * Get a Mouse Dispatcher for the <svg> containing elem.
             * If one already exists on that <svg>, it will be returned; otherwise, a new one will be created.
             *
             * @param {SVGElement} elem
             * @return {Dispatchers.Mouse}
             */
            static getDispatcher(elem: SVGElement): Dispatchers.Mouse;
            /**
             * This constructor not be invoked directly.
             *
             * @constructor
             * @param {SVGElement} svg The root <svg> to attach to.
             */
            constructor(svg: SVGElement);
            /**
             * Registers a callback to be called when the mouse position changes.
             *
             * @param {MouseCallback} callback
             * @return {Dispatchers.Mouse} The calling Mouse Dispatcher.
             */
            onMouseMove(callback: MouseCallback): Dispatchers.Mouse;
            /**
             * Removes a callback that would be called when the mouse position changes.
             *
             * @param {MouseCallback} callback
             * @return {Dispatchers.Mouse} The calling Mouse Dispatcher.
             */
            offMouseMove(callback: MouseCallback): Dispatchers.Mouse;
            /**
             * Registers a callback to be called when a mousedown occurs.
             *
             * @param {MouseCallback} callback
             * @return {Dispatchers.Mouse} The calling Mouse Dispatcher.
             */
            onMouseDown(callback: MouseCallback): Dispatchers.Mouse;
            /**
             * Removes a callback that would be called when a mousedown occurs.
             *
             * @param {MouseCallback} callback
             * @return {Dispatchers.Mouse} The calling Mouse Dispatcher.
             */
            offMouseDown(callback: MouseCallback): Dispatchers.Mouse;
            /**
             * Registers a callback to be called when a mouseup occurs.
             *
             * @param {MouseCallback} callback
             * @return {Dispatchers.Mouse} The calling Mouse Dispatcher.
             */
            onMouseUp(callback: MouseCallback): Dispatchers.Mouse;
            /**
             * Removes a callback that would be called when a mouseup occurs.
             *
             * @param {MouseCallback} callback
             * @return {Dispatchers.Mouse} The calling Mouse Dispatcher.
             */
            offMouseUp(callback: MouseCallback): Dispatchers.Mouse;
            /**
             * Registers a callback to be called when a wheel event occurs.
             *
             * @param {MouseCallback} callback
             * @return {Dispatchers.Mouse} The calling Mouse Dispatcher.
             */
            onWheel(callback: MouseCallback): Dispatchers.Mouse;
            /**
             * Removes a callback that would be called when a wheel event occurs.
             *
             * @param {MouseCallback} callback
             * @return {Dispatchers.Mouse} The calling Mouse Dispatcher.
             */
            offWheel(callback: MouseCallback): Dispatchers.Mouse;
            /**
             * Registers a callback to be called when a dblClick occurs.
             *
             * @param {MouseCallback} callback
             * @return {Dispatchers.Mouse} The calling Mouse Dispatcher.
             */
            onDblClick(callback: MouseCallback): Dispatchers.Mouse;
            /**
             * Removes a callback that would be called when a dblClick occurs.
             *
             * @param {MouseCallback} callback
             * @return {Dispatchers.Mouse} The calling Mouse Dispatcher.
             */
            offDblClick(callback: MouseCallback): Dispatchers.Mouse;
            /**
             * Computes the mouse position from the given event, and if successful
             * calls all the callbacks in the provided callbackSet.
             */
            private _measureAndDispatch(event, callbackSet, scope?);
            eventInsideSVG(event: MouseEvent): boolean;
            /**
             * Returns the last computed mouse position in <svg> coordinate space.
             *
             * @return {Point}
             */
            lastMousePosition(): Point;
        }
    }
}


declare module Plottable {
    module Dispatchers {
        type TouchCallback = (ids: number[], idToPoint: {
            [id: number]: Point;
        }, event: TouchEvent) => void;
        class Touch extends Dispatcher {
            private static _DISPATCHER_KEY;
            private _translator;
            private _startCallbacks;
            private _moveCallbacks;
            private _endCallbacks;
            private _cancelCallbacks;
            /**
             * Gets a Touch Dispatcher for the <svg> containing elem.
             * If one already exists on that <svg>, it will be returned; otherwise, a new one will be created.
             *
             * @param {SVGElement} elem
             * @return {Dispatchers.Touch}
             */
            static getDispatcher(elem: SVGElement): Dispatchers.Touch;
            /**
             * This constructor should not be invoked directly.
             *
             * @constructor
             * @param {SVGElement} svg The root <svg> to attach to.
             */
            constructor(svg: SVGElement);
            /**
             * Registers a callback to be called when a touch starts.
             *
             * @param {TouchCallback} callback
             * @return {Dispatchers.Touch} The calling Touch Dispatcher.
             */
            onTouchStart(callback: TouchCallback): Dispatchers.Touch;
            /**
             * Removes a callback that would be called when a touch starts.
             *
             * @param {TouchCallback} callback
             * @return {Dispatchers.Touch} The calling Touch Dispatcher.
             */
            offTouchStart(callback: TouchCallback): Dispatchers.Touch;
            /**
             * Registers a callback to be called when the touch position changes.
             *
             * @param {TouchCallback} callback
             * @return {Dispatchers.Touch} The calling Touch Dispatcher.
             */
            onTouchMove(callback: TouchCallback): Dispatchers.Touch;
            /**
             * Removes a callback that would be called when the touch position changes.
             *
             * @param {TouchCallback} callback
             * @return {Dispatchers.Touch} The calling Touch Dispatcher.
             */
            offTouchMove(callback: TouchCallback): Dispatchers.Touch;
            /**
             * Registers a callback to be called when a touch ends.
             *
             * @param {TouchCallback} callback
             * @return {Dispatchers.Touch} The calling Touch Dispatcher.
             */
            onTouchEnd(callback: TouchCallback): Dispatchers.Touch;
            /**
             * Removes a callback that would be called when a touch ends.
             *
             * @param {TouchCallback} callback
             * @return {Dispatchers.Touch} The calling Touch Dispatcher.
             */
            offTouchEnd(callback: TouchCallback): Dispatchers.Touch;
            /**
             * Registers a callback to be called when a touch is cancelled.
             *
             * @param {TouchCallback} callback
             * @return {Dispatchers.Touch} The calling Touch Dispatcher.
             */
            onTouchCancel(callback: TouchCallback): Dispatchers.Touch;
            /**
             * Removes a callback that would be called when a touch is cancelled.
             *
             * @param {TouchCallback} callback
             * @return {Dispatchers.Touch} The calling Touch Dispatcher.
             */
            offTouchCancel(callback: TouchCallback): Dispatchers.Touch;
            /**
             * Computes the Touch position from the given event, and if successful
             * calls all the callbacks in the provided callbackSet.
             */
            private _measureAndDispatch(event, callbackSet, scope?);
            eventInsideSVG(event: TouchEvent): boolean;
        }
    }
}


declare module Plottable {
    module Dispatchers {
        type KeyCallback = (keyCode: number, event: KeyboardEvent) => void;
        class Key extends Dispatcher {
            private static _DISPATCHER_KEY;
            private _keydownCallbacks;
            private _keyupCallbacks;
            /**
             * Gets a Key Dispatcher. If one already exists it will be returned;
             * otherwise, a new one will be created.
             *
             * @return {Dispatchers.Key}
             */
            static getDispatcher(): Dispatchers.Key;
            /**
             * This constructor should not be invoked directly.
             *
             * @constructor
             */
            constructor();
            /**
             * Registers a callback to be called whenever a key is pressed.
             *
             * @param {KeyCallback} callback
             * @return {Dispatchers.Key} The calling Key Dispatcher.
             */
            onKeyDown(callback: KeyCallback): Key;
            /**
             * Removes the callback to be called whenever a key is pressed.
             *
             * @param {KeyCallback} callback
             * @return {Dispatchers.Key} The calling Key Dispatcher.
             */
            offKeyDown(callback: KeyCallback): Key;
            /** Registers a callback to be called whenever a key is released.
             *
             * @param {KeyCallback} callback
             * @return {Dispatchers.Key} The calling Key Dispatcher.
             */
            onKeyUp(callback: KeyCallback): Key;
            /**
             * Removes the callback to be called whenever a key is released.
             *
             * @param {KeyCallback} callback
             * @return {Dispatchers.Key} The calling Key Dispatcher.
             */
            offKeyUp(callback: KeyCallback): Key;
            private _processKeydown(event);
            private _processKeyup(event);
        }
    }
}


declare module Plottable {
    class Interaction {
        protected _componentAttachedTo: Component;
        private _anchorCallback;
        private _isAnchored;
        private _enabled;
        protected _anchor(component: Component): void;
        protected _unanchor(): void;
        /**
         * Attaches this Interaction to a Component.
         * If the Interaction was already attached to a Component, it first detaches itself from the old Component.
         *
         * @param {Component} component
         * @returns {Interaction} The calling Interaction.
         */
        attachTo(component: Component): Interaction;
        private _connect();
        /**
         * Detaches this Interaction from the Component.
         * This Interaction can be reused.
         *
         * @param {Component} component
         * @returns {Interaction} The calling Interaction.
         */
        detachFrom(component: Component): Interaction;
        private _disconnect();
        /**
         * Gets whether this Interaction is enabled.
         */
        enabled(): boolean;
        /**
         * Enables or disables this Interaction.
         *
         * @param {boolean} enabled Whether the Interaction should be enabled.
         * @return {Interaction} The calling Interaction.
         */
        enabled(enabled: boolean): Interaction;
        /**
         * Translates an <svg>-coordinate-space point to Component-space coordinates.
         *
         * @param {Point} p A Point in <svg>-space coordinates.
         * @return {Point} The same location in Component-space coordinates.
         */
        protected _translateToComponentSpace(p: Point): Point;
        /**
         * Checks whether a Component-coordinate-space Point is inside the Component.
         *
         * @param {Point} p A Point in Compoennt-space coordinates.
         * @return {boolean} Whether or not the point is inside the Component.
         */
        protected _isInsideComponent(p: Point): boolean;
    }
}


declare module Plottable {
    type ClickCallback = (point: Point) => void;
    module Interactions {
        class Click extends Interaction {
            private _mouseDispatcher;
            private _touchDispatcher;
            private _clickedDown;
            private _onClickCallbacks;
            private _mouseDownCallback;
            private _mouseUpCallback;
            private _touchStartCallback;
            private _touchEndCallback;
            private _touchCancelCallback;
            protected _anchor(component: Component): void;
            protected _unanchor(): void;
            private _handleClickDown(p);
            private _handleClickUp(p);
            /**
             * Adds a callback to be called when the Component is clicked.
             *
             * @param {ClickCallback} callback
             * @return {Interactions.Click} The calling Click Interaction.
             */
            onClick(callback: ClickCallback): Click;
            /**
             * Removes a callback that would be called when the Component is clicked.
             *
             * @param {ClickCallback} callback
             * @return {Interactions.Click} The calling Click Interaction.
             */
            offClick(callback: ClickCallback): Click;
        }
    }
}


declare module Plottable {
    module Interactions {
        class DoubleClick extends Interaction {
            private _mouseDispatcher;
            private _touchDispatcher;
            private _clickState;
            private _clickedDown;
            private _clickedPoint;
            private _onDoubleClickCallbacks;
            private _mouseDownCallback;
            private _mouseUpCallback;
            private _dblClickCallback;
            private _touchStartCallback;
            private _touchEndCallback;
            private _touchCancelCallback;
            protected _anchor(component: Component): void;
            protected _unanchor(): void;
            private _handleClickDown(p);
            private _handleClickUp(p);
            private _handleDblClick();
            private _handleClickCancel();
            private static _pointsEqual(p1, p2);
            /**
             * Adds a callback to be called when the Component is double-clicked.
             *
             * @param {ClickCallback} callback
             * @return {Interactions.DoubleClick} The calling DoubleClick Interaction.
             */
            onDoubleClick(callback: ClickCallback): DoubleClick;
            /**
             * Removes a callback that would be called when the Component is double-clicked.
             *
             * @param {ClickCallback} callback
             * @return {Interactions.DoubleClick} The calling DoubleClick Interaction.
             */
            offDoubleClick(callback: ClickCallback): DoubleClick;
        }
    }
}


declare module Plottable {
    type KeyCallback = (keyCode: number) => void;
    module Interactions {
        class Key extends Interaction {
            /**
             * A Key Interaction listens to key events that occur while the Component is
             * moused over.
             */
            private _positionDispatcher;
            private _keyDispatcher;
            private _keyPressCallbacks;
            private _keyReleaseCallbacks;
            private _mouseMoveCallback;
            private _downedKeys;
            private _keyDownCallback;
            private _keyUpCallback;
            protected _anchor(component: Component): void;
            protected _unanchor(): void;
            private _handleKeyDownEvent(keyCode, event);
            private _handleKeyUpEvent(keyCode);
            /**
             * Adds a callback to be called when the key with the given keyCode is
             * pressed and the user is moused over the Component.
             *
             * @param {number} keyCode
             * @param {KeyCallback} callback
             * @returns {Interactions.Key} The calling Key Interaction.
             */
            onKeyPress(keyCode: number, callback: KeyCallback): Key;
            /**
             * Removes a callback that would be called when the key with the given keyCode is
             * pressed and the user is moused over the Component.
             *
             * @param {number} keyCode
             * @param {KeyCallback} callback
             * @returns {Interactions.Key} The calling Key Interaction.
             */
            offKeyPress(keyCode: number, callback: KeyCallback): Key;
            /**
             * Adds a callback to be called when the key with the given keyCode is
             * released if the key was pressed with the mouse inside of the Component.
             *
             * @param {number} keyCode
             * @param {KeyCallback} callback
             * @returns {Interactions.Key} The calling Key Interaction.
             */
            onKeyRelease(keyCode: number, callback: KeyCallback): Key;
            /**
             * Removes a callback that would be called when the key with the given keyCode is
             * released if the key was pressed with the mouse inside of the Component.
             *
             * @param {number} keyCode
             * @param {KeyCallback} callback
             * @returns {Interactions.Key} The calling Key Interaction.
             */
            offKeyRelease(keyCode: number, callback: KeyCallback): Key;
        }
    }
}


declare module Plottable {
    type PointerCallback = (point: Point) => void;
    module Interactions {
        class Pointer extends Interaction {
            private _mouseDispatcher;
            private _touchDispatcher;
            private _insideComponent;
            private _pointerEnterCallbacks;
            private _pointerMoveCallbacks;
            private _pointerExitCallbacks;
            private _mouseMoveCallback;
            private _touchStartCallback;
            protected _anchor(component: Component): void;
            protected _unanchor(): void;
            private _handleMouseEvent(p, e);
            private _handleTouchEvent(p, e);
            private _handlePointerEvent(p, insideSVG);
            /**
             * Adds a callback to be called when the pointer enters the Component.
             *
             * @param {PointerCallback} callback
             * @return {Interactions.Pointer} The calling Pointer Interaction.
             */
            onPointerEnter(callback: PointerCallback): Pointer;
            /**
             * Removes a callback that would be called when the pointer enters the Component.
             *
             * @param {PointerCallback} callback
             * @return {Interactions.Pointer} The calling Pointer Interaction.
             */
            offPointerEnter(callback: PointerCallback): Pointer;
            /**
             * Adds a callback to be called when the pointer moves within the Component.
             *
             * @param {PointerCallback} callback
             * @return {Interactions.Pointer} The calling Pointer Interaction.
             */
            onPointerMove(callback: PointerCallback): Pointer;
            /**
             * Removes a callback that would be called when the pointer moves within the Component.
             *
             * @param {PointerCallback} callback
             * @return {Interactions.Pointer} The calling Pointer Interaction.
             */
            offPointerMove(callback: PointerCallback): Pointer;
            /**
             * Adds a callback to be called when the pointer exits the Component.
             *
             * @param {PointerCallback} callback
             * @return {Interactions.Pointer} The calling Pointer Interaction.
             */
            onPointerExit(callback: PointerCallback): Pointer;
            /**
             * Removes a callback that would be called when the pointer exits the Component.
             *
             * @param {PointerCallback} callback
             * @return {Interactions.Pointer} The calling Pointer Interaction.
             */
            offPointerExit(callback: PointerCallback): Pointer;
        }
    }
}


declare module Plottable {
    module Interactions {
        class PanZoom extends Interaction {
            /**
             * The number of pixels occupied in a line.
             */
            private static _PIXELS_PER_LINE;
            private _xScales;
            private _yScales;
            private _dragInteraction;
            private _mouseDispatcher;
            private _touchDispatcher;
            private _touchIds;
            private _wheelCallback;
            private _touchStartCallback;
            private _touchMoveCallback;
            private _touchEndCallback;
            private _touchCancelCallback;
            private _minDomainExtents;
            private _maxDomainExtents;
            /**
             * A PanZoom Interaction updates the domains of an x-scale and/or a y-scale
             * in response to the user panning or zooming.
             *
             * @constructor
             * @param {QuantitativeScale} [xScale] The x-scale to update on panning/zooming.
             * @param {QuantitativeScale} [yScale] The y-scale to update on panning/zooming.
             */
            constructor(xScale?: QuantitativeScale<any>, yScale?: QuantitativeScale<any>);
            protected _anchor(component: Component): void;
            protected _unanchor(): void;
            private _handleTouchStart(ids, idToPoint, e);
            private _handlePinch(ids, idToPoint, e);
            private static _centerPoint(point1, point2);
            private static _pointDistance(point1, point2);
            private _handleTouchEnd(ids, idToPoint, e);
            private _magnifyScale<D>(scale, magnifyAmount, centerValue);
            private _translateScale<D>(scale, translateAmount);
            private _handleWheelEvent(p, e);
            private _constrainedZoomAmount(scale, zoomAmount);
            private _setupDragInteraction();
            private _nonLinearScaleWithExtents(scale);
            /**
             * Gets the x scales for this PanZoom Interaction.
             */
            xScales(): QuantitativeScale<any>[];
            /**
             * Sets the x scales for this PanZoom Interaction.
             *
             * @returns {Interactions.PanZoom} The calling PanZoom Interaction.
             */
            xScales(xScales: QuantitativeScale<any>[]): Interactions.PanZoom;
            /**
             * Gets the y scales for this PanZoom Interaction.
             */
            yScales(): QuantitativeScale<any>[];
            /**
             * Sets the y scales for this PanZoom Interaction.
             *
             * @returns {Interactions.PanZoom} The calling PanZoom Interaction.
             */
            yScales(yScales: QuantitativeScale<any>[]): Interactions.PanZoom;
            /**
             * Adds an x scale to this PanZoom Interaction
             *
             * @param {QuantitativeScale<any>} An x scale to add
             * @returns {Interactions.PanZoom} The calling PanZoom Interaction.
             */
            addXScale(xScale: QuantitativeScale<any>): PanZoom;
            /**
             * Removes an x scale from this PanZoom Interaction
             *
             * @param {QuantitativeScale<any>} An x scale to remove
             * @returns {Interactions.PanZoom} The calling PanZoom Interaction.
             */
            removeXScale(xScale: QuantitativeScale<any>): PanZoom;
            /**
             * Adds a y scale to this PanZoom Interaction
             *
             * @param {QuantitativeScale<any>} A y scale to add
             * @returns {Interactions.PanZoom} The calling PanZoom Interaction.
             */
            addYScale(yScale: QuantitativeScale<any>): PanZoom;
            /**
             * Removes a y scale from this PanZoom Interaction
             *
             * @param {QuantitativeScale<any>} A y scale to remove
             * @returns {Interactions.PanZoom} The calling PanZoom Interaction.
             */
            removeYScale(yScale: QuantitativeScale<any>): PanZoom;
            /**
             * Gets the minimum domain extent for the scale, specifying the minimum allowable amount
             * between the ends of the domain.
             *
             * Note that extents will mainly work on scales that work linearly like Linear Scale and Time Scale
             *
             * @param {QuantitativeScale<any>} quantitativeScale The scale to query
             * @returns {D} The minimum domain extent for the scale.
             */
            minDomainExtent<D>(quantitativeScale: QuantitativeScale<D>): D;
            /**
             * Sets the minimum domain extent for the scale, specifying the minimum allowable amount
             * between the ends of the domain.
             *
             * Note that extents will mainly work on scales that work linearly like Linear Scale and Time Scale
             *
             * @param {QuantitativeScale<any>} quantitativeScale The scale to query
             * @param {D} minDomainExtent The minimum domain extent for the scale.
             * @returns {Interactions.PanZoom} The calling PanZoom Interaction.
             */
            minDomainExtent<D>(quantitativeScale: QuantitativeScale<D>, minDomainExtent: D): Interactions.PanZoom;
            /**
             * Gets the maximum domain extent for the scale, specifying the maximum allowable amount
             * between the ends of the domain.
             *
             * Note that extents will mainly work on scales that work linearly like Linear Scale and Time Scale
             *
             * @param {QuantitativeScale<any>} quantitativeScale The scale to query
             * @returns {D} The maximum domain extent for the scale.
             */
            maxDomainExtent<D>(quantitativeScale: QuantitativeScale<D>): D;
            /**
             * Sets the maximum domain extent for the scale, specifying the maximum allowable amount
             * between the ends of the domain.
             *
             * Note that extents will mainly work on scales that work linearly like Linear Scale and Time Scale
             *
             * @param {QuantitativeScale<any>} quantitativeScale The scale to query
             * @param {D} minDomainExtent The maximum domain extent for the scale.
             * @returns {Interactions.PanZoom} The calling PanZoom Interaction.
             */
            maxDomainExtent<D>(quantitativeScale: QuantitativeScale<D>, maxDomainExtent: D): Interactions.PanZoom;
        }
    }
}


declare module Plottable {
    type DragCallback = (start: Point, end: Point) => void;
    module Interactions {
        class Drag extends Interaction {
            private _dragging;
            private _constrainedToComponent;
            private _mouseDispatcher;
            private _touchDispatcher;
            private _dragOrigin;
            private _dragStartCallbacks;
            private _dragCallbacks;
            private _dragEndCallbacks;
            private _mouseDownCallback;
            private _mouseMoveCallback;
            private _mouseUpCallback;
            private _touchStartCallback;
            private _touchMoveCallback;
            private _touchEndCallback;
            protected _anchor(component: Component): void;
            protected _unanchor(): void;
            private _translateAndConstrain(p);
            private _startDrag(point, event);
            private _doDrag(point, event);
            private _endDrag(point, event);
            /**
             * Gets whether the Drag Interaction constrains Points passed to its
             * callbacks to lie inside its Component.
             *
             * If true, when the user drags outside of the Component, the closest Point
             * inside the Component will be passed to the callback instead of the actual
             * cursor position.
             *
             * @return {boolean}
             */
            constrainedToComponent(): boolean;
            /**
             * Sets whether the Drag Interaction constrains Points passed to its
             * callbacks to lie inside its Component.
             *
             * If true, when the user drags outside of the Component, the closest Point
             * inside the Component will be passed to the callback instead of the actual
             * cursor position.
             *
             * @param {boolean}
             * @return {Interactions.Drag} The calling Drag Interaction.
             */
            constrainedToComponent(constrainedToComponent: boolean): Drag;
            /**
             * Adds a callback to be called when dragging starts.
             *
             * @param {DragCallback} callback
             * @returns {Drag} The calling Drag Interaction.
             */
            onDragStart(callback: DragCallback): Drag;
            /**
             * Removes a callback that would be called when dragging starts.
             *
             * @param {DragCallback} callback
             * @returns {Drag} The calling Drag Interaction.
             */
            offDragStart(callback: DragCallback): Drag;
            /**
             * Adds a callback to be called during dragging.
             *
             * @param {DragCallback} callback
             * @returns {Drag} The calling Drag Interaction.
             */
            onDrag(callback: DragCallback): Drag;
            /**
             * Removes a callback that would be called during dragging.
             *
             * @param {DragCallback} callback
             * @returns {Drag} The calling Drag Interaction.
             */
            offDrag(callback: DragCallback): Drag;
            /**
             * Adds a callback to be called when dragging ends.
             *
             * @param {DragCallback} callback
             * @returns {Drag} The calling Drag Interaction.
             */
            onDragEnd(callback: DragCallback): Drag;
            /**
             * Removes a callback that would be called when dragging ends.
             *
             * @param {DragCallback} callback
             * @returns {Drag} The calling Drag Interaction.
             */
            offDragEnd(callback: DragCallback): Drag;
        }
    }
}


declare module Plottable {
    type DragBoxCallback = (bounds: Bounds) => void;
    module Components {
        class DragBoxLayer extends Components.SelectionBoxLayer {
            private _dragInteraction;
            private _detectionEdgeT;
            private _detectionEdgeB;
            private _detectionEdgeL;
            private _detectionEdgeR;
            private _detectionCornerTL;
            private _detectionCornerTR;
            private _detectionCornerBL;
            private _detectionCornerBR;
            private _detectionRadius;
            private _resizable;
            private _movable;
            protected _hasCorners: boolean;
            private _dragStartCallbacks;
            private _dragCallbacks;
            private _dragEndCallbacks;
            private _disconnectInteraction;
            /**
             * Constructs a DragBoxLayer.
             *
             * A DragBoxLayer is a SelectionBoxLayer with a built-in Drag Interaction.
             * A drag gesture will set the Bounds of the box.
             * If resizing is enabled using resizable(true), the edges of box can be repositioned.
             *
             * @constructor
             */
            constructor();
            private _setUpCallbacks();
            protected _setup(): void;
            private _getResizingEdges(p);
            renderImmediately(): DragBoxLayer;
            /**
             * Gets the detection radius of the drag box in pixels.
             */
            detectionRadius(): number;
            /**
             * Sets the detection radius of the drag box in pixels.
             *
             * @param {number} r
             * @return {DragBoxLayer} The calling DragBoxLayer.
             */
            detectionRadius(r: number): DragBoxLayer;
            /**
             * Gets whether or not the drag box is resizable.
             */
            resizable(): boolean;
            /**
             * Sets whether or not the drag box is resizable.
             *
             * @param {boolean} canResize
             * @return {DragBoxLayer} The calling DragBoxLayer.
             */
            resizable(canResize: boolean): DragBoxLayer;
            protected _setResizableClasses(canResize: boolean): void;
            /**
             * Gets whether or not the drag box is movable.
             */
            movable(): boolean;
            /**
             * Sets whether or not the drag box is movable.
             *
             * @param {boolean} movable
             * @return {DragBoxLayer} The calling DragBoxLayer.
             */
            movable(movable: boolean): DragBoxLayer;
            private _setMovableClass();
            /**
             * Sets the callback to be called when dragging starts.
             *
             * @param {DragBoxCallback} callback
             * @returns {DragBoxLayer} The calling DragBoxLayer.
             */
            onDragStart(callback: DragBoxCallback): DragBoxLayer;
            /**
             * Removes a callback to be called when dragging starts.
             *
             * @param {DragBoxCallback} callback
             * @returns {DragBoxLayer} The calling DragBoxLayer.
             */
            offDragStart(callback: DragBoxCallback): DragBoxLayer;
            /**
             * Sets a callback to be called during dragging.
             *
             * @param {DragBoxCallback} callback
             * @returns {DragBoxLayer} The calling DragBoxLayer.
             */
            onDrag(callback: DragBoxCallback): DragBoxLayer;
            /**
             * Removes a callback to be called during dragging.
             *
             * @param {DragBoxCallback} callback
             * @returns {DragBoxLayer} The calling DragBoxLayer.
             */
            offDrag(callback: DragBoxCallback): DragBoxLayer;
            /**
             * Sets a callback to be called when dragging ends.
             *
             * @param {DragBoxCallback} callback
             * @returns {DragBoxLayer} The calling DragBoxLayer.
             */
            onDragEnd(callback: DragBoxCallback): DragBoxLayer;
            /**
             * Removes a callback to be called when dragging ends.
             *
             * @param {DragBoxCallback} callback
             * @returns {DragBoxLayer} The calling DragBoxLayer.
             */
            offDragEnd(callback: DragBoxCallback): DragBoxLayer;
            /**
             * Gets the internal Interactions.Drag of the DragBoxLayer.
             */
            dragInteraction(): Interactions.Drag;
            /**
             * Enables or disables the interaction and drag box.
             */
            enabled(enabled: boolean): DragBoxLayer;
            /**
             * Gets the enabled state.
             */
            enabled(): boolean;
            destroy(): void;
            detach(): Component;
            anchor(selection: d3.Selection<void>): Component;
            private _resetState();
        }
    }
}


declare module Plottable {
    module Components {
        class XDragBoxLayer extends DragBoxLayer {
            /**
             * An XDragBoxLayer is a DragBoxLayer whose size can only be set in the X-direction.
             * The y-values of the bounds() are always set to 0 and the height() of the XDragBoxLayer.
             *
             * @constructor
             */
            constructor();
            computeLayout(origin?: Point, availableWidth?: number, availableHeight?: number): XDragBoxLayer;
            protected _setBounds(newBounds: Bounds): void;
            protected _setResizableClasses(canResize: boolean): void;
            yScale<D extends number | {
                valueOf(): number;
            }>(): QuantitativeScale<D>;
            yScale<D extends number | {
                valueOf(): number;
            }>(yScale: QuantitativeScale<D>): SelectionBoxLayer;
            yExtent(): (number | {
                valueOf(): number;
            })[];
            yExtent(yExtent: (number | {
                valueOf(): number;
            })[]): SelectionBoxLayer;
        }
    }
}


declare module Plottable {
    module Components {
        class YDragBoxLayer extends DragBoxLayer {
            /**
             * A YDragBoxLayer is a DragBoxLayer whose size can only be set in the Y-direction.
             * The x-values of the bounds() are always set to 0 and the width() of the YDragBoxLayer.
             *
             * @constructor
             */
            constructor();
            computeLayout(origin?: Point, availableWidth?: number, availableHeight?: number): YDragBoxLayer;
            protected _setBounds(newBounds: Bounds): void;
            protected _setResizableClasses(canResize: boolean): void;
            xScale<D extends number | {
                valueOf(): number;
            }>(): QuantitativeScale<D>;
            xScale<D extends number | {
                valueOf(): number;
            }>(xScale: QuantitativeScale<D>): SelectionBoxLayer;
            xExtent(): (number | {
                valueOf(): number;
            })[];
            xExtent(xExtent: (number | {
                valueOf(): number;
            })[]): SelectionBoxLayer;
        }
    }
}


declare module Plottable {
    interface DragLineCallback<D> {
        (dragLineLayer: Components.DragLineLayer<D>): void;
    }
    module Components {
        class DragLineLayer<D> extends GuideLineLayer<D> {
            private _dragInteraction;
            private _detectionRadius;
            private _detectionEdge;
            private _enabled;
            private _dragStartCallbacks;
            private _dragCallbacks;
            private _dragEndCallbacks;
            private _disconnectInteraction;
            constructor(orientation: string);
            protected _setup(): void;
            renderImmediately(): DragLineLayer<D>;
            /**
             * Gets the detection radius of the drag line in pixels.
             */
            detectionRadius(): number;
            /**
             * Sets the detection radius of the drag line in pixels.
             *
             * @param {number} detectionRadius
             * @return {DragLineLayer<D>} The calling DragLineLayer.
             */
            detectionRadius(detectionRadius: number): DragLineLayer<D>;
            /**
             * Gets whether the DragLineLayer is enabled.
             */
            enabled(): boolean;
            /**
             * Enables or disables the DragLineLayer.
             *
             * @param {boolean} enabled
             * @return {DragLineLayer<D>} The calling DragLineLayer.
             */
            enabled(enabled: boolean): DragLineLayer<D>;
            /**
             * Sets the callback to be called when dragging starts.
             * The callback will be passed the calling DragLineLayer.
             *
             * @param {DragLineCallback<D>} callback
             * @returns {DragLineLayer<D>} The calling DragLineLayer.
             */
            onDragStart(callback: DragLineCallback<D>): DragLineLayer<D>;
            /**
             * Removes a callback that would be called when dragging starts.
             *
             * @param {DragLineCallback<D>} callback
             * @returns {DragLineLayer<D>} The calling DragLineLayer.
             */
            offDragStart(callback: DragLineCallback<D>): DragLineLayer<D>;
            /**
             * Sets a callback to be called during dragging.
             * The callback will be passed the calling DragLineLayer.
             *
             * @param {DragLineCallback<D>} callback
             * @returns {DragLineLayer<D>} The calling DragLineLayer.
             */
            onDrag(callback: DragLineCallback<D>): DragLineLayer<D>;
            /**
             * Removes a callback that would be called during dragging.
             *
             * @param {DragLineCallback<D>} callback
             * @returns {DragLineLayer<D>} The calling DragLineLayer.
             */
            offDrag(callback: DragLineCallback<D>): DragLineLayer<D>;
            /**
             * Sets a callback to be called when dragging ends.
             * The callback will be passed the calling DragLineLayer.
             *
             * @param {DragLineCallback<D>} callback
             * @returns {DragLineLayer<D>} The calling DragLineLayer.
             */
            onDragEnd(callback: DragLineCallback<D>): DragLineLayer<D>;
            /**
             * Removes a callback that would be called when dragging ends.
             *
             * @param {DragLineCallback<D>} callback
             * @returns {DragLineLayer<D>} The calling DragLineLayer.
             */
            offDragEnd(callback: DragLineCallback<D>): DragLineLayer<D>;
            destroy(): void;
        }
    }
}
=======

declare module Plottable {
    module Utils {
        module Math {
            /**
             * Checks if x is between a and b.
             *
             * @param {number} x The value to test if in range
             * @param {number} a The beginning of the (inclusive) range
             * @param {number} b The ending of the (inclusive) range
             * @return {boolean} Whether x is in [a, b]
             */
            function inRange(x: number, a: number, b: number): boolean;
            /**
             * Clamps x to the range [min, max].
             *
             * @param {number} x The value to be clamped.
             * @param {number} min The minimum value.
             * @param {number} max The maximum value.
             * @return {number} A clamped value in the range [min, max].
             */
            function clamp(x: number, min: number, max: number): number;
            /**
             * Applies the accessor, if provided, to each element of `array` and returns the maximum value.
             * If no maximum value can be computed, returns defaultValue.
             */
            function max<C>(array: C[], defaultValue: C): C;
            function max<T, C>(array: T[], accessor: (t?: T, i?: number) => C, defaultValue: C): C;
            /**
             * Applies the accessor, if provided, to each element of `array` and returns the minimum value.
             * If no minimum value can be computed, returns defaultValue.
             */
            function min<C>(array: C[], defaultValue: C): C;
            function min<T, C>(array: T[], accessor: (t?: T, i?: number) => C, defaultValue: C): C;
            /**
             * Returns true **only** if x is NaN
             */
            function isNaN(n: any): boolean;
            /**
             * Returns true if the argument is a number, which is not NaN
             * Numbers represented as strings do not pass this function
             */
            function isValidNumber(n: any): boolean;
            /**
             * Generates an array of consecutive, strictly increasing numbers
             * in the range [start, stop) separeted by step
             */
            function range(start: number, stop: number, step?: number): number[];
            /**
             * Returns the square of the distance between two points
             *
             * @param {Point} p1
             * @param {Point} p2
             * @return {number} dist(p1, p2)^2
             */
            function distanceSquared(p1: Point, p2: Point): number;
            function degreesToRadians(degree: number): number;
        }
    }
}


declare module Plottable {
    module Utils {
        /**
         * Shim for ES6 map.
         * https://developer.mozilla.org/en-US/docs/Web/JavaScript/Reference/Global_Objects/Map
         */
        class Map<K, V> {
            private _keyValuePairs;
            private _es6Map;
            constructor();
            set(key: K, value: V): Map<K, V>;
            get(key: K): V;
            has(key: K): boolean;
            forEach(callbackFn: (value: V, key: K, map: Map<K, V>) => void, thisArg?: any): void;
            delete(key: K): boolean;
        }
    }
}


declare module Plottable {
    module Utils {
        /**
         * Shim for ES6 set.
         * https://developer.mozilla.org/en-US/docs/Web/JavaScript/Reference/Global_Objects/Set
         */
        class Set<T> {
            size: number;
            private _values;
            private _es6Set;
            constructor();
            add(value: T): Set<T>;
            delete(value: T): boolean;
            has(value: T): boolean;
            forEach(callback: (value: T, value2: T, set: Set<T>) => void, thisArg?: any): void;
        }
    }
}


declare module Plottable {
    module Utils {
        module DOM {
            /**
             * Gets the bounding box of an element.
             * @param {d3.Selection} element
             * @returns {SVGRed} The bounding box.
             */
            function elementBBox(element: d3.Selection<any>): SVGRect;
            /**
             * Screen refresh rate which is assumed to be 60fps
             */
            var SCREEN_REFRESH_RATE_MILLISECONDS: number;
            /**
             * Polyfill for `window.requestAnimationFrame`.
             * If the function exists, then we use the function directly.
             * Otherwise, we set a timeout on `SCREEN_REFRESH_RATE_MILLISECONDS` and then perform the function.
             *
             * @param {() => void} callback The callback to call in the next animation frame
             */
            function requestAnimationFramePolyfill(callback: () => void): void;
            /**
             * Calculates the width of the element.
             * The width includes the padding and the border on the element's left and right sides.
             *
             * @param {Element} element The element to query
             * @returns {number} The width of the element.
             */
            function elementWidth(element: Element): number;
            /**
             * Calculates the height of the element.
             * The height includes the padding the and the border on the element's top and bottom sides.
             *
             * @param {Element} element The element to query
             * @returns {number} The height of the element
             */
            function elementHeight(element: Element): number;
            /**
             * Retrieves the number array representing the translation for the selection
             *
             * @param {d3.Selection<any>} selection The selection to query
             * @returns {[number, number]} The number array representing the translation
             */
            function translate(selection: d3.Selection<any>): [number, number];
            /**
             * Translates the given selection by the input x / y pixel amounts.
             *
             * @param {d3.Selection<any>} selection The selection to translate
             * @param {number} x The amount to translate in the x direction
             * @param {number} y The amount to translate in the y direction
             * @returns {d3.Selection<any>} The input selection
             */
            function translate(selection: d3.Selection<any>, x: number, y: number): d3.Selection<any>;
            /**
             * Checks if the first ClientRect overlaps the second.
             *
             * @param {ClientRect} clientRectA The first ClientRect
             * @param {ClientRect} clientRectB The second ClientRect
             * @returns {boolean} If the ClientRects overlap each other.
             */
            function clientRectsOverlap(clientRectA: ClientRect, clientRectB: ClientRect): boolean;
            /**
             * Returns true if and only if innerClientRect is inside outerClientRect.
             *
             * @param {ClientRect} innerClientRect The first ClientRect
             * @param {ClientRect} outerClientRect The second ClientRect
             * @returns {boolean} If and only if the innerClientRect is inside outerClientRect.
             */
            function clientRectInside(innerClientRect: ClientRect, outerClientRect: ClientRect): boolean;
            /**
             * Retrieves the bounding svg of the input element
             *
             * @param {SVGElement} element The element to query
             * @returns {SVGElement} The bounding svg
             */
            function boundingSVG(element: SVGElement): SVGElement;
            /**
             * Generates a ClipPath ID that is unique for this instance of Plottable
             */
            function generateUniqueClipPathId(): string;
            /**
             * Returns true if the supplied coordinates or Ranges intersect or are contained by bbox.
             *
             * @param {number | Range} xValOrRange The x coordinate or Range to test
             * @param {number | Range} yValOrRange The y coordinate or Range to test
             * @param {SVGRect} bbox The bbox
             * @param {number} tolerance Amount by which to expand bbox, in each dimension, before
             * testing intersection
             *
             * @returns {boolean} True if the supplied coordinates or Ranges intersect or are
             * contained by bbox, false otherwise.
             */
            function intersectsBBox(xValOrRange: number | Range, yValOrRange: number | Range, bbox: SVGRect, tolerance?: number): boolean;
        }
    }
}


declare module Plottable {
    module Utils {
        module Color {
            /**
             * Return contrast ratio between two colors
             * Based on implementation from chroma.js by Gregor Aisch (gka) (licensed under BSD)
             * chroma.js may be found here: https://github.com/gka/chroma.js
             * License may be found here: https://github.com/gka/chroma.js/blob/master/LICENSE
             * see http://www.w3.org/TR/2008/REC-WCAG20-20081211/#contrast-ratiodef
             */
            function contrast(a: string, b: string): number;
            /**
             * Returns a brighter copy of this color. Each channel is multiplied by 0.7 ^ -factor.
             * Channel values are capped at the maximum value of 255, and the minimum value of 30.
             */
            function lightenColor(color: string, factor: number): string;
            /**
             * Gets the Hex Code of the color resulting by applying the className CSS class to the
             * colorTester selection. Returns null if the tester is transparent.
             *
             * @param {d3.Selection<void>} colorTester The d3 selection to apply the CSS class to
             * @param {string} className The name of the class to be applied
             * @return {string} The hex code of the computed color
             */
            function colorTest(colorTester: d3.Selection<void>, className: string): string;
        }
    }
}


declare module Plottable {
    module Utils {
        module Array {
            /**
             * Takes two arrays of numbers and adds them together
             *
             * @param {number[]} aList The first array of numbers
             * @param {number[]} bList The second array of numbers
             * @return {number[]} An array of numbers where x[i] = aList[i] + bList[i]
             */
            function add(aList: number[], bList: number[]): number[];
            /**
             * Take an array of values, and return the unique values.
             * Will work iff ∀ a, b, a.toString() == b.toString() => a == b; will break on Object inputs
             *
             * @param {T[]} values The values to find uniqueness for
             * @return {T[]} The unique values
             */
            function uniq<T>(arr: T[]): T[];
            /**
             * @param {T[][]} a The 2D array that will have its elements joined together.
             * @return {T[]} Every array in a, concatenated together in the order they appear.
             */
            function flatten<T>(a: T[][]): T[];
            /**
             * Creates an array of length `count`, filled with value or (if value is a function), value()
             *
             * @param {T | ((index?: number) => T)} value The value to fill the array with or a value generator (called with index as arg)
             * @param {number} count The length of the array to generate
             * @return {any[]}
             */
            function createFilledArray<T>(value: T | ((index?: number) => T), count: number): T[];
        }
    }
}


declare module Plottable {
    module Utils {
        /**
         * A set of callbacks which can be all invoked at once.
         * Each callback exists at most once in the set (based on reference equality).
         * All callbacks should have the same signature.
         */
        class CallbackSet<CB extends Function> extends Set<CB> {
            callCallbacks(...args: any[]): CallbackSet<CB>;
        }
    }
}


declare module Plottable {
    module Utils {
        module Stacking {
            type StackedDatum = {
                value: number;
                offset: number;
            };
            type StackingResult = Utils.Map<Dataset, Utils.Map<string, StackedDatum>>;
            /**
             * Computes the StackingResult (value and offset) for each data point in each Dataset.
             *
             * @param {Dataset[]} datasets The Datasets to be stacked on top of each other in the order of stacking
             * @param {Accessor<any>} keyAccessor Accessor for the key of the data
             * @param {Accessor<number>} valueAccessor Accessor for the value of the data
             * @return {StackingResult} value and offset for each datapoint in each Dataset
             */
            function stack(datasets: Dataset[], keyAccessor: Accessor<any>, valueAccessor: Accessor<number>): StackingResult;
            /**
             * Computes the total extent over all data points in all Datasets, taking stacking into consideration.
             *
             * @param {StackingResult} stackingResult The value and offset information for each datapoint in each dataset
             * @oaram {Accessor<any>} keyAccessor Accessor for the key of the data existent in the stackingResult
             * @param {Accessor<boolean>} filter A filter for data to be considered when computing the total extent
             * @return {[number, number]} The total extent
             */
            function stackedExtent(stackingResult: StackingResult, keyAccessor: Accessor<any>, filter: Accessor<boolean>): number[];
            /**
             * Normalizes a key used for stacking
             *
             * @param {any} key The key to be normalized
             * @return {string} The stringified key
             */
            function normalizeKey(key: any): string;
        }
    }
}


declare module Plottable {
    module Utils {
        module Window {
            /**
             * Print a warning message to the console, if it is available.
             *
             * @param {string} The warnings to print
             */
            function warn(warning: string): void;
            /**
             * Is like setTimeout, but activates synchronously if time=0
             * We special case 0 because of an observed issue where calling setTimeout causes visible flickering.
             * We believe this is because when requestAnimationFrame calls into the paint function, as soon as that function finishes
             * evaluating, the results are painted to the screen. As a result, if we want something to occur immediately but call setTimeout
             * with time=0, then it is pushed to the call stack and rendered in the next frame, so the component that was rendered via
             * setTimeout appears out-of-sync with the rest of the plot.
             */
            function setTimeout(f: Function, time: number, ...args: any[]): number;
            /**
             * Sends a deprecation warning to the console. The warning includes the name of the deprecated method,
             * version number of the deprecation, and an optional message.
             *
             * To be used in the first line of a deprecated method.
             *
             * @param {string} callingMethod The name of the method being deprecated
             * @param {string} version The version when the tagged method became obsolete
             * @param {string?} message Optional message to be shown with the warning
             */
            function deprecated(callingMethod: string, version: string, message?: string): void;
        }
    }
}


declare module Plottable {
    module Utils {
        class ClientToSVGTranslator {
            private static _TRANSLATOR_KEY;
            private _svg;
            private _measureRect;
            /**
             * Returns the ClientToSVGTranslator for the <svg> containing elem.
             * If one already exists on that <svg>, it will be returned; otherwise, a new one will be created.
             */
            static getTranslator(elem: SVGElement): ClientToSVGTranslator;
            constructor(svg: SVGElement);
            /**
             * Computes the position relative to the <svg> in svg-coordinate-space.
             */
            computePosition(clientX: number, clientY: number): Point;
            /**
             * Checks whether event happened inside <svg> element.
             */
            insideSVG(e: Event): boolean;
        }
    }
}


declare module Plottable {
    module Configs {
        /**
         * Specifies if Plottable should show warnings.
         */
        var SHOW_WARNINGS: boolean;
        /**
         * Specifies if Plottable should add <title> elements to text.
         */
        var ADD_TITLE_ELEMENTS: boolean;
    }
}


declare module Plottable {
    var version: string;
}


declare module Plottable {
    type DatasetCallback = (dataset: Dataset) => void;
    class Dataset {
        private _data;
        private _metadata;
        private _callbacks;
        /**
         * A Dataset contains an array of data and some metadata.
         * Changes to the data or metadata will cause anything subscribed to the Dataset to update.
         *
         * @constructor
         * @param {any[]} [data=[]] The data for this Dataset.
         * @param {any} [metadata={}] An object containing additional information.
         */
        constructor(data?: any[], metadata?: any);
        /**
         * Adds a callback to be called when the Dataset updates.
         *
         * @param {DatasetCallback} callback.
         * @returns {Dataset} The calling Dataset.
         */
        onUpdate(callback: DatasetCallback): Dataset;
        /**
         * Removes a callback that would be called when the Dataset updates.
         *
         * @param {DatasetCallback} callback
         * @returns {Dataset} The calling Dataset.
         */
        offUpdate(callback: DatasetCallback): Dataset;
        /**
         * Gets the data.
         *
         * @returns {any[]}
         */
        data(): any[];
        /**
         * Sets the data.
         *
         * @param {any[]} data
         * @returns {Dataset} The calling Dataset.
         */
        data(data: any[]): Dataset;
        /**
         * Gets the metadata.
         *
         * @returns {any}
         */
        metadata(): any;
        /**
         * Sets the metadata.
         *
         * @param {any} metadata
         * @returns {Dataset} The calling Dataset.
         */
        metadata(metadata: any): Dataset;
    }
}


declare module Plottable {
    module RenderPolicies {
        /**
         * A policy for rendering Components.
         */
        interface RenderPolicy {
            render(): any;
        }
        /**
         * Renders Components immediately after they are enqueued.
         * Useful for debugging, horrible for performance.
         */
        class Immediate implements RenderPolicy {
            render(): void;
        }
        /**
         * The default way to render, which only tries to render every frame
         * (usually, 1/60th of a second).
         */
        class AnimationFrame implements RenderPolicy {
            render(): void;
        }
        /**
         * Renders with `setTimeout()`.
         * Generally an inferior way to render compared to `requestAnimationFrame`,
         * but useful for browsers that don't suppoort `requestAnimationFrame`.
         */
        class Timeout implements RenderPolicy {
            private _timeoutMsec;
            render(): void;
        }
    }
}


declare module Plottable {
    /**
     * The RenderController is responsible for enqueueing and synchronizing
     * layout and render calls for Components.
     *
     * Layout and render calls occur inside an animation callback
     * (window.requestAnimationFrame if available).
     *
     * RenderController.flush() immediately lays out and renders all Components currently enqueued.
     *
     * To always have immediate rendering (useful for debugging), call
     * ```typescript
     * Plottable.RenderController.setRenderPolicy(
     *   new Plottable.RenderPolicies.Immediate()
     * );
     * ```
     */
    module RenderController {
        module Policy {
            var IMMEDIATE: string;
            var ANIMATION_FRAME: string;
            var TIMEOUT: string;
        }
        function renderPolicy(): RenderPolicies.RenderPolicy;
        function renderPolicy(renderPolicy: string): void;
        /**
         * Enqueues the Component for rendering.
         *
         * @param {Component} component
         */
        function registerToRender(component: Component): void;
        /**
         * Enqueues the Component for layout and rendering.
         *
         * @param {Component} component
         */
        function registerToComputeLayout(component: Component): void;
        /**
         * Renders all Components waiting to be rendered immediately
         * instead of waiting until the next frame.
         *
         * Useful to call when debugging.
         */
        function flush(): void;
    }
}

declare module Plottable {
    /**
     * Accesses a specific datum property.
     */
    interface Accessor<T> {
        (datum: any, index: number, dataset: Dataset): T;
    }
    /**
     * Retrieves a scaled datum property.
     * Essentially passes the result of an Accessor through a Scale.
     */
    type Projector = (datum: any, index: number, dataset: Dataset) => any;
    /**
     * A mapping from attributes ("x", "fill", etc.) to the functions that get
     * that information out of the data.
     */
    type AttributeToProjector = {
        [attr: string]: Projector;
    };
    /**
     * A function that generates attribute values from the datum and index.
     * Essentially a Projector with a particular Dataset rolled in.
     */
    type AppliedProjector = (datum: any, index: number) => any;
    /**
     * A mapping from attributes to the AppliedProjectors used to generate them.
     */
    type AttributeToAppliedProjector = {
        [attr: string]: AppliedProjector;
    };
    /**
     * Space request used during layout negotiation.
     *
     * @member {number} minWidth The minimum acceptable width given the offered space.
     * @member {number} minHeight the minimum acceptable height given the offered space.
     */
    type SpaceRequest = {
        minWidth: number;
        minHeight: number;
    };
    /**
     * Min and max values for a particular property.
     */
    type Range = {
        min: number;
        max: number;
    };
    /**
     * A location in pixel-space.
     */
    type Point = {
        x: number;
        y: number;
    };
    /**
     * The corners of a box.
     */
    type Bounds = {
        topLeft: Point;
        bottomRight: Point;
    };
    /**
     * An object representing a data-backed visual entity inside a Component.
     */
    interface Entity<C extends Component> {
        datum: any;
        position: Point;
        selection: d3.Selection<any>;
        component: C;
    }
}


declare module Plottable {
    type Formatter = (d: any) => string;
    /**
     * This field is deprecated and will be removed in v2.0.0.
     *
     * The number of milliseconds between midnight one day and the next is
     * not a fixed quantity.
     *
     * Use date.setDate(date.getDate() + number_of_days) instead.
     *
     */
    var MILLISECONDS_IN_ONE_DAY: number;
    module Formatters {
        /**
         * Creates a formatter for currency values.
         *
         * @param {number} [precision] The number of decimal places to show (default 2).
         * @param {string} [symbol] The currency symbol to use (default "$").
         * @param {boolean} [prefix] Whether to prepend or append the currency symbol (default true).
         *
         * @returns {Formatter} A formatter for currency values.
         */
        function currency(precision?: number, symbol?: string, prefix?: boolean): (d: any) => string;
        /**
         * Creates a formatter that displays exactly [precision] decimal places.
         *
         * @param {number} [precision] The number of decimal places to show (default 3).
         *
         * @returns {Formatter} A formatter that displays exactly [precision] decimal places.
         */
        function fixed(precision?: number): (d: any) => string;
        /**
         * Creates a formatter that formats numbers to show no more than
         * [maxNumberOfDecimalPlaces] decimal places. All other values are stringified.
         *
         * @param {number} [maxNumberOfDecimalPlaces] The number of decimal places to show (default 3).
         *
         * @returns {Formatter} A formatter for general values.
         */
        function general(maxNumberOfDecimalPlaces?: number): (d: any) => string;
        /**
         * Creates a formatter that stringifies its input.
         *
         * @returns {Formatter} A formatter that stringifies its input.
         */
        function identity(): (d: any) => string;
        /**
         * Creates a formatter for percentage values.
         * Multiplies the input by 100 and appends "%".
         *
         * @param {number} [precision] The number of decimal places to show (default 0).
         *
         * @returns {Formatter} A formatter for percentage values.
         */
        function percentage(precision?: number): (d: any) => string;
        /**
         * Creates a formatter for values that displays [numberOfSignificantFigures] significant figures
         * and puts SI notation.
         *
         * @param {number} [numberOfSignificantFigures] The number of significant figures to show (default 3).
         *
         * @returns {Formatter} A formatter for SI values.
         */
        function siSuffix(numberOfSignificantFigures?: number): (d: any) => string;
        /**
         * Creates a formatter for values that displays abbreviated values
         * and uses standard short scale suffixes
         * - K - thousands - 10 ^ 3
         * - M - millions - 10 ^ 6
         * - B - billions - 10 ^ 9
         * - T - trillions - 10 ^ 12
         * - Q - quadrillions - 10 ^ 15
         *
         * Numbers with a magnitude outside of (10 ^ (-precision), 10 ^ 15) are shown using
         * scientific notation to avoid creating extremely long decimal strings.
         *
         * @param {number} [precision] the number of decimal places to show (default 3)
         * @returns {Formatter} A formatter with short scale formatting
         */
        function shortScale(precision?: number): (num: number) => string;
        /**
         * Creates a multi time formatter that displays dates.
         *
         * @returns {Formatter} A formatter for time/date values.
         */
        function multiTime(): (d: any) => string;
        /**
         * Creates a time formatter that displays time/date using given specifier.
         *
         * List of directives can be found on: https://github.com/mbostock/d3/wiki/Time-Formatting#format
         *
         * @param {string} [specifier] The specifier for the formatter.
         *
         * @returns {Formatter} A formatter for time/date values.
         */
        function time(specifier: string): Formatter;
        /**
         * @deprecated As of release v1.3.0, not safe for use with time zones.
         *
         * Creates a formatter for relative dates.
         *
         * @param {number} baseValue The start date (as epoch time) used in computing relative dates (default 0)
         * @param {number} increment The unit used in calculating relative date values (default MILLISECONDS_IN_ONE_DAY)
         * @param {string} label The label to append to the formatted string (default "")
         *
         * @returns {Formatter} A formatter for time/date values.
         */
        function relativeDate(baseValue?: number, increment?: number, label?: string): (d: any) => string;
    }
}


declare module Plottable {
    /**
     * A SymbolFactory is a function that takes in a symbolSize which is the edge length of the render area
     * and returns a string representing the 'd' attribute of the resultant 'path' element
     */
    type SymbolFactory = (symbolSize: number) => string;
    module SymbolFactories {
        function circle(): SymbolFactory;
        function square(): SymbolFactory;
        function cross(): SymbolFactory;
        function diamond(): SymbolFactory;
        function triangleUp(): SymbolFactory;
        function triangleDown(): SymbolFactory;
    }
}


declare module Plottable {
    interface ScaleCallback<S extends Scale<any, any>> {
        (scale: S): any;
    }
    module Scales {
        /**
         * A function that supplies domain values to be included into a Scale.
         *
         * @param {Scale} scale
         * @returns {D[]} An array of values that should be included in the Scale.
         */
        interface IncludedValuesProvider<D> {
            (scale: Scale<D, any>): D[];
        }
        /**
         * A function that supplies padding exception values for the Scale.
         * If one end of the domain is set to an excepted value as a result of autoDomain()-ing,
         * that end of the domain will not be padded.
         *
         * @param {QuantitativeScale} scale
         * @returns {D[]} An array of values that should not be padded.
         */
        interface PaddingExceptionsProvider<D> {
            (scale: QuantitativeScale<D>): D[];
        }
    }
    class Scale<D, R> {
        private _callbacks;
        private _autoDomainAutomatically;
        private _domainModificationInProgress;
        private _includedValuesProviders;
        /**
         * A Scale is a function (in the mathematical sense) that maps values from a domain to a range.
         *
         * @constructor
         */
        constructor();
        /**
         * Given an array of potential domain values, computes the extent of those values.
         *
         * @param {D[]} values
         * @returns {D[]} The extent of the input values.
         */
        extentOfValues(values: D[]): D[];
        protected _getAllIncludedValues(): D[];
        protected _getExtent(): D[];
        /**
         * Adds a callback to be called when the Scale updates.
         *
         * @param {ScaleCallback} callback.
         * @returns {Scale} The calling Scale.
         */
        onUpdate(callback: ScaleCallback<Scale<D, R>>): Scale<D, R>;
        /**
         * Removes a callback that would be called when the Scale updates.
         *
         * @param {ScaleCallback} callback.
         * @returns {Scale} The calling Scale.
         */
        offUpdate(callback: ScaleCallback<Scale<D, R>>): Scale<D, R>;
        protected _dispatchUpdate(): void;
        /**
         * Sets the Scale's domain so that it spans the Extents of all its ExtentsProviders.
         *
         * @returns {Scale} The calling Scale.
         */
        autoDomain(): Scale<D, R>;
        protected _autoDomainIfAutomaticMode(): void;
        /**
         * Computes the range value corresponding to a given domain value.
         *
         * @param {D} value
         * @returns {R} The range value corresponding to the supplied domain value.
         */
        scale(value: D): R;
        /**
         * Gets the domain.
         *
         * @returns {D[]} The current domain.
         */
        domain(): D[];
        /**
         * Sets the domain.
         *
         * @param {D[]} values
         * @returns {Scale} The calling Scale.
         */
        domain(values: D[]): Scale<D, R>;
        protected _getDomain(): void;
        protected _setDomain(values: D[]): void;
        protected _setBackingScaleDomain(values: D[]): void;
        /**
         * Gets the range.
         *
         * @returns {R[]} The current range.
         */
        range(): R[];
        /**
         * Sets the range.
         *
         * @param {R[]} values
         * @returns {Scale} The calling Scale.
         */
        range(values: R[]): Scale<D, R>;
        protected _getRange(): void;
        protected _setRange(values: R[]): void;
        /**
         * Adds an IncludedValuesProvider to the Scale.
         *
         * @param {Scales.IncludedValuesProvider} provider
         * @returns {Scale} The calling Scale.
         */
        addIncludedValuesProvider(provider: Scales.IncludedValuesProvider<D>): Scale<D, R>;
        /**
         * Removes the IncludedValuesProvider from the Scale.
         *
         * @param {Scales.IncludedValuesProvider} provider
         * @returns {Scale} The calling Scale.
         */
        removeIncludedValuesProvider(provider: Scales.IncludedValuesProvider<D>): Scale<D, R>;
    }
}


declare module Plottable {
    class QuantitativeScale<D> extends Scale<D, number> {
        protected static _DEFAULT_NUM_TICKS: number;
        private _tickGenerator;
        private _padProportion;
        private _paddingExceptionsProviders;
        private _domainMin;
        private _domainMax;
        private _snappingDomainEnabled;
        /**
         * A QuantitativeScale is a Scale that maps number-like values to numbers.
         * It is invertible and continuous.
         *
         * @constructor
         */
        constructor();
        autoDomain(): QuantitativeScale<D>;
        protected _autoDomainIfAutomaticMode(): void;
        protected _getExtent(): D[];
        /**
         * Adds a padding exception provider.
         * If one end of the domain is set to an excepted value as a result of autoDomain()-ing,
         * that end of the domain will not be padded.
         *
         * @param {Scales.PaddingExceptionProvider<D>} provider The provider function.
         * @returns {QuantitativeScale} The calling QuantitativeScale.
         */
        addPaddingExceptionsProvider(provider: Scales.PaddingExceptionsProvider<D>): QuantitativeScale<D>;
        /**
         * Removes the padding exception provider.
         *
         * @param {Scales.PaddingExceptionProvider<D>} provider The provider function.
         * @returns {QuantitativeScale} The calling QuantitativeScale.
         */
        removePaddingExceptionsProvider(provider: Scales.PaddingExceptionsProvider<D>): QuantitativeScale<D>;
        /**
         * Gets the padding proportion.
         */
        padProportion(): number;
        /**
         * Sets the padding porportion.
         * When autoDomain()-ing, the computed domain will be expanded by this proportion,
         * then rounded to human-readable values.
         *
         * @param {number} padProportion The padding proportion. Passing 0 disables padding.
         * @returns {QuantitativeScale} The calling QuantitativeScale.
         */
        padProportion(padProportion: number): QuantitativeScale<D>;
        private _padDomain(domain);
        /**
         * Gets whether or not the scale snaps its domain to nice values.
         */
        snappingDomainEnabled(): boolean;
        /**
         * Sets whether or not the scale snaps its domain to nice values.
         */
        snappingDomainEnabled(snappingDomainEnabled: boolean): QuantitativeScale<D>;
        protected _expandSingleValueDomain(singleValueDomain: D[]): D[];
        /**
         * Computes the domain value corresponding to a supplied range value.
         *
         * @param {number} value: A value from the Scale's range.
         * @returns {D} The domain value corresponding to the supplied range value.
         */
        invert(value: number): D;
        domain(): D[];
        domain(values: D[]): QuantitativeScale<D>;
        /**
         * Gets the lower end of the domain.
         *
         * @return {D}
         */
        domainMin(): D;
        /**
         * Sets the lower end of the domain.
         *
         * @return {QuantitativeScale} The calling QuantitativeScale.
         */
        domainMin(domainMin: D): QuantitativeScale<D>;
        /**
         * Gets the upper end of the domain.
         *
         * @return {D}
         */
        domainMax(): D;
        /**
         * Sets the upper end of the domain.
         *
         * @return {QuantitativeScale} The calling QuantitativeScale.
         */
        domainMax(domainMax: D): QuantitativeScale<D>;
        extentOfValues(values: D[]): D[];
        protected _setDomain(values: D[]): void;
        /**
         * Gets the array of tick values generated by the default algorithm.
         */
        defaultTicks(): D[];
        /**
         * Gets an array of tick values spanning the domain.
         *
         * @returns {D[]}
         */
        ticks(): D[];
        /**
         * Given a domain, expands its domain onto "nice" values, e.g. whole
         * numbers.
         */
        protected _niceDomain(domain: D[], count?: number): D[];
        protected _defaultExtent(): D[];
        /**
         * Gets the TickGenerator.
         */
        tickGenerator(): Scales.TickGenerators.TickGenerator<D>;
        /**
         * Sets the TickGenerator
         *
         * @param {TickGenerator} generator
         * @return {QuantitativeScale} The calling QuantitativeScale.
         */
        tickGenerator(generator: Scales.TickGenerators.TickGenerator<D>): QuantitativeScale<D>;
    }
}


declare module Plottable {
    module Scales {
        class Linear extends QuantitativeScale<number> {
            private _d3Scale;
            /**
             * @constructor
             */
            constructor();
            protected _defaultExtent(): number[];
            protected _expandSingleValueDomain(singleValueDomain: number[]): number[];
            scale(value: number): number;
            protected _getDomain(): number[];
            protected _setBackingScaleDomain(values: number[]): void;
            protected _getRange(): number[];
            protected _setRange(values: number[]): void;
            invert(value: number): number;
            defaultTicks(): number[];
            protected _niceDomain(domain: number[], count?: number): number[];
        }
    }
}


declare module Plottable {
    module Scales {
        class ModifiedLog extends QuantitativeScale<number> {
            private _base;
            private _d3Scale;
            private _pivot;
            private _untransformedDomain;
            /**
             * A ModifiedLog Scale acts as a regular log scale for large numbers.
             * As it approaches 0, it gradually becomes linear.
             * Consequently, a ModifiedLog Scale can process 0 and negative numbers.
             *
             * @constructor
             * @param {number} [base=10]
             *        The base of the log. Must be > 1.
             *
             *        For x <= base, scale(x) = log(x).
             *
             *        For 0 < x < base, scale(x) will become more and more
             *        linear as it approaches 0.
             *
             *        At x == 0, scale(x) == 0.
             *
             *        For negative values, scale(-x) = -scale(x).
             */
            constructor(base?: number);
            /**
             * Returns an adjusted log10 value for graphing purposes.  The first
             * adjustment is that negative values are changed to positive during
             * the calculations, and then the answer is negated at the end.  The
             * second is that, for values less than 10, an increasingly large
             * (0 to 1) scaling factor is added such that at 0 the value is
             * adjusted to 1, resulting in a returned result of 0.
             */
            private _adjustedLog(x);
            private _invertedAdjustedLog(x);
            scale(x: number): number;
            invert(x: number): number;
            protected _getDomain(): number[];
            protected _setDomain(values: number[]): void;
            protected _setBackingScaleDomain(values: number[]): void;
            ticks(): number[];
            /**
             * Return an appropriate number of ticks from lower to upper.
             *
             * This will first try to fit as many powers of this.base as it can from
             * lower to upper.
             *
             * If it still has ticks after that, it will generate ticks in "clusters",
             * e.g. [20, 30, ... 90, 100] would be a cluster, [200, 300, ... 900, 1000]
             * would be another cluster.
             *
             * This function will generate clusters as large as it can while not
             * drastically exceeding its number of ticks.
             */
            private _logTicks(lower, upper);
            /**
             * How many ticks does the range [lower, upper] deserve?
             *
             * e.g. if your domain was [10, 1000] and I asked _howManyTicks(10, 100),
             * I would get 1/2 of the ticks. The range 10, 100 takes up 1/2 of the
             * distance when plotted.
             */
            private _howManyTicks(lower, upper);
            protected _niceDomain(domain: number[], count?: number): number[];
            protected _defaultExtent(): number[];
            protected _expandSingleValueDomain(singleValueDomain: number[]): number[];
            protected _getRange(): number[];
            protected _setRange(values: number[]): void;
            defaultTicks(): number[];
        }
    }
}


declare module Plottable {
    module Scales {
        class Category extends Scale<string, number> {
            private _d3Scale;
            private _range;
            private _innerPadding;
            private _outerPadding;
            /**
             * A Category Scale maps strings to numbers.
             *
             * @constructor
             */
            constructor();
            extentOfValues(values: string[]): string[];
            protected _getExtent(): string[];
            domain(): string[];
            domain(values: string[]): Category;
            protected _setDomain(values: string[]): void;
            range(): [number, number];
            range(values: [number, number]): Category;
            private static _convertToPlottableInnerPadding(d3InnerPadding);
            private static _convertToPlottableOuterPadding(d3OuterPadding, d3InnerPadding);
            /**
             * Returns the width of the range band.
             *
             * @returns {number} The range band width
             */
            rangeBand(): number;
            /**
             * Returns the step width of the scale.
             *
             * The step width is the pixel distance between adjacent values in the domain.
             *
             * @returns {number}
             */
            stepWidth(): number;
            /**
             * Gets the inner padding.
             *
             * The inner padding is defined as the padding in between bands on the scale,
             * expressed as a multiple of the rangeBand().
             *
             * @returns {number}
             */
            innerPadding(): number;
            /**
             * Sets the inner padding.
             *
             * The inner padding is defined as the padding in between bands on the scale,
             * expressed as a multiple of the rangeBand().
             *
             * @returns {Category} The calling Category Scale.
             */
            innerPadding(innerPadding: number): Category;
            /**
             * Gets the outer padding.
             *
             * The outer padding is the padding in between the outer bands and the edges of the range,
             * expressed as a multiple of the rangeBand().
             *
             * @returns {number}
             */
            outerPadding(): number;
            /**
             * Sets the outer padding.
             *
             * The outer padding is the padding in between the outer bands and the edges of the range,
             * expressed as a multiple of the rangeBand().
             *
             * @returns {Category} The calling Category Scale.
             */
            outerPadding(outerPadding: number): Category;
            scale(value: string): number;
            protected _getDomain(): string[];
            protected _setBackingScaleDomain(values: string[]): void;
            protected _getRange(): number[];
            protected _setRange(values: number[]): void;
        }
    }
}


declare module Plottable {
    module Scales {
        class Color extends Scale<string, string> {
            private static _LOOP_LIGHTEN_FACTOR;
            private static _MAXIMUM_COLORS_FROM_CSS;
            private static _plottableColorCache;
            private _d3Scale;
            /**
             * A Color Scale maps string values to color hex values expressed as a string.
             *
             * @constructor
             * @param {string} [scaleType] One of "Category10"/"Category20"/"Category20b"/"Category20c".
             *   (see https://github.com/mbostock/d3/wiki/Ordinal-Scales#categorical-colors)
             *   If not supplied, reads the colors defined using CSS -- see plottable.css.
             */
            constructor(scaleType?: string);
            extentOfValues(values: string[]): string[];
            protected _getExtent(): string[];
            static invalidateColorCache(): void;
            private static _getPlottableColors();
            /**
             * Returns the color-string corresponding to a given string.
             * If there are not enough colors in the range(), a lightened version of an existing color will be used.
             *
             * @param {string} value
             * @returns {string}
             */
            scale(value: string): string;
            protected _getDomain(): string[];
            protected _setBackingScaleDomain(values: string[]): void;
            protected _getRange(): string[];
            protected _setRange(values: string[]): void;
        }
    }
}


declare module Plottable {
    module Scales {
        class Time extends QuantitativeScale<Date> {
            private _d3Scale;
            /**
             * A Time Scale maps Date objects to numbers.
             *
             * @constructor
             */
            constructor();
            /**
             * Returns an array of ticks values separated by the specified interval.
             *
             * @param {string} interval A string specifying the interval unit.
             * @param {number?} [step] The number of multiples of the interval between consecutive ticks.
             * @return {Date[]}
             */
            tickInterval(interval: string, step?: number): Date[];
            protected _setDomain(values: Date[]): void;
            protected _defaultExtent(): Date[];
            protected _expandSingleValueDomain(singleValueDomain: Date[]): Date[];
            scale(value: Date): number;
            protected _getDomain(): Date[];
            protected _setBackingScaleDomain(values: Date[]): void;
            protected _getRange(): number[];
            protected _setRange(values: number[]): void;
            invert(value: number): Date;
            defaultTicks(): Date[];
            protected _niceDomain(domain: Date[]): Date[];
            /**
             * Transforms the Plottable TimeInterval string into a d3 time interval equivalent.
             * If the provided TimeInterval is incorrect, the default is d3.time.year
             */
            static timeIntervalToD3Time(timeInterval: string): d3.time.Interval;
        }
    }
}


declare module Plottable {
    module Scales {
        class InterpolatedColor extends Scale<number, string> {
            static REDS: string[];
            static BLUES: string[];
            static POSNEG: string[];
            private _colorRange;
            private _colorScale;
            private _d3Scale;
            /**
             * An InterpolatedColor Scale maps numbers to color hex values, expressed as strings.
             *
             * @param {string} [scaleType="linear"] One of "linear"/"log"/"sqrt"/"pow".
             */
            constructor(scaleType?: string);
            extentOfValues(values: number[]): number[];
            /**
             * Generates the converted QuantitativeScale.
             */
            private _d3InterpolatedScale();
            /**
             * Generates the d3 interpolator for colors.
             */
            private _interpolateColors();
            private _resetScale();
            autoDomain(): InterpolatedColor;
            scale(value: number): string;
            protected _getDomain(): number[];
            protected _setBackingScaleDomain(values: number[]): void;
            protected _getRange(): string[];
            protected _setRange(range: string[]): void;
        }
    }
}


declare module Plottable {
    module Scales {
        module TickGenerators {
            /**
             * Generates an array of tick values for the specified scale.
             *
             * @param {QuantitativeScale} scale
             * @returns {D[]}
             */
            interface TickGenerator<D> {
                (scale: Plottable.QuantitativeScale<D>): D[];
            }
            /**
             * Creates a TickGenerator using the specified interval.
             *
             * Generates ticks at multiples of the interval while also including the domain boundaries.
             *
             * @param {number} interval
             * @returns {TickGenerator}
             */
            function intervalTickGenerator(interval: number): TickGenerator<number>;
            /**
             * Creates a TickGenerator returns only integer tick values.
             *
             * @returns {TickGenerator}
             */
            function integerTickGenerator(): TickGenerator<number>;
        }
    }
}


declare module Plottable {
    module Drawers {
        /**
         * A step for the drawer to draw.
         *
         * Specifies how AttributeToProjector needs to be animated.
         */
        type DrawStep = {
            attrToProjector: AttributeToProjector;
            animator: Animator;
        };
        /**
         * A DrawStep that carries an AttributeToAppliedProjector map.
         */
        type AppliedDrawStep = {
            attrToAppliedProjector: AttributeToAppliedProjector;
            animator: Animator;
        };
    }
    class Drawer {
        private _renderArea;
        protected _svgElementName: string;
        protected _className: string;
        private _dataset;
        private _cachedSelectionValid;
        private _cachedSelection;
        /**
         * A Drawer draws svg elements based on the input Dataset.
         *
         * @constructor
         * @param {Dataset} dataset The dataset associated with this Drawer
         */
        constructor(dataset: Dataset);
        /**
         * Retrieves the renderArea selection for the Drawer.
         */
        renderArea(): d3.Selection<void>;
        /**
         * Sets the renderArea selection for the Drawer.
         *
         * @param {d3.Selection} Selection containing the <g> to render to.
         * @returns {Drawer} The calling Drawer.
         */
        renderArea(area: d3.Selection<void>): Drawer;
        /**
         * Removes the Drawer and its renderArea
         */
        remove(): void;
        /**
         * Binds data to selection
         *
         * @param{any[]} data The data to be drawn
         */
        private _bindSelectionData(data);
        protected _applyDefaultAttributes(selection: d3.Selection<any>): void;
        /**
         * Draws data using one step
         *
         * @param{AppliedDrawStep} step The step, how data should be drawn.
         */
        private _drawStep(step);
        private _appliedProjectors(attrToProjector);
        /**
         * Calculates the total time it takes to use the input drawSteps to draw the input data
         *
         * @param {any[]} data The data that would have been drawn
         * @param {Drawers.DrawStep[]} drawSteps The DrawSteps to use
         * @returns {number} The total time it takes to draw
         */
        totalDrawTime(data: any[], drawSteps: Drawers.DrawStep[]): number;
        /**
         * Draws the data into the renderArea using the spefic steps and metadata
         *
         * @param{any[]} data The data to be drawn
         * @param{DrawStep[]} drawSteps The list of steps, which needs to be drawn
         */
        draw(data: any[], drawSteps: Drawers.DrawStep[]): Drawer;
        selection(): d3.Selection<any>;
        /**
         * Returns the CSS selector for this Drawer's visual elements.
         */
        selector(): string;
        /**
         * Returns the D3 selection corresponding to the datum with the specified index.
         */
        selectionForIndex(index: number): d3.Selection<any>;
    }
}


declare module Plottable {
    module Drawers {
        class Line extends Drawer {
            constructor(dataset: Dataset);
            protected _applyDefaultAttributes(selection: d3.Selection<any>): void;
            selectionForIndex(index: number): d3.Selection<any>;
        }
    }
}


declare module Plottable {
    module Drawers {
        class Area extends Drawer {
            constructor(dataset: Dataset);
            protected _applyDefaultAttributes(selection: d3.Selection<any>): void;
            selectionForIndex(index: number): d3.Selection<any>;
        }
    }
}


declare module Plottable {
    module Drawers {
        class Rectangle extends Drawer {
            constructor(dataset: Dataset);
        }
    }
}


declare module Plottable {
    module Drawers {
        class Arc extends Drawer {
            constructor(dataset: Dataset);
            protected _applyDefaultAttributes(selection: d3.Selection<any>): void;
        }
    }
}


declare module Plottable {
    module Drawers {
        class ArcOutline extends Drawer {
            constructor(dataset: Dataset);
            protected _applyDefaultAttributes(selection: d3.Selection<any>): void;
        }
    }
}


declare module Plottable {
    module Drawers {
        class Symbol extends Drawer {
            constructor(dataset: Dataset);
        }
    }
}


declare module Plottable {
    module Drawers {
        class Segment extends Drawer {
            constructor(dataset: Dataset);
        }
    }
}


declare module Plottable {
    type ComponentCallback = (component: Component) => void;
    module Components {
        class Alignment {
            static TOP: string;
            static BOTTOM: string;
            static LEFT: string;
            static RIGHT: string;
            static CENTER: string;
        }
    }
    class Component {
        private _element;
        private _content;
        protected _boundingBox: d3.Selection<void>;
        private _backgroundContainer;
        private _foregroundContainer;
        protected _clipPathEnabled: boolean;
        private _origin;
        private _parent;
        private _xAlignment;
        private static _xAlignToProportion;
        private _yAlignment;
        private static _yAlignToProportion;
        protected _isSetup: boolean;
        protected _isAnchored: boolean;
        private _boxes;
        private _boxContainer;
        private _rootSVG;
        private _isTopLevelComponent;
        private _width;
        private _height;
        private _cssClasses;
        private _destroyed;
        private _clipPathID;
        private _onAnchorCallbacks;
        private _onDetachCallbacks;
        constructor();
        /**
         * Attaches the Component as a child of a given d3 Selection.
         *
         * @param {d3.Selection} selection.
         * @returns {Component} The calling Component.
         */
        anchor(selection: d3.Selection<void>): Component;
        /**
         * Adds a callback to be called on anchoring the Component to the DOM.
         * If the Component is already anchored, the callback is called immediately.
         *
         * @param {ComponentCallback} callback
         * @return {Component}
         */
        onAnchor(callback: ComponentCallback): Component;
        /**
         * Removes a callback that would be called on anchoring the Component to the DOM.
         * The callback is identified by reference equality.
         *
         * @param {ComponentCallback} callback
         * @return {Component}
         */
        offAnchor(callback: ComponentCallback): Component;
        /**
         * Creates additional elements as necessary for the Component to function.
         * Called during anchor() if the Component's element has not been created yet.
         * Override in subclasses to provide additional functionality.
         */
        protected _setup(): void;
        /**
         * Given available space in pixels, returns the minimum width and height this Component will need.
         *
         * @param {number} availableWidth
         * @param {number} availableHeight
         * @returns {SpaceRequest}
         */
        requestedSpace(availableWidth: number, availableHeight: number): SpaceRequest;
        /**
         * Computes and sets the size, position, and alignment of the Component from the specified values.
         * If no parameters are supplied and the Component is a root node,
         * they are inferred from the size of the Component's element.
         *
         * @param {Point} [origin] Origin of the space offered to the Component.
         * @param {number} [availableWidth] Available width in pixels.
         * @param {number} [availableHeight] Available height in pixels.
         * @returns {Component} The calling Component.
         */
        computeLayout(origin?: Point, availableWidth?: number, availableHeight?: number): Component;
        protected _sizeFromOffer(availableWidth: number, availableHeight: number): {
            width: number;
            height: number;
        };
        /**
         * Queues the Component for rendering.
         *
         * @returns {Component} The calling Component.
         */
        render(): Component;
        private _scheduleComputeLayout();
        /**
         * Renders the Component without waiting for the next frame.
         */
        renderImmediately(): Component;
        /**
         * Causes the Component to re-layout and render.
         *
         * This function should be called when a CSS change has occured that could
         * influence the layout of the Component, such as changing the font size.
         *
         * @returns {Component} The calling Component.
         */
        redraw(): Component;
        /**
         * Renders the Component to a given <svg>.
         *
         * @param {String|d3.Selection} element A selector-string for the <svg>, or a d3 selection containing an <svg>.
         * @returns {Component} The calling Component.
         */
        renderTo(element: String | Element | d3.Selection<void>): Component;
        /**
         * Gets the x alignment of the Component.
         */
        xAlignment(): string;
        /**
         * Sets the x alignment of the Component.
         *
         * @param {string} xAlignment The x alignment of the Component ("left"/"center"/"right").
         * @returns {Component} The calling Component.
         */
        xAlignment(xAlignment: string): Component;
        /**
         * Gets the y alignment of the Component.
         */
        yAlignment(): string;
        /**
         * Sets the y alignment of the Component.
         *
         * @param {string} yAlignment The y alignment of the Component ("top"/"center"/"bottom").
         * @returns {Component} The calling Component.
         */
        yAlignment(yAlignment: string): Component;
        private _addBox(className?, parentElement?);
        private _generateClipPath();
        private _updateClipPath();
        /**
         * Checks if the Component has a given CSS class.
         *
         * @param {string} cssClass The CSS class to check for.
         */
        hasClass(cssClass: string): boolean;
        /**
         * Adds a given CSS class to the Component.
         *
         * @param {string} cssClass The CSS class to add.
         * @returns {Component} The calling Component.
         */
        addClass(cssClass: string): Component;
        /**
         * Removes a given CSS class from the Component.
         *
         * @param {string} cssClass The CSS class to remove.
         * @returns {Component} The calling Component.
         */
        removeClass(cssClass: string): Component;
        /**
         * Checks if the Component has a fixed width or if it grows to fill available space.
         * Returns false by default on the base Component class.
         */
        fixedWidth(): boolean;
        /**
         * Checks if the Component has a fixed height or if it grows to fill available space.
         * Returns false by default on the base Component class.
         */
        fixedHeight(): boolean;
        /**
         * Detaches a Component from the DOM. The Component can be reused.
         *
         * This should only be used if you plan on reusing the calling Component. Otherwise, use destroy().
         *
         * @returns The calling Component.
         */
        detach(): Component;
        /**
         * Adds a callback to be called when the Component is detach()-ed.
         *
         * @param {ComponentCallback} callback
         * @return {Component} The calling Component.
         */
        onDetach(callback: ComponentCallback): Component;
        /**
         * Removes a callback to be called when the Component is detach()-ed.
         * The callback is identified by reference equality.
         *
         * @param {ComponentCallback} callback
         * @return {Component} The calling Component.
         */
        offDetach(callback: ComponentCallback): Component;
        /**
         * Gets the parent ComponentContainer for this Component.
         */
        parent(): ComponentContainer;
        /**
         * Sets the parent ComponentContainer for this Component.
         * An error will be thrown if the parent does not contain this Component.
         * Adding a Component to a ComponentContainer should be done
         * using the appropriate method on the ComponentContainer.
         */
        parent(parent: ComponentContainer): Component;
        /**
         * Removes a Component from the DOM and disconnects all listeners.
         */
        destroy(): void;
        /**
         * Gets the width of the Component in pixels.
         */
        width(): number;
        /**
         * Gets the height of the Component in pixels.
         */
        height(): number;
        /**
         * Gets the origin of the Component relative to its parent.
         *
         * @return {Point}
         */
        origin(): Point;
        /**
         * Gets the origin of the Component relative to the root <svg>.
         *
         * @return {Point}
         */
        originToSVG(): Point;
        /**
         * Gets the Selection containing the <g> in front of the visual elements of the Component.
         *
         * Will return undefined if the Component has not been anchored.
         *
         * @return {d3.Selection}
         */
        foreground(): d3.Selection<void>;
        /**
         * Gets a Selection containing a <g> that holds the visual elements of the Component.
         *
         * Will return undefined if the Component has not been anchored.
         *
         * @return {d3.Selection} content selection for the Component
         */
        content(): d3.Selection<void>;
        /**
         * Gets the Selection containing the <g> behind the visual elements of the Component.
         *
         * Will return undefined if the Component has not been anchored.
         *
         * @return {d3.Selection} background selection for the Component
         */
        background(): d3.Selection<void>;
    }
}


declare module Plottable {
    class ComponentContainer extends Component {
        private _detachCallback;
        constructor();
        anchor(selection: d3.Selection<void>): ComponentContainer;
        render(): ComponentContainer;
        /**
         * Checks whether the specified Component is in the ComponentContainer.
         */
        has(component: Component): boolean;
        protected _adoptAndAnchor(component: Component): void;
        /**
         * Removes the specified Component from the ComponentContainer.
         */
        remove(component: Component): ComponentContainer;
        /**
         * Carry out the actual removal of a Component.
         * Implementation dependent on the type of container.
         *
         * @return {boolean} true if the Component was successfully removed, false otherwise.
         */
        protected _remove(component: Component): boolean;
        /**
         * Invokes a callback on each Component in the ComponentContainer.
         */
        protected _forEach(callback: (component: Component) => void): void;
        /**
         * Destroys the ComponentContainer and all Components within it.
         */
        destroy(): void;
    }
}


declare module Plottable {
    module Components {
        class Group extends ComponentContainer {
            private _components;
            /**
             * Constructs a Group.
             *
             * A Group contains Components that will be rendered on top of each other.
             * Components added later will be rendered above Components already in the Group.
             *
             * @constructor
             * @param {Component[]} [components=[]] Components to be added to the Group.
             */
            constructor(components?: Component[]);
            protected _forEach(callback: (component: Component) => any): void;
            /**
             * Checks whether the specified Component is in the Group.
             */
            has(component: Component): boolean;
            requestedSpace(offeredWidth: number, offeredHeight: number): SpaceRequest;
            computeLayout(origin?: Point, availableWidth?: number, availableHeight?: number): Group;
            protected _sizeFromOffer(availableWidth: number, availableHeight: number): {
                width: number;
                height: number;
            };
            fixedWidth(): boolean;
            fixedHeight(): boolean;
            /**
             * @return {Component[]} The Components in this Group.
             */
            components(): Component[];
            /**
             * Adds a Component to this Group.
             * The added Component will be rendered above Components already in the Group.
             */
            append(component: Component): Group;
            protected _remove(component: Component): boolean;
        }
    }
}


declare module Plottable {
    class Axis<D> extends Component {
        /**
         * The css class applied to each end tick mark (the line on the end tick).
         */
        static END_TICK_MARK_CLASS: string;
        /**
         * The css class applied to each tick mark (the line on the tick).
         */
        static TICK_MARK_CLASS: string;
        /**
         * The css class applied to each tick label (the text associated with the tick).
         */
        static TICK_LABEL_CLASS: string;
        /**
         * The css class applied to each annotation line, which extends from the axis to the rect.
         */
        static ANNOTATION_LINE_CLASS: string;
        /**
         * The css class applied to each annotation rect, which surrounds the annotation label.
         */
        static ANNOTATION_RECT_CLASS: string;
        /**
         * The css class applied to each annotation circle, which denotes which tick is being annotated.
         */
        static ANNOTATION_CIRCLE_CLASS: string;
        /**
         * The css class applied to each annotation label, which shows the formatted annotation text.
         */
        static ANNOTATION_LABEL_CLASS: string;
        private static _ANNOTATION_LABEL_PADDING;
        protected _tickMarkContainer: d3.Selection<void>;
        protected _tickLabelContainer: d3.Selection<void>;
        protected _baseline: d3.Selection<void>;
        protected _scale: Scale<D, number>;
        private _formatter;
        private _orientation;
        protected _computedWidth: number;
        protected _computedHeight: number;
        private _endTickLength;
        private _innerTickLength;
        private _tickLabelPadding;
        private _margin;
        private _showEndTickLabels;
        private _rescaleCallback;
        private _annotatedTicks;
        private _annotationFormatter;
        private _annotationsEnabled;
        private _annotationTierCount;
        private _annotationContainer;
        private _annotationMeasurer;
        private _annotationWriter;
        /**
         * Constructs an Axis.
         * An Axis is a visual representation of a Scale.
         *
         * @constructor
         * @param {Scale} scale
         * @param {string} orientation One of "top"/"bottom"/"left"/"right".
         */
        constructor(scale: Scale<D, number>, orientation: string);
        destroy(): void;
        protected _isHorizontal(): boolean;
        protected _computeWidth(): number;
        protected _computeHeight(): number;
        requestedSpace(offeredWidth: number, offeredHeight: number): SpaceRequest;
        fixedHeight(): boolean;
        fixedWidth(): boolean;
        protected _rescale(): void;
        computeLayout(origin?: Point, availableWidth?: number, availableHeight?: number): Axis<D>;
        protected _setup(): void;
        protected _getTickValues(): D[];
        renderImmediately(): Axis<D>;
        /**
         * Gets the annotated ticks.
         */
        annotatedTicks(): D[];
        /**
         * Sets the annotated ticks.
         *
         * @returns {Axis} The calling Axis.
         */
        annotatedTicks(annotatedTicks: D[]): Axis<D>;
        /**
         * Gets the Formatter for the annotations.
         */
        annotationFormatter(): Formatter;
        /**
         * Sets the Formatter for the annotations.
         *
         * @returns {Axis} The calling Axis.
         */
        annotationFormatter(annotationFormatter: Formatter): Axis<D>;
        /**
         * Gets if annotations are enabled.
         */
        annotationsEnabled(): boolean;
        /**
         * Sets if annotations are enabled.
         *
         * @returns {Axis} The calling Axis.
         */
        annotationsEnabled(annotationsEnabled: boolean): Axis<D>;
        /**
         * Gets the count of annotation tiers to render.
         */
        annotationTierCount(): number;
        /**
         * Sets the count of annotation tiers to render.
         *
         * @returns {Axis} The calling Axis.
         */
        annotationTierCount(annotationTierCount: number): Axis<D>;
        protected _drawAnnotations(): void;
        private _annotatedTicksToRender();
        /**
         * Retrieves the size of the core pieces.
         *
         * The core pieces include the labels, the end tick marks, the inner tick marks, and the tick label padding.
         */
        protected _coreSize(): number;
        protected _annotationTierHeight(): number;
        private _annotationToTier(measurements);
        protected _removeAnnotations(): void;
        protected _generateBaselineAttrHash(): {
            [key: string]: number;
        };
        protected _generateTickMarkAttrHash(isEndTickMark?: boolean): {
            [key: string]: number | ((d: any) => number);
        };
        protected _setDefaultAlignment(): void;
        /**
         * Gets the Formatter on the Axis. Tick values are passed through the
         * Formatter before being displayed.
         */
        formatter(): Formatter;
        /**
         * Sets the Formatter on the Axis. Tick values are passed through the
         * Formatter before being displayed.
         *
         * @param {Formatter} formatter
         * @returns {Axis} The calling Axis.
         */
        formatter(formatter: Formatter): Axis<D>;
        /**
         * @deprecated As of release v1.3.0, replaced by innerTickLength()
         *
         * Gets the tick mark length in pixels.
         */
        tickLength(): number;
        /**
         * Sets the tick mark length in pixels.
         *
         * @param {number} length
         * @returns {Axis} The calling Axis.
         */
        tickLength(length: number): Axis<D>;
        /**
         * Gets the tick mark length in pixels.
         */
        innerTickLength(): number;
        /**
         * Sets the tick mark length in pixels.
         *
         * @param {number} length
         * @returns {Axis} The calling Axis.
         */
        innerTickLength(length: number): Axis<D>;
        /**
         * Gets the end tick mark length in pixels.
         */
        endTickLength(): number;
        /**
         * Sets the end tick mark length in pixels.
         *
         * @param {number} length
         * @returns {Axis} The calling Axis.
         */
        endTickLength(length: number): Axis<D>;
        protected _maxLabelTickLength(): number;
        /**
         * Gets the padding between each tick mark and its associated label in pixels.
         */
        tickLabelPadding(): number;
        /**
         * Sets the padding between each tick mark and its associated label in pixels.
         *
         * @param {number} padding
         * @returns {Axis} The calling Axis.
         */
        tickLabelPadding(padding: number): Axis<D>;
        /**
         * Gets the margin in pixels.
         * The margin is the amount of space between the tick labels and the outer edge of the Axis.
         * The margin also determines the space that annotations will reside in if annotations are enabled.
         */
        margin(): number;
        /**
         * Sets the margin in pixels.
         * The margin is the amount of space between the tick labels and the outer edge of the Axis.
         * The margin also determines the space that annotations will reside in if annotations are enabled.
         *
         * @param {number} size
         * @returns {Axis} The calling Axis.
         */
        margin(size: number): Axis<D>;
        /**
         * Gets the orientation of the Axis.
         */
        orientation(): string;
        /**
         * Sets the orientation of the Axis.
         *
         * @param {number} orientation One of "top"/"bottom"/"left"/"right".
         * @returns {Axis} The calling Axis.
         */
        orientation(orientation: string): Axis<D>;
        /**
         * Gets whether the Axis shows the end tick labels.
         */
        showEndTickLabels(): boolean;
        /**
         * Sets whether the Axis shows the end tick labels.
         *
         * @param {boolean} show
         * @returns {Axis} The calling Axis.
         */
        showEndTickLabels(show: boolean): Axis<D>;
    }
}


declare module Plottable {
    module TimeInterval {
        var second: string;
        var minute: string;
        var hour: string;
        var day: string;
        var week: string;
        var month: string;
        var year: string;
    }
    module Axes {
        /**
         * Defines a configuration for a Time Axis tier.
         * For details on how ticks are generated see: https://github.com/mbostock/d3/wiki/Time-Scales#ticks
         * interval - A time unit associated with this configuration (seconds, minutes, hours, etc).
         * step - number of intervals between each tick.
         * formatter - formatter used to format tick labels.
         */
        type TimeAxisTierConfiguration = {
            interval: string;
            step: number;
            formatter: Formatter;
        };
        /**
         * An array of linked TimeAxisTierConfigurations.
         * Each configuration will be shown on a different tier.
         * Currently, up to two tiers are supported.
         */
        type TimeAxisConfiguration = TimeAxisTierConfiguration[];
        class Time extends Axis<Date> {
            /**
             * The CSS class applied to each Time Axis tier
             */
            static TIME_AXIS_TIER_CLASS: string;
            private static _DEFAULT_TIME_AXIS_CONFIGURATIONS;
            private _tierLabelContainers;
            private _tierMarkContainers;
            private _tierBaselines;
            private _tierHeights;
            private _possibleTimeAxisConfigurations;
            private _numTiers;
            private _measurer;
            private _mostPreciseConfigIndex;
            private _tierLabelPositions;
            private static _LONG_DATE;
            /**
             * Constructs a Time Axis.
             *
             * A Time Axis is a visual representation of a Time Scale.
             *
             * @constructor
             * @param {Scales.Time} scale
             * @param {string} orientation One of "top"/"bottom".
             */
            constructor(scale: Scales.Time, orientation: string);
            /**
             * Gets the label positions for each tier.
             */
            tierLabelPositions(): string[];
            /**
             * Sets the label positions for each tier.
             *
             * @param {string[]} newPositions The positions for each tier. "bottom" and "center" are the only supported values.
             * @returns {Axes.Time} The calling Time Axis.
             */
            tierLabelPositions(newPositions: string[]): Time;
            /**
             * Gets the possible TimeAxisConfigurations.
             */
            axisConfigurations(): TimeAxisConfiguration[];
            /**
             * Sets the possible TimeAxisConfigurations.
             * The Time Axis will choose the most precise configuration that will display in the available space.
             *
             * @param {TimeAxisConfiguration[]} configurations
             * @returns {Axes.Time} The calling Time Axis.
             */
            axisConfigurations(configurations: TimeAxisConfiguration[]): Time;
            /**
             * Gets the index of the most precise TimeAxisConfiguration that will fit in the current width.
             */
            private _getMostPreciseConfigurationIndex();
            orientation(): string;
            orientation(orientation: string): Time;
            protected _computeHeight(): number;
            private _getIntervalLength(config);
            private _maxWidthForInterval(config);
            /**
             * Check if tier configuration fits in the current width.
             */
            private _checkTimeAxisTierConfigurationWidth(config);
            protected _sizeFromOffer(availableWidth: number, availableHeight: number): {
                width: number;
                height: number;
            };
            protected _setup(): void;
            private _setupDomElements();
            private _getTickIntervalValues(config);
            protected _getTickValues(): any[];
            private _cleanTiers();
            private _getTickValuesForConfiguration(config);
            private _renderTierLabels(container, config, index);
            private _renderTickMarks(tickValues, index);
            private _renderLabellessTickMarks(tickValues);
            private _generateLabellessTicks();
            renderImmediately(): Time;
            private _hideOverflowingTiers();
            private _hideOverlappingAndCutOffLabels(index);
        }
    }
}


declare module Plottable {
    module Axes {
        class Numeric extends Axis<number> {
            private _tickLabelPositioning;
            private _usesTextWidthApproximation;
            private _measurer;
            private _wrapper;
            /**
             * Constructs a Numeric Axis.
             *
             * A Numeric Axis is a visual representation of a QuantitativeScale.
             *
             * @constructor
             * @param {QuantitativeScale} scale
             * @param {string} orientation One of "top"/"bottom"/"left"/"right".
             */
            constructor(scale: QuantitativeScale<number>, orientation: string);
            protected _setup(): void;
            protected _computeWidth(): number;
            private _computeExactTextWidth();
            private _computeApproximateTextWidth();
            protected _computeHeight(): number;
            protected _getTickValues(): number[];
            protected _rescale(): void;
            renderImmediately(): Numeric;
            private _showAllTickMarks();
            /**
             * Hides the Tick Marks which have no corresponding Tick Labels
             */
            private _hideTickMarksWithoutLabel();
            /**
             * Gets the tick label position relative to the tick marks.
             *
             * @returns {string} The current tick label position.
             */
            tickLabelPosition(): string;
            /**
             * Sets the tick label position relative to the tick marks.
             *
             * @param {string} position "top"/"center"/"bottom" for a vertical Numeric Axis,
             *                          "left"/"center"/"right" for a horizontal Numeric Axis.
             * @returns {Numeric} The calling Numeric Axis.
             */
            tickLabelPosition(position: string): Numeric;
            /**
             * Gets the approximate text width setting.
             *
             * @returns {boolean} The current text width approximation setting.
             */
            usesTextWidthApproximation(): boolean;
            /**
             * Sets the approximate text width setting. Approximating text width
             * measurements can drastically speed up plot rendering, but the plot may
             * have extra white space that would be eliminated by exact measurements.
             * Additionally, very abnormal fonts may not approximate reasonably.
             *
             * @param {boolean} The new text width approximation setting.
             * @returns {Axes.Numeric} The calling Axes.Numeric.
             */
            usesTextWidthApproximation(enable: boolean): Axes.Numeric;
            private _hideEndTickLabels();
            private _hideOverflowingTickLabels();
            private _hideOverlappingTickLabels();
            /**
             * The method is responsible for evenly spacing the labels on the axis.
             * @return test to see if taking every `interval` recrangle from `rects`
             *         will result in labels not overlapping
             *
             * For top, bottom, left, right positioning of the thicks, we want the padding
             * between the labels to be 3x, such that the label will be  `padding` distance
             * from the tick and 2 * `padding` distance (or more) from the next tick
             *
             */
            private _hasOverlapWithInterval(interval, rects);
        }
    }
}


declare module Plottable {
    module Axes {
        class Category extends Axis<string> {
            private _tickLabelAngle;
            private _measurer;
            private _wrapper;
            private _writer;
            /**
             * Constructs a Category Axis.
             *
             * A Category Axis is a visual representation of a Category Scale.
             *
             * @constructor
             * @param {Scales.Category} scale
             * @param {string} [orientation="bottom"] One of "top"/"bottom"/"left"/"right".
             */
            constructor(scale: Scales.Category, orientation: string);
            protected _setup(): void;
            protected _rescale(): Component;
            requestedSpace(offeredWidth: number, offeredHeight: number): SpaceRequest;
            protected _coreSize(): number;
            protected _getTickValues(): string[];
            /**
             * Gets the tick label angle in degrees.
             */
            tickLabelAngle(): number;
            /**
             * Sets the tick label angle in degrees.
             * Right now only -90/0/90 are supported. 0 is horizontal.
             *
             * @param {number} angle
             * @returns {Category} The calling Category Axis.
             */
            tickLabelAngle(angle: number): Category;
            /**
             * Measures the size of the ticks while also writing them to the DOM.
             * @param {d3.Selection} ticks The tick elements to be written to.
             */
            private _drawTicks(axisWidth, axisHeight, scale, ticks);
            /**
             * Measures the size of the ticks without making any (permanent) DOM
             * changes.
             *
             * @param {string[]} ticks The strings that will be printed on the ticks.
             */
            private _measureTicks(axisWidth, axisHeight, scale, ticks);
            renderImmediately(): Category;
            computeLayout(origin?: Point, availableWidth?: number, availableHeight?: number): Axis<string>;
        }
    }
}


declare module Plottable {
    module Components {
        class Label extends Component {
            private _textContainer;
            private _text;
            private _angle;
            private _measurer;
            private _wrapper;
            private _writer;
            private _padding;
            /**
             * A Label is a Component that displays a single line of text.
             *
             * @constructor
             * @param {string} [displayText=""] The text of the Label.
             * @param {number} [angle=0] The angle of the Label in degrees (-90/0/90). 0 is horizontal.
             */
            constructor(displayText?: string, angle?: number);
            requestedSpace(offeredWidth: number, offeredHeight: number): SpaceRequest;
            protected _setup(): void;
            /**
             * Gets the Label's text.
             */
            text(): string;
            /**
             * Sets the Label's text.
             *
             * @param {string} displayText
             * @returns {Label} The calling Label.
             */
            text(displayText: string): Label;
            /**
             * Gets the angle of the Label in degrees.
             */
            angle(): number;
            /**
             * Sets the angle of the Label in degrees.
             *
             * @param {number} angle One of -90/0/90. 0 is horizontal.
             * @returns {Label} The calling Label.
             */
            angle(angle: number): Label;
            /**
             * Gets the amount of padding around the Label in pixels.
             */
            padding(): number;
            /**
             * Sets the amount of padding around the Label in pixels.
             *
             * @param {number} padAmount
             * @returns {Label} The calling Label.
             */
            padding(padAmount: number): Label;
            fixedWidth(): boolean;
            fixedHeight(): boolean;
            renderImmediately(): Label;
        }
        class TitleLabel extends Label {
            static TITLE_LABEL_CLASS: string;
            /**
             * @constructor
             * @param {string} [text]
             * @param {number} [angle] One of -90/0/90. 0 is horizontal.
             */
            constructor(text?: string, angle?: number);
        }
        class AxisLabel extends Label {
            static AXIS_LABEL_CLASS: string;
            /**
             * @constructor
             * @param {string} [text]
             * @param {number} [angle] One of -90/0/90. 0 is horizontal.
             */
            constructor(text?: string, angle?: number);
        }
    }
}


declare module Plottable {
    module Components {
        class Legend extends Component {
            /**
             * The css class applied to each legend row
             */
            static LEGEND_ROW_CLASS: string;
            /**
             * The css class applied to each legend entry
             */
            static LEGEND_ENTRY_CLASS: string;
            /**
             * The css class applied to each legend symbol
             */
            static LEGEND_SYMBOL_CLASS: string;
            private _padding;
            private _colorScale;
            private _formatter;
            private _maxEntriesPerRow;
            private _comparator;
            private _measurer;
            private _wrapper;
            private _writer;
            private _symbolFactoryAccessor;
            private _symbolOpacityAccessor;
            private _redrawCallback;
            /**
             * The Legend consists of a series of entries, each with a color and label taken from the Color Scale.
             *
             * @constructor
             * @param {Scale.Color} scale
             */
            constructor(colorScale: Scales.Color);
            protected _setup(): void;
            /**
             * Gets the Formatter for the entry texts.
             */
            formatter(): Formatter;
            /**
             * Sets the Formatter for the entry texts.
             *
             * @param {Formatter} formatter
             * @returns {Legend} The calling Legend.
             */
            formatter(formatter: Formatter): Legend;
            /**
             * Gets the maximum number of entries per row.
             *
             * @returns {number}
             */
            maxEntriesPerRow(): number;
            /**
             * Sets the maximum number of entries perrow.
             *
             * @param {number} maxEntriesPerRow
             * @returns {Legend} The calling Legend.
             */
            maxEntriesPerRow(maxEntriesPerRow: number): Legend;
            /**
             * Gets the current comparator for the Legend's entries.
             *
             * @returns {(a: string, b: string) => number}
             */
            comparator(): (a: string, b: string) => number;
            /**
             * Sets a new comparator for the Legend's entries.
             * The comparator is used to set the display order of the entries.
             *
             * @param {(a: string, b: string) => number} comparator
             * @returns {Legend} The calling Legend.
             */
            comparator(comparator: (a: string, b: string) => number): Legend;
            /**
             * Gets the Color Scale.
             *
             * @returns {Scales.Color}
             */
            colorScale(): Scales.Color;
            /**
             * Sets the Color Scale.
             *
             * @param {Scales.Color} scale
             * @returns {Legend} The calling Legend.
             */
            colorScale(colorScale: Scales.Color): Legend;
            destroy(): void;
            private _calculateLayoutInfo(availableWidth, availableHeight);
            requestedSpace(offeredWidth: number, offeredHeight: number): SpaceRequest;
            private _packRows(availableWidth, entries, entryLengths);
            /**
             * Gets the Entities (representing Legend entries) at a particular point.
             * Returns an empty array if no Entities are present at that location.
             *
             * @param {Point} p
             * @returns {Entity<Legend>[]}
             */
            entitiesAt(p: Point): Entity<Legend>[];
            renderImmediately(): Legend;
            /**
             * Gets the function determining the symbols of the Legend.
             *
             * @returns {(datum: any, index: number) => symbolFactory}
             */
            symbol(): (datum: any, index: number) => SymbolFactory;
            /**
             * Sets the function determining the symbols of the Legend.
             *
             * @param {(datum: any, index: number) => SymbolFactory} symbol
             * @returns {Legend} The calling Legend
             */
            symbol(symbol: (datum: any, index: number) => SymbolFactory): Legend;
            /**
             * Gets the opacity of the symbols of the Legend.
             *
             * @returns {(datum: any, index: number) => number}
             */
            symbolOpacity(): (datum: any, index: number) => number;
            /**
             * Sets the opacity of the symbols of the Legend.
             *
             * @param {number | ((datum: any, index: number) => number)} symbolOpacity
             * @returns {Legend} The calling Legend
             */
            symbolOpacity(symbolOpacity: number | ((datum: any, index: number) => number)): Legend;
            fixedWidth(): boolean;
            fixedHeight(): boolean;
        }
    }
}


declare module Plottable {
    module Components {
        class InterpolatedColorLegend extends Component {
            private static _DEFAULT_NUM_SWATCHES;
            private _measurer;
            private _wrapper;
            private _writer;
            private _scale;
            private _orientation;
            private _padding;
            private _formatter;
            private _expands;
            private _swatchContainer;
            private _swatchBoundingBox;
            private _lowerLabel;
            private _upperLabel;
            private _redrawCallback;
            /**
             * The css class applied to the legend labels.
             */
            static LEGEND_LABEL_CLASS: string;
            /**
             * Creates an InterpolatedColorLegend.
             *
             * The InterpolatedColorLegend consists of a sequence of swatches that show the
             * associated InterpolatedColor Scale sampled at various points.
             * Two labels show the maximum and minimum values of the InterpolatedColor Scale.
             *
             * @constructor
             * @param {Scales.InterpolatedColor} interpolatedColorScale
             */
            constructor(interpolatedColorScale: Scales.InterpolatedColor);
            destroy(): void;
            /**
             * Gets the Formatter for the labels.
             */
            formatter(): Formatter;
            /**
             * Sets the Formatter for the labels.
             *
             * @param {Formatter} formatter
             * @returns {InterpolatedColorLegend} The calling InterpolatedColorLegend.
             */
            formatter(formatter: Formatter): InterpolatedColorLegend;
            /**
             * Gets whether the InterpolatedColorLegend expands to occupy all offered space in the long direction
             */
            expands(): boolean;
            /**
             * Sets whether the InterpolatedColorLegend expands to occupy all offered space in the long direction
             *
             * @param {expands} boolean
             * @returns {InterpolatedColorLegend} The calling InterpolatedColorLegend.
             */
            expands(expands: boolean): InterpolatedColorLegend;
            private static _ensureOrientation(orientation);
            /**
             * Gets the orientation.
             */
            orientation(): string;
            /**
             * Sets the orientation.
             *
             * @param {string} orientation One of "horizontal"/"left"/"right".
             * @returns {InterpolatedColorLegend} The calling InterpolatedColorLegend.
             */
            orientation(orientation: string): InterpolatedColorLegend;
            fixedWidth(): boolean;
            fixedHeight(): boolean;
            private _generateTicks(numSwatches?);
            protected _setup(): void;
            requestedSpace(offeredWidth: number, offeredHeight: number): SpaceRequest;
            private _isVertical();
            renderImmediately(): InterpolatedColorLegend;
        }
    }
}


declare module Plottable {
    module Components {
        class Gridlines extends Component {
            private _xScale;
            private _yScale;
            private _xLinesContainer;
            private _yLinesContainer;
            private _renderCallback;
            /**
             * @constructor
             * @param {QuantitativeScale} xScale The scale to base the x gridlines on. Pass null if no gridlines are desired.
             * @param {QuantitativeScale} yScale The scale to base the y gridlines on. Pass null if no gridlines are desired.
             */
            constructor(xScale: QuantitativeScale<any>, yScale: QuantitativeScale<any>);
            destroy(): Gridlines;
            protected _setup(): void;
            renderImmediately(): Gridlines;
            computeLayout(origin?: Point, availableWidth?: number, availableHeight?: number): Gridlines;
            private _redrawXLines();
            private _redrawYLines();
        }
    }
}


declare module Plottable {
    module Components {
        class Table extends ComponentContainer {
            private _rowPadding;
            private _columnPadding;
            private _rows;
            private _rowWeights;
            private _columnWeights;
            private _nRows;
            private _nCols;
            private _calculatedLayout;
            /**
             * A Table combines Components in the form of a grid. A
             * common case is combining a y-axis, x-axis, and the plotted data via
             * ```typescript
             * new Table([[yAxis, plot],
             *            [null,  xAxis]]);
             * ```
             *
             * @constructor
             * @param {Component[][]} [rows=[]] A 2-D array of Components to be added to the Table.
             *   null can be used if a cell is empty.
             */
            constructor(rows?: Component[][]);
            protected _forEach(callback: (component: Component) => any): void;
            /**
             * Checks whether the specified Component is in the Table.
             */
            has(component: Component): boolean;
            /**
             * Adds a Component in the specified row and column position.
             *
             * For example, instead of calling `new Table([[a, b], [null, c]])`, you
             * could call
             * var table = new Plottable.Components.Table();
             * table.add(a, 0, 0);
             * table.add(b, 0, 1);
             * table.add(c, 1, 1);
             *
             * @param {Component} component The Component to be added.
             * @param {number} row
             * @param {number} col
             * @returns {Table} The calling Table.
             */
            add(component: Component, row: number, col: number): Table;
            protected _remove(component: Component): boolean;
            private _iterateLayout(availableWidth, availableHeight, isFinalOffer?);
            private _determineGuarantees(offeredWidths, offeredHeights, isFinalOffer?);
            requestedSpace(offeredWidth: number, offeredHeight: number): SpaceRequest;
            computeLayout(origin?: Point, availableWidth?: number, availableHeight?: number): Table;
            /**
             * Gets the padding above and below each row in pixels.
             */
            rowPadding(): number;
            /**
             * Sets the padding above and below each row in pixels.
             *
             * @param {number} rowPadding
             * @returns {Table} The calling Table.
             */
            rowPadding(rowPadding: number): Table;
            /**
             * Gets the padding to the left and right of each column in pixels.
             */
            columnPadding(): number;
            /**
             * Sets the padding to the left and right of each column in pixels.
             *
             * @param {number} columnPadding
             * @returns {Table} The calling Table.
             */
            columnPadding(columnPadding: number): Table;
            /**
             * Gets the weight of the specified row.
             *
             * @param {number} index
             */
            rowWeight(index: number): number;
            /**
             * Sets the weight of the specified row.
             * Space is allocated to rows based on their weight. Rows with higher weights receive proportionally more space.
             *
             * A common case would be to have one row take up 2/3rds of the space,
             * and the other row take up 1/3rd.
             *
             * Example:
             *
             * ```JavaScript
             * plot = new Plottable.Component.Table([
             *  [row1],
             *  [row2]
             * ]);
             *
             * // assign twice as much space to the first row
             * plot
             *  .rowWeight(0, 2)
             *  .rowWeight(1, 1)
             * ```
             *
             * @param {number} index
             * @param {number} weight
             * @returns {Table} The calling Table.
             */
            rowWeight(index: number, weight: number): Table;
            /**
             * Gets the weight of the specified column.
             *
             * @param {number} index
             */
            columnWeight(index: number): number;
            /**
             * Sets the weight of the specified column.
             * Space is allocated to columns based on their weight. Columns with higher weights receive proportionally more space.
             *
             * Please see `rowWeight` docs for an example.
             *
             * @param {number} index
             * @param {number} weight
             * @returns {Table} The calling Table.
             */
            columnWeight(index: number, weight: number): Table;
            fixedWidth(): boolean;
            fixedHeight(): boolean;
            private _padTableToSize(nRows, nCols);
            private static _calcComponentWeights(setWeights, componentGroups, fixityAccessor);
            private static _calcProportionalSpace(weights, freeSpace);
            private static _fixedSpace(componentGroup, fixityAccessor);
        }
    }
}


declare module Plottable {
    module Components {
        enum PropertyMode {
            VALUE = 0,
            PIXEL = 1,
        }
        class SelectionBoxLayer extends Component {
            protected _box: d3.Selection<void>;
            private _boxArea;
            private _boxVisible;
            private _boxBounds;
            private _xExtent;
            private _yExtent;
            private _xScale;
            private _yScale;
            private _adjustBoundsCallback;
            protected _xBoundsMode: PropertyMode;
            protected _yBoundsMode: PropertyMode;
            constructor();
            protected _setup(): void;
            protected _sizeFromOffer(availableWidth: number, availableHeight: number): {
                width: number;
                height: number;
            };
            /**
             * Gets the Bounds of the box.
             */
            bounds(): Bounds;
            /**
             * Sets the Bounds of the box.
             *
             * @param {Bounds} newBounds
             * @return {SelectionBoxLayer} The calling SelectionBoxLayer.
             */
            bounds(newBounds: Bounds): SelectionBoxLayer;
            protected _setBounds(newBounds: Bounds): void;
            private _getBounds();
            renderImmediately(): SelectionBoxLayer;
            /**
             * Gets whether the box is being shown.
             */
            boxVisible(): boolean;
            /**
             * Shows or hides the selection box.
             *
             * @param {boolean} show Whether or not to show the box.
             * @return {SelectionBoxLayer} The calling SelectionBoxLayer.
             */
            boxVisible(show: boolean): SelectionBoxLayer;
            fixedWidth(): boolean;
            fixedHeight(): boolean;
            /**
             * Gets the x scale for this SelectionBoxLayer.
             */
            xScale(): QuantitativeScale<number | {
                valueOf(): number;
            }>;
            /**
             * Sets the x scale for this SelectionBoxLayer.
             *
             * @returns {SelectionBoxLayer} The calling SelectionBoxLayer.
             */
            xScale(xScale: QuantitativeScale<number | {
                valueOf(): number;
            }>): SelectionBoxLayer;
            /**
             * Gets the y scale for this SelectionBoxLayer.
             */
            yScale(): QuantitativeScale<number | {
                valueOf(): number;
            }>;
            /**
             * Sets the y scale for this SelectionBoxLayer.
             *
             * @returns {SelectionBoxLayer} The calling SelectionBoxLayer.
             */
            yScale(yScale: QuantitativeScale<number | {
                valueOf(): number;
            }>): SelectionBoxLayer;
            /**
             * Gets the data values backing the left and right edges of the box.
             *
             * Returns an undefined array if the edges are not backed by a scale.
             */
            xExtent(): (number | {
                valueOf(): number;
            })[];
            /**
             * Sets the data values backing the left and right edges of the box.
             */
            xExtent(xExtent: (number | {
                valueOf(): number;
            })[]): SelectionBoxLayer;
            private _getXExtent();
            protected _setXExtent(xExtent: (number | {
                valueOf(): number;
            })[]): void;
            /**
             * Gets the data values backing the top and bottom edges of the box.
             *
             * Returns an undefined array if the edges are not backed by a scale.
             */
            yExtent(): (number | {
                valueOf(): number;
            })[];
            /**
             * Sets the data values backing the top and bottom edges of the box.
             */
            yExtent(yExtent: (number | {
                valueOf(): number;
            })[]): SelectionBoxLayer;
            private _getYExtent();
            protected _setYExtent(yExtent: (number | {
                valueOf(): number;
            })[]): void;
            destroy(): void;
        }
    }
}


declare module Plottable {
    module Components {
        class GuideLineLayer<D> extends Component {
            static ORIENTATION_VERTICAL: string;
            static ORIENTATION_HORIZONTAL: string;
            private _orientation;
            private _value;
            private _scale;
            private _pixelPosition;
            private _scaleUpdateCallback;
            private _guideLine;
            private _mode;
            constructor(orientation: string);
            protected _setup(): void;
            protected _sizeFromOffer(availableWidth: number, availableHeight: number): {
                width: number;
                height: number;
            };
            protected _isVertical(): boolean;
            fixedWidth(): boolean;
            fixedHeight(): boolean;
            computeLayout(origin?: Point, availableWidth?: number, availableHeight?: number): GuideLineLayer<D>;
            renderImmediately(): GuideLineLayer<D>;
            private _syncPixelPositionAndValue();
            protected _setPixelPositionWithoutChangingMode(pixelPosition: number): void;
            /**
             * Gets the QuantitativeScale on the GuideLineLayer.
             *
             * @return {QuantitativeScale<D>}
             */
            scale(): QuantitativeScale<D>;
            /**
             * Sets the QuantitativeScale on the GuideLineLayer.
             * If value() was the last property set, pixelPosition() will be updated according to the new scale.
             * If pixelPosition() was the last property set, value() will be updated according to the new scale.
             *
             * @param {QuantitativeScale<D>} scale
             * @return {GuideLineLayer<D>} The calling GuideLineLayer.
             */
            scale(scale: QuantitativeScale<D>): GuideLineLayer<D>;
            /**
             * Gets the value of the guide line in data-space.
             *
             * @return {D}
             */
            value(): D;
            /**
             * Sets the value of the guide line in data-space.
             * If the GuideLineLayer has a scale, pixelPosition() will be updated now and whenever the scale updates.
             *
             * @param {D} value
             * @return {GuideLineLayer<D>} The calling GuideLineLayer.
             */
            value(value: D): GuideLineLayer<D>;
            /**
             * Gets the position of the guide line in pixel-space.
             *
             * @return {number}
             */
            pixelPosition(): number;
            /**
             * Sets the position of the guide line in pixel-space.
             * If the GuideLineLayer has a scale, the value() will be updated now and whenever the scale updates.
             *
             * @param {number} pixelPosition
             * @return {GuideLineLayer<D>} The calling GuideLineLayer.
             */
            pixelPosition(pixelPosition: number): GuideLineLayer<D>;
            destroy(): void;
        }
    }
}


declare module Plottable {
    module Plots {
        interface PlotEntity extends Entity<Plot> {
            dataset: Dataset;
            index: number;
            component: Plot;
        }
        interface AccessorScaleBinding<D, R> {
            accessor: Accessor<any>;
            scale?: Scale<D, R>;
        }
        module Animator {
            var MAIN: string;
            var RESET: string;
        }
    }
    class Plot extends Component {
        protected static _ANIMATION_MAX_DURATION: number;
        private _dataChanged;
        private _datasetToDrawer;
        protected _renderArea: d3.Selection<void>;
        private _attrBindings;
        private _attrExtents;
        private _includedValuesProvider;
        private _animate;
        private _animators;
        protected _renderCallback: ScaleCallback<Scale<any, any>>;
        private _onDatasetUpdateCallback;
        protected _propertyExtents: d3.Map<any[]>;
        protected _propertyBindings: d3.Map<Plots.AccessorScaleBinding<any, any>>;
        /**
         * A Plot draws some visualization of the inputted Datasets.
         *
         * @constructor
         */
        constructor();
        anchor(selection: d3.Selection<void>): Plot;
        protected _setup(): void;
        destroy(): void;
        protected _createNodesForDataset(dataset: Dataset): Drawer;
        protected _createDrawer(dataset: Dataset): Drawer;
        protected _getAnimator(key: string): Animator;
        protected _onDatasetUpdate(): void;
        /**
         * Gets the AccessorScaleBinding for a particular attribute.
         *
         * @param {string} attr
         */
        attr<A>(attr: string): Plots.AccessorScaleBinding<A, number | string>;
        /**
         * Sets a particular attribute to a constant value or the result of an Accessor.
         *
         * @param {string} attr
         * @param {number|string|Accessor<number>|Accessor<string>} attrValue
         * @returns {Plot} The calling Plot.
         */
        attr(attr: string, attrValue: number | string | Accessor<number> | Accessor<string>): Plot;
        /**
         * Sets a particular attribute to a scaled constant value or scaled result of an Accessor.
         * The provided Scale will account for the attribute values when autoDomain()-ing.
         *
         * @param {string} attr
         * @param {A|Accessor<A>} attrValue
         * @param {Scale<A, number | string>} scale The Scale used to scale the attrValue.
         * @returns {Plot} The calling Plot.
         */
        attr<A>(attr: string, attrValue: A | Accessor<A>, scale: Scale<A, number | string>): Plot;
        protected _bindProperty(property: string, value: any, scale: Scale<any, any>): void;
        private _bindAttr(attr, value, scale);
        protected _generateAttrToProjector(): AttributeToProjector;
        renderImmediately(): Plot;
        /**
         * Returns whether the plot will be animated.
         */
        animated(): boolean;
        /**
         * Enables or disables animation.
         */
        animated(willAnimate: boolean): Plot;
        detach(): Plot;
        /**
         * @returns {Scale[]} A unique array of all scales currently used by the Plot.
         */
        private _scales();
        /**
         * Updates the extents associated with each attribute, then autodomains all scales the Plot uses.
         */
        protected _updateExtents(): void;
        private _updateExtentsForAttr(attr);
        protected _updateExtentsForProperty(property: string): void;
        protected _filterForProperty(property: string): Accessor<boolean>;
        private _updateExtentsForKey(key, bindings, extents, filter);
        private _computeExtent(dataset, accScaleBinding, filter);
        /**
         * Override in subclass to add special extents, such as included values
         */
        protected _extentsForProperty(property: string): any[];
        private _includedValuesForScale<D>(scale);
        /**
         * Get the Animator associated with the specified Animator key.
         *
         * @return {Animator}
         */
        animator(animatorKey: string): Animator;
        /**
         * Set the Animator associated with the specified Animator key.
         *
         * @param {string} animatorKey
         * @param {Animator} animator
         * @returns {Plot} The calling Plot.
         */
        animator(animatorKey: string, animator: Animator): Plot;
        /**
         * Adds a Dataset to the Plot.
         *
         * @param {Dataset} dataset
         * @returns {Plot} The calling Plot.
         */
        addDataset(dataset: Dataset): Plot;
        protected _addDataset(dataset: Dataset): Plot;
        /**
         * Removes a Dataset from the Plot.
         *
         * @param {Dataset} dataset
         * @returns {Plot} The calling Plot.
         */
        removeDataset(dataset: Dataset): Plot;
        protected _removeDataset(dataset: Dataset): Plot;
        protected _removeDatasetNodes(dataset: Dataset): void;
        datasets(): Dataset[];
        datasets(datasets: Dataset[]): Plot;
        protected _getDrawersInOrder(): Drawer[];
        protected _generateDrawSteps(): Drawers.DrawStep[];
        protected _additionalPaint(time: number): void;
        protected _getDataToDraw(): Utils.Map<Dataset, any[]>;
        private _paint();
        /**
         * Retrieves Selections of this Plot for the specified Datasets.
         *
         * @param {Dataset[]} [datasets] The Datasets to retrieve the Selections for.
         *   If not provided, Selections will be retrieved for all Datasets on the Plot.
         * @returns {d3.Selection}
         */
        selections(datasets?: Dataset[]): d3.Selection<any>;
        /**
         * Gets the Entities associated with the specified Datasets.
         *
         * @param {dataset[]} datasets The Datasets to retrieve the Entities for.
         *   If not provided, returns defaults to all Datasets on the Plot.
         * @return {Plots.PlotEntity[]}
         */
        entities(datasets?: Dataset[]): Plots.PlotEntity[];
        private _lightweightEntities(datasets?);
        private _lightweightPlotEntityToPlotEntity(entity);
        /**
         * Returns the PlotEntity nearest to the query point by the Euclidian norm, or undefined if no PlotEntity can be found.
         *
         * @param {Point} queryPoint
         * @returns {Plots.PlotEntity} The nearest PlotEntity, or undefined if no PlotEntity can be found.
         */
        entityNearest(queryPoint: Point): Plots.PlotEntity;
        /**
         * @deprecated As of release v1.1.0, replaced by _entityVisibleOnPlot()
         */
        protected _visibleOnPlot(datum: any, pixelPoint: Point, selection: d3.Selection<void>): boolean;
        protected _entityVisibleOnPlot(pixelPoint: Point, datum: any, index: number, dataset: Dataset): boolean;
        protected _uninstallScaleForKey(scale: Scale<any, any>, key: string): void;
        protected _installScaleForKey(scale: Scale<any, any>, key: string): void;
        protected _propertyProjectors(): AttributeToProjector;
        protected static _scaledAccessor<D, R>(binding: Plots.AccessorScaleBinding<D, R>): Accessor<any>;
        protected _pixelPoint(datum: any, index: number, dataset: Dataset): Point;
        protected _animateOnNextRender(): boolean;
    }
}


declare module Plottable {
    module Plots {
        class Pie extends Plot {
            private static _INNER_RADIUS_KEY;
            private static _OUTER_RADIUS_KEY;
            private static _SECTOR_VALUE_KEY;
            private _startAngles;
            private _endAngles;
            private _labelFormatter;
            private _labelsEnabled;
            private _strokeDrawers;
            /**
             * @constructor
             */
            constructor();
            protected _setup(): void;
            computeLayout(origin?: Point, availableWidth?: number, availableHeight?: number): Pie;
            addDataset(dataset: Dataset): Pie;
            protected _addDataset(dataset: Dataset): Pie;
            removeDataset(dataset: Dataset): Pie;
            protected _removeDatasetNodes(dataset: Dataset): void;
            protected _removeDataset(dataset: Dataset): Pie;
            selections(datasets?: Dataset[]): d3.Selection<any>;
            protected _onDatasetUpdate(): void;
            protected _createDrawer(dataset: Dataset): Drawers.Arc;
            entities(datasets?: Dataset[]): PlotEntity[];
            /**
             * Gets the AccessorScaleBinding for the sector value.
             */
            sectorValue<S>(): AccessorScaleBinding<S, number>;
            /**
             * Sets the sector value to a constant number or the result of an Accessor<number>.
             *
             * @param {number|Accessor<number>} sectorValue
             * @returns {Pie} The calling Pie Plot.
             */
            sectorValue(sectorValue: number | Accessor<number>): Plots.Pie;
            /**
             * Sets the sector value to a scaled constant value or scaled result of an Accessor.
             * The provided Scale will account for the values when autoDomain()-ing.
             *
             * @param {S|Accessor<S>} sectorValue
             * @param {Scale<S, number>} scale
             * @returns {Pie} The calling Pie Plot.
             */
            sectorValue<S>(sectorValue: S | Accessor<S>, scale: Scale<S, number>): Plots.Pie;
            /**
             * Gets the AccessorScaleBinding for the inner radius.
             */
            innerRadius<R>(): AccessorScaleBinding<R, number>;
            /**
             * Sets the inner radius to a constant number or the result of an Accessor<number>.
             *
             * @param {number|Accessor<number>} innerRadius
             * @returns {Pie} The calling Pie Plot.
             */
            innerRadius(innerRadius: number | Accessor<number>): Plots.Pie;
            /**
             * Sets the inner radius to a scaled constant value or scaled result of an Accessor.
             * The provided Scale will account for the values when autoDomain()-ing.
             *
             * @param {R|Accessor<R>} innerRadius
             * @param {Scale<R, number>} scale
             * @returns {Pie} The calling Pie Plot.
             */
            innerRadius<R>(innerRadius: R | Accessor<R>, scale: Scale<R, number>): Plots.Pie;
            /**
             * Gets the AccessorScaleBinding for the outer radius.
             */
            outerRadius<R>(): AccessorScaleBinding<R, number>;
            /**
             * Sets the outer radius to a constant number or the result of an Accessor<number>.
             *
             * @param {number|Accessor<number>} outerRadius
             * @returns {Pie} The calling Pie Plot.
             */
            outerRadius(outerRadius: number | Accessor<number>): Plots.Pie;
            /**
             * Sets the outer radius to a scaled constant value or scaled result of an Accessor.
             * The provided Scale will account for the values when autoDomain()-ing.
             *
             * @param {R|Accessor<R>} outerRadius
             * @param {Scale<R, number>} scale
             * @returns {Pie} The calling Pie Plot.
             */
            outerRadius<R>(outerRadius: R | Accessor<R>, scale: Scale<R, number>): Plots.Pie;
            /**
             * Get whether slice labels are enabled.
             *
             * @returns {boolean} Whether slices should display labels or not.
             */
            labelsEnabled(): boolean;
            /**
             * Sets whether labels are enabled.
             *
             * @param {boolean} labelsEnabled
             * @returns {Pie} The calling Pie Plot.
             */
            labelsEnabled(enabled: boolean): Pie;
            /**
             * Gets the Formatter for the labels.
             */
            labelFormatter(): Formatter;
            /**
             * Sets the Formatter for the labels.
             *
             * @param {Formatter} formatter
             * @returns {Pie} The calling Pie Plot.
             */
            labelFormatter(formatter: Formatter): Pie;
            entitiesAt(queryPoint: Point): PlotEntity[];
            protected _propertyProjectors(): AttributeToProjector;
            private _updatePieAngles();
            protected _getDataToDraw(): Utils.Map<Dataset, any[]>;
            protected static _isValidData(value: any): boolean;
            protected _pixelPoint(datum: any, index: number, dataset: Dataset): {
                x: number;
                y: number;
            };
            protected _additionalPaint(time: number): void;
            private _generateStrokeDrawSteps();
            private _sliceIndexForPoint(p);
            private _drawLabels();
        }
    }
}


declare module Plottable {
    class XYPlot<X, Y> extends Plot {
        protected static _X_KEY: string;
        protected static _Y_KEY: string;
        private _autoAdjustXScaleDomain;
        private _autoAdjustYScaleDomain;
        private _adjustYDomainOnChangeFromXCallback;
        private _adjustXDomainOnChangeFromYCallback;
        private _deferredRendering;
        private _cachedDomainX;
        private _cachedDomainY;
        /**
         * An XYPlot is a Plot that displays data along two primary directions, X and Y.
         *
         * @constructor
         * @param {Scale} xScale The x scale to use.
         * @param {Scale} yScale The y scale to use.
         */
        constructor();
        /**
         * Returns the whether or not the rendering is deferred for performance boost.
         * @return {boolean} The deferred rendering option
         */
        deferredRendering(): boolean;
        /**
         * Sets / unsets the deferred rendering option
         * Activating this option improves the performance of plot interaction (pan / zoom) by
         * performing lazy renders, only after the interaction has stopped. Because re-rendering
         * is no longer performed during the interaction, the zooming might experience a small
         * resolution degradation, before the lazy re-render is performed.
         *
         * This option is intended for cases where performance is an issue.
         */
        deferredRendering(deferredRendering: boolean): XYPlot<X, Y>;
        /**
         * Gets the AccessorScaleBinding for X.
         */
        x(): Plots.AccessorScaleBinding<X, number>;
        /**
         * Sets X to a constant number or the result of an Accessor<number>.
         *
         * @param {number|Accessor<number>} x
         * @returns {XYPlot} The calling XYPlot.
         */
        x(x: number | Accessor<number>): XYPlot<X, Y>;
        /**
         * Sets X to a scaled constant value or scaled result of an Accessor.
         * The provided Scale will account for the values when autoDomain()-ing.
         *
         * @param {X|Accessor<X>} x
         * @param {Scale<X, number>} xScale
         * @returns {XYPlot} The calling XYPlot.
         */
        x(x: X | Accessor<X>, xScale: Scale<X, number>): XYPlot<X, Y>;
        /**
         * Gets the AccessorScaleBinding for Y.
         */
        y(): Plots.AccessorScaleBinding<Y, number>;
        /**
         * Sets Y to a constant number or the result of an Accessor<number>.
         *
         * @param {number|Accessor<number>} y
         * @returns {XYPlot} The calling XYPlot.
         */
        y(y: number | Accessor<number>): XYPlot<X, Y>;
        /**
         * Sets Y to a scaled constant value or scaled result of an Accessor.
         * The provided Scale will account for the values when autoDomain()-ing.
         *
         * @param {Y|Accessor<Y>} y
         * @param {Scale<Y, number>} yScale
         * @returns {XYPlot} The calling XYPlot.
         */
        y(y: Y | Accessor<Y>, yScale: Scale<Y, number>): XYPlot<X, Y>;
        protected _filterForProperty(property: string): (datum: any, index: number, dataset: Dataset) => boolean;
        private _makeFilterByProperty(property);
        protected _uninstallScaleForKey(scale: Scale<any, any>, key: string): void;
        protected _installScaleForKey(scale: Scale<any, any>, key: string): void;
        destroy(): XYPlot<X, Y>;
        /**
         * Gets the automatic domain adjustment mode for visible points.
         */
        autorangeMode(): string;
        /**
         * Sets the automatic domain adjustment mode for visible points to operate against the X Scale, Y Scale, or neither.
         * If "x" or "y" is specified the adjustment is immediately performed.
         *
         * @param {string} autorangeMode One of "x"/"y"/"none".
         *   "x" will adjust the x Scale in relation to changes in the y domain.
         *   "y" will adjust the y Scale in relation to changes in the x domain.
         *   "none" means neither Scale will change automatically.
         * @returns {XYPlot} The calling XYPlot.
         */
        autorangeMode(autorangeMode: string): XYPlot<X, Y>;
        computeLayout(origin?: Point, availableWidth?: number, availableHeight?: number): XYPlot<X, Y>;
        private _updateXExtentsAndAutodomain();
        private _updateYExtentsAndAutodomain();
        /**
         * Adjusts the domains of both X and Y scales to show all data.
         * This call does not override the autorange() behavior.
         *
         * @returns {XYPlot} The calling XYPlot.
         */
        showAllData(): XYPlot<X, Y>;
        private _adjustYDomainOnChangeFromX();
        private _adjustXDomainOnChangeFromY();
        protected _projectorsReady(): boolean;
        protected _pixelPoint(datum: any, index: number, dataset: Dataset): Point;
        protected _getDataToDraw(): Utils.Map<Dataset, any[]>;
    }
}


declare module Plottable {
    module Plots {
        class Rectangle<X, Y> extends XYPlot<X, Y> {
            private static _X2_KEY;
            private static _Y2_KEY;
            private _labelsEnabled;
            private _label;
            /**
             * A Rectangle Plot displays rectangles based on the data.
             * The left and right edges of each rectangle can be set with x() and x2().
             *   If only x() is set the Rectangle Plot will attempt to compute the correct left and right edge positions.
             * The top and bottom edges of each rectangle can be set with y() and y2().
             *   If only y() is set the Rectangle Plot will attempt to compute the correct top and bottom edge positions.
             *
             * @constructor
             * @param {Scale.Scale} xScale
             * @param {Scale.Scale} yScale
             */
            constructor();
            protected _createDrawer(dataset: Dataset): Drawers.Rectangle;
            protected _generateAttrToProjector(): {
                [attr: string]: (datum: any, index: number, dataset: Dataset) => any;
            };
            protected _generateDrawSteps(): Drawers.DrawStep[];
            protected _updateExtentsForProperty(property: string): void;
            protected _filterForProperty(property: string): (datum: any, index: number, dataset: Dataset) => boolean;
            /**
             * Gets the AccessorScaleBinding for X.
             */
            x(): AccessorScaleBinding<X, number>;
            /**
             * Sets X to a constant number or the result of an Accessor<number>.
             *
             * @param {number|Accessor<number>} x
             * @returns {Plots.Rectangle} The calling Rectangle Plot.
             */
            x(x: number | Accessor<number>): Plots.Rectangle<X, Y>;
            /**
             * Sets X to a scaled constant value or scaled result of an Accessor.
             * The provided Scale will account for the values when autoDomain()-ing.
             *
             * @param {X|Accessor<X>} x
             * @param {Scale<X, number>} xScale
             * @returns {Plots.Rectangle} The calling Rectangle Plot.
             */
            x(x: X | Accessor<X>, xScale: Scale<X, number>): Plots.Rectangle<X, Y>;
            /**
             * Gets the AccessorScaleBinding for X2.
             */
            x2(): AccessorScaleBinding<X, number>;
            /**
             * Sets X2 to a constant number or the result of an Accessor.
             * If a Scale has been set for X, it will also be used to scale X2.
             *
             * @param {number|Accessor<number>|X|Accessor<X>} x2
             * @returns {Plots.Rectangle} The calling Rectangle Plot.
             */
            x2(x2: number | Accessor<number> | X | Accessor<X>): Plots.Rectangle<X, Y>;
            /**
             * Gets the AccessorScaleBinding for Y.
             */
            y(): AccessorScaleBinding<Y, number>;
            /**
             * Sets Y to a constant number or the result of an Accessor<number>.
             *
             * @param {number|Accessor<number>} y
             * @returns {Plots.Rectangle} The calling Rectangle Plot.
             */
            y(y: number | Accessor<number>): Plots.Rectangle<X, Y>;
            /**
             * Sets Y to a scaled constant value or scaled result of an Accessor.
             * The provided Scale will account for the values when autoDomain()-ing.
             *
             * @param {Y|Accessor<Y>} y
             * @param {Scale<Y, number>} yScale
             * @returns {Plots.Rectangle} The calling Rectangle Plot.
             */
            y(y: Y | Accessor<Y>, yScale: Scale<Y, number>): Plots.Rectangle<X, Y>;
            /**
             * Gets the AccessorScaleBinding for Y2.
             */
            y2(): AccessorScaleBinding<Y, number>;
            /**
             * Sets Y2 to a constant number or the result of an Accessor.
             * If a Scale has been set for Y, it will also be used to scale Y2.
             *
             * @param {number|Accessor<number>|Y|Accessor<Y>} y2
             * @returns {Plots.Rectangle} The calling Rectangle Plot.
             */
            y2(y2: number | Accessor<number> | Y | Accessor<Y>): Plots.Rectangle<X, Y>;
            /**
             * Gets the PlotEntities at a particular Point.
             *
             * @param {Point} point The point to query.
             * @returns {PlotEntity[]} The PlotEntities at the particular point
             */
            entitiesAt(point: Point): PlotEntity[];
            /**
             * Gets the Entities that intersect the Bounds.
             *
             * @param {Bounds} bounds
             * @returns {PlotEntity[]}
             */
            entitiesIn(bounds: Bounds): PlotEntity[];
            /**
             * Gets the Entities that intersect the area defined by the ranges.
             *
             * @param {Range} xRange
             * @param {Range} yRange
             * @returns {PlotEntity[]}
             */
            entitiesIn(xRange: Range, yRange: Range): PlotEntity[];
            private _entityBBox(datum, index, dataset, attrToProjector);
            private _entitiesIntersecting(xValOrRange, yValOrRange);
            /**
             * Gets the accessor for labels.
             *
             * @returns {Accessor<string>}
             */
            label(): Accessor<string>;
            /**
             * Sets the text of labels to the result of an Accessor.
             *
             * @param {Accessor<string>} label
             * @returns {Plots.Rectangle} The calling Rectangle Plot.
             */
            label(label: Accessor<string>): Plots.Rectangle<X, Y>;
            /**
             * Gets whether labels are enabled.
             *
             * @returns {boolean}
             */
            labelsEnabled(): boolean;
            /**
             * Sets whether labels are enabled.
             * Labels too big to be contained in the rectangle, cut off by edges, or blocked by other rectangles will not be shown.
             *
             * @param {boolean} labelsEnabled
             * @returns {Rectangle} The calling Rectangle Plot.
             */
            labelsEnabled(enabled: boolean): Plots.Rectangle<X, Y>;
            protected _propertyProjectors(): AttributeToProjector;
            protected _pixelPoint(datum: any, index: number, dataset: Dataset): {
                x: any;
                y: any;
            };
            private _rectangleWidth(scale);
            protected _getDataToDraw(): Utils.Map<Dataset, any[]>;
            protected _additionalPaint(time: number): void;
            private _drawLabels();
            private _drawLabel(dataToDraw, dataset, datasetIndex);
            private _overlayLabel(labelXRange, labelYRange, datumIndex, datasetIndex, dataToDraw);
        }
    }
}


declare module Plottable {
    module Plots {
        class Scatter<X, Y> extends XYPlot<X, Y> {
            private static _SIZE_KEY;
            private static _SYMBOL_KEY;
            /**
             * A Scatter Plot draws a symbol at each data point.
             *
             * @constructor
             */
            constructor();
            protected _createDrawer(dataset: Dataset): Drawers.Symbol;
            /**
             * Gets the AccessorScaleBinding for the size property of the plot.
             * The size property corresponds to the area of the symbol.
             */
            size<S>(): AccessorScaleBinding<S, number>;
            /**
             * Sets the size property to a constant number or the result of an Accessor<number>.
             *
             * @param {number|Accessor<number>} size
             * @returns {Plots.Scatter} The calling Scatter Plot.
             */
            size(size: number | Accessor<number>): Plots.Scatter<X, Y>;
            /**
             * Sets the size property to a scaled constant value or scaled result of an Accessor.
             * The provided Scale will account for the values when autoDomain()-ing.
             *
             * @param {S|Accessor<S>} sectorValue
             * @param {Scale<S, number>} scale
             * @returns {Plots.Scatter} The calling Scatter Plot.
             */
            size<S>(size: S | Accessor<S>, scale: Scale<S, number>): Plots.Scatter<X, Y>;
            /**
             * Gets the AccessorScaleBinding for the symbol property of the plot.
             * The symbol property corresponds to how the symbol will be drawn.
             */
            symbol(): AccessorScaleBinding<any, any>;
            /**
             * Sets the symbol property to an Accessor<SymbolFactory>.
             *
             * @param {Accessor<SymbolFactory>} symbol
             * @returns {Plots.Scatter} The calling Scatter Plot.
             */
            symbol(symbol: Accessor<SymbolFactory>): Plots.Scatter<X, Y>;
            protected _generateDrawSteps(): Drawers.DrawStep[];
            /**
             * @deprecated As of release v1.1.0, replaced by _entityVisibleOnPlot()
             */
            protected _visibleOnPlot(datum: any, pixelPoint: Point, selection: d3.Selection<void>): boolean;
            protected _entityVisibleOnPlot(pixelPoint: Point, datum: any, index: number, dataset: Dataset): boolean;
            protected _propertyProjectors(): AttributeToProjector;
            /**
             * Gets the Entities that intersect the Bounds.
             *
             * @param {Bounds} bounds
             * @returns {PlotEntity[]}
             */
            entitiesIn(bounds: Bounds): PlotEntity[];
            /**
             * Gets the Entities that intersect the area defined by the ranges.
             *
             * @param {Range} xRange
             * @param {Range} yRange
             * @returns {PlotEntity[]}
             */
            entitiesIn(xRange: Range, yRange: Range): PlotEntity[];
            /**
             * Gets the Entities at a particular Point.
             *
             * @param {Point} p
             * @returns {PlotEntity[]}
             */
            entitiesAt(p: Point): PlotEntity[];
        }
    }
}


declare module Plottable {
    module Plots {
        class Bar<X, Y> extends XYPlot<X, Y> {
            static ORIENTATION_VERTICAL: string;
            static ORIENTATION_HORIZONTAL: string;
            private static _BAR_WIDTH_RATIO;
            private static _SINGLE_BAR_DIMENSION_RATIO;
            private static _BAR_AREA_CLASS;
            private static _LABEL_AREA_CLASS;
            private static _LABEL_VERTICAL_PADDING;
            private static _LABEL_HORIZONTAL_PADDING;
            private _baseline;
            private _baselineValue;
            protected _isVertical: boolean;
            private _labelFormatter;
            private _labelsEnabled;
            private _hideBarsIfAnyAreTooWide;
            private _labelConfig;
            private _baselineValueProvider;
            private _barPixelWidth;
            private _updateBarPixelWidthCallback;
            /**
             * A Bar Plot draws bars growing out from a baseline to some value
             *
             * @constructor
             * @param {string} [orientation="vertical"] One of "vertical"/"horizontal".
             */
            constructor(orientation?: string);
            x(): Plots.AccessorScaleBinding<X, number>;
            x(x: number | Accessor<number>): Bar<X, Y>;
            x(x: X | Accessor<X>, xScale: Scale<X, number>): Bar<X, Y>;
            y(): Plots.AccessorScaleBinding<Y, number>;
            y(y: number | Accessor<number>): Bar<X, Y>;
            y(y: Y | Accessor<Y>, yScale: Scale<Y, number>): Bar<X, Y>;
            /**
             * Gets the orientation of the plot
             *
             * @return "vertical" | "horizontal"
             */
            orientation(): string;
            render(): Bar<X, Y>;
            protected _createDrawer(dataset: Dataset): Drawers.Rectangle;
            protected _setup(): void;
            /**
             * Gets the baseline value.
             * The baseline is the line that the bars are drawn from.
             *
             * @returns {X|Y}
             */
            baselineValue(): X | Y;
            /**
             * Sets the baseline value.
             * The baseline is the line that the bars are drawn from.
             *
             * @param {X|Y} value
             * @returns {Bar} The calling Bar Plot.
             */
            baselineValue(value: X | Y): Bar<X, Y>;
            addDataset(dataset: Dataset): Bar<X, Y>;
            protected _addDataset(dataset: Dataset): Bar<X, Y>;
            removeDataset(dataset: Dataset): Bar<X, Y>;
            protected _removeDataset(dataset: Dataset): Bar<X, Y>;
            datasets(): Dataset[];
            datasets(datasets: Dataset[]): Plot;
            /**
             * Get whether bar labels are enabled.
             *
             * @returns {boolean} Whether bars should display labels or not.
             */
            labelsEnabled(): boolean;
            /**
             * Sets whether labels are enabled.
             *
             * @param {boolean} labelsEnabled
             * @returns {Bar} The calling Bar Plot.
             */
            labelsEnabled(enabled: boolean): Bar<X, Y>;
            /**
             * Gets the Formatter for the labels.
             */
            labelFormatter(): Formatter;
            /**
             * Sets the Formatter for the labels.
             *
             * @param {Formatter} formatter
             * @returns {Bar} The calling Bar Plot.
             */
            labelFormatter(formatter: Formatter): Bar<X, Y>;
            protected _createNodesForDataset(dataset: Dataset): Drawer;
            protected _removeDatasetNodes(dataset: Dataset): void;
            /**
             * Returns the PlotEntity nearest to the query point according to the following algorithm:
             *   - If the query point is inside a bar, returns the PlotEntity for that bar.
             *   - Otherwise, gets the nearest PlotEntity by the primary direction (X for vertical, Y for horizontal),
             *     breaking ties with the secondary direction.
             * Returns undefined if no PlotEntity can be found.
             *
             * @param {Point} queryPoint
             * @returns {PlotEntity} The nearest PlotEntity, or undefined if no PlotEntity can be found.
             */
            entityNearest(queryPoint: Point): PlotEntity;
            /**
             * @deprecated As of release v1.1.0, replaced by _entityVisibleOnPlot()
             */
            protected _visibleOnPlot(datum: any, pixelPoint: Point, selection: d3.Selection<void>): boolean;
            protected _entityVisibleOnPlot(pixelPoint: Point, datum: any, index: number, dataset: Dataset): boolean;
            /**
             * Gets the Entities at a particular Point.
             *
             * @param {Point} p
             * @returns {PlotEntity[]}
             */
            entitiesAt(p: Point): PlotEntity[];
            /**
             * Gets the Entities that intersect the Bounds.
             *
             * @param {Bounds} bounds
             * @returns {PlotEntity[]}
             */
            entitiesIn(bounds: Bounds): PlotEntity[];
            /**
             * Gets the Entities that intersect the area defined by the ranges.
             *
             * @param {Range} xRange
             * @param {Range} yRange
             * @returns {PlotEntity[]}
             */
            entitiesIn(xRange: Range, yRange: Range): PlotEntity[];
            private _entitiesIntersecting(xValOrRange, yValOrRange);
            private _updateValueScale();
            protected _additionalPaint(time: number): void;
            /**
             * Makes sure the extent takes into account the widths of the bars
             */
            protected _extentsForProperty(property: string): any[];
            private _drawLabels();
            private _drawLabel(data, dataset);
            protected _generateDrawSteps(): Drawers.DrawStep[];
            protected _generateAttrToProjector(): {
                [attr: string]: (datum: any, index: number, dataset: Dataset) => any;
            };
            /**
             * Computes the barPixelWidth of all the bars in the plot.
             *
             * If the position scale of the plot is a CategoryScale and in bands mode, then the rangeBands function will be used.
             * If the position scale of the plot is a QuantitativeScale, then the bar width is equal to the smallest distance between
             * two adjacent data points, padded for visualisation.
             */
            protected _getBarPixelWidth(): number;
            private _updateBarPixelWidth();
            entities(datasets?: Dataset[]): PlotEntity[];
            protected _pixelPoint(datum: any, index: number, dataset: Dataset): Point;
            protected _uninstallScaleForKey(scale: Scale<any, number>, key: string): void;
            protected _getDataToDraw(): Utils.Map<Dataset, any[]>;
        }
    }
}


declare module Plottable {
    module Plots {
        class Line<X> extends XYPlot<X, number> {
            private _interpolator;
            private _autorangeSmooth;
            private _croppedRenderingEnabled;
            /**
             * A Line Plot draws line segments starting from the first data point to the next.
             *
             * @constructor
             */
            constructor();
            x(): Plots.AccessorScaleBinding<X, number>;
            x(x: number | Accessor<number>): Line<X>;
            x(x: X | Accessor<X>, xScale: Scale<X, number>): Line<X>;
            y(): Plots.AccessorScaleBinding<number, number>;
            y(y: number | Accessor<number>): Line<X>;
            y(y: number | Accessor<number>, yScale: Scale<number, number>): Line<X>;
            autorangeMode(): string;
            autorangeMode(autorangeMode: string): Line<X>;
            /**
             * Gets whether or not the autoranging is done smoothly.
             */
            autorangeSmooth(): boolean;
            /**
             * Sets whether or not the autorange is done smoothly.
             *
             * Smooth autoranging is done by making sure lines always exit on the left / right side of the plot
             * and deactivating the nice domain feature on the scales
             */
            autorangeSmooth(autorangeSmooth: boolean): Plots.Line<X>;
            private _setScaleSnapping();
            /**
             * Gets the interpolation function associated with the plot.
             *
             * @return {string | (points: Array<[number, number]>) => string)}
             */
            interpolator(): string | ((points: Array<[number, number]>) => string);
            /**
             * Sets the interpolation function associated with the plot.
             *
             * @param {string | points: Array<[number, number]>) => string} interpolator Interpolation function
             * @return Plots.Line
             */
            interpolator(interpolator: string | ((points: Array<[number, number]>) => string)): Plots.Line<X>;
            interpolator(interpolator: "linear"): Line<X>;
            interpolator(interpolator: "linear-closed"): Line<X>;
            interpolator(interpolator: "step"): Line<X>;
            interpolator(interpolator: "step-before"): Line<X>;
            interpolator(interpolator: "step-after"): Line<X>;
            interpolator(interpolator: "basis"): Line<X>;
            interpolator(interpolator: "basis-open"): Line<X>;
            interpolator(interpolator: "basis-closed"): Line<X>;
            interpolator(interpolator: "bundle"): Line<X>;
            interpolator(interpolator: "cardinal"): Line<X>;
            interpolator(interpolator: "cardinal-open"): Line<X>;
            interpolator(interpolator: "cardinal-closed"): Line<X>;
            interpolator(interpolator: "monotone"): Line<X>;
            /**
             * Gets if croppedRendering is enabled
             *
             * When croppedRendering is enabled, lines that will not be visible in the viewport will not be drawn.
             */
            croppedRenderingEnabled(): boolean;
            /**
             * Sets if croppedRendering is enabled
             *
             * @returns {Plots.Line} The calling Plots.Line
             */
            croppedRenderingEnabled(croppedRendering: boolean): Plots.Line<X>;
            protected _createDrawer(dataset: Dataset): Drawer;
            protected _extentsForProperty(property: string): any[];
            private _getEdgeIntersectionPoints();
            protected _getResetYFunction(): (d: any, i: number, dataset: Dataset) => number;
            protected _generateDrawSteps(): Drawers.DrawStep[];
            protected _generateAttrToProjector(): {
                [attr: string]: (datum: any, index: number, dataset: Dataset) => any;
            };
            /**
             * Returns the PlotEntity nearest to the query point by X then by Y, or undefined if no PlotEntity can be found.
             *
             * @param {Point} queryPoint
             * @returns {PlotEntity} The nearest PlotEntity, or undefined if no PlotEntity can be found.
             */
            entityNearest(queryPoint: Point): PlotEntity;
            protected _propertyProjectors(): AttributeToProjector;
            protected _constructLineProjector(xProjector: Projector, yProjector: Projector): (datum: any, index: number, dataset: Dataset) => string;
            protected _getDataToDraw(): Utils.Map<Dataset, any[]>;
            private _filterCroppedRendering(dataset, indices);
        }
    }
}


declare module Plottable {
    module Plots {
        class Area<X> extends Line<X> {
            private static _Y0_KEY;
            private _lineDrawers;
            private _constantBaselineValueProvider;
            /**
             * An Area Plot draws a filled region (area) between Y and Y0.
             *
             * @constructor
             */
            constructor();
            protected _setup(): void;
            y(): Plots.AccessorScaleBinding<number, number>;
            y(y: number | Accessor<number>): Area<X>;
            y(y: number | Accessor<number>, yScale: QuantitativeScale<number>): Area<X>;
            /**
             * Gets the AccessorScaleBinding for Y0.
             */
            y0(): Plots.AccessorScaleBinding<number, number>;
            /**
             * Sets Y0 to a constant number or the result of an Accessor<number>.
             * If a Scale has been set for Y, it will also be used to scale Y0.
             *
             * @param {number|Accessor<number>} y0
             * @returns {Area} The calling Area Plot.
             */
            y0(y0: number | Accessor<number>): Area<X>;
            protected _onDatasetUpdate(): void;
            addDataset(dataset: Dataset): Area<X>;
            protected _addDataset(dataset: Dataset): Area<X>;
            protected _removeDatasetNodes(dataset: Dataset): void;
            protected _additionalPaint(): void;
            private _generateLineDrawSteps();
            private _generateLineAttrToProjector();
            protected _createDrawer(dataset: Dataset): Drawers.Area;
            protected _generateDrawSteps(): Drawers.DrawStep[];
            protected _updateYScale(): void;
            protected _getResetYFunction(): Accessor<any>;
            protected _propertyProjectors(): AttributeToProjector;
            selections(datasets?: Dataset[]): d3.Selection<any>;
            protected _constructAreaProjector(xProjector: Projector, yProjector: Projector, y0Projector: Projector): (datum: any[], index: number, dataset: Dataset) => string;
        }
    }
}


declare module Plottable {
    module Plots {
        class ClusteredBar<X, Y> extends Bar<X, Y> {
            private _clusterOffsets;
            /**
             * A ClusteredBar Plot groups bars across Datasets based on the primary value of the bars.
             *   On a vertical ClusteredBar Plot, the bars with the same X value are grouped.
             *   On a horizontal ClusteredBar Plot, the bars with the same Y value are grouped.
             *
             * @constructor
             * @param {string} [orientation="vertical"] One of "vertical"/"horizontal".
             */
            constructor(orientation?: string);
            protected _generateAttrToProjector(): {
                [attr: string]: (datum: any, index: number, dataset: Dataset) => any;
            };
            private _updateClusterPosition();
            private _makeInnerScale();
            protected _getDataToDraw(): Utils.Map<Dataset, any[]>;
        }
    }
}


declare module Plottable {
    module Plots {
        class StackedArea<X> extends Area<X> {
            private _stackingResult;
            private _stackedExtent;
            private _baseline;
            private _baselineValue;
            private _baselineValueProvider;
            /**
             * @constructor
             */
            constructor();
            protected _getAnimator(key: string): Animator;
            protected _setup(): void;
            x(): Plots.AccessorScaleBinding<X, number>;
            x(x: number | Accessor<number>): StackedArea<X>;
            x(x: X | Accessor<X>, xScale: Scale<X, number>): StackedArea<X>;
            y(): Plots.AccessorScaleBinding<number, number>;
            y(y: number | Accessor<number>): StackedArea<X>;
            y(y: number | Accessor<number>, yScale: QuantitativeScale<number>): StackedArea<X>;
            protected _additionalPaint(): void;
            protected _updateYScale(): void;
            protected _onDatasetUpdate(): StackedArea<X>;
            protected _updateExtentsForProperty(property: string): void;
            protected _extentsForProperty(attr: string): any[];
            private _updateStackExtentsAndOffsets();
            private _checkSameDomain(datasets, keyAccessor);
            /**
             * Given an array of Datasets and the accessor function for the key, computes the
             * set reunion (no duplicates) of the domain of each Dataset. The keys are stringified
             * before being returned.
             *
             * @param {Dataset[]} datasets The Datasets for which we extract the domain keys
             * @param {Accessor<any>} keyAccessor The accessor for the key of the data
             * @return {string[]} An array of stringified keys
             */
            private static _domainKeys(datasets, keyAccessor);
            protected _propertyProjectors(): AttributeToProjector;
            protected _pixelPoint(datum: any, index: number, dataset: Dataset): Point;
        }
    }
}


declare module Plottable {
    module Plots {
        class StackedBar<X, Y> extends Bar<X, Y> {
            private _stackingResult;
            private _stackedExtent;
            /**
             * A StackedBar Plot stacks bars across Datasets based on the primary value of the bars.
             *   On a vertical StackedBar Plot, the bars with the same X value are stacked.
             *   On a horizontal StackedBar Plot, the bars with the same Y value are stacked.
             *
             * @constructor
             * @param {Scale} xScale
             * @param {Scale} yScale
             * @param {string} [orientation="vertical"] One of "vertical"/"horizontal".
             */
            constructor(orientation?: string);
            x(): Plots.AccessorScaleBinding<X, number>;
            x(x: number | Accessor<number>): StackedBar<X, Y>;
            x(x: X | Accessor<X>, xScale: Scale<X, number>): StackedBar<X, Y>;
            y(): Plots.AccessorScaleBinding<Y, number>;
            y(y: number | Accessor<number>): StackedBar<X, Y>;
            y(y: Y | Accessor<Y>, yScale: Scale<Y, number>): StackedBar<X, Y>;
            protected _generateAttrToProjector(): {
                [attr: string]: (datum: any, index: number, dataset: Dataset) => any;
            };
            protected _onDatasetUpdate(): StackedBar<X, Y>;
            protected _updateExtentsForProperty(property: string): void;
            protected _extentsForProperty(attr: string): any[];
            private _updateStackExtentsAndOffsets();
        }
    }
}


declare module Plottable {
    module Plots {
        class Segment<X, Y> extends XYPlot<X, Y> {
            private static _X2_KEY;
            private static _Y2_KEY;
            /**
             * A Segment Plot displays line segments based on the data.
             *
             * @constructor
             */
            constructor();
            protected _createDrawer(dataset: Dataset): Drawers.Segment;
            protected _generateDrawSteps(): Drawers.DrawStep[];
            protected _updateExtentsForProperty(property: string): void;
            protected _filterForProperty(property: string): (datum: any, index: number, dataset: Dataset) => boolean;
            /**
             * Gets the AccessorScaleBinding for X
             */
            x(): AccessorScaleBinding<X, number>;
            /**
             * Sets X to a constant value or the result of an Accessor.
             *
             * @param {X|Accessor<X>} x
             * @returns {Plots.Segment} The calling Segment Plot.
             */
            x(x: number | Accessor<number>): Plots.Segment<X, Y>;
            /**
             * Sets X to a scaled constant value or scaled result of an Accessor.
             * The provided Scale will account for the values when autoDomain()-ing.
             *
             * @param {X|Accessor<X>} x
             * @param {Scale<X, number>} xScale
             * @returns {Plots.Segment} The calling Segment Plot.
             */
            x(x: X | Accessor<X>, xScale: Scale<X, number>): Plots.Segment<X, Y>;
            /**
             * Gets the AccessorScaleBinding for X2
             */
            x2(): AccessorScaleBinding<X, number>;
            /**
             * Sets X2 to a constant number or the result of an Accessor.
             * If a Scale has been set for X, it will also be used to scale X2.
             *
             * @param {number|Accessor<number>|Y|Accessor<Y>} y2
             * @returns {Plots.Segment} The calling Segment Plot
             */
            x2(x2: number | Accessor<number> | X | Accessor<X>): Plots.Segment<X, Y>;
            /**
             * Gets the AccessorScaleBinding for Y
             */
            y(): AccessorScaleBinding<Y, number>;
            /**
             * Sets Y to a constant value or the result of an Accessor.
             *
             * @param {Y|Accessor<Y>} y
             * @returns {Plots.Segment} The calling Segment Plot.
             */
            y(y: number | Accessor<number>): Plots.Segment<X, Y>;
            /**
             * Sets Y to a scaled constant value or scaled result of an Accessor.
             * The provided Scale will account for the values when autoDomain()-ing.
             *
             * @param {Y|Accessor<Y>} y
             * @param {Scale<Y, number>} yScale
             * @returns {Plots.Segment} The calling Segment Plot.
             */
            y(y: Y | Accessor<Y>, yScale: Scale<Y, number>): Plots.Segment<X, Y>;
            /**
             * Gets the AccessorScaleBinding for Y2.
             */
            y2(): AccessorScaleBinding<Y, number>;
            /**
             * Sets Y2 to a constant number or the result of an Accessor.
             * If a Scale has been set for Y, it will also be used to scale Y2.
             *
             * @param {number|Accessor<number>|Y|Accessor<Y>} y2
             * @returns {Plots.Segment} The calling Segment Plot.
             */
            y2(y2: number | Accessor<number> | Y | Accessor<Y>): Plots.Segment<X, Y>;
            protected _propertyProjectors(): AttributeToProjector;
            /**
             * Gets the Entities that intersect the Bounds.
             *
             * @param {Bounds} bounds
             * @returns {PlotEntity[]}
             */
            entitiesIn(bounds: Bounds): PlotEntity[];
            /**
             * Gets the Entities that intersect the area defined by the ranges.
             *
             * @param {Range} xRange
             * @param {Range} yRange
             * @returns {PlotEntity[]}
             */
            entitiesIn(xRange: Range, yRange: Range): PlotEntity[];
            private _entitiesIntersecting(xRange, yRange);
            private _lineIntersectsBox(entity, xRange, yRange, attrToProjector);
            private _lineIntersectsSegment(point1, point2, point3, point4);
        }
    }
}


declare module Plottable {
    module Plots {
        class Waterfall<X, Y> extends Bar<X, number> {
            private static _BAR_DECLINE_CLASS;
            private static _BAR_GROWTH_CLASS;
            private static _BAR_TOTAL_CLASS;
            private static _CONNECTOR_CLASS;
            private static _CONNECTOR_AREA_CLASS;
            private static _TOTAL_KEY;
            private _connectorArea;
            private _connectorsEnabled;
            private _extent;
            private _subtotals;
            constructor();
            /**
             * Gets whether connectors are enabled.
             *
             * @returns {boolean} Whether connectors should be shown or not.
             */
            connectorsEnabled(): boolean;
            /**
             * Sets whether connectors are enabled.
             *
             * @param {boolean} enabled
             * @returns {Plots.Waterfall} The calling Waterfall Plot.
             */
            connectorsEnabled(enabled: boolean): Waterfall<X, Y>;
            /**
             * Gets the AccessorScaleBinding for whether a bar represents a total or a delta.
             */
            total<T>(): Plots.AccessorScaleBinding<T, boolean>;
            /**
             * Sets total to a constant number or the result of an Accessor
             *
             * @param {Accessor<boolean>}
             * @returns {Plots.Waterfall} The calling Waterfall Plot.
             */
            total(total: Accessor<boolean>): Waterfall<X, Y>;
            protected _additionalPaint(time: number): void;
            protected _createNodesForDataset(dataset: Dataset): Drawer;
            protected _extentsForProperty(attr: string): any[];
            protected _generateAttrToProjector(): {
                [attr: string]: (datum: any, index: number, dataset: Dataset) => any;
            };
            protected _onDatasetUpdate(): Waterfall<X, Y>;
            private _calculateSubtotalsAndExtent(dataset);
            private _drawConnectors();
            private _updateSubtotals();
        }
    }
}


declare module Plottable {
    module Plots {
        class Wheel<R, T> extends Plot {
            private static _R_KEY;
            private static _R2_KEY;
            private static _T_KEY;
            private static _T2_KEY;
            /**
             * @constructor
             */
            constructor();
            computeLayout(origin?: Point, availableWidth?: number, availableHeight?: number): Wheel<R, T>;
            protected _createDrawer(dataset: Dataset): Drawers.Arc;
            entities(datasets?: Dataset[]): PlotEntity[];
            protected _getDataToDraw(): Utils.Map<Dataset, any[]>;
            protected _propertyProjectors(): AttributeToProjector;
            /**
             * Gets the AccessorScaleBinding for t in degrees.
             */
            t(): AccessorScaleBinding<T, number>;
            /**
             * Sets t to a constant number or the result of an Accessor<number> in degrees.
             *
             * @param {number|Accessor<number>} t
             * @returns {Wheel} The calling Wheel Plot.
             */
            t(t: number | Accessor<number>): Plots.Wheel<R, T>;
            /**
             * Sets t to a scaled constant value or scaled result of an Accessor in degrees.
             * The supplied Scale will also be used for t2().
             * The provided Scale will account for the values when autoDomain()-ing.
             *
             * @param {T|Accessor<T>} t
             * @param {QuantitativeScale<T>} scale
             * @returns {Wheel} The calling Wheel Plot.
             */
            t(t: T | Accessor<T>, scale: QuantitativeScale<T>): Plots.Wheel<R, T>;
            /**
             * Gets the AccessorScaleBinding for t2 in degrees.
             */
            t2(): AccessorScaleBinding<T, number>;
            /**
             * Sets t2 to a constant number or the result of an Accessor<number> in degrees.
             * If a Scale has been set for t, it will also be used to scale t2.
             *
             * @param {number|Accessor<number|T|Accessor<T>>} t2
             * @returns {Wheel} The calling Wheel Plot.
             */
            t2(t2: number | Accessor<number> | T | Accessor<T>): Plots.Wheel<R, T>;
            /**
             * Gets the AccessorScaleBinding for r.
             */
            r(): AccessorScaleBinding<R, number>;
            /**
             * Sets r to a constant number or the result of an Accessor<number>.
             *
             * @param {number|Accessor<number>} r
             * @returns {Wheel} The calling Wheel Plot.
             */
            r(r: number | Accessor<number>): Plots.Wheel<R, T>;
            /**
             * Sets r to a scaled constant value or scaled result of an Accessor.
             * The supplied Scale will also be used for r2().
             * The provided Scale will account for the values when autoDomain()-ing.
             *
             * @param {R|Accessor<R>} r
             * @param {QuantitativeScale<R>} scale
             * @returns {Wheel} The calling Wheel Plot.
             */
            r(r: R | Accessor<R>, scale: QuantitativeScale<R>): Plots.Wheel<R, T>;
            /**
             * Gets the AccessorScaleBinding for r2.
             */
            r2(): AccessorScaleBinding<R, number>;
            /**
             * Sets r2 to a constant number or the result of an Accessor<number>.
             * If a Scale has been set for r, it will also be used to scale r2.
             *
             * @param {number|Accessor<number>|R|Accessor<R>} r2
             * @returns {Wheel} The calling Wheel Plot.
             */
            r2(r2: number | Accessor<number> | R | Accessor<R>): Plots.Wheel<R, T>;
            protected _pixelPoint(datum: any, index: number, dataset: Dataset): {
                x: number;
                y: number;
            };
        }
    }
}


declare module Plottable {
    interface Animator {
        /**
         * Applies the supplied attributes to a d3.Selection with some animation.
         *
         * @param {d3.Selection} selection The update selection or transition selection that we wish to animate.
         * @param {AttributeToAppliedProjector} attrToAppliedProjector The set of
         *     AppliedProjectors that we will use to set attributes on the selection.
         * @return {any} Animators should return the selection or
         *     transition object so that plots may chain the transitions between
         *     animators.
         */
        animate(selection: d3.Selection<any>, attrToAppliedProjector: AttributeToAppliedProjector): d3.Selection<any> | d3.Transition<any>;
        /**
         * Given the number of elements, return the total time the animation requires
         *
         * @param {number} numberofIterations The number of elements that will be drawn
         * @returns {number}
         */
        totalTime(numberOfIterations: number): number;
    }
}


declare module Plottable {
    module Animators {
        /**
         * An animator implementation with no animation. The attributes are
         * immediately set on the selection.
         */
        class Null implements Animator {
            totalTime(selection: any): number;
            animate(selection: d3.Selection<any>, attrToAppliedProjector: AttributeToAppliedProjector): d3.Selection<any>;
        }
    }
}


declare module Plottable {
    module Animators {
        /**
         * An Animator with easing and configurable durations and delays.
         */
        class Easing implements Animator {
            /**
             * The default starting delay of the animation in milliseconds
             */
            private static _DEFAULT_START_DELAY_MILLISECONDS;
            /**
             * The default duration of one animation step in milliseconds
             */
            private static _DEFAULT_STEP_DURATION_MILLISECONDS;
            /**
             * The default maximum start delay between each step of an animation
             */
            private static _DEFAULT_ITERATIVE_DELAY_MILLISECONDS;
            /**
             * The default maximum total animation duration
             */
            private static _DEFAULT_MAX_TOTAL_DURATION_MILLISECONDS;
            /**
             * The default easing of the animation
             */
            private static _DEFAULT_EASING_MODE;
            private _startDelay;
            private _stepDuration;
            private _stepDelay;
            private _maxTotalDuration;
            private _easingMode;
            /**
             * Constructs the default animator
             *
             * @constructor
             */
            constructor();
            totalTime(numberOfSteps: number): number;
            animate(selection: d3.Selection<any>, attrToAppliedProjector: AttributeToAppliedProjector): d3.Transition<any>;
            /**
             * Gets the start delay of the animation in milliseconds.
             *
             * @returns {number} The current start delay.
             */
            startDelay(): number;
            /**
             * Sets the start delay of the animation in milliseconds.
             *
             * @param {number} startDelay The start delay in milliseconds.
             * @returns {Easing} The calling Easing Animator.
             */
            startDelay(startDelay: number): Easing;
            /**
             * Gets the duration of one animation step in milliseconds.
             *
             * @returns {number} The current duration.
             */
            stepDuration(): number;
            /**
             * Sets the duration of one animation step in milliseconds.
             *
             * @param {number} stepDuration The duration in milliseconds.
             * @returns {Easing} The calling Easing Animator.
             */
            stepDuration(stepDuration: number): Easing;
            /**
             * Gets the maximum start delay between animation steps in milliseconds.
             *
             * @returns {number} The current maximum iterative delay.
             */
            stepDelay(): number;
            /**
             * Sets the maximum start delay between animation steps in milliseconds.
             *
             * @param {number} stepDelay The maximum iterative delay in milliseconds.
             * @returns {Easing} The calling Easing Animator.
             */
            stepDelay(stepDelay: number): Easing;
            /**
             * Gets the maximum total animation duration constraint in milliseconds.
             *
             * If the animation time would exceed the specified time, the duration of each step
             * and the delay between each step will be reduced until the animation fits within
             * the specified time.
             *
             * @returns {number} The current maximum total animation duration.
             */
            maxTotalDuration(): number;
            /**
             * Sets the maximum total animation duration constraint in miliseconds.
             *
             * If the animation time would exceed the specified time, the duration of each step
             * and the delay between each step will be reduced until the animation fits within
             * the specified time.
             *
             * @param {number} maxTotalDuration The maximum total animation duration in milliseconds.
             * @returns {Easing} The calling Easing Animator.
             */
            maxTotalDuration(maxTotalDuration: number): Easing;
            /**
             * Gets the current easing mode of the animation.
             *
             * @returns {string} the current easing mode.
             */
            easingMode(): string;
            /**
             * Sets the easing mode of the animation.
             *
             * @param {string} easingMode The desired easing mode.
             * @returns {Easing} The calling Easing Animator.
             */
            easingMode(easingMode: string): Easing;
            /**
             * Adjust the iterative delay, such that it takes into account the maxTotalDuration constraint
             */
            private _getAdjustedIterativeDelay(numberOfSteps);
        }
    }
}


declare module Plottable {
    class Dispatcher {
        protected _eventToCallback: {
            [eventName: string]: (e: Event) => any;
        };
        protected _callbacks: Utils.CallbackSet<Function>[];
        private _connected;
        private _hasNoListeners();
        private _connect();
        private _disconnect();
        protected _setCallback(callbackSet: Utils.CallbackSet<Function>, callback: Function): void;
        protected _unsetCallback(callbackSet: Utils.CallbackSet<Function>, callback: Function): void;
    }
}


declare module Plottable {
    module Dispatchers {
        type MouseCallback = (p: Point, event: MouseEvent) => void;
        class Mouse extends Dispatcher {
            private static _DISPATCHER_KEY;
            private _translator;
            private _lastMousePosition;
            private _moveCallbacks;
            private _downCallbacks;
            private _upCallbacks;
            private _wheelCallbacks;
            private _dblClickCallbacks;
            /**
             * Get a Mouse Dispatcher for the <svg> containing elem.
             * If one already exists on that <svg>, it will be returned; otherwise, a new one will be created.
             *
             * @param {SVGElement} elem
             * @return {Dispatchers.Mouse}
             */
            static getDispatcher(elem: SVGElement): Dispatchers.Mouse;
            /**
             * This constructor not be invoked directly.
             *
             * @constructor
             * @param {SVGElement} svg The root <svg> to attach to.
             */
            constructor(svg: SVGElement);
            /**
             * Registers a callback to be called when the mouse position changes.
             *
             * @param {MouseCallback} callback
             * @return {Dispatchers.Mouse} The calling Mouse Dispatcher.
             */
            onMouseMove(callback: MouseCallback): Dispatchers.Mouse;
            /**
             * Removes a callback that would be called when the mouse position changes.
             *
             * @param {MouseCallback} callback
             * @return {Dispatchers.Mouse} The calling Mouse Dispatcher.
             */
            offMouseMove(callback: MouseCallback): Dispatchers.Mouse;
            /**
             * Registers a callback to be called when a mousedown occurs.
             *
             * @param {MouseCallback} callback
             * @return {Dispatchers.Mouse} The calling Mouse Dispatcher.
             */
            onMouseDown(callback: MouseCallback): Dispatchers.Mouse;
            /**
             * Removes a callback that would be called when a mousedown occurs.
             *
             * @param {MouseCallback} callback
             * @return {Dispatchers.Mouse} The calling Mouse Dispatcher.
             */
            offMouseDown(callback: MouseCallback): Dispatchers.Mouse;
            /**
             * Registers a callback to be called when a mouseup occurs.
             *
             * @param {MouseCallback} callback
             * @return {Dispatchers.Mouse} The calling Mouse Dispatcher.
             */
            onMouseUp(callback: MouseCallback): Dispatchers.Mouse;
            /**
             * Removes a callback that would be called when a mouseup occurs.
             *
             * @param {MouseCallback} callback
             * @return {Dispatchers.Mouse} The calling Mouse Dispatcher.
             */
            offMouseUp(callback: MouseCallback): Dispatchers.Mouse;
            /**
             * Registers a callback to be called when a wheel event occurs.
             *
             * @param {MouseCallback} callback
             * @return {Dispatchers.Mouse} The calling Mouse Dispatcher.
             */
            onWheel(callback: MouseCallback): Dispatchers.Mouse;
            /**
             * Removes a callback that would be called when a wheel event occurs.
             *
             * @param {MouseCallback} callback
             * @return {Dispatchers.Mouse} The calling Mouse Dispatcher.
             */
            offWheel(callback: MouseCallback): Dispatchers.Mouse;
            /**
             * Registers a callback to be called when a dblClick occurs.
             *
             * @param {MouseCallback} callback
             * @return {Dispatchers.Mouse} The calling Mouse Dispatcher.
             */
            onDblClick(callback: MouseCallback): Dispatchers.Mouse;
            /**
             * Removes a callback that would be called when a dblClick occurs.
             *
             * @param {MouseCallback} callback
             * @return {Dispatchers.Mouse} The calling Mouse Dispatcher.
             */
            offDblClick(callback: MouseCallback): Dispatchers.Mouse;
            /**
             * Computes the mouse position from the given event, and if successful
             * calls all the callbacks in the provided callbackSet.
             */
            private _measureAndDispatch(event, callbackSet, scope?);
            eventInsideSVG(event: MouseEvent): boolean;
            /**
             * Returns the last computed mouse position in <svg> coordinate space.
             *
             * @return {Point}
             */
            lastMousePosition(): Point;
        }
    }
}


declare module Plottable {
    module Dispatchers {
        type TouchCallback = (ids: number[], idToPoint: {
            [id: number]: Point;
        }, event: TouchEvent) => void;
        class Touch extends Dispatcher {
            private static _DISPATCHER_KEY;
            private _translator;
            private _startCallbacks;
            private _moveCallbacks;
            private _endCallbacks;
            private _cancelCallbacks;
            /**
             * Gets a Touch Dispatcher for the <svg> containing elem.
             * If one already exists on that <svg>, it will be returned; otherwise, a new one will be created.
             *
             * @param {SVGElement} elem
             * @return {Dispatchers.Touch}
             */
            static getDispatcher(elem: SVGElement): Dispatchers.Touch;
            /**
             * This constructor should not be invoked directly.
             *
             * @constructor
             * @param {SVGElement} svg The root <svg> to attach to.
             */
            constructor(svg: SVGElement);
            /**
             * Registers a callback to be called when a touch starts.
             *
             * @param {TouchCallback} callback
             * @return {Dispatchers.Touch} The calling Touch Dispatcher.
             */
            onTouchStart(callback: TouchCallback): Dispatchers.Touch;
            /**
             * Removes a callback that would be called when a touch starts.
             *
             * @param {TouchCallback} callback
             * @return {Dispatchers.Touch} The calling Touch Dispatcher.
             */
            offTouchStart(callback: TouchCallback): Dispatchers.Touch;
            /**
             * Registers a callback to be called when the touch position changes.
             *
             * @param {TouchCallback} callback
             * @return {Dispatchers.Touch} The calling Touch Dispatcher.
             */
            onTouchMove(callback: TouchCallback): Dispatchers.Touch;
            /**
             * Removes a callback that would be called when the touch position changes.
             *
             * @param {TouchCallback} callback
             * @return {Dispatchers.Touch} The calling Touch Dispatcher.
             */
            offTouchMove(callback: TouchCallback): Dispatchers.Touch;
            /**
             * Registers a callback to be called when a touch ends.
             *
             * @param {TouchCallback} callback
             * @return {Dispatchers.Touch} The calling Touch Dispatcher.
             */
            onTouchEnd(callback: TouchCallback): Dispatchers.Touch;
            /**
             * Removes a callback that would be called when a touch ends.
             *
             * @param {TouchCallback} callback
             * @return {Dispatchers.Touch} The calling Touch Dispatcher.
             */
            offTouchEnd(callback: TouchCallback): Dispatchers.Touch;
            /**
             * Registers a callback to be called when a touch is cancelled.
             *
             * @param {TouchCallback} callback
             * @return {Dispatchers.Touch} The calling Touch Dispatcher.
             */
            onTouchCancel(callback: TouchCallback): Dispatchers.Touch;
            /**
             * Removes a callback that would be called when a touch is cancelled.
             *
             * @param {TouchCallback} callback
             * @return {Dispatchers.Touch} The calling Touch Dispatcher.
             */
            offTouchCancel(callback: TouchCallback): Dispatchers.Touch;
            /**
             * Computes the Touch position from the given event, and if successful
             * calls all the callbacks in the provided callbackSet.
             */
            private _measureAndDispatch(event, callbackSet, scope?);
            eventInsideSVG(event: TouchEvent): boolean;
        }
    }
}


declare module Plottable {
    module Dispatchers {
        type KeyCallback = (keyCode: number, event: KeyboardEvent) => void;
        class Key extends Dispatcher {
            private static _DISPATCHER_KEY;
            private _keydownCallbacks;
            private _keyupCallbacks;
            /**
             * Gets a Key Dispatcher. If one already exists it will be returned;
             * otherwise, a new one will be created.
             *
             * @return {Dispatchers.Key}
             */
            static getDispatcher(): Dispatchers.Key;
            /**
             * This constructor should not be invoked directly.
             *
             * @constructor
             */
            constructor();
            /**
             * Registers a callback to be called whenever a key is pressed.
             *
             * @param {KeyCallback} callback
             * @return {Dispatchers.Key} The calling Key Dispatcher.
             */
            onKeyDown(callback: KeyCallback): Key;
            /**
             * Removes the callback to be called whenever a key is pressed.
             *
             * @param {KeyCallback} callback
             * @return {Dispatchers.Key} The calling Key Dispatcher.
             */
            offKeyDown(callback: KeyCallback): Key;
            /** Registers a callback to be called whenever a key is released.
             *
             * @param {KeyCallback} callback
             * @return {Dispatchers.Key} The calling Key Dispatcher.
             */
            onKeyUp(callback: KeyCallback): Key;
            /**
             * Removes the callback to be called whenever a key is released.
             *
             * @param {KeyCallback} callback
             * @return {Dispatchers.Key} The calling Key Dispatcher.
             */
            offKeyUp(callback: KeyCallback): Key;
            private _processKeydown(event);
            private _processKeyup(event);
        }
    }
}


declare module Plottable {
    class Interaction {
        protected _componentAttachedTo: Component;
        private _anchorCallback;
        private _isAnchored;
        private _enabled;
        protected _anchor(component: Component): void;
        protected _unanchor(): void;
        /**
         * Attaches this Interaction to a Component.
         * If the Interaction was already attached to a Component, it first detaches itself from the old Component.
         *
         * @param {Component} component
         * @returns {Interaction} The calling Interaction.
         */
        attachTo(component: Component): Interaction;
        private _connect();
        /**
         * Detaches this Interaction from the Component.
         * This Interaction can be reused.
         *
         * @param {Component} component
         * @returns {Interaction} The calling Interaction.
         */
        detachFrom(component: Component): Interaction;
        private _disconnect();
        /**
         * Gets whether this Interaction is enabled.
         */
        enabled(): boolean;
        /**
         * Enables or disables this Interaction.
         *
         * @param {boolean} enabled Whether the Interaction should be enabled.
         * @return {Interaction} The calling Interaction.
         */
        enabled(enabled: boolean): Interaction;
        /**
         * Translates an <svg>-coordinate-space point to Component-space coordinates.
         *
         * @param {Point} p A Point in <svg>-space coordinates.
         * @return {Point} The same location in Component-space coordinates.
         */
        protected _translateToComponentSpace(p: Point): Point;
        /**
         * Checks whether a Component-coordinate-space Point is inside the Component.
         *
         * @param {Point} p A Point in Compoennt-space coordinates.
         * @return {boolean} Whether or not the point is inside the Component.
         */
        protected _isInsideComponent(p: Point): boolean;
    }
}


declare module Plottable {
    type ClickCallback = (point: Point) => void;
    module Interactions {
        class Click extends Interaction {
            private _mouseDispatcher;
            private _touchDispatcher;
            private _clickedDown;
            private _onClickCallbacks;
            private _mouseDownCallback;
            private _mouseUpCallback;
            private _touchStartCallback;
            private _touchEndCallback;
            private _touchCancelCallback;
            protected _anchor(component: Component): void;
            protected _unanchor(): void;
            private _handleClickDown(p);
            private _handleClickUp(p);
            /**
             * Adds a callback to be called when the Component is clicked.
             *
             * @param {ClickCallback} callback
             * @return {Interactions.Click} The calling Click Interaction.
             */
            onClick(callback: ClickCallback): Click;
            /**
             * Removes a callback that would be called when the Component is clicked.
             *
             * @param {ClickCallback} callback
             * @return {Interactions.Click} The calling Click Interaction.
             */
            offClick(callback: ClickCallback): Click;
        }
    }
}


declare module Plottable {
    module Interactions {
        class DoubleClick extends Interaction {
            private _mouseDispatcher;
            private _touchDispatcher;
            private _clickState;
            private _clickedDown;
            private _clickedPoint;
            private _onDoubleClickCallbacks;
            private _mouseDownCallback;
            private _mouseUpCallback;
            private _dblClickCallback;
            private _touchStartCallback;
            private _touchEndCallback;
            private _touchCancelCallback;
            protected _anchor(component: Component): void;
            protected _unanchor(): void;
            private _handleClickDown(p);
            private _handleClickUp(p);
            private _handleDblClick();
            private _handleClickCancel();
            private static _pointsEqual(p1, p2);
            /**
             * Adds a callback to be called when the Component is double-clicked.
             *
             * @param {ClickCallback} callback
             * @return {Interactions.DoubleClick} The calling DoubleClick Interaction.
             */
            onDoubleClick(callback: ClickCallback): DoubleClick;
            /**
             * Removes a callback that would be called when the Component is double-clicked.
             *
             * @param {ClickCallback} callback
             * @return {Interactions.DoubleClick} The calling DoubleClick Interaction.
             */
            offDoubleClick(callback: ClickCallback): DoubleClick;
        }
    }
}


declare module Plottable {
    type KeyCallback = (keyCode: number) => void;
    module Interactions {
        class Key extends Interaction {
            /**
             * A Key Interaction listens to key events that occur while the Component is
             * moused over.
             */
            private _positionDispatcher;
            private _keyDispatcher;
            private _keyPressCallbacks;
            private _keyReleaseCallbacks;
            private _mouseMoveCallback;
            private _downedKeys;
            private _keyDownCallback;
            private _keyUpCallback;
            protected _anchor(component: Component): void;
            protected _unanchor(): void;
            private _handleKeyDownEvent(keyCode, event);
            private _handleKeyUpEvent(keyCode);
            /**
             * Adds a callback to be called when the key with the given keyCode is
             * pressed and the user is moused over the Component.
             *
             * @param {number} keyCode
             * @param {KeyCallback} callback
             * @returns {Interactions.Key} The calling Key Interaction.
             */
            onKeyPress(keyCode: number, callback: KeyCallback): Key;
            /**
             * Removes a callback that would be called when the key with the given keyCode is
             * pressed and the user is moused over the Component.
             *
             * @param {number} keyCode
             * @param {KeyCallback} callback
             * @returns {Interactions.Key} The calling Key Interaction.
             */
            offKeyPress(keyCode: number, callback: KeyCallback): Key;
            /**
             * Adds a callback to be called when the key with the given keyCode is
             * released if the key was pressed with the mouse inside of the Component.
             *
             * @param {number} keyCode
             * @param {KeyCallback} callback
             * @returns {Interactions.Key} The calling Key Interaction.
             */
            onKeyRelease(keyCode: number, callback: KeyCallback): Key;
            /**
             * Removes a callback that would be called when the key with the given keyCode is
             * released if the key was pressed with the mouse inside of the Component.
             *
             * @param {number} keyCode
             * @param {KeyCallback} callback
             * @returns {Interactions.Key} The calling Key Interaction.
             */
            offKeyRelease(keyCode: number, callback: KeyCallback): Key;
        }
    }
}


declare module Plottable {
    type PointerCallback = (point: Point) => void;
    module Interactions {
        class Pointer extends Interaction {
            private _mouseDispatcher;
            private _touchDispatcher;
            private _insideComponent;
            private _pointerEnterCallbacks;
            private _pointerMoveCallbacks;
            private _pointerExitCallbacks;
            private _mouseMoveCallback;
            private _touchStartCallback;
            protected _anchor(component: Component): void;
            protected _unanchor(): void;
            private _handleMouseEvent(p, e);
            private _handleTouchEvent(p, e);
            private _handlePointerEvent(p, insideSVG);
            /**
             * Adds a callback to be called when the pointer enters the Component.
             *
             * @param {PointerCallback} callback
             * @return {Interactions.Pointer} The calling Pointer Interaction.
             */
            onPointerEnter(callback: PointerCallback): Pointer;
            /**
             * Removes a callback that would be called when the pointer enters the Component.
             *
             * @param {PointerCallback} callback
             * @return {Interactions.Pointer} The calling Pointer Interaction.
             */
            offPointerEnter(callback: PointerCallback): Pointer;
            /**
             * Adds a callback to be called when the pointer moves within the Component.
             *
             * @param {PointerCallback} callback
             * @return {Interactions.Pointer} The calling Pointer Interaction.
             */
            onPointerMove(callback: PointerCallback): Pointer;
            /**
             * Removes a callback that would be called when the pointer moves within the Component.
             *
             * @param {PointerCallback} callback
             * @return {Interactions.Pointer} The calling Pointer Interaction.
             */
            offPointerMove(callback: PointerCallback): Pointer;
            /**
             * Adds a callback to be called when the pointer exits the Component.
             *
             * @param {PointerCallback} callback
             * @return {Interactions.Pointer} The calling Pointer Interaction.
             */
            onPointerExit(callback: PointerCallback): Pointer;
            /**
             * Removes a callback that would be called when the pointer exits the Component.
             *
             * @param {PointerCallback} callback
             * @return {Interactions.Pointer} The calling Pointer Interaction.
             */
            offPointerExit(callback: PointerCallback): Pointer;
        }
    }
}


declare module Plottable {
    module Interactions {
        class PanZoom extends Interaction {
            /**
             * The number of pixels occupied in a line.
             */
            private static _PIXELS_PER_LINE;
            private _xScales;
            private _yScales;
            private _dragInteraction;
            private _mouseDispatcher;
            private _touchDispatcher;
            private _touchIds;
            private _wheelCallback;
            private _touchStartCallback;
            private _touchMoveCallback;
            private _touchEndCallback;
            private _touchCancelCallback;
            private _minDomainExtents;
            private _maxDomainExtents;
            /**
             * A PanZoom Interaction updates the domains of an x-scale and/or a y-scale
             * in response to the user panning or zooming.
             *
             * @constructor
             * @param {QuantitativeScale} [xScale] The x-scale to update on panning/zooming.
             * @param {QuantitativeScale} [yScale] The y-scale to update on panning/zooming.
             */
            constructor(xScale?: QuantitativeScale<any>, yScale?: QuantitativeScale<any>);
            protected _anchor(component: Component): void;
            protected _unanchor(): void;
            private _handleTouchStart(ids, idToPoint, e);
            private _handlePinch(ids, idToPoint, e);
            private static _centerPoint(point1, point2);
            private static _pointDistance(point1, point2);
            private _handleTouchEnd(ids, idToPoint, e);
            private _magnifyScale<D>(scale, magnifyAmount, centerValue);
            private _translateScale<D>(scale, translateAmount);
            private _handleWheelEvent(p, e);
            private _constrainedZoomAmount(scale, zoomAmount);
            private _setupDragInteraction();
            private _nonLinearScaleWithExtents(scale);
            /**
             * Gets the x scales for this PanZoom Interaction.
             */
            xScales(): QuantitativeScale<any>[];
            /**
             * Sets the x scales for this PanZoom Interaction.
             *
             * @returns {Interactions.PanZoom} The calling PanZoom Interaction.
             */
            xScales(xScales: QuantitativeScale<any>[]): Interactions.PanZoom;
            /**
             * Gets the y scales for this PanZoom Interaction.
             */
            yScales(): QuantitativeScale<any>[];
            /**
             * Sets the y scales for this PanZoom Interaction.
             *
             * @returns {Interactions.PanZoom} The calling PanZoom Interaction.
             */
            yScales(yScales: QuantitativeScale<any>[]): Interactions.PanZoom;
            /**
             * Adds an x scale to this PanZoom Interaction
             *
             * @param {QuantitativeScale<any>} An x scale to add
             * @returns {Interactions.PanZoom} The calling PanZoom Interaction.
             */
            addXScale(xScale: QuantitativeScale<any>): PanZoom;
            /**
             * Removes an x scale from this PanZoom Interaction
             *
             * @param {QuantitativeScale<any>} An x scale to remove
             * @returns {Interactions.PanZoom} The calling PanZoom Interaction.
             */
            removeXScale(xScale: QuantitativeScale<any>): PanZoom;
            /**
             * Adds a y scale to this PanZoom Interaction
             *
             * @param {QuantitativeScale<any>} A y scale to add
             * @returns {Interactions.PanZoom} The calling PanZoom Interaction.
             */
            addYScale(yScale: QuantitativeScale<any>): PanZoom;
            /**
             * Removes a y scale from this PanZoom Interaction
             *
             * @param {QuantitativeScale<any>} A y scale to remove
             * @returns {Interactions.PanZoom} The calling PanZoom Interaction.
             */
            removeYScale(yScale: QuantitativeScale<any>): PanZoom;
            /**
             * Gets the minimum domain extent for the scale, specifying the minimum allowable amount
             * between the ends of the domain.
             *
             * Note that extents will mainly work on scales that work linearly like Linear Scale and Time Scale
             *
             * @param {QuantitativeScale<any>} quantitativeScale The scale to query
             * @returns {D} The minimum domain extent for the scale.
             */
            minDomainExtent<D>(quantitativeScale: QuantitativeScale<D>): D;
            /**
             * Sets the minimum domain extent for the scale, specifying the minimum allowable amount
             * between the ends of the domain.
             *
             * Note that extents will mainly work on scales that work linearly like Linear Scale and Time Scale
             *
             * @param {QuantitativeScale<any>} quantitativeScale The scale to query
             * @param {D} minDomainExtent The minimum domain extent for the scale.
             * @returns {Interactions.PanZoom} The calling PanZoom Interaction.
             */
            minDomainExtent<D>(quantitativeScale: QuantitativeScale<D>, minDomainExtent: D): Interactions.PanZoom;
            /**
             * Gets the maximum domain extent for the scale, specifying the maximum allowable amount
             * between the ends of the domain.
             *
             * Note that extents will mainly work on scales that work linearly like Linear Scale and Time Scale
             *
             * @param {QuantitativeScale<any>} quantitativeScale The scale to query
             * @returns {D} The maximum domain extent for the scale.
             */
            maxDomainExtent<D>(quantitativeScale: QuantitativeScale<D>): D;
            /**
             * Sets the maximum domain extent for the scale, specifying the maximum allowable amount
             * between the ends of the domain.
             *
             * Note that extents will mainly work on scales that work linearly like Linear Scale and Time Scale
             *
             * @param {QuantitativeScale<any>} quantitativeScale The scale to query
             * @param {D} minDomainExtent The maximum domain extent for the scale.
             * @returns {Interactions.PanZoom} The calling PanZoom Interaction.
             */
            maxDomainExtent<D>(quantitativeScale: QuantitativeScale<D>, maxDomainExtent: D): Interactions.PanZoom;
        }
    }
}


declare module Plottable {
    type DragCallback = (start: Point, end: Point) => void;
    module Interactions {
        class Drag extends Interaction {
            private _dragging;
            private _constrainedToComponent;
            private _mouseDispatcher;
            private _touchDispatcher;
            private _dragOrigin;
            private _dragStartCallbacks;
            private _dragCallbacks;
            private _dragEndCallbacks;
            private _mouseDownCallback;
            private _mouseMoveCallback;
            private _mouseUpCallback;
            private _touchStartCallback;
            private _touchMoveCallback;
            private _touchEndCallback;
            protected _anchor(component: Component): void;
            protected _unanchor(): void;
            private _translateAndConstrain(p);
            private _startDrag(point, event);
            private _doDrag(point, event);
            private _endDrag(point, event);
            /**
             * Gets whether the Drag Interaction constrains Points passed to its
             * callbacks to lie inside its Component.
             *
             * If true, when the user drags outside of the Component, the closest Point
             * inside the Component will be passed to the callback instead of the actual
             * cursor position.
             *
             * @return {boolean}
             */
            constrainedToComponent(): boolean;
            /**
             * Sets whether the Drag Interaction constrains Points passed to its
             * callbacks to lie inside its Component.
             *
             * If true, when the user drags outside of the Component, the closest Point
             * inside the Component will be passed to the callback instead of the actual
             * cursor position.
             *
             * @param {boolean}
             * @return {Interactions.Drag} The calling Drag Interaction.
             */
            constrainedToComponent(constrainedToComponent: boolean): Drag;
            /**
             * Adds a callback to be called when dragging starts.
             *
             * @param {DragCallback} callback
             * @returns {Drag} The calling Drag Interaction.
             */
            onDragStart(callback: DragCallback): Drag;
            /**
             * Removes a callback that would be called when dragging starts.
             *
             * @param {DragCallback} callback
             * @returns {Drag} The calling Drag Interaction.
             */
            offDragStart(callback: DragCallback): Drag;
            /**
             * Adds a callback to be called during dragging.
             *
             * @param {DragCallback} callback
             * @returns {Drag} The calling Drag Interaction.
             */
            onDrag(callback: DragCallback): Drag;
            /**
             * Removes a callback that would be called during dragging.
             *
             * @param {DragCallback} callback
             * @returns {Drag} The calling Drag Interaction.
             */
            offDrag(callback: DragCallback): Drag;
            /**
             * Adds a callback to be called when dragging ends.
             *
             * @param {DragCallback} callback
             * @returns {Drag} The calling Drag Interaction.
             */
            onDragEnd(callback: DragCallback): Drag;
            /**
             * Removes a callback that would be called when dragging ends.
             *
             * @param {DragCallback} callback
             * @returns {Drag} The calling Drag Interaction.
             */
            offDragEnd(callback: DragCallback): Drag;
        }
    }
}


declare module Plottable {
    type DragBoxCallback = (bounds: Bounds) => void;
    module Components {
        class DragBoxLayer extends Components.SelectionBoxLayer {
            private _dragInteraction;
            private _detectionEdgeT;
            private _detectionEdgeB;
            private _detectionEdgeL;
            private _detectionEdgeR;
            private _detectionCornerTL;
            private _detectionCornerTR;
            private _detectionCornerBL;
            private _detectionCornerBR;
            private _detectionRadius;
            private _resizable;
            private _movable;
            protected _hasCorners: boolean;
            private _dragStartCallbacks;
            private _dragCallbacks;
            private _dragEndCallbacks;
            private _disconnectInteraction;
            /**
             * Constructs a DragBoxLayer.
             *
             * A DragBoxLayer is a SelectionBoxLayer with a built-in Drag Interaction.
             * A drag gesture will set the Bounds of the box.
             * If resizing is enabled using resizable(true), the edges of box can be repositioned.
             *
             * @constructor
             */
            constructor();
            private _setUpCallbacks();
            protected _setup(): void;
            private _getResizingEdges(p);
            renderImmediately(): DragBoxLayer;
            /**
             * Gets the detection radius of the drag box in pixels.
             */
            detectionRadius(): number;
            /**
             * Sets the detection radius of the drag box in pixels.
             *
             * @param {number} r
             * @return {DragBoxLayer} The calling DragBoxLayer.
             */
            detectionRadius(r: number): DragBoxLayer;
            /**
             * Gets whether or not the drag box is resizable.
             */
            resizable(): boolean;
            /**
             * Sets whether or not the drag box is resizable.
             *
             * @param {boolean} canResize
             * @return {DragBoxLayer} The calling DragBoxLayer.
             */
            resizable(canResize: boolean): DragBoxLayer;
            protected _setResizableClasses(canResize: boolean): void;
            /**
             * Gets whether or not the drag box is movable.
             */
            movable(): boolean;
            /**
             * Sets whether or not the drag box is movable.
             *
             * @param {boolean} movable
             * @return {DragBoxLayer} The calling DragBoxLayer.
             */
            movable(movable: boolean): DragBoxLayer;
            private _setMovableClass();
            /**
             * Sets the callback to be called when dragging starts.
             *
             * @param {DragBoxCallback} callback
             * @returns {DragBoxLayer} The calling DragBoxLayer.
             */
            onDragStart(callback: DragBoxCallback): DragBoxLayer;
            /**
             * Removes a callback to be called when dragging starts.
             *
             * @param {DragBoxCallback} callback
             * @returns {DragBoxLayer} The calling DragBoxLayer.
             */
            offDragStart(callback: DragBoxCallback): DragBoxLayer;
            /**
             * Sets a callback to be called during dragging.
             *
             * @param {DragBoxCallback} callback
             * @returns {DragBoxLayer} The calling DragBoxLayer.
             */
            onDrag(callback: DragBoxCallback): DragBoxLayer;
            /**
             * Removes a callback to be called during dragging.
             *
             * @param {DragBoxCallback} callback
             * @returns {DragBoxLayer} The calling DragBoxLayer.
             */
            offDrag(callback: DragBoxCallback): DragBoxLayer;
            /**
             * Sets a callback to be called when dragging ends.
             *
             * @param {DragBoxCallback} callback
             * @returns {DragBoxLayer} The calling DragBoxLayer.
             */
            onDragEnd(callback: DragBoxCallback): DragBoxLayer;
            /**
             * Removes a callback to be called when dragging ends.
             *
             * @param {DragBoxCallback} callback
             * @returns {DragBoxLayer} The calling DragBoxLayer.
             */
            offDragEnd(callback: DragBoxCallback): DragBoxLayer;
            /**
             * Gets the internal Interactions.Drag of the DragBoxLayer.
             */
            dragInteraction(): Interactions.Drag;
            /**
             * Enables or disables the interaction and drag box.
             */
            enabled(enabled: boolean): DragBoxLayer;
            /**
             * Gets the enabled state.
             */
            enabled(): boolean;
            destroy(): void;
            detach(): Component;
            anchor(selection: d3.Selection<void>): Component;
            private _resetState();
        }
    }
}


declare module Plottable {
    module Components {
        class XDragBoxLayer extends DragBoxLayer {
            /**
             * An XDragBoxLayer is a DragBoxLayer whose size can only be set in the X-direction.
             * The y-values of the bounds() are always set to 0 and the height() of the XDragBoxLayer.
             *
             * @constructor
             */
            constructor();
            computeLayout(origin?: Point, availableWidth?: number, availableHeight?: number): XDragBoxLayer;
            protected _setBounds(newBounds: Bounds): void;
            protected _setResizableClasses(canResize: boolean): void;
            yScale<D extends number | {
                valueOf(): number;
            }>(): QuantitativeScale<D>;
            yScale<D extends number | {
                valueOf(): number;
            }>(yScale: QuantitativeScale<D>): SelectionBoxLayer;
            yExtent(): (number | {
                valueOf(): number;
            })[];
            yExtent(yExtent: (number | {
                valueOf(): number;
            })[]): SelectionBoxLayer;
        }
    }
}


declare module Plottable {
    module Components {
        class YDragBoxLayer extends DragBoxLayer {
            /**
             * A YDragBoxLayer is a DragBoxLayer whose size can only be set in the Y-direction.
             * The x-values of the bounds() are always set to 0 and the width() of the YDragBoxLayer.
             *
             * @constructor
             */
            constructor();
            computeLayout(origin?: Point, availableWidth?: number, availableHeight?: number): YDragBoxLayer;
            protected _setBounds(newBounds: Bounds): void;
            protected _setResizableClasses(canResize: boolean): void;
            xScale<D extends number | {
                valueOf(): number;
            }>(): QuantitativeScale<D>;
            xScale<D extends number | {
                valueOf(): number;
            }>(xScale: QuantitativeScale<D>): SelectionBoxLayer;
            xExtent(): (number | {
                valueOf(): number;
            })[];
            xExtent(xExtent: (number | {
                valueOf(): number;
            })[]): SelectionBoxLayer;
        }
    }
}


declare module Plottable {
    interface DragLineCallback<D> {
        (dragLineLayer: Components.DragLineLayer<D>): void;
    }
    module Components {
        class DragLineLayer<D> extends GuideLineLayer<D> {
            private _dragInteraction;
            private _detectionRadius;
            private _detectionEdge;
            private _enabled;
            private _dragStartCallbacks;
            private _dragCallbacks;
            private _dragEndCallbacks;
            private _disconnectInteraction;
            constructor(orientation: string);
            protected _setup(): void;
            renderImmediately(): DragLineLayer<D>;
            /**
             * Gets the detection radius of the drag line in pixels.
             */
            detectionRadius(): number;
            /**
             * Sets the detection radius of the drag line in pixels.
             *
             * @param {number} detectionRadius
             * @return {DragLineLayer<D>} The calling DragLineLayer.
             */
            detectionRadius(detectionRadius: number): DragLineLayer<D>;
            /**
             * Gets whether the DragLineLayer is enabled.
             */
            enabled(): boolean;
            /**
             * Enables or disables the DragLineLayer.
             *
             * @param {boolean} enabled
             * @return {DragLineLayer<D>} The calling DragLineLayer.
             */
            enabled(enabled: boolean): DragLineLayer<D>;
            /**
             * Sets the callback to be called when dragging starts.
             * The callback will be passed the calling DragLineLayer.
             *
             * @param {DragLineCallback<D>} callback
             * @returns {DragLineLayer<D>} The calling DragLineLayer.
             */
            onDragStart(callback: DragLineCallback<D>): DragLineLayer<D>;
            /**
             * Removes a callback that would be called when dragging starts.
             *
             * @param {DragLineCallback<D>} callback
             * @returns {DragLineLayer<D>} The calling DragLineLayer.
             */
            offDragStart(callback: DragLineCallback<D>): DragLineLayer<D>;
            /**
             * Sets a callback to be called during dragging.
             * The callback will be passed the calling DragLineLayer.
             *
             * @param {DragLineCallback<D>} callback
             * @returns {DragLineLayer<D>} The calling DragLineLayer.
             */
            onDrag(callback: DragLineCallback<D>): DragLineLayer<D>;
            /**
             * Removes a callback that would be called during dragging.
             *
             * @param {DragLineCallback<D>} callback
             * @returns {DragLineLayer<D>} The calling DragLineLayer.
             */
            offDrag(callback: DragLineCallback<D>): DragLineLayer<D>;
            /**
             * Sets a callback to be called when dragging ends.
             * The callback will be passed the calling DragLineLayer.
             *
             * @param {DragLineCallback<D>} callback
             * @returns {DragLineLayer<D>} The calling DragLineLayer.
             */
            onDragEnd(callback: DragLineCallback<D>): DragLineLayer<D>;
            /**
             * Removes a callback that would be called when dragging ends.
             *
             * @param {DragLineCallback<D>} callback
             * @returns {DragLineLayer<D>} The calling DragLineLayer.
             */
            offDragEnd(callback: DragLineCallback<D>): DragLineLayer<D>;
            destroy(): void;
        }
    }
}
>>>>>>> 634a1b9f
<|MERGE_RESOLUTION|>--- conflicted
+++ resolved
@@ -1,10866 +1,5431 @@
-<<<<<<< HEAD
-
-declare module Plottable {
-    module Utils {
-        module Math {
-            /**
-             * Checks if x is between a and b.
-             *
-             * @param {number} x The value to test if in range
-             * @param {number} a The beginning of the (inclusive) range
-             * @param {number} b The ending of the (inclusive) range
-             * @return {boolean} Whether x is in [a, b]
-             */
-            function inRange(x: number, a: number, b: number): boolean;
-            /**
-             * Clamps x to the range [min, max].
-             *
-             * @param {number} x The value to be clamped.
-             * @param {number} min The minimum value.
-             * @param {number} max The maximum value.
-             * @return {number} A clamped value in the range [min, max].
-             */
-            function clamp(x: number, min: number, max: number): number;
-            /**
-             * Applies the accessor, if provided, to each element of `array` and returns the maximum value.
-             * If no maximum value can be computed, returns defaultValue.
-             */
-            function max<C>(array: C[], defaultValue: C): C;
-            function max<T, C>(array: T[], accessor: (t?: T, i?: number) => C, defaultValue: C): C;
-            /**
-             * Applies the accessor, if provided, to each element of `array` and returns the minimum value.
-             * If no minimum value can be computed, returns defaultValue.
-             */
-            function min<C>(array: C[], defaultValue: C): C;
-            function min<T, C>(array: T[], accessor: (t?: T, i?: number) => C, defaultValue: C): C;
-            /**
-             * Returns true **only** if x is NaN
-             */
-            function isNaN(n: any): boolean;
-            /**
-             * Returns true if the argument is a number, which is not NaN
-             * Numbers represented as strings do not pass this function
-             */
-            function isValidNumber(n: any): boolean;
-            /**
-             * Generates an array of consecutive, strictly increasing numbers
-             * in the range [start, stop) separeted by step
-             */
-            function range(start: number, stop: number, step?: number): number[];
-            /**
-             * Returns the square of the distance between two points
-             *
-             * @param {Point} p1
-             * @param {Point} p2
-             * @return {number} dist(p1, p2)^2
-             */
-            function distanceSquared(p1: Point, p2: Point): number;
-            function degreesToRadians(degree: number): number;
-        }
-    }
-}
-
-
-declare module Plottable {
-    module Utils {
-        /**
-         * Shim for ES6 map.
-         * https://developer.mozilla.org/en-US/docs/Web/JavaScript/Reference/Global_Objects/Map
-         */
-        class Map<K, V> {
-            private _keyValuePairs;
-            private _es6Map;
-            constructor();
-            set(key: K, value: V): Map<K, V>;
-            get(key: K): V;
-            has(key: K): boolean;
-            forEach(callbackFn: (value: V, key: K, map: Map<K, V>) => void, thisArg?: any): void;
-            delete(key: K): boolean;
-        }
-    }
-}
-
-
-declare module Plottable {
-    module Utils {
-        /**
-         * Shim for ES6 set.
-         * https://developer.mozilla.org/en-US/docs/Web/JavaScript/Reference/Global_Objects/Set
-         */
-        class Set<T> {
-            size: number;
-            private _values;
-            private _es6Set;
-            constructor();
-            add(value: T): Set<T>;
-            delete(value: T): boolean;
-            has(value: T): boolean;
-            forEach(callback: (value: T, value2: T, set: Set<T>) => void, thisArg?: any): void;
-        }
-    }
-}
-
-
-declare module Plottable {
-    module Utils {
-        module DOM {
-            /**
-             * Gets the bounding box of an element.
-             * @param {d3.Selection} element
-             * @returns {SVGRed} The bounding box.
-             */
-            function elementBBox(element: d3.Selection<any>): SVGRect;
-            /**
-             * Screen refresh rate which is assumed to be 60fps
-             */
-            var SCREEN_REFRESH_RATE_MILLISECONDS: number;
-            /**
-             * Polyfill for `window.requestAnimationFrame`.
-             * If the function exists, then we use the function directly.
-             * Otherwise, we set a timeout on `SCREEN_REFRESH_RATE_MILLISECONDS` and then perform the function.
-             *
-             * @param {() => void} callback The callback to call in the next animation frame
-             */
-            function requestAnimationFramePolyfill(callback: () => void): void;
-            /**
-             * Calculates the width of the element.
-             * The width includes the padding and the border on the element's left and right sides.
-             *
-             * @param {Element} element The element to query
-             * @returns {number} The width of the element.
-             */
-            function elementWidth(element: Element): number;
-            /**
-             * Calculates the height of the element.
-             * The height includes the padding the and the border on the element's top and bottom sides.
-             *
-             * @param {Element} element The element to query
-             * @returns {number} The height of the element
-             */
-            function elementHeight(element: Element): number;
-            /**
-             * Retrieves the number array representing the translation for the selection
-             *
-             * @param {d3.Selection<any>} selection The selection to query
-             * @returns {[number, number]} The number array representing the translation
-             */
-            function translate(selection: d3.Selection<any>): [number, number];
-            /**
-             * Translates the given selection by the input x / y pixel amounts.
-             *
-             * @param {d3.Selection<any>} selection The selection to translate
-             * @param {number} x The amount to translate in the x direction
-             * @param {number} y The amount to translate in the y direction
-             * @returns {d3.Selection<any>} The input selection
-             */
-            function translate(selection: d3.Selection<any>, x: number, y: number): d3.Selection<any>;
-            /**
-             * Checks if the first ClientRect overlaps the second.
-             *
-             * @param {ClientRect} clientRectA The first ClientRect
-             * @param {ClientRect} clientRectB The second ClientRect
-             * @returns {boolean} If the ClientRects overlap each other.
-             */
-            function clientRectsOverlap(clientRectA: ClientRect, clientRectB: ClientRect): boolean;
-            /**
-             * Returns true if and only if innerClientRect is inside outerClientRect.
-             *
-             * @param {ClientRect} innerClientRect The first ClientRect
-             * @param {ClientRect} outerClientRect The second ClientRect
-             * @returns {boolean} If and only if the innerClientRect is inside outerClientRect.
-             */
-            function clientRectInside(innerClientRect: ClientRect, outerClientRect: ClientRect): boolean;
-            /**
-             * Retrieves the bounding svg of the input element
-             *
-             * @param {SVGElement} element The element to query
-             * @returns {SVGElement} The bounding svg
-             */
-            function boundingSVG(element: SVGElement): SVGElement;
-            /**
-             * Generates a ClipPath ID that is unique for this instance of Plottable
-             */
-            function generateUniqueClipPathId(): string;
-            /**
-             * Returns true if the supplied coordinates or Ranges intersect or are contained by bbox.
-             *
-             * @param {number | Range} xValOrRange The x coordinate or Range to test
-             * @param {number | Range} yValOrRange The y coordinate or Range to test
-             * @param {SVGRect} bbox The bbox
-             * @param {number} tolerance Amount by which to expand bbox, in each dimension, before
-             * testing intersection
-             *
-             * @returns {boolean} True if the supplied coordinates or Ranges intersect or are
-             * contained by bbox, false otherwise.
-             */
-            function intersectsBBox(xValOrRange: number | Range, yValOrRange: number | Range, bbox: SVGRect, tolerance?: number): boolean;
-        }
-    }
-}
-
-
-declare module Plottable {
-    module Utils {
-        module Color {
-            /**
-             * Return contrast ratio between two colors
-             * Based on implementation from chroma.js by Gregor Aisch (gka) (licensed under BSD)
-             * chroma.js may be found here: https://github.com/gka/chroma.js
-             * License may be found here: https://github.com/gka/chroma.js/blob/master/LICENSE
-             * see http://www.w3.org/TR/2008/REC-WCAG20-20081211/#contrast-ratiodef
-             */
-            function contrast(a: string, b: string): number;
-            /**
-             * Returns a brighter copy of this color. Each channel is multiplied by 0.7 ^ -factor.
-             * Channel values are capped at the maximum value of 255, and the minimum value of 30.
-             */
-            function lightenColor(color: string, factor: number): string;
-            /**
-             * Gets the Hex Code of the color resulting by applying the className CSS class to the
-             * colorTester selection. Returns null if the tester is transparent.
-             *
-             * @param {d3.Selection<void>} colorTester The d3 selection to apply the CSS class to
-             * @param {string} className The name of the class to be applied
-             * @return {string} The hex code of the computed color
-             */
-            function colorTest(colorTester: d3.Selection<void>, className: string): string;
-        }
-    }
-}
-
-
-declare module Plottable {
-    module Utils {
-        module Array {
-            /**
-             * Takes two arrays of numbers and adds them together
-             *
-             * @param {number[]} aList The first array of numbers
-             * @param {number[]} bList The second array of numbers
-             * @return {number[]} An array of numbers where x[i] = aList[i] + bList[i]
-             */
-            function add(aList: number[], bList: number[]): number[];
-            /**
-             * Take an array of values, and return the unique values.
-             * Will work iff ∀ a, b, a.toString() == b.toString() => a == b; will break on Object inputs
-             *
-             * @param {T[]} values The values to find uniqueness for
-             * @return {T[]} The unique values
-             */
-            function uniq<T>(arr: T[]): T[];
-            /**
-             * @param {T[][]} a The 2D array that will have its elements joined together.
-             * @return {T[]} Every array in a, concatenated together in the order they appear.
-             */
-            function flatten<T>(a: T[][]): T[];
-            /**
-             * Creates an array of length `count`, filled with value or (if value is a function), value()
-             *
-             * @param {T | ((index?: number) => T)} value The value to fill the array with or a value generator (called with index as arg)
-             * @param {number} count The length of the array to generate
-             * @return {any[]}
-             */
-            function createFilledArray<T>(value: T | ((index?: number) => T), count: number): T[];
-        }
-    }
-}
-
-
-declare module Plottable {
-    module Utils {
-        /**
-         * A set of callbacks which can be all invoked at once.
-         * Each callback exists at most once in the set (based on reference equality).
-         * All callbacks should have the same signature.
-         */
-        class CallbackSet<CB extends Function> extends Set<CB> {
-            callCallbacks(...args: any[]): CallbackSet<CB>;
-        }
-    }
-}
-
-
-declare module Plottable {
-    module Utils {
-        module Stacking {
-            type StackedDatum = {
-                value: number;
-                offset: number;
-            };
-            type StackingResult = Utils.Map<Dataset, Utils.Map<string, StackedDatum>>;
-            /**
-             * Computes the StackingResult (value and offset) for each data point in each Dataset.
-             *
-             * @param {Dataset[]} datasets The Datasets to be stacked on top of each other in the order of stacking
-             * @param {Accessor<any>} keyAccessor Accessor for the key of the data
-             * @param {Accessor<number>} valueAccessor Accessor for the value of the data
-             * @return {StackingResult} value and offset for each datapoint in each Dataset
-             */
-            function stack(datasets: Dataset[], keyAccessor: Accessor<any>, valueAccessor: Accessor<number>): StackingResult;
-            /**
-             * Computes the total extent over all data points in all Datasets, taking stacking into consideration.
-             *
-             * @param {StackingResult} stackingResult The value and offset information for each datapoint in each dataset
-             * @oaram {Accessor<any>} keyAccessor Accessor for the key of the data existent in the stackingResult
-             * @param {Accessor<boolean>} filter A filter for data to be considered when computing the total extent
-             * @return {[number, number]} The total extent
-             */
-            function stackedExtent(stackingResult: StackingResult, keyAccessor: Accessor<any>, filter: Accessor<boolean>): number[];
-            /**
-             * Normalizes a key used for stacking
-             *
-             * @param {any} key The key to be normalized
-             * @return {string} The stringified key
-             */
-            function normalizeKey(key: any): string;
-        }
-    }
-}
-
-
-declare module Plottable {
-    module Utils {
-        module Window {
-            /**
-             * Print a warning message to the console, if it is available.
-             *
-             * @param {string} The warnings to print
-             */
-            function warn(warning: string): void;
-            /**
-             * Is like setTimeout, but activates synchronously if time=0
-             * We special case 0 because of an observed issue where calling setTimeout causes visible flickering.
-             * We believe this is because when requestAnimationFrame calls into the paint function, as soon as that function finishes
-             * evaluating, the results are painted to the screen. As a result, if we want something to occur immediately but call setTimeout
-             * with time=0, then it is pushed to the call stack and rendered in the next frame, so the component that was rendered via
-             * setTimeout appears out-of-sync with the rest of the plot.
-             */
-            function setTimeout(f: Function, time: number, ...args: any[]): number;
-            /**
-             * Sends a deprecation warning to the console. The warning includes the name of the deprecated method,
-             * version number of the deprecation, and an optional message.
-             *
-             * To be used in the first line of a deprecated method.
-             *
-             * @param {string} callingMethod The name of the method being deprecated
-             * @param {string} version The version when the tagged method became obsolete
-             * @param {string?} message Optional message to be shown with the warning
-             */
-            function deprecated(callingMethod: string, version: string, message?: string): void;
-        }
-    }
-}
-
-
-declare module Plottable {
-    module Utils {
-        class ClientToSVGTranslator {
-            private static _TRANSLATOR_KEY;
-            private _svg;
-            private _measureRect;
-            /**
-             * Returns the ClientToSVGTranslator for the <svg> containing elem.
-             * If one already exists on that <svg>, it will be returned; otherwise, a new one will be created.
-             */
-            static getTranslator(elem: SVGElement): ClientToSVGTranslator;
-            constructor(svg: SVGElement);
-            /**
-             * Computes the position relative to the <svg> in svg-coordinate-space.
-             */
-            computePosition(clientX: number, clientY: number): Point;
-            /**
-             * Checks whether event happened inside <svg> element.
-             */
-            insideSVG(e: Event): boolean;
-        }
-    }
-}
-
-
-declare module Plottable {
-    module Configs {
-        /**
-         * Specifies if Plottable should show warnings.
-         */
-        var SHOW_WARNINGS: boolean;
-        /**
-         * Specifies if Plottable should add <title> elements to text.
-         */
-        var ADD_TITLE_ELEMENTS: boolean;
-    }
-}
-
-
-declare module Plottable {
-    var version: string;
-}
-
-
-declare module Plottable {
-    type DatasetCallback = (dataset: Dataset) => void;
-    class Dataset {
-        private _data;
-        private _metadata;
-        private _callbacks;
-        /**
-         * A Dataset contains an array of data and some metadata.
-         * Changes to the data or metadata will cause anything subscribed to the Dataset to update.
-         *
-         * @constructor
-         * @param {any[]} [data=[]] The data for this Dataset.
-         * @param {any} [metadata={}] An object containing additional information.
-         */
-        constructor(data?: any[], metadata?: any);
-        /**
-         * Adds a callback to be called when the Dataset updates.
-         *
-         * @param {DatasetCallback} callback.
-         * @returns {Dataset} The calling Dataset.
-         */
-        onUpdate(callback: DatasetCallback): Dataset;
-        /**
-         * Removes a callback that would be called when the Dataset updates.
-         *
-         * @param {DatasetCallback} callback
-         * @returns {Dataset} The calling Dataset.
-         */
-        offUpdate(callback: DatasetCallback): Dataset;
-        /**
-         * Gets the data.
-         *
-         * @returns {any[]}
-         */
-        data(): any[];
-        /**
-         * Sets the data.
-         *
-         * @param {any[]} data
-         * @returns {Dataset} The calling Dataset.
-         */
-        data(data: any[]): Dataset;
-        /**
-         * Gets the metadata.
-         *
-         * @returns {any}
-         */
-        metadata(): any;
-        /**
-         * Sets the metadata.
-         *
-         * @param {any} metadata
-         * @returns {Dataset} The calling Dataset.
-         */
-        metadata(metadata: any): Dataset;
-    }
-}
-
-
-declare module Plottable {
-    module RenderPolicies {
-        /**
-         * A policy for rendering Components.
-         */
-        interface RenderPolicy {
-            render(): any;
-        }
-        /**
-         * Renders Components immediately after they are enqueued.
-         * Useful for debugging, horrible for performance.
-         */
-        class Immediate implements RenderPolicy {
-            render(): void;
-        }
-        /**
-         * The default way to render, which only tries to render every frame
-         * (usually, 1/60th of a second).
-         */
-        class AnimationFrame implements RenderPolicy {
-            render(): void;
-        }
-        /**
-         * Renders with `setTimeout()`.
-         * Generally an inferior way to render compared to `requestAnimationFrame`,
-         * but useful for browsers that don't suppoort `requestAnimationFrame`.
-         */
-        class Timeout implements RenderPolicy {
-            private _timeoutMsec;
-            render(): void;
-        }
-    }
-}
-
-
-declare module Plottable {
-    /**
-     * The RenderController is responsible for enqueueing and synchronizing
-     * layout and render calls for Components.
-     *
-     * Layout and render calls occur inside an animation callback
-     * (window.requestAnimationFrame if available).
-     *
-     * RenderController.flush() immediately lays out and renders all Components currently enqueued.
-     *
-     * To always have immediate rendering (useful for debugging), call
-     * ```typescript
-     * Plottable.RenderController.setRenderPolicy(
-     *   new Plottable.RenderPolicies.Immediate()
-     * );
-     * ```
-     */
-    module RenderController {
-        module Policy {
-            var IMMEDIATE: string;
-            var ANIMATION_FRAME: string;
-            var TIMEOUT: string;
-        }
-        function renderPolicy(): RenderPolicies.RenderPolicy;
-        function renderPolicy(renderPolicy: string): void;
-        /**
-         * Enqueues the Component for rendering.
-         *
-         * @param {Component} component
-         */
-        function registerToRender(component: Component): void;
-        /**
-         * Enqueues the Component for layout and rendering.
-         *
-         * @param {Component} component
-         */
-        function registerToComputeLayout(component: Component): void;
-        /**
-         * Renders all Components waiting to be rendered immediately
-         * instead of waiting until the next frame.
-         *
-         * Useful to call when debugging.
-         */
-        function flush(): void;
-    }
-}
-
-declare module Plottable {
-    /**
-     * Accesses a specific datum property.
-     */
-    interface Accessor<T> {
-        (datum: any, index: number, dataset: Dataset): T;
-    }
-    /**
-     * Retrieves a scaled datum property.
-     * Essentially passes the result of an Accessor through a Scale.
-     */
-    type Projector = (datum: any, index: number, dataset: Dataset) => any;
-    /**
-     * A mapping from attributes ("x", "fill", etc.) to the functions that get
-     * that information out of the data.
-     */
-    type AttributeToProjector = {
-        [attr: string]: Projector;
-    };
-    /**
-     * A function that generates attribute values from the datum and index.
-     * Essentially a Projector with a particular Dataset rolled in.
-     */
-    type AppliedProjector = (datum: any, index: number) => any;
-    /**
-     * A mapping from attributes to the AppliedProjectors used to generate them.
-     */
-    type AttributeToAppliedProjector = {
-        [attr: string]: AppliedProjector;
-    };
-    /**
-     * Space request used during layout negotiation.
-     *
-     * @member {number} minWidth The minimum acceptable width given the offered space.
-     * @member {number} minHeight the minimum acceptable height given the offered space.
-     */
-    type SpaceRequest = {
-        minWidth: number;
-        minHeight: number;
-    };
-    /**
-     * Min and max values for a particular property.
-     */
-    type Range = {
-        min: number;
-        max: number;
-    };
-    /**
-     * A location in pixel-space.
-     */
-    type Point = {
-        x: number;
-        y: number;
-    };
-    /**
-     * The corners of a box.
-     */
-    type Bounds = {
-        topLeft: Point;
-        bottomRight: Point;
-    };
-    /**
-     * An object representing a data-backed visual entity inside a Component.
-     */
-    interface Entity<C extends Component> {
-        datum: any;
-        position: Point;
-        selection: d3.Selection<any>;
-        component: C;
-    }
-}
-
-
-declare module Plottable {
-    type Formatter = (d: any) => string;
-    /**
-     * This field is deprecated and will be removed in v2.0.0.
-     *
-     * The number of milliseconds between midnight one day and the next is
-     * not a fixed quantity.
-     *
-     * Use date.setDate(date.getDate() + number_of_days) instead.
-     *
-     */
-    var MILLISECONDS_IN_ONE_DAY: number;
-    module Formatters {
-        /**
-         * Creates a formatter for currency values.
-         *
-         * @param {number} [precision] The number of decimal places to show (default 2).
-         * @param {string} [symbol] The currency symbol to use (default "$").
-         * @param {boolean} [prefix] Whether to prepend or append the currency symbol (default true).
-         *
-         * @returns {Formatter} A formatter for currency values.
-         */
-        function currency(precision?: number, symbol?: string, prefix?: boolean): (d: any) => string;
-        /**
-         * Creates a formatter that displays exactly [precision] decimal places.
-         *
-         * @param {number} [precision] The number of decimal places to show (default 3).
-         *
-         * @returns {Formatter} A formatter that displays exactly [precision] decimal places.
-         */
-        function fixed(precision?: number): (d: any) => string;
-        /**
-         * Creates a formatter that formats numbers to show no more than
-         * [maxNumberOfDecimalPlaces] decimal places. All other values are stringified.
-         *
-         * @param {number} [maxNumberOfDecimalPlaces] The number of decimal places to show (default 3).
-         *
-         * @returns {Formatter} A formatter for general values.
-         */
-        function general(maxNumberOfDecimalPlaces?: number): (d: any) => string;
-        /**
-         * Creates a formatter that stringifies its input.
-         *
-         * @returns {Formatter} A formatter that stringifies its input.
-         */
-        function identity(): (d: any) => string;
-        /**
-         * Creates a formatter for percentage values.
-         * Multiplies the input by 100 and appends "%".
-         *
-         * @param {number} [precision] The number of decimal places to show (default 0).
-         *
-         * @returns {Formatter} A formatter for percentage values.
-         */
-        function percentage(precision?: number): (d: any) => string;
-        /**
-         * Creates a formatter for values that displays [numberOfSignificantFigures] significant figures
-         * and puts SI notation.
-         *
-         * @param {number} [numberOfSignificantFigures] The number of significant figures to show (default 3).
-         *
-         * @returns {Formatter} A formatter for SI values.
-         */
-        function siSuffix(numberOfSignificantFigures?: number): (d: any) => string;
-        /**
-         * Creates a formatter for values that displays abbreviated values
-         * and uses standard short scale suffixes
-         * - K - thousands - 10 ^ 3
-         * - M - millions - 10 ^ 6
-         * - B - billions - 10 ^ 9
-         * - T - trillions - 10 ^ 12
-         * - Q - quadrillions - 10 ^ 15
-         *
-         * Numbers with a magnitude outside of (10 ^ (-precision), 10 ^ 15) are shown using
-         * scientific notation to avoid creating extremely long decimal strings.
-         *
-         * @param {number} [precision] the number of decimal places to show (default 3)
-         * @returns {Formatter} A formatter with short scale formatting
-         */
-        function shortScale(precision?: number): (num: number) => string;
-        /**
-         * Creates a multi time formatter that displays dates.
-         *
-         * @returns {Formatter} A formatter for time/date values.
-         */
-        function multiTime(): (d: any) => string;
-        /**
-         * Creates a time formatter that displays time/date using given specifier.
-         *
-         * List of directives can be found on: https://github.com/mbostock/d3/wiki/Time-Formatting#format
-         *
-         * @param {string} [specifier] The specifier for the formatter.
-         *
-         * @returns {Formatter} A formatter for time/date values.
-         */
-        function time(specifier: string): Formatter;
-        /**
-         * @deprecated As of release v1.3.0, not safe for use with time zones.
-         *
-         * Creates a formatter for relative dates.
-         *
-         * @param {number} baseValue The start date (as epoch time) used in computing relative dates (default 0)
-         * @param {number} increment The unit used in calculating relative date values (default MILLISECONDS_IN_ONE_DAY)
-         * @param {string} label The label to append to the formatted string (default "")
-         *
-         * @returns {Formatter} A formatter for time/date values.
-         */
-        function relativeDate(baseValue?: number, increment?: number, label?: string): (d: any) => string;
-    }
-}
-
-
-declare module Plottable {
-    /**
-     * A SymbolFactory is a function that takes in a symbolSize which is the edge length of the render area
-     * and returns a string representing the 'd' attribute of the resultant 'path' element
-     */
-    type SymbolFactory = (symbolSize: number) => string;
-    module SymbolFactories {
-        function circle(): SymbolFactory;
-        function square(): SymbolFactory;
-        function cross(): SymbolFactory;
-        function diamond(): SymbolFactory;
-        function triangleUp(): SymbolFactory;
-        function triangleDown(): SymbolFactory;
-    }
-}
-
-
-declare module Plottable {
-    interface ScaleCallback<S extends Scale<any, any>> {
-        (scale: S): any;
-    }
-    module Scales {
-        /**
-         * A function that supplies domain values to be included into a Scale.
-         *
-         * @param {Scale} scale
-         * @returns {D[]} An array of values that should be included in the Scale.
-         */
-        interface IncludedValuesProvider<D> {
-            (scale: Scale<D, any>): D[];
-        }
-        /**
-         * A function that supplies padding exception values for the Scale.
-         * If one end of the domain is set to an excepted value as a result of autoDomain()-ing,
-         * that end of the domain will not be padded.
-         *
-         * @param {QuantitativeScale} scale
-         * @returns {D[]} An array of values that should not be padded.
-         */
-        interface PaddingExceptionsProvider<D> {
-            (scale: QuantitativeScale<D>): D[];
-        }
-    }
-    class Scale<D, R> {
-        private _callbacks;
-        private _autoDomainAutomatically;
-        private _domainModificationInProgress;
-        private _includedValuesProviders;
-        /**
-         * A Scale is a function (in the mathematical sense) that maps values from a domain to a range.
-         *
-         * @constructor
-         */
-        constructor();
-        /**
-         * Given an array of potential domain values, computes the extent of those values.
-         *
-         * @param {D[]} values
-         * @returns {D[]} The extent of the input values.
-         */
-        extentOfValues(values: D[]): D[];
-        protected _getAllIncludedValues(): D[];
-        protected _getExtent(): D[];
-        /**
-         * Adds a callback to be called when the Scale updates.
-         *
-         * @param {ScaleCallback} callback.
-         * @returns {Scale} The calling Scale.
-         */
-        onUpdate(callback: ScaleCallback<Scale<D, R>>): Scale<D, R>;
-        /**
-         * Removes a callback that would be called when the Scale updates.
-         *
-         * @param {ScaleCallback} callback.
-         * @returns {Scale} The calling Scale.
-         */
-        offUpdate(callback: ScaleCallback<Scale<D, R>>): Scale<D, R>;
-        protected _dispatchUpdate(): void;
-        /**
-         * Sets the Scale's domain so that it spans the Extents of all its ExtentsProviders.
-         *
-         * @returns {Scale} The calling Scale.
-         */
-        autoDomain(): Scale<D, R>;
-        protected _autoDomainIfAutomaticMode(): void;
-        /**
-         * Computes the range value corresponding to a given domain value.
-         *
-         * @param {D} value
-         * @returns {R} The range value corresponding to the supplied domain value.
-         */
-        scale(value: D): R;
-        /**
-         * Gets the domain.
-         *
-         * @returns {D[]} The current domain.
-         */
-        domain(): D[];
-        /**
-         * Sets the domain.
-         *
-         * @param {D[]} values
-         * @returns {Scale} The calling Scale.
-         */
-        domain(values: D[]): Scale<D, R>;
-        protected _getDomain(): void;
-        protected _setDomain(values: D[]): void;
-        protected _setBackingScaleDomain(values: D[]): void;
-        /**
-         * Gets the range.
-         *
-         * @returns {R[]} The current range.
-         */
-        range(): R[];
-        /**
-         * Sets the range.
-         *
-         * @param {R[]} values
-         * @returns {Scale} The calling Scale.
-         */
-        range(values: R[]): Scale<D, R>;
-        protected _getRange(): void;
-        protected _setRange(values: R[]): void;
-        /**
-         * Adds an IncludedValuesProvider to the Scale.
-         *
-         * @param {Scales.IncludedValuesProvider} provider
-         * @returns {Scale} The calling Scale.
-         */
-        addIncludedValuesProvider(provider: Scales.IncludedValuesProvider<D>): Scale<D, R>;
-        /**
-         * Removes the IncludedValuesProvider from the Scale.
-         *
-         * @param {Scales.IncludedValuesProvider} provider
-         * @returns {Scale} The calling Scale.
-         */
-        removeIncludedValuesProvider(provider: Scales.IncludedValuesProvider<D>): Scale<D, R>;
-    }
-}
-
-
-declare module Plottable {
-    class QuantitativeScale<D> extends Scale<D, number> {
-        protected static _DEFAULT_NUM_TICKS: number;
-        private _tickGenerator;
-        private _padProportion;
-        private _paddingExceptionsProviders;
-        private _domainMin;
-        private _domainMax;
-        private _snappingDomainEnabled;
-        /**
-         * A QuantitativeScale is a Scale that maps number-like values to numbers.
-         * It is invertible and continuous.
-         *
-         * @constructor
-         */
-        constructor();
-        autoDomain(): QuantitativeScale<D>;
-        protected _autoDomainIfAutomaticMode(): void;
-        protected _getExtent(): D[];
-        /**
-         * Adds a padding exception provider.
-         * If one end of the domain is set to an excepted value as a result of autoDomain()-ing,
-         * that end of the domain will not be padded.
-         *
-         * @param {Scales.PaddingExceptionProvider<D>} provider The provider function.
-         * @returns {QuantitativeScale} The calling QuantitativeScale.
-         */
-        addPaddingExceptionsProvider(provider: Scales.PaddingExceptionsProvider<D>): QuantitativeScale<D>;
-        /**
-         * Removes the padding exception provider.
-         *
-         * @param {Scales.PaddingExceptionProvider<D>} provider The provider function.
-         * @returns {QuantitativeScale} The calling QuantitativeScale.
-         */
-        removePaddingExceptionsProvider(provider: Scales.PaddingExceptionsProvider<D>): QuantitativeScale<D>;
-        /**
-         * Gets the padding proportion.
-         */
-        padProportion(): number;
-        /**
-         * Sets the padding porportion.
-         * When autoDomain()-ing, the computed domain will be expanded by this proportion,
-         * then rounded to human-readable values.
-         *
-         * @param {number} padProportion The padding proportion. Passing 0 disables padding.
-         * @returns {QuantitativeScale} The calling QuantitativeScale.
-         */
-        padProportion(padProportion: number): QuantitativeScale<D>;
-        private _padDomain(domain);
-        /**
-         * Gets whether or not the scale snaps its domain to nice values.
-         */
-        snappingDomainEnabled(): boolean;
-        /**
-         * Sets whether or not the scale snaps its domain to nice values.
-         */
-        snappingDomainEnabled(snappingDomainEnabled: boolean): QuantitativeScale<D>;
-        protected _expandSingleValueDomain(singleValueDomain: D[]): D[];
-        /**
-         * Computes the domain value corresponding to a supplied range value.
-         *
-         * @param {number} value: A value from the Scale's range.
-         * @returns {D} The domain value corresponding to the supplied range value.
-         */
-        invert(value: number): D;
-        domain(): D[];
-        domain(values: D[]): QuantitativeScale<D>;
-        /**
-         * Gets the lower end of the domain.
-         *
-         * @return {D}
-         */
-        domainMin(): D;
-        /**
-         * Sets the lower end of the domain.
-         *
-         * @return {QuantitativeScale} The calling QuantitativeScale.
-         */
-        domainMin(domainMin: D): QuantitativeScale<D>;
-        /**
-         * Gets the upper end of the domain.
-         *
-         * @return {D}
-         */
-        domainMax(): D;
-        /**
-         * Sets the upper end of the domain.
-         *
-         * @return {QuantitativeScale} The calling QuantitativeScale.
-         */
-        domainMax(domainMax: D): QuantitativeScale<D>;
-        extentOfValues(values: D[]): D[];
-        protected _setDomain(values: D[]): void;
-        /**
-         * Gets the array of tick values generated by the default algorithm.
-         */
-        defaultTicks(): D[];
-        /**
-         * Gets an array of tick values spanning the domain.
-         *
-         * @returns {D[]}
-         */
-        ticks(): D[];
-        /**
-         * Given a domain, expands its domain onto "nice" values, e.g. whole
-         * numbers.
-         */
-        protected _niceDomain(domain: D[], count?: number): D[];
-        protected _defaultExtent(): D[];
-        /**
-         * Gets the TickGenerator.
-         */
-        tickGenerator(): Scales.TickGenerators.TickGenerator<D>;
-        /**
-         * Sets the TickGenerator
-         *
-         * @param {TickGenerator} generator
-         * @return {QuantitativeScale} The calling QuantitativeScale.
-         */
-        tickGenerator(generator: Scales.TickGenerators.TickGenerator<D>): QuantitativeScale<D>;
-    }
-}
-
-
-declare module Plottable {
-    module Scales {
-        class Linear extends QuantitativeScale<number> {
-            private _d3Scale;
-            /**
-             * @constructor
-             */
-            constructor();
-            protected _defaultExtent(): number[];
-            protected _expandSingleValueDomain(singleValueDomain: number[]): number[];
-            scale(value: number): number;
-            protected _getDomain(): number[];
-            protected _setBackingScaleDomain(values: number[]): void;
-            protected _getRange(): number[];
-            protected _setRange(values: number[]): void;
-            invert(value: number): number;
-            defaultTicks(): number[];
-            protected _niceDomain(domain: number[], count?: number): number[];
-        }
-    }
-}
-
-
-declare module Plottable {
-    module Scales {
-        class ModifiedLog extends QuantitativeScale<number> {
-            private _base;
-            private _d3Scale;
-            private _pivot;
-            private _untransformedDomain;
-            /**
-             * A ModifiedLog Scale acts as a regular log scale for large numbers.
-             * As it approaches 0, it gradually becomes linear.
-             * Consequently, a ModifiedLog Scale can process 0 and negative numbers.
-             *
-             * @constructor
-             * @param {number} [base=10]
-             *        The base of the log. Must be > 1.
-             *
-             *        For x <= base, scale(x) = log(x).
-             *
-             *        For 0 < x < base, scale(x) will become more and more
-             *        linear as it approaches 0.
-             *
-             *        At x == 0, scale(x) == 0.
-             *
-             *        For negative values, scale(-x) = -scale(x).
-             */
-            constructor(base?: number);
-            /**
-             * Returns an adjusted log10 value for graphing purposes.  The first
-             * adjustment is that negative values are changed to positive during
-             * the calculations, and then the answer is negated at the end.  The
-             * second is that, for values less than 10, an increasingly large
-             * (0 to 1) scaling factor is added such that at 0 the value is
-             * adjusted to 1, resulting in a returned result of 0.
-             */
-            private _adjustedLog(x);
-            private _invertedAdjustedLog(x);
-            scale(x: number): number;
-            invert(x: number): number;
-            protected _getDomain(): number[];
-            protected _setDomain(values: number[]): void;
-            protected _setBackingScaleDomain(values: number[]): void;
-            ticks(): number[];
-            /**
-             * Return an appropriate number of ticks from lower to upper.
-             *
-             * This will first try to fit as many powers of this.base as it can from
-             * lower to upper.
-             *
-             * If it still has ticks after that, it will generate ticks in "clusters",
-             * e.g. [20, 30, ... 90, 100] would be a cluster, [200, 300, ... 900, 1000]
-             * would be another cluster.
-             *
-             * This function will generate clusters as large as it can while not
-             * drastically exceeding its number of ticks.
-             */
-            private _logTicks(lower, upper);
-            /**
-             * How many ticks does the range [lower, upper] deserve?
-             *
-             * e.g. if your domain was [10, 1000] and I asked _howManyTicks(10, 100),
-             * I would get 1/2 of the ticks. The range 10, 100 takes up 1/2 of the
-             * distance when plotted.
-             */
-            private _howManyTicks(lower, upper);
-            protected _niceDomain(domain: number[], count?: number): number[];
-            protected _defaultExtent(): number[];
-            protected _expandSingleValueDomain(singleValueDomain: number[]): number[];
-            protected _getRange(): number[];
-            protected _setRange(values: number[]): void;
-            defaultTicks(): number[];
-        }
-    }
-}
-
-
-declare module Plottable {
-    module Scales {
-        class Category extends Scale<string, number> {
-            private _d3Scale;
-            private _range;
-            private _innerPadding;
-            private _outerPadding;
-            /**
-             * A Category Scale maps strings to numbers.
-             *
-             * @constructor
-             */
-            constructor();
-            extentOfValues(values: string[]): string[];
-            protected _getExtent(): string[];
-            domain(): string[];
-            domain(values: string[]): Category;
-            protected _setDomain(values: string[]): void;
-            range(): [number, number];
-            range(values: [number, number]): Category;
-            private static _convertToPlottableInnerPadding(d3InnerPadding);
-            private static _convertToPlottableOuterPadding(d3OuterPadding, d3InnerPadding);
-            /**
-             * Returns the width of the range band.
-             *
-             * @returns {number} The range band width
-             */
-            rangeBand(): number;
-            /**
-             * Returns the step width of the scale.
-             *
-             * The step width is the pixel distance between adjacent values in the domain.
-             *
-             * @returns {number}
-             */
-            stepWidth(): number;
-            /**
-             * Gets the inner padding.
-             *
-             * The inner padding is defined as the padding in between bands on the scale,
-             * expressed as a multiple of the rangeBand().
-             *
-             * @returns {number}
-             */
-            innerPadding(): number;
-            /**
-             * Sets the inner padding.
-             *
-             * The inner padding is defined as the padding in between bands on the scale,
-             * expressed as a multiple of the rangeBand().
-             *
-             * @returns {Category} The calling Category Scale.
-             */
-            innerPadding(innerPadding: number): Category;
-            /**
-             * Gets the outer padding.
-             *
-             * The outer padding is the padding in between the outer bands and the edges of the range,
-             * expressed as a multiple of the rangeBand().
-             *
-             * @returns {number}
-             */
-            outerPadding(): number;
-            /**
-             * Sets the outer padding.
-             *
-             * The outer padding is the padding in between the outer bands and the edges of the range,
-             * expressed as a multiple of the rangeBand().
-             *
-             * @returns {Category} The calling Category Scale.
-             */
-            outerPadding(outerPadding: number): Category;
-            scale(value: string): number;
-            protected _getDomain(): string[];
-            protected _setBackingScaleDomain(values: string[]): void;
-            protected _getRange(): number[];
-            protected _setRange(values: number[]): void;
-        }
-    }
-}
-
-
-declare module Plottable {
-    module Scales {
-        class Color extends Scale<string, string> {
-            private static _LOOP_LIGHTEN_FACTOR;
-            private static _MAXIMUM_COLORS_FROM_CSS;
-            private static _plottableColorCache;
-            private _d3Scale;
-            /**
-             * A Color Scale maps string values to color hex values expressed as a string.
-             *
-             * @constructor
-             * @param {string} [scaleType] One of "Category10"/"Category20"/"Category20b"/"Category20c".
-             *   (see https://github.com/mbostock/d3/wiki/Ordinal-Scales#categorical-colors)
-             *   If not supplied, reads the colors defined using CSS -- see plottable.css.
-             */
-            constructor(scaleType?: string);
-            extentOfValues(values: string[]): string[];
-            protected _getExtent(): string[];
-            static invalidateColorCache(): void;
-            private static _getPlottableColors();
-            /**
-             * Returns the color-string corresponding to a given string.
-             * If there are not enough colors in the range(), a lightened version of an existing color will be used.
-             *
-             * @param {string} value
-             * @returns {string}
-             */
-            scale(value: string): string;
-            protected _getDomain(): string[];
-            protected _setBackingScaleDomain(values: string[]): void;
-            protected _getRange(): string[];
-            protected _setRange(values: string[]): void;
-        }
-    }
-}
-
-
-declare module Plottable {
-    module Scales {
-        class Time extends QuantitativeScale<Date> {
-            private _d3Scale;
-            /**
-             * A Time Scale maps Date objects to numbers.
-             *
-             * @constructor
-             */
-            constructor();
-            /**
-             * Returns an array of ticks values separated by the specified interval.
-             *
-             * @param {string} interval A string specifying the interval unit.
-             * @param {number?} [step] The number of multiples of the interval between consecutive ticks.
-             * @return {Date[]}
-             */
-            tickInterval(interval: string, step?: number): Date[];
-            protected _setDomain(values: Date[]): void;
-            protected _defaultExtent(): Date[];
-            protected _expandSingleValueDomain(singleValueDomain: Date[]): Date[];
-            scale(value: Date): number;
-            protected _getDomain(): Date[];
-            protected _setBackingScaleDomain(values: Date[]): void;
-            protected _getRange(): number[];
-            protected _setRange(values: number[]): void;
-            invert(value: number): Date;
-            defaultTicks(): Date[];
-            protected _niceDomain(domain: Date[]): Date[];
-            /**
-             * Transforms the Plottable TimeInterval string into a d3 time interval equivalent.
-             * If the provided TimeInterval is incorrect, the default is d3.time.year
-             */
-            static timeIntervalToD3Time(timeInterval: string): d3.time.Interval;
-        }
-    }
-}
-
-
-declare module Plottable {
-    module Scales {
-        class InterpolatedColor extends Scale<number, string> {
-            static REDS: string[];
-            static BLUES: string[];
-            static POSNEG: string[];
-            private _colorRange;
-            private _colorScale;
-            private _d3Scale;
-            /**
-             * An InterpolatedColor Scale maps numbers to color hex values, expressed as strings.
-             *
-             * @param {string} [scaleType="linear"] One of "linear"/"log"/"sqrt"/"pow".
-             */
-            constructor(scaleType?: string);
-            extentOfValues(values: number[]): number[];
-            /**
-             * Generates the converted QuantitativeScale.
-             */
-            private _d3InterpolatedScale();
-            /**
-             * Generates the d3 interpolator for colors.
-             */
-            private _interpolateColors();
-            private _resetScale();
-            autoDomain(): InterpolatedColor;
-            scale(value: number): string;
-            protected _getDomain(): number[];
-            protected _setBackingScaleDomain(values: number[]): void;
-            protected _getRange(): string[];
-            protected _setRange(range: string[]): void;
-        }
-    }
-}
-
-
-declare module Plottable {
-    module Scales {
-        module TickGenerators {
-            /**
-             * Generates an array of tick values for the specified scale.
-             *
-             * @param {QuantitativeScale} scale
-             * @returns {D[]}
-             */
-            interface TickGenerator<D> {
-                (scale: Plottable.QuantitativeScale<D>): D[];
-            }
-            /**
-             * Creates a TickGenerator using the specified interval.
-             *
-             * Generates ticks at multiples of the interval while also including the domain boundaries.
-             *
-             * @param {number} interval
-             * @returns {TickGenerator}
-             */
-            function intervalTickGenerator(interval: number): TickGenerator<number>;
-            /**
-             * Creates a TickGenerator returns only integer tick values.
-             *
-             * @returns {TickGenerator}
-             */
-            function integerTickGenerator(): TickGenerator<number>;
-        }
-    }
-}
-
-
-declare module Plottable {
-    module Drawers {
-        /**
-         * A step for the drawer to draw.
-         *
-         * Specifies how AttributeToProjector needs to be animated.
-         */
-        type DrawStep = {
-            attrToProjector: AttributeToProjector;
-            animator: Animator;
-        };
-        /**
-         * A DrawStep that carries an AttributeToAppliedProjector map.
-         */
-        type AppliedDrawStep = {
-            attrToAppliedProjector: AttributeToAppliedProjector;
-            animator: Animator;
-        };
-    }
-    class Drawer {
-        private _renderArea;
-        protected _svgElementName: string;
-        protected _className: string;
-        private _dataset;
-        private _cachedSelectionValid;
-        private _cachedSelection;
-        /**
-         * A Drawer draws svg elements based on the input Dataset.
-         *
-         * @constructor
-         * @param {Dataset} dataset The dataset associated with this Drawer
-         */
-        constructor(dataset: Dataset);
-        /**
-         * Retrieves the renderArea selection for the Drawer.
-         */
-        renderArea(): d3.Selection<void>;
-        /**
-         * Sets the renderArea selection for the Drawer.
-         *
-         * @param {d3.Selection} Selection containing the <g> to render to.
-         * @returns {Drawer} The calling Drawer.
-         */
-        renderArea(area: d3.Selection<void>): Drawer;
-        /**
-         * Removes the Drawer and its renderArea
-         */
-        remove(): void;
-        /**
-         * Binds data to selection
-         *
-         * @param{any[]} data The data to be drawn
-         */
-        private _bindSelectionData(data);
-        protected _applyDefaultAttributes(selection: d3.Selection<any>): void;
-        /**
-         * Draws data using one step
-         *
-         * @param{AppliedDrawStep} step The step, how data should be drawn.
-         */
-        private _drawStep(step);
-        private _appliedProjectors(attrToProjector);
-        /**
-         * Calculates the total time it takes to use the input drawSteps to draw the input data
-         *
-         * @param {any[]} data The data that would have been drawn
-         * @param {Drawers.DrawStep[]} drawSteps The DrawSteps to use
-         * @returns {number} The total time it takes to draw
-         */
-        totalDrawTime(data: any[], drawSteps: Drawers.DrawStep[]): number;
-        /**
-         * Draws the data into the renderArea using the spefic steps and metadata
-         *
-         * @param{any[]} data The data to be drawn
-         * @param{DrawStep[]} drawSteps The list of steps, which needs to be drawn
-         */
-        draw(data: any[], drawSteps: Drawers.DrawStep[]): Drawer;
-        selection(): d3.Selection<any>;
-        /**
-         * Returns the CSS selector for this Drawer's visual elements.
-         */
-        selector(): string;
-        /**
-         * Returns the D3 selection corresponding to the datum with the specified index.
-         */
-        selectionForIndex(index: number): d3.Selection<any>;
-    }
-}
-
-
-declare module Plottable {
-    module Drawers {
-        class Line extends Drawer {
-            constructor(dataset: Dataset);
-            protected _applyDefaultAttributes(selection: d3.Selection<any>): void;
-            selectionForIndex(index: number): d3.Selection<any>;
-        }
-    }
-}
-
-
-declare module Plottable {
-    module Drawers {
-        class Area extends Drawer {
-            constructor(dataset: Dataset);
-            protected _applyDefaultAttributes(selection: d3.Selection<any>): void;
-            selectionForIndex(index: number): d3.Selection<any>;
-        }
-    }
-}
-
-
-declare module Plottable {
-    module Drawers {
-        class Rectangle extends Drawer {
-            constructor(dataset: Dataset);
-        }
-    }
-}
-
-
-declare module Plottable {
-    module Drawers {
-        class Arc extends Drawer {
-            constructor(dataset: Dataset);
-            protected _applyDefaultAttributes(selection: d3.Selection<any>): void;
-        }
-    }
-}
-
-
-declare module Plottable {
-    module Drawers {
-        class ArcOutline extends Drawer {
-            constructor(dataset: Dataset);
-            protected _applyDefaultAttributes(selection: d3.Selection<any>): void;
-        }
-    }
-}
-
-
-declare module Plottable {
-    module Drawers {
-        class Symbol extends Drawer {
-            constructor(dataset: Dataset);
-        }
-    }
-}
-
-
-declare module Plottable {
-    module Drawers {
-        class Segment extends Drawer {
-            constructor(dataset: Dataset);
-        }
-    }
-}
-
-
-declare module Plottable {
-    type ComponentCallback = (component: Component) => void;
-    module Components {
-        class Alignment {
-            static TOP: string;
-            static BOTTOM: string;
-            static LEFT: string;
-            static RIGHT: string;
-            static CENTER: string;
-        }
-    }
-    class Component {
-        private _element;
-        private _content;
-        protected _boundingBox: d3.Selection<void>;
-        private _backgroundContainer;
-        private _foregroundContainer;
-        protected _clipPathEnabled: boolean;
-        private _origin;
-        private _parent;
-        private _xAlignment;
-        private static _xAlignToProportion;
-        private _yAlignment;
-        private static _yAlignToProportion;
-        protected _isSetup: boolean;
-        protected _isAnchored: boolean;
-        private _boxes;
-        private _boxContainer;
-        private _rootSVG;
-        private _isTopLevelComponent;
-        private _width;
-        private _height;
-        private _cssClasses;
-        private _destroyed;
-        private _clipPathID;
-        private _onAnchorCallbacks;
-        private _onDetachCallbacks;
-        constructor();
-        /**
-         * Attaches the Component as a child of a given d3 Selection.
-         *
-         * @param {d3.Selection} selection.
-         * @returns {Component} The calling Component.
-         */
-        anchor(selection: d3.Selection<void>): Component;
-        /**
-         * Adds a callback to be called on anchoring the Component to the DOM.
-         * If the Component is already anchored, the callback is called immediately.
-         *
-         * @param {ComponentCallback} callback
-         * @return {Component}
-         */
-        onAnchor(callback: ComponentCallback): Component;
-        /**
-         * Removes a callback that would be called on anchoring the Component to the DOM.
-         * The callback is identified by reference equality.
-         *
-         * @param {ComponentCallback} callback
-         * @return {Component}
-         */
-        offAnchor(callback: ComponentCallback): Component;
-        /**
-         * Creates additional elements as necessary for the Component to function.
-         * Called during anchor() if the Component's element has not been created yet.
-         * Override in subclasses to provide additional functionality.
-         */
-        protected _setup(): void;
-        /**
-         * Given available space in pixels, returns the minimum width and height this Component will need.
-         *
-         * @param {number} availableWidth
-         * @param {number} availableHeight
-         * @returns {SpaceRequest}
-         */
-        requestedSpace(availableWidth: number, availableHeight: number): SpaceRequest;
-        /**
-         * Computes and sets the size, position, and alignment of the Component from the specified values.
-         * If no parameters are supplied and the Component is a root node,
-         * they are inferred from the size of the Component's element.
-         *
-         * @param {Point} [origin] Origin of the space offered to the Component.
-         * @param {number} [availableWidth] Available width in pixels.
-         * @param {number} [availableHeight] Available height in pixels.
-         * @returns {Component} The calling Component.
-         */
-        computeLayout(origin?: Point, availableWidth?: number, availableHeight?: number): Component;
-        protected _sizeFromOffer(availableWidth: number, availableHeight: number): {
-            width: number;
-            height: number;
-        };
-        /**
-         * Queues the Component for rendering.
-         *
-         * @returns {Component} The calling Component.
-         */
-        render(): Component;
-        private _scheduleComputeLayout();
-        /**
-         * Renders the Component without waiting for the next frame.
-         */
-        renderImmediately(): Component;
-        /**
-         * Causes the Component to re-layout and render.
-         *
-         * This function should be called when a CSS change has occured that could
-         * influence the layout of the Component, such as changing the font size.
-         *
-         * @returns {Component} The calling Component.
-         */
-        redraw(): Component;
-        /**
-         * Renders the Component to a given <svg>.
-         *
-         * @param {String|d3.Selection} element A selector-string for the <svg>, or a d3 selection containing an <svg>.
-         * @returns {Component} The calling Component.
-         */
-        renderTo(element: String | Element | d3.Selection<void>): Component;
-        /**
-         * Gets the x alignment of the Component.
-         */
-        xAlignment(): string;
-        /**
-         * Sets the x alignment of the Component.
-         *
-         * @param {string} xAlignment The x alignment of the Component ("left"/"center"/"right").
-         * @returns {Component} The calling Component.
-         */
-        xAlignment(xAlignment: string): Component;
-        /**
-         * Gets the y alignment of the Component.
-         */
-        yAlignment(): string;
-        /**
-         * Sets the y alignment of the Component.
-         *
-         * @param {string} yAlignment The y alignment of the Component ("top"/"center"/"bottom").
-         * @returns {Component} The calling Component.
-         */
-        yAlignment(yAlignment: string): Component;
-        private _addBox(className?, parentElement?);
-        private _generateClipPath();
-        private _updateClipPath();
-        /**
-         * Checks if the Component has a given CSS class.
-         *
-         * @param {string} cssClass The CSS class to check for.
-         */
-        hasClass(cssClass: string): boolean;
-        /**
-         * Adds a given CSS class to the Component.
-         *
-         * @param {string} cssClass The CSS class to add.
-         * @returns {Component} The calling Component.
-         */
-        addClass(cssClass: string): Component;
-        /**
-         * Removes a given CSS class from the Component.
-         *
-         * @param {string} cssClass The CSS class to remove.
-         * @returns {Component} The calling Component.
-         */
-        removeClass(cssClass: string): Component;
-        /**
-         * Checks if the Component has a fixed width or if it grows to fill available space.
-         * Returns false by default on the base Component class.
-         */
-        fixedWidth(): boolean;
-        /**
-         * Checks if the Component has a fixed height or if it grows to fill available space.
-         * Returns false by default on the base Component class.
-         */
-        fixedHeight(): boolean;
-        /**
-         * Detaches a Component from the DOM. The Component can be reused.
-         *
-         * This should only be used if you plan on reusing the calling Component. Otherwise, use destroy().
-         *
-         * @returns The calling Component.
-         */
-        detach(): Component;
-        /**
-         * Adds a callback to be called when the Component is detach()-ed.
-         *
-         * @param {ComponentCallback} callback
-         * @return {Component} The calling Component.
-         */
-        onDetach(callback: ComponentCallback): Component;
-        /**
-         * Removes a callback to be called when the Component is detach()-ed.
-         * The callback is identified by reference equality.
-         *
-         * @param {ComponentCallback} callback
-         * @return {Component} The calling Component.
-         */
-        offDetach(callback: ComponentCallback): Component;
-        /**
-         * Gets the parent ComponentContainer for this Component.
-         */
-        parent(): ComponentContainer;
-        /**
-         * Sets the parent ComponentContainer for this Component.
-         * An error will be thrown if the parent does not contain this Component.
-         * Adding a Component to a ComponentContainer should be done
-         * using the appropriate method on the ComponentContainer.
-         */
-        parent(parent: ComponentContainer): Component;
-        /**
-         * Removes a Component from the DOM and disconnects all listeners.
-         */
-        destroy(): void;
-        /**
-         * Gets the width of the Component in pixels.
-         */
-        width(): number;
-        /**
-         * Gets the height of the Component in pixels.
-         */
-        height(): number;
-        /**
-         * Gets the origin of the Component relative to its parent.
-         *
-         * @return {Point}
-         */
-        origin(): Point;
-        /**
-         * Gets the origin of the Component relative to the root <svg>.
-         *
-         * @return {Point}
-         */
-        originToSVG(): Point;
-        /**
-         * Gets the Selection containing the <g> in front of the visual elements of the Component.
-         *
-         * Will return undefined if the Component has not been anchored.
-         *
-         * @return {d3.Selection}
-         */
-        foreground(): d3.Selection<void>;
-        /**
-         * Gets a Selection containing a <g> that holds the visual elements of the Component.
-         *
-         * Will return undefined if the Component has not been anchored.
-         *
-         * @return {d3.Selection} content selection for the Component
-         */
-        content(): d3.Selection<void>;
-        /**
-         * Gets the Selection containing the <g> behind the visual elements of the Component.
-         *
-         * Will return undefined if the Component has not been anchored.
-         *
-         * @return {d3.Selection} background selection for the Component
-         */
-        background(): d3.Selection<void>;
-    }
-}
-
-
-declare module Plottable {
-    class ComponentContainer extends Component {
-        private _detachCallback;
-        constructor();
-        anchor(selection: d3.Selection<void>): ComponentContainer;
-        render(): ComponentContainer;
-        /**
-         * Checks whether the specified Component is in the ComponentContainer.
-         */
-        has(component: Component): boolean;
-        protected _adoptAndAnchor(component: Component): void;
-        /**
-         * Removes the specified Component from the ComponentContainer.
-         */
-        remove(component: Component): ComponentContainer;
-        /**
-         * Carry out the actual removal of a Component.
-         * Implementation dependent on the type of container.
-         *
-         * @return {boolean} true if the Component was successfully removed, false otherwise.
-         */
-        protected _remove(component: Component): boolean;
-        /**
-         * Invokes a callback on each Component in the ComponentContainer.
-         */
-        protected _forEach(callback: (component: Component) => void): void;
-        /**
-         * Destroys the ComponentContainer and all Components within it.
-         */
-        destroy(): void;
-    }
-}
-
-
-declare module Plottable {
-    module Components {
-        class Group extends ComponentContainer {
-            private _components;
-            /**
-             * Constructs a Group.
-             *
-             * A Group contains Components that will be rendered on top of each other.
-             * Components added later will be rendered above Components already in the Group.
-             *
-             * @constructor
-             * @param {Component[]} [components=[]] Components to be added to the Group.
-             */
-            constructor(components?: Component[]);
-            protected _forEach(callback: (component: Component) => any): void;
-            /**
-             * Checks whether the specified Component is in the Group.
-             */
-            has(component: Component): boolean;
-            requestedSpace(offeredWidth: number, offeredHeight: number): SpaceRequest;
-            computeLayout(origin?: Point, availableWidth?: number, availableHeight?: number): Group;
-            protected _sizeFromOffer(availableWidth: number, availableHeight: number): {
-                width: number;
-                height: number;
-            };
-            fixedWidth(): boolean;
-            fixedHeight(): boolean;
-            /**
-             * @return {Component[]} The Components in this Group.
-             */
-            components(): Component[];
-            /**
-             * Adds a Component to this Group.
-             * The added Component will be rendered above Components already in the Group.
-             */
-            append(component: Component): Group;
-            protected _remove(component: Component): boolean;
-        }
-    }
-}
-
-
-declare module Plottable {
-    class Axis<D> extends Component {
-        /**
-         * The css class applied to each end tick mark (the line on the end tick).
-         */
-        static END_TICK_MARK_CLASS: string;
-        /**
-         * The css class applied to each tick mark (the line on the tick).
-         */
-        static TICK_MARK_CLASS: string;
-        /**
-         * The css class applied to each tick label (the text associated with the tick).
-         */
-        static TICK_LABEL_CLASS: string;
-        /**
-         * The css class applied to each annotation line, which extends from the axis to the rect.
-         */
-        static ANNOTATION_LINE_CLASS: string;
-        /**
-         * The css class applied to each annotation rect, which surrounds the annotation label.
-         */
-        static ANNOTATION_RECT_CLASS: string;
-        /**
-         * The css class applied to each annotation circle, which denotes which tick is being annotated.
-         */
-        static ANNOTATION_CIRCLE_CLASS: string;
-        /**
-         * The css class applied to each annotation label, which shows the formatted annotation text.
-         */
-        static ANNOTATION_LABEL_CLASS: string;
-        private static _ANNOTATION_LABEL_PADDING;
-        protected _tickMarkContainer: d3.Selection<void>;
-        protected _tickLabelContainer: d3.Selection<void>;
-        protected _baseline: d3.Selection<void>;
-        protected _scale: Scale<D, number>;
-        private _formatter;
-        private _orientation;
-        protected _computedWidth: number;
-        protected _computedHeight: number;
-        private _endTickLength;
-        private _innerTickLength;
-        private _tickLabelPadding;
-        private _margin;
-        private _showEndTickLabels;
-        private _rescaleCallback;
-        private _annotatedTicks;
-        private _annotationFormatter;
-        private _annotationsEnabled;
-        private _annotationTierCount;
-        private _annotationContainer;
-        private _annotationMeasurer;
-        private _annotationWriter;
-        /**
-         * Constructs an Axis.
-         * An Axis is a visual representation of a Scale.
-         *
-         * @constructor
-         * @param {Scale} scale
-         * @param {string} orientation One of "top"/"bottom"/"left"/"right".
-         */
-        constructor(scale: Scale<D, number>, orientation: string);
-        destroy(): void;
-        protected _isHorizontal(): boolean;
-        protected _computeWidth(): number;
-        protected _computeHeight(): number;
-        requestedSpace(offeredWidth: number, offeredHeight: number): SpaceRequest;
-        fixedHeight(): boolean;
-        fixedWidth(): boolean;
-        protected _rescale(): void;
-        computeLayout(origin?: Point, availableWidth?: number, availableHeight?: number): Axis<D>;
-        protected _setup(): void;
-        protected _getTickValues(): D[];
-        renderImmediately(): Axis<D>;
-        /**
-         * Gets the annotated ticks.
-         */
-        annotatedTicks(): D[];
-        /**
-         * Sets the annotated ticks.
-         *
-         * @returns {Axis} The calling Axis.
-         */
-        annotatedTicks(annotatedTicks: D[]): Axis<D>;
-        /**
-         * Gets the Formatter for the annotations.
-         */
-        annotationFormatter(): Formatter;
-        /**
-         * Sets the Formatter for the annotations.
-         *
-         * @returns {Axis} The calling Axis.
-         */
-        annotationFormatter(annotationFormatter: Formatter): Axis<D>;
-        /**
-         * Gets if annotations are enabled.
-         */
-        annotationsEnabled(): boolean;
-        /**
-         * Sets if annotations are enabled.
-         *
-         * @returns {Axis} The calling Axis.
-         */
-        annotationsEnabled(annotationsEnabled: boolean): Axis<D>;
-        /**
-         * Gets the count of annotation tiers to render.
-         */
-        annotationTierCount(): number;
-        /**
-         * Sets the count of annotation tiers to render.
-         *
-         * @returns {Axis} The calling Axis.
-         */
-        annotationTierCount(annotationTierCount: number): Axis<D>;
-        protected _drawAnnotations(): void;
-        private _annotatedTicksToRender();
-        /**
-         * Retrieves the size of the core pieces.
-         *
-         * The core pieces include the labels, the end tick marks, the inner tick marks, and the tick label padding.
-         */
-        protected _coreSize(): number;
-        protected _annotationTierHeight(): number;
-        private _annotationToTier(measurements);
-        protected _removeAnnotations(): void;
-        protected _generateBaselineAttrHash(): {
-            [key: string]: number;
-        };
-        protected _generateTickMarkAttrHash(isEndTickMark?: boolean): {
-            [key: string]: number | ((d: any) => number);
-        };
-        redraw(): Component;
-        protected _setDefaultAlignment(): void;
-        /**
-         * Gets the Formatter on the Axis. Tick values are passed through the
-         * Formatter before being displayed.
-         */
-        formatter(): Formatter;
-        /**
-         * Sets the Formatter on the Axis. Tick values are passed through the
-         * Formatter before being displayed.
-         *
-         * @param {Formatter} formatter
-         * @returns {Axis} The calling Axis.
-         */
-        formatter(formatter: Formatter): Axis<D>;
-        /**
-         * @deprecated As of release v1.3.0, replaced by innerTickLength()
-         *
-         * Gets the tick mark length in pixels.
-         */
-        tickLength(): number;
-        /**
-         * Sets the tick mark length in pixels.
-         *
-         * @param {number} length
-         * @returns {Axis} The calling Axis.
-         */
-        tickLength(length: number): Axis<D>;
-        /**
-         * Gets the tick mark length in pixels.
-         */
-        innerTickLength(): number;
-        /**
-         * Sets the tick mark length in pixels.
-         *
-         * @param {number} length
-         * @returns {Axis} The calling Axis.
-         */
-        innerTickLength(length: number): Axis<D>;
-        /**
-         * Gets the end tick mark length in pixels.
-         */
-        endTickLength(): number;
-        /**
-         * Sets the end tick mark length in pixels.
-         *
-         * @param {number} length
-         * @returns {Axis} The calling Axis.
-         */
-        endTickLength(length: number): Axis<D>;
-        protected _maxLabelTickLength(): number;
-        /**
-         * Gets the padding between each tick mark and its associated label in pixels.
-         */
-        tickLabelPadding(): number;
-        /**
-         * Sets the padding between each tick mark and its associated label in pixels.
-         *
-         * @param {number} padding
-         * @returns {Axis} The calling Axis.
-         */
-        tickLabelPadding(padding: number): Axis<D>;
-        /**
-         * Gets the margin in pixels.
-         * The margin is the amount of space between the tick labels and the outer edge of the Axis.
-         * The margin also determines the space that annotations will reside in if annotations are enabled.
-         */
-        margin(): number;
-        /**
-         * Sets the margin in pixels.
-         * The margin is the amount of space between the tick labels and the outer edge of the Axis.
-         * The margin also determines the space that annotations will reside in if annotations are enabled.
-         *
-         * @param {number} size
-         * @returns {Axis} The calling Axis.
-         */
-        margin(size: number): Axis<D>;
-        /**
-         * Gets the orientation of the Axis.
-         */
-        orientation(): string;
-        /**
-         * Sets the orientation of the Axis.
-         *
-         * @param {number} orientation One of "top"/"bottom"/"left"/"right".
-         * @returns {Axis} The calling Axis.
-         */
-        orientation(orientation: string): Axis<D>;
-        /**
-         * Gets whether the Axis shows the end tick labels.
-         */
-        showEndTickLabels(): boolean;
-        /**
-         * Sets whether the Axis shows the end tick labels.
-         *
-         * @param {boolean} show
-         * @returns {Axis} The calling Axis.
-         */
-        showEndTickLabels(show: boolean): Axis<D>;
-    }
-}
-
-
-declare module Plottable {
-    module TimeInterval {
-        var second: string;
-        var minute: string;
-        var hour: string;
-        var day: string;
-        var week: string;
-        var month: string;
-        var year: string;
-    }
-    module Axes {
-        /**
-         * Defines a configuration for a Time Axis tier.
-         * For details on how ticks are generated see: https://github.com/mbostock/d3/wiki/Time-Scales#ticks
-         * interval - A time unit associated with this configuration (seconds, minutes, hours, etc).
-         * step - number of intervals between each tick.
-         * formatter - formatter used to format tick labels.
-         */
-        type TimeAxisTierConfiguration = {
-            interval: string;
-            step: number;
-            formatter: Formatter;
-        };
-        /**
-         * An array of linked TimeAxisTierConfigurations.
-         * Each configuration will be shown on a different tier.
-         * Currently, up to two tiers are supported.
-         */
-        type TimeAxisConfiguration = TimeAxisTierConfiguration[];
-        class Time extends Axis<Date> {
-            /**
-             * The CSS class applied to each Time Axis tier
-             */
-            static TIME_AXIS_TIER_CLASS: string;
-            private static _DEFAULT_TIME_AXIS_CONFIGURATIONS;
-            private _tierLabelContainers;
-            private _tierMarkContainers;
-            private _tierBaselines;
-            private _tierHeights;
-            private _possibleTimeAxisConfigurations;
-            private _numTiers;
-            private _measurer;
-            private _mostPreciseConfigIndex;
-            private _tierLabelPositions;
-            private static _LONG_DATE;
-            /**
-             * Constructs a Time Axis.
-             *
-             * A Time Axis is a visual representation of a Time Scale.
-             *
-             * @constructor
-             * @param {Scales.Time} scale
-             * @param {string} orientation One of "top"/"bottom".
-             */
-            constructor(scale: Scales.Time, orientation: string);
-            /**
-             * Gets the label positions for each tier.
-             */
-            tierLabelPositions(): string[];
-            /**
-             * Sets the label positions for each tier.
-             *
-             * @param {string[]} newPositions The positions for each tier. "bottom" and "center" are the only supported values.
-             * @returns {Axes.Time} The calling Time Axis.
-             */
-            tierLabelPositions(newPositions: string[]): Time;
-            /**
-             * Gets the possible TimeAxisConfigurations.
-             */
-            axisConfigurations(): TimeAxisConfiguration[];
-            /**
-             * Sets the possible TimeAxisConfigurations.
-             * The Time Axis will choose the most precise configuration that will display in the available space.
-             *
-             * @param {TimeAxisConfiguration[]} configurations
-             * @returns {Axes.Time} The calling Time Axis.
-             */
-            axisConfigurations(configurations: TimeAxisConfiguration[]): Time;
-            /**
-             * Gets the index of the most precise TimeAxisConfiguration that will fit in the current width.
-             */
-            private _getMostPreciseConfigurationIndex();
-            orientation(): string;
-            orientation(orientation: string): Time;
-            protected _computeHeight(): number;
-            private _getIntervalLength(config);
-            private _maxWidthForInterval(config);
-            /**
-             * Check if tier configuration fits in the current width.
-             */
-            private _checkTimeAxisTierConfigurationWidth(config);
-            protected _sizeFromOffer(availableWidth: number, availableHeight: number): {
-                width: number;
-                height: number;
-            };
-            protected _setup(): void;
-            private _setupDomElements();
-            private _getTickIntervalValues(config);
-            protected _getTickValues(): any[];
-            private _cleanTiers();
-            private _getTickValuesForConfiguration(config);
-            private _renderTierLabels(container, config, index);
-            private _renderTickMarks(tickValues, index);
-            private _renderLabellessTickMarks(tickValues);
-            private _generateLabellessTicks();
-            renderImmediately(): Time;
-            private _hideOverflowingTiers();
-            private _hideOverlappingAndCutOffLabels(index);
-        }
-    }
-}
-
-
-declare module Plottable {
-    module Axes {
-        class Numeric extends Axis<number> {
-            private _tickLabelPositioning;
-            private _usesTextWidthApproximation;
-            private _measurer;
-            private _wrapper;
-            /**
-             * Constructs a Numeric Axis.
-             *
-             * A Numeric Axis is a visual representation of a QuantitativeScale.
-             *
-             * @constructor
-             * @param {QuantitativeScale} scale
-             * @param {string} orientation One of "top"/"bottom"/"left"/"right".
-             */
-            constructor(scale: QuantitativeScale<number>, orientation: string);
-            protected _setup(): void;
-            protected _computeWidth(): number;
-            private _computeExactTextWidth();
-            private _computeApproximateTextWidth();
-            protected _computeHeight(): number;
-            protected _getTickValues(): number[];
-            protected _rescale(): void;
-            renderImmediately(): Numeric;
-            private _showAllTickMarks();
-            /**
-             * Hides the Tick Marks which have no corresponding Tick Labels
-             */
-            private _hideTickMarksWithoutLabel();
-            /**
-             * Gets the tick label position relative to the tick marks.
-             *
-             * @returns {string} The current tick label position.
-             */
-            tickLabelPosition(): string;
-            /**
-             * Sets the tick label position relative to the tick marks.
-             *
-             * @param {string} position "top"/"center"/"bottom" for a vertical Numeric Axis,
-             *                          "left"/"center"/"right" for a horizontal Numeric Axis.
-             * @returns {Numeric} The calling Numeric Axis.
-             */
-            tickLabelPosition(position: string): Numeric;
-            /**
-             * Gets the approximate text width setting.
-             *
-             * @returns {boolean} The current text width approximation setting.
-             */
-            usesTextWidthApproximation(): boolean;
-            /**
-             * Sets the approximate text width setting. Approximating text width
-             * measurements can drastically speed up plot rendering, but the plot may
-             * have extra white space that would be eliminated by exact measurements.
-             * Additionally, very abnormal fonts may not approximate reasonably.
-             *
-             * @param {boolean} The new text width approximation setting.
-             * @returns {Axes.Numeric} The calling Axes.Numeric.
-             */
-            usesTextWidthApproximation(enable: boolean): Axes.Numeric;
-            private _hideEndTickLabels();
-            private _hideOverflowingTickLabels();
-            private _hideOverlappingTickLabels();
-            /**
-             * The method is responsible for evenly spacing the labels on the axis.
-             * @return test to see if taking every `interval` recrangle from `rects`
-             *         will result in labels not overlapping
-             *
-             * For top, bottom, left, right positioning of the thicks, we want the padding
-             * between the labels to be 3x, such that the label will be  `padding` distance
-             * from the tick and 2 * `padding` distance (or more) from the next tick
-             *
-             */
-            private _hasOverlapWithInterval(interval, rects);
-        }
-    }
-}
-
-
-declare module Plottable {
-    module Axes {
-        class Category extends Axis<string> {
-            private _tickLabelAngle;
-            private _measurer;
-            private _wrapper;
-            private _writer;
-            /**
-             * Constructs a Category Axis.
-             *
-             * A Category Axis is a visual representation of a Category Scale.
-             *
-             * @constructor
-             * @param {Scales.Category} scale
-             * @param {string} [orientation="bottom"] One of "top"/"bottom"/"left"/"right".
-             */
-            constructor(scale: Scales.Category, orientation: string);
-            protected _setup(): void;
-            protected _rescale(): Component;
-            requestedSpace(offeredWidth: number, offeredHeight: number): SpaceRequest;
-            protected _coreSize(): number;
-            protected _getTickValues(): string[];
-            /**
-             * Gets the tick label angle in degrees.
-             */
-            tickLabelAngle(): number;
-            /**
-             * Sets the tick label angle in degrees.
-             * Right now only -90/0/90 are supported. 0 is horizontal.
-             *
-             * @param {number} angle
-             * @returns {Category} The calling Category Axis.
-             */
-            tickLabelAngle(angle: number): Category;
-            /**
-             * Measures the size of the ticks while also writing them to the DOM.
-             * @param {d3.Selection} ticks The tick elements to be written to.
-             */
-            private _drawTicks(axisWidth, axisHeight, scale, ticks);
-            /**
-             * Measures the size of the ticks without making any (permanent) DOM
-             * changes.
-             *
-             * @param {string[]} ticks The strings that will be printed on the ticks.
-             */
-            private _measureTicks(axisWidth, axisHeight, scale, ticks);
-            renderImmediately(): Category;
-            computeLayout(origin?: Point, availableWidth?: number, availableHeight?: number): Axis<string>;
-        }
-    }
-}
-
-
-declare module Plottable {
-    module Components {
-        class Label extends Component {
-            private _textContainer;
-            private _text;
-            private _angle;
-            private _measurer;
-            private _wrapper;
-            private _writer;
-            private _padding;
-            /**
-             * A Label is a Component that displays a single line of text.
-             *
-             * @constructor
-             * @param {string} [displayText=""] The text of the Label.
-             * @param {number} [angle=0] The angle of the Label in degrees (-90/0/90). 0 is horizontal.
-             */
-            constructor(displayText?: string, angle?: number);
-            requestedSpace(offeredWidth: number, offeredHeight: number): SpaceRequest;
-            protected _setup(): void;
-            /**
-             * Gets the Label's text.
-             */
-            text(): string;
-            /**
-             * Sets the Label's text.
-             *
-             * @param {string} displayText
-             * @returns {Label} The calling Label.
-             */
-            text(displayText: string): Label;
-            /**
-             * Gets the angle of the Label in degrees.
-             */
-            angle(): number;
-            /**
-             * Sets the angle of the Label in degrees.
-             *
-             * @param {number} angle One of -90/0/90. 0 is horizontal.
-             * @returns {Label} The calling Label.
-             */
-            angle(angle: number): Label;
-            /**
-             * Gets the amount of padding around the Label in pixels.
-             */
-            padding(): number;
-            /**
-             * Sets the amount of padding around the Label in pixels.
-             *
-             * @param {number} padAmount
-             * @returns {Label} The calling Label.
-             */
-            padding(padAmount: number): Label;
-            fixedWidth(): boolean;
-            fixedHeight(): boolean;
-            renderImmediately(): Label;
-        }
-        class TitleLabel extends Label {
-            static TITLE_LABEL_CLASS: string;
-            /**
-             * @constructor
-             * @param {string} [text]
-             * @param {number} [angle] One of -90/0/90. 0 is horizontal.
-             */
-            constructor(text?: string, angle?: number);
-        }
-        class AxisLabel extends Label {
-            static AXIS_LABEL_CLASS: string;
-            /**
-             * @constructor
-             * @param {string} [text]
-             * @param {number} [angle] One of -90/0/90. 0 is horizontal.
-             */
-            constructor(text?: string, angle?: number);
-        }
-    }
-}
-
-
-declare module Plottable {
-    module Components {
-        class Legend extends Component {
-            /**
-             * The css class applied to each legend row
-             */
-            static LEGEND_ROW_CLASS: string;
-            /**
-             * The css class applied to each legend entry
-             */
-            static LEGEND_ENTRY_CLASS: string;
-            /**
-             * The css class applied to each legend symbol
-             */
-            static LEGEND_SYMBOL_CLASS: string;
-            private _padding;
-            private _colorScale;
-            private _formatter;
-            private _maxEntriesPerRow;
-            private _comparator;
-            private _measurer;
-            private _wrapper;
-            private _writer;
-            private _symbolFactoryAccessor;
-            private _symbolOpacityAccessor;
-            private _redrawCallback;
-            /**
-             * The Legend consists of a series of entries, each with a color and label taken from the Color Scale.
-             *
-             * @constructor
-             * @param {Scale.Color} scale
-             */
-            constructor(colorScale: Scales.Color);
-            protected _setup(): void;
-            /**
-             * Gets the Formatter for the entry texts.
-             */
-            formatter(): Formatter;
-            /**
-             * Sets the Formatter for the entry texts.
-             *
-             * @param {Formatter} formatter
-             * @returns {Legend} The calling Legend.
-             */
-            formatter(formatter: Formatter): Legend;
-            /**
-             * Gets the maximum number of entries per row.
-             *
-             * @returns {number}
-             */
-            maxEntriesPerRow(): number;
-            /**
-             * Sets the maximum number of entries perrow.
-             *
-             * @param {number} maxEntriesPerRow
-             * @returns {Legend} The calling Legend.
-             */
-            maxEntriesPerRow(maxEntriesPerRow: number): Legend;
-            /**
-             * Gets the current comparator for the Legend's entries.
-             *
-             * @returns {(a: string, b: string) => number}
-             */
-            comparator(): (a: string, b: string) => number;
-            /**
-             * Sets a new comparator for the Legend's entries.
-             * The comparator is used to set the display order of the entries.
-             *
-             * @param {(a: string, b: string) => number} comparator
-             * @returns {Legend} The calling Legend.
-             */
-            comparator(comparator: (a: string, b: string) => number): Legend;
-            /**
-             * Gets the Color Scale.
-             *
-             * @returns {Scales.Color}
-             */
-            colorScale(): Scales.Color;
-            /**
-             * Sets the Color Scale.
-             *
-             * @param {Scales.Color} scale
-             * @returns {Legend} The calling Legend.
-             */
-            colorScale(colorScale: Scales.Color): Legend;
-            destroy(): void;
-            private _calculateLayoutInfo(availableWidth, availableHeight);
-            requestedSpace(offeredWidth: number, offeredHeight: number): SpaceRequest;
-            private _packRows(availableWidth, entries, entryLengths);
-            /**
-             * Gets the Entities (representing Legend entries) at a particular point.
-             * Returns an empty array if no Entities are present at that location.
-             *
-             * @param {Point} p
-             * @returns {Entity<Legend>[]}
-             */
-            entitiesAt(p: Point): Entity<Legend>[];
-            renderImmediately(): Legend;
-            /**
-             * Gets the function determining the symbols of the Legend.
-             *
-             * @returns {(datum: any, index: number) => symbolFactory}
-             */
-            symbol(): (datum: any, index: number) => SymbolFactory;
-            /**
-             * Sets the function determining the symbols of the Legend.
-             *
-             * @param {(datum: any, index: number) => SymbolFactory} symbol
-             * @returns {Legend} The calling Legend
-             */
-            symbol(symbol: (datum: any, index: number) => SymbolFactory): Legend;
-            /**
-             * Gets the opacity of the symbols of the Legend.
-             *
-             * @returns {(datum: any, index: number) => number}
-             */
-            symbolOpacity(): (datum: any, index: number) => number;
-            /**
-             * Sets the opacity of the symbols of the Legend.
-             *
-             * @param {number | ((datum: any, index: number) => number)} symbolOpacity
-             * @returns {Legend} The calling Legend
-             */
-            symbolOpacity(symbolOpacity: number | ((datum: any, index: number) => number)): Legend;
-            fixedWidth(): boolean;
-            fixedHeight(): boolean;
-        }
-    }
-}
-
-
-declare module Plottable {
-    module Components {
-        class InterpolatedColorLegend extends Component {
-            private static _DEFAULT_NUM_SWATCHES;
-            private _measurer;
-            private _wrapper;
-            private _writer;
-            private _scale;
-            private _orientation;
-            private _padding;
-            private _formatter;
-            private _expands;
-            private _swatchContainer;
-            private _swatchBoundingBox;
-            private _lowerLabel;
-            private _upperLabel;
-            private _redrawCallback;
-            /**
-             * The css class applied to the legend labels.
-             */
-            static LEGEND_LABEL_CLASS: string;
-            /**
-             * Creates an InterpolatedColorLegend.
-             *
-             * The InterpolatedColorLegend consists of a sequence of swatches that show the
-             * associated InterpolatedColor Scale sampled at various points.
-             * Two labels show the maximum and minimum values of the InterpolatedColor Scale.
-             *
-             * @constructor
-             * @param {Scales.InterpolatedColor} interpolatedColorScale
-             */
-            constructor(interpolatedColorScale: Scales.InterpolatedColor);
-            destroy(): void;
-            /**
-             * Gets the Formatter for the labels.
-             */
-            formatter(): Formatter;
-            /**
-             * Sets the Formatter for the labels.
-             *
-             * @param {Formatter} formatter
-             * @returns {InterpolatedColorLegend} The calling InterpolatedColorLegend.
-             */
-            formatter(formatter: Formatter): InterpolatedColorLegend;
-            /**
-             * Gets whether the InterpolatedColorLegend expands to occupy all offered space in the long direction
-             */
-            expands(): boolean;
-            /**
-             * Sets whether the InterpolatedColorLegend expands to occupy all offered space in the long direction
-             *
-             * @param {expands} boolean
-             * @returns {InterpolatedColorLegend} The calling InterpolatedColorLegend.
-             */
-            expands(expands: boolean): InterpolatedColorLegend;
-            private static _ensureOrientation(orientation);
-            /**
-             * Gets the orientation.
-             */
-            orientation(): string;
-            /**
-             * Sets the orientation.
-             *
-             * @param {string} orientation One of "horizontal"/"left"/"right".
-             * @returns {InterpolatedColorLegend} The calling InterpolatedColorLegend.
-             */
-            orientation(orientation: string): InterpolatedColorLegend;
-            fixedWidth(): boolean;
-            fixedHeight(): boolean;
-            private _generateTicks(numSwatches?);
-            protected _setup(): void;
-            requestedSpace(offeredWidth: number, offeredHeight: number): SpaceRequest;
-            private _isVertical();
-            renderImmediately(): InterpolatedColorLegend;
-        }
-    }
-}
-
-
-declare module Plottable {
-    module Components {
-        class Gridlines extends Component {
-            private _xScale;
-            private _yScale;
-            private _xLinesContainer;
-            private _yLinesContainer;
-            private _renderCallback;
-            /**
-             * @constructor
-             * @param {QuantitativeScale} xScale The scale to base the x gridlines on. Pass null if no gridlines are desired.
-             * @param {QuantitativeScale} yScale The scale to base the y gridlines on. Pass null if no gridlines are desired.
-             */
-            constructor(xScale: QuantitativeScale<any>, yScale: QuantitativeScale<any>);
-            destroy(): Gridlines;
-            protected _setup(): void;
-            renderImmediately(): Gridlines;
-            computeLayout(origin?: Point, availableWidth?: number, availableHeight?: number): Gridlines;
-            private _redrawXLines();
-            private _redrawYLines();
-        }
-    }
-}
-
-
-declare module Plottable {
-    module Components {
-        class Table extends ComponentContainer {
-            private _rowPadding;
-            private _columnPadding;
-            private _rows;
-            private _rowWeights;
-            private _columnWeights;
-            private _nRows;
-            private _nCols;
-            private _calculatedLayout;
-            /**
-             * A Table combines Components in the form of a grid. A
-             * common case is combining a y-axis, x-axis, and the plotted data via
-             * ```typescript
-             * new Table([[yAxis, plot],
-             *            [null,  xAxis]]);
-             * ```
-             *
-             * @constructor
-             * @param {Component[][]} [rows=[]] A 2-D array of Components to be added to the Table.
-             *   null can be used if a cell is empty.
-             */
-            constructor(rows?: Component[][]);
-            protected _forEach(callback: (component: Component) => any): void;
-            /**
-             * Checks whether the specified Component is in the Table.
-             */
-            has(component: Component): boolean;
-            /**
-             * Adds a Component in the specified row and column position.
-             *
-             * For example, instead of calling `new Table([[a, b], [null, c]])`, you
-             * could call
-             * var table = new Plottable.Components.Table();
-             * table.add(a, 0, 0);
-             * table.add(b, 0, 1);
-             * table.add(c, 1, 1);
-             *
-             * @param {Component} component The Component to be added.
-             * @param {number} row
-             * @param {number} col
-             * @returns {Table} The calling Table.
-             */
-            add(component: Component, row: number, col: number): Table;
-            protected _remove(component: Component): boolean;
-            private _iterateLayout(availableWidth, availableHeight, isFinalOffer?);
-            private _determineGuarantees(offeredWidths, offeredHeights, isFinalOffer?);
-            requestedSpace(offeredWidth: number, offeredHeight: number): SpaceRequest;
-            computeLayout(origin?: Point, availableWidth?: number, availableHeight?: number): Table;
-            /**
-             * Gets the padding above and below each row in pixels.
-             */
-            rowPadding(): number;
-            /**
-             * Sets the padding above and below each row in pixels.
-             *
-             * @param {number} rowPadding
-             * @returns {Table} The calling Table.
-             */
-            rowPadding(rowPadding: number): Table;
-            /**
-             * Gets the padding to the left and right of each column in pixels.
-             */
-            columnPadding(): number;
-            /**
-             * Sets the padding to the left and right of each column in pixels.
-             *
-             * @param {number} columnPadding
-             * @returns {Table} The calling Table.
-             */
-            columnPadding(columnPadding: number): Table;
-            /**
-             * Gets the weight of the specified row.
-             *
-             * @param {number} index
-             */
-            rowWeight(index: number): number;
-            /**
-             * Sets the weight of the specified row.
-             * Space is allocated to rows based on their weight. Rows with higher weights receive proportionally more space.
-             *
-             * A common case would be to have one row take up 2/3rds of the space,
-             * and the other row take up 1/3rd.
-             *
-             * Example:
-             *
-             * ```JavaScript
-             * plot = new Plottable.Component.Table([
-             *  [row1],
-             *  [row2]
-             * ]);
-             *
-             * // assign twice as much space to the first row
-             * plot
-             *  .rowWeight(0, 2)
-             *  .rowWeight(1, 1)
-             * ```
-             *
-             * @param {number} index
-             * @param {number} weight
-             * @returns {Table} The calling Table.
-             */
-            rowWeight(index: number, weight: number): Table;
-            /**
-             * Gets the weight of the specified column.
-             *
-             * @param {number} index
-             */
-            columnWeight(index: number): number;
-            /**
-             * Sets the weight of the specified column.
-             * Space is allocated to columns based on their weight. Columns with higher weights receive proportionally more space.
-             *
-             * Please see `rowWeight` docs for an example.
-             *
-             * @param {number} index
-             * @param {number} weight
-             * @returns {Table} The calling Table.
-             */
-            columnWeight(index: number, weight: number): Table;
-            fixedWidth(): boolean;
-            fixedHeight(): boolean;
-            private _padTableToSize(nRows, nCols);
-            private static _calcComponentWeights(setWeights, componentGroups, fixityAccessor);
-            private static _calcProportionalSpace(weights, freeSpace);
-            private static _fixedSpace(componentGroup, fixityAccessor);
-        }
-    }
-}
-
-
-declare module Plottable {
-    module Components {
-        enum PropertyMode {
-            VALUE = 0,
-            PIXEL = 1,
-        }
-        class SelectionBoxLayer extends Component {
-            protected _box: d3.Selection<void>;
-            private _boxArea;
-            private _boxVisible;
-            private _boxBounds;
-            private _xExtent;
-            private _yExtent;
-            private _xScale;
-            private _yScale;
-            private _adjustBoundsCallback;
-            protected _xBoundsMode: PropertyMode;
-            protected _yBoundsMode: PropertyMode;
-            constructor();
-            protected _setup(): void;
-            protected _sizeFromOffer(availableWidth: number, availableHeight: number): {
-                width: number;
-                height: number;
-            };
-            /**
-             * Gets the Bounds of the box.
-             */
-            bounds(): Bounds;
-            /**
-             * Sets the Bounds of the box.
-             *
-             * @param {Bounds} newBounds
-             * @return {SelectionBoxLayer} The calling SelectionBoxLayer.
-             */
-            bounds(newBounds: Bounds): SelectionBoxLayer;
-            protected _setBounds(newBounds: Bounds): void;
-            private _getBounds();
-            renderImmediately(): SelectionBoxLayer;
-            /**
-             * Gets whether the box is being shown.
-             */
-            boxVisible(): boolean;
-            /**
-             * Shows or hides the selection box.
-             *
-             * @param {boolean} show Whether or not to show the box.
-             * @return {SelectionBoxLayer} The calling SelectionBoxLayer.
-             */
-            boxVisible(show: boolean): SelectionBoxLayer;
-            fixedWidth(): boolean;
-            fixedHeight(): boolean;
-            /**
-             * Gets the x scale for this SelectionBoxLayer.
-             */
-            xScale(): QuantitativeScale<number | {
-                valueOf(): number;
-            }>;
-            /**
-             * Sets the x scale for this SelectionBoxLayer.
-             *
-             * @returns {SelectionBoxLayer} The calling SelectionBoxLayer.
-             */
-            xScale(xScale: QuantitativeScale<number | {
-                valueOf(): number;
-            }>): SelectionBoxLayer;
-            /**
-             * Gets the y scale for this SelectionBoxLayer.
-             */
-            yScale(): QuantitativeScale<number | {
-                valueOf(): number;
-            }>;
-            /**
-             * Sets the y scale for this SelectionBoxLayer.
-             *
-             * @returns {SelectionBoxLayer} The calling SelectionBoxLayer.
-             */
-            yScale(yScale: QuantitativeScale<number | {
-                valueOf(): number;
-            }>): SelectionBoxLayer;
-            /**
-             * Gets the data values backing the left and right edges of the box.
-             *
-             * Returns an undefined array if the edges are not backed by a scale.
-             */
-            xExtent(): (number | {
-                valueOf(): number;
-            })[];
-            /**
-             * Sets the data values backing the left and right edges of the box.
-             */
-            xExtent(xExtent: (number | {
-                valueOf(): number;
-            })[]): SelectionBoxLayer;
-            private _getXExtent();
-            protected _setXExtent(xExtent: (number | {
-                valueOf(): number;
-            })[]): void;
-            /**
-             * Gets the data values backing the top and bottom edges of the box.
-             *
-             * Returns an undefined array if the edges are not backed by a scale.
-             */
-            yExtent(): (number | {
-                valueOf(): number;
-            })[];
-            /**
-             * Sets the data values backing the top and bottom edges of the box.
-             */
-            yExtent(yExtent: (number | {
-                valueOf(): number;
-            })[]): SelectionBoxLayer;
-            private _getYExtent();
-            protected _setYExtent(yExtent: (number | {
-                valueOf(): number;
-            })[]): void;
-            destroy(): void;
-        }
-    }
-}
-
-
-declare module Plottable {
-    module Components {
-        class GuideLineLayer<D> extends Component {
-            static ORIENTATION_VERTICAL: string;
-            static ORIENTATION_HORIZONTAL: string;
-            private _orientation;
-            private _value;
-            private _scale;
-            private _pixelPosition;
-            private _scaleUpdateCallback;
-            private _guideLine;
-            private _mode;
-            constructor(orientation: string);
-            protected _setup(): void;
-            protected _sizeFromOffer(availableWidth: number, availableHeight: number): {
-                width: number;
-                height: number;
-            };
-            protected _isVertical(): boolean;
-            fixedWidth(): boolean;
-            fixedHeight(): boolean;
-            computeLayout(origin?: Point, availableWidth?: number, availableHeight?: number): GuideLineLayer<D>;
-            renderImmediately(): GuideLineLayer<D>;
-            private _syncPixelPositionAndValue();
-            protected _setPixelPositionWithoutChangingMode(pixelPosition: number): void;
-            /**
-             * Gets the QuantitativeScale on the GuideLineLayer.
-             *
-             * @return {QuantitativeScale<D>}
-             */
-            scale(): QuantitativeScale<D>;
-            /**
-             * Sets the QuantitativeScale on the GuideLineLayer.
-             * If value() was the last property set, pixelPosition() will be updated according to the new scale.
-             * If pixelPosition() was the last property set, value() will be updated according to the new scale.
-             *
-             * @param {QuantitativeScale<D>} scale
-             * @return {GuideLineLayer<D>} The calling GuideLineLayer.
-             */
-            scale(scale: QuantitativeScale<D>): GuideLineLayer<D>;
-            /**
-             * Gets the value of the guide line in data-space.
-             *
-             * @return {D}
-             */
-            value(): D;
-            /**
-             * Sets the value of the guide line in data-space.
-             * If the GuideLineLayer has a scale, pixelPosition() will be updated now and whenever the scale updates.
-             *
-             * @param {D} value
-             * @return {GuideLineLayer<D>} The calling GuideLineLayer.
-             */
-            value(value: D): GuideLineLayer<D>;
-            /**
-             * Gets the position of the guide line in pixel-space.
-             *
-             * @return {number}
-             */
-            pixelPosition(): number;
-            /**
-             * Sets the position of the guide line in pixel-space.
-             * If the GuideLineLayer has a scale, the value() will be updated now and whenever the scale updates.
-             *
-             * @param {number} pixelPosition
-             * @return {GuideLineLayer<D>} The calling GuideLineLayer.
-             */
-            pixelPosition(pixelPosition: number): GuideLineLayer<D>;
-            destroy(): void;
-        }
-    }
-}
-
-
-declare module Plottable {
-    module Plots {
-        interface PlotEntity extends Entity<Plot> {
-            dataset: Dataset;
-            index: number;
-            component: Plot;
-        }
-        interface AccessorScaleBinding<D, R> {
-            accessor: Accessor<any>;
-            scale?: Scale<D, R>;
-        }
-        module Animator {
-            var MAIN: string;
-            var RESET: string;
-        }
-    }
-    class Plot extends Component {
-        protected static _ANIMATION_MAX_DURATION: number;
-        private _dataChanged;
-        private _datasetToDrawer;
-        protected _renderArea: d3.Selection<void>;
-        private _attrBindings;
-        private _attrExtents;
-        private _includedValuesProvider;
-        private _animate;
-        private _animators;
-        protected _renderCallback: ScaleCallback<Scale<any, any>>;
-        private _onDatasetUpdateCallback;
-        protected _propertyExtents: d3.Map<any[]>;
-        protected _propertyBindings: d3.Map<Plots.AccessorScaleBinding<any, any>>;
-        /**
-         * A Plot draws some visualization of the inputted Datasets.
-         *
-         * @constructor
-         */
-        constructor();
-        anchor(selection: d3.Selection<void>): Plot;
-        protected _setup(): void;
-        destroy(): void;
-        protected _createNodesForDataset(dataset: Dataset): Drawer;
-        protected _createDrawer(dataset: Dataset): Drawer;
-        protected _getAnimator(key: string): Animator;
-        protected _onDatasetUpdate(): void;
-        /**
-         * Gets the AccessorScaleBinding for a particular attribute.
-         *
-         * @param {string} attr
-         */
-        attr<A>(attr: string): Plots.AccessorScaleBinding<A, number | string>;
-        /**
-         * Sets a particular attribute to a constant value or the result of an Accessor.
-         *
-         * @param {string} attr
-         * @param {number|string|Accessor<number>|Accessor<string>} attrValue
-         * @returns {Plot} The calling Plot.
-         */
-        attr(attr: string, attrValue: number | string | Accessor<number> | Accessor<string>): Plot;
-        /**
-         * Sets a particular attribute to a scaled constant value or scaled result of an Accessor.
-         * The provided Scale will account for the attribute values when autoDomain()-ing.
-         *
-         * @param {string} attr
-         * @param {A|Accessor<A>} attrValue
-         * @param {Scale<A, number | string>} scale The Scale used to scale the attrValue.
-         * @returns {Plot} The calling Plot.
-         */
-        attr<A>(attr: string, attrValue: A | Accessor<A>, scale: Scale<A, number | string>): Plot;
-        protected _bindProperty(property: string, value: any, scale: Scale<any, any>): void;
-        private _bindAttr(attr, value, scale);
-        protected _generateAttrToProjector(): AttributeToProjector;
-        renderImmediately(): Plot;
-        /**
-         * Returns whether the plot will be animated.
-         */
-        animated(): boolean;
-        /**
-         * Enables or disables animation.
-         */
-        animated(willAnimate: boolean): Plot;
-        detach(): Plot;
-        /**
-         * @returns {Scale[]} A unique array of all scales currently used by the Plot.
-         */
-        private _scales();
-        /**
-         * Updates the extents associated with each attribute, then autodomains all scales the Plot uses.
-         */
-        protected _updateExtents(): void;
-        private _updateExtentsForAttr(attr);
-        protected _updateExtentsForProperty(property: string): void;
-        protected _filterForProperty(property: string): Accessor<boolean>;
-        private _updateExtentsForKey(key, bindings, extents, filter);
-        private _computeExtent(dataset, accScaleBinding, filter);
-        /**
-         * Override in subclass to add special extents, such as included values
-         */
-        protected _extentsForProperty(property: string): any[];
-        private _includedValuesForScale<D>(scale);
-        /**
-         * Get the Animator associated with the specified Animator key.
-         *
-         * @return {Animator}
-         */
-        animator(animatorKey: string): Animator;
-        /**
-         * Set the Animator associated with the specified Animator key.
-         *
-         * @param {string} animatorKey
-         * @param {Animator} animator
-         * @returns {Plot} The calling Plot.
-         */
-        animator(animatorKey: string, animator: Animator): Plot;
-        /**
-         * Adds a Dataset to the Plot.
-         *
-         * @param {Dataset} dataset
-         * @returns {Plot} The calling Plot.
-         */
-        addDataset(dataset: Dataset): Plot;
-        protected _addDataset(dataset: Dataset): Plot;
-        /**
-         * Removes a Dataset from the Plot.
-         *
-         * @param {Dataset} dataset
-         * @returns {Plot} The calling Plot.
-         */
-        removeDataset(dataset: Dataset): Plot;
-        protected _removeDataset(dataset: Dataset): Plot;
-        protected _removeDatasetNodes(dataset: Dataset): void;
-        datasets(): Dataset[];
-        datasets(datasets: Dataset[]): Plot;
-        protected _getDrawersInOrder(): Drawer[];
-        protected _generateDrawSteps(): Drawers.DrawStep[];
-        protected _additionalPaint(time: number): void;
-        protected _getDataToDraw(): Utils.Map<Dataset, any[]>;
-        private _paint();
-        /**
-         * Retrieves Selections of this Plot for the specified Datasets.
-         *
-         * @param {Dataset[]} [datasets] The Datasets to retrieve the Selections for.
-         *   If not provided, Selections will be retrieved for all Datasets on the Plot.
-         * @returns {d3.Selection}
-         */
-        selections(datasets?: Dataset[]): d3.Selection<any>;
-        /**
-         * Gets the Entities associated with the specified Datasets.
-         *
-         * @param {dataset[]} datasets The Datasets to retrieve the Entities for.
-         *   If not provided, returns defaults to all Datasets on the Plot.
-         * @return {Plots.PlotEntity[]}
-         */
-        entities(datasets?: Dataset[]): Plots.PlotEntity[];
-        private _lightweightEntities(datasets?);
-        private _lightweightPlotEntityToPlotEntity(entity);
-        /**
-         * Returns the PlotEntity nearest to the query point by the Euclidian norm, or undefined if no PlotEntity can be found.
-         *
-         * @param {Point} queryPoint
-         * @returns {Plots.PlotEntity} The nearest PlotEntity, or undefined if no PlotEntity can be found.
-         */
-        entityNearest(queryPoint: Point): Plots.PlotEntity;
-        /**
-         * @deprecated As of release v1.1.0, replaced by _entityVisibleOnPlot()
-         */
-        protected _visibleOnPlot(datum: any, pixelPoint: Point, selection: d3.Selection<void>): boolean;
-        protected _entityVisibleOnPlot(pixelPoint: Point, datum: any, index: number, dataset: Dataset): boolean;
-        protected _uninstallScaleForKey(scale: Scale<any, any>, key: string): void;
-        protected _installScaleForKey(scale: Scale<any, any>, key: string): void;
-        protected _propertyProjectors(): AttributeToProjector;
-        protected static _scaledAccessor<D, R>(binding: Plots.AccessorScaleBinding<D, R>): Accessor<any>;
-        protected _pixelPoint(datum: any, index: number, dataset: Dataset): Point;
-        protected _animateOnNextRender(): boolean;
-    }
-}
-
-
-declare module Plottable {
-    module Plots {
-        class Pie extends Plot {
-            private static _INNER_RADIUS_KEY;
-            private static _OUTER_RADIUS_KEY;
-            private static _SECTOR_VALUE_KEY;
-            private _startAngles;
-            private _endAngles;
-            private _labelFormatter;
-            private _labelsEnabled;
-            private _strokeDrawers;
-            /**
-             * @constructor
-             */
-            constructor();
-            protected _setup(): void;
-            computeLayout(origin?: Point, availableWidth?: number, availableHeight?: number): Pie;
-            addDataset(dataset: Dataset): Pie;
-            protected _addDataset(dataset: Dataset): Pie;
-            removeDataset(dataset: Dataset): Pie;
-            protected _removeDatasetNodes(dataset: Dataset): void;
-            protected _removeDataset(dataset: Dataset): Pie;
-            selections(datasets?: Dataset[]): d3.Selection<any>;
-            protected _onDatasetUpdate(): void;
-            protected _createDrawer(dataset: Dataset): Drawers.Arc;
-            entities(datasets?: Dataset[]): PlotEntity[];
-            /**
-             * Gets the AccessorScaleBinding for the sector value.
-             */
-            sectorValue<S>(): AccessorScaleBinding<S, number>;
-            /**
-             * Sets the sector value to a constant number or the result of an Accessor<number>.
-             *
-             * @param {number|Accessor<number>} sectorValue
-             * @returns {Pie} The calling Pie Plot.
-             */
-            sectorValue(sectorValue: number | Accessor<number>): Plots.Pie;
-            /**
-             * Sets the sector value to a scaled constant value or scaled result of an Accessor.
-             * The provided Scale will account for the values when autoDomain()-ing.
-             *
-             * @param {S|Accessor<S>} sectorValue
-             * @param {Scale<S, number>} scale
-             * @returns {Pie} The calling Pie Plot.
-             */
-            sectorValue<S>(sectorValue: S | Accessor<S>, scale: Scale<S, number>): Plots.Pie;
-            /**
-             * Gets the AccessorScaleBinding for the inner radius.
-             */
-            innerRadius<R>(): AccessorScaleBinding<R, number>;
-            /**
-             * Sets the inner radius to a constant number or the result of an Accessor<number>.
-             *
-             * @param {number|Accessor<number>} innerRadius
-             * @returns {Pie} The calling Pie Plot.
-             */
-            innerRadius(innerRadius: number | Accessor<number>): Plots.Pie;
-            /**
-             * Sets the inner radius to a scaled constant value or scaled result of an Accessor.
-             * The provided Scale will account for the values when autoDomain()-ing.
-             *
-             * @param {R|Accessor<R>} innerRadius
-             * @param {Scale<R, number>} scale
-             * @returns {Pie} The calling Pie Plot.
-             */
-            innerRadius<R>(innerRadius: R | Accessor<R>, scale: Scale<R, number>): Plots.Pie;
-            /**
-             * Gets the AccessorScaleBinding for the outer radius.
-             */
-            outerRadius<R>(): AccessorScaleBinding<R, number>;
-            /**
-             * Sets the outer radius to a constant number or the result of an Accessor<number>.
-             *
-             * @param {number|Accessor<number>} outerRadius
-             * @returns {Pie} The calling Pie Plot.
-             */
-            outerRadius(outerRadius: number | Accessor<number>): Plots.Pie;
-            /**
-             * Sets the outer radius to a scaled constant value or scaled result of an Accessor.
-             * The provided Scale will account for the values when autoDomain()-ing.
-             *
-             * @param {R|Accessor<R>} outerRadius
-             * @param {Scale<R, number>} scale
-             * @returns {Pie} The calling Pie Plot.
-             */
-            outerRadius<R>(outerRadius: R | Accessor<R>, scale: Scale<R, number>): Plots.Pie;
-            /**
-             * Get whether slice labels are enabled.
-             *
-             * @returns {boolean} Whether slices should display labels or not.
-             */
-            labelsEnabled(): boolean;
-            /**
-             * Sets whether labels are enabled.
-             *
-             * @param {boolean} labelsEnabled
-             * @returns {Pie} The calling Pie Plot.
-             */
-            labelsEnabled(enabled: boolean): Pie;
-            /**
-             * Gets the Formatter for the labels.
-             */
-            labelFormatter(): Formatter;
-            /**
-             * Sets the Formatter for the labels.
-             *
-             * @param {Formatter} formatter
-             * @returns {Pie} The calling Pie Plot.
-             */
-            labelFormatter(formatter: Formatter): Pie;
-            entitiesAt(queryPoint: Point): PlotEntity[];
-            protected _propertyProjectors(): AttributeToProjector;
-            private _updatePieAngles();
-            protected _getDataToDraw(): Utils.Map<Dataset, any[]>;
-            protected static _isValidData(value: any): boolean;
-            protected _pixelPoint(datum: any, index: number, dataset: Dataset): {
-                x: number;
-                y: number;
-            };
-            protected _additionalPaint(time: number): void;
-            private _generateStrokeDrawSteps();
-            private _sliceIndexForPoint(p);
-            private _drawLabels();
-        }
-    }
-}
-
-
-declare module Plottable {
-    class XYPlot<X, Y> extends Plot {
-        protected static _X_KEY: string;
-        protected static _Y_KEY: string;
-        private _autoAdjustXScaleDomain;
-        private _autoAdjustYScaleDomain;
-        private _adjustYDomainOnChangeFromXCallback;
-        private _adjustXDomainOnChangeFromYCallback;
-        private _deferredRendering;
-        private _cachedDomainX;
-        private _cachedDomainY;
-        /**
-         * An XYPlot is a Plot that displays data along two primary directions, X and Y.
-         *
-         * @constructor
-         * @param {Scale} xScale The x scale to use.
-         * @param {Scale} yScale The y scale to use.
-         */
-        constructor();
-        /**
-         * Returns the whether or not the rendering is deferred for performance boost.
-         * @return {boolean} The deferred rendering option
-         */
-        deferredRendering(): boolean;
-        /**
-         * Sets / unsets the deferred rendering option
-         * Activating this option improves the performance of plot interaction (pan / zoom) by
-         * performing lazy renders, only after the interaction has stopped. Because re-rendering
-         * is no longer performed during the interaction, the zooming might experience a small
-         * resolution degradation, before the lazy re-render is performed.
-         *
-         * This option is intended for cases where performance is an issue.
-         */
-        deferredRendering(deferredRendering: boolean): XYPlot<X, Y>;
-        /**
-         * Gets the AccessorScaleBinding for X.
-         */
-        x(): Plots.AccessorScaleBinding<X, number>;
-        /**
-         * Sets X to a constant number or the result of an Accessor<number>.
-         *
-         * @param {number|Accessor<number>} x
-         * @returns {XYPlot} The calling XYPlot.
-         */
-        x(x: number | Accessor<number>): XYPlot<X, Y>;
-        /**
-         * Sets X to a scaled constant value or scaled result of an Accessor.
-         * The provided Scale will account for the values when autoDomain()-ing.
-         *
-         * @param {X|Accessor<X>} x
-         * @param {Scale<X, number>} xScale
-         * @returns {XYPlot} The calling XYPlot.
-         */
-        x(x: X | Accessor<X>, xScale: Scale<X, number>): XYPlot<X, Y>;
-        /**
-         * Gets the AccessorScaleBinding for Y.
-         */
-        y(): Plots.AccessorScaleBinding<Y, number>;
-        /**
-         * Sets Y to a constant number or the result of an Accessor<number>.
-         *
-         * @param {number|Accessor<number>} y
-         * @returns {XYPlot} The calling XYPlot.
-         */
-        y(y: number | Accessor<number>): XYPlot<X, Y>;
-        /**
-         * Sets Y to a scaled constant value or scaled result of an Accessor.
-         * The provided Scale will account for the values when autoDomain()-ing.
-         *
-         * @param {Y|Accessor<Y>} y
-         * @param {Scale<Y, number>} yScale
-         * @returns {XYPlot} The calling XYPlot.
-         */
-        y(y: Y | Accessor<Y>, yScale: Scale<Y, number>): XYPlot<X, Y>;
-        protected _filterForProperty(property: string): (datum: any, index: number, dataset: Dataset) => boolean;
-        private _makeFilterByProperty(property);
-        protected _uninstallScaleForKey(scale: Scale<any, any>, key: string): void;
-        protected _installScaleForKey(scale: Scale<any, any>, key: string): void;
-        destroy(): XYPlot<X, Y>;
-        /**
-         * Gets the automatic domain adjustment mode for visible points.
-         */
-        autorangeMode(): string;
-        /**
-         * Sets the automatic domain adjustment mode for visible points to operate against the X Scale, Y Scale, or neither.
-         * If "x" or "y" is specified the adjustment is immediately performed.
-         *
-         * @param {string} autorangeMode One of "x"/"y"/"none".
-         *   "x" will adjust the x Scale in relation to changes in the y domain.
-         *   "y" will adjust the y Scale in relation to changes in the x domain.
-         *   "none" means neither Scale will change automatically.
-         * @returns {XYPlot} The calling XYPlot.
-         */
-        autorangeMode(autorangeMode: string): XYPlot<X, Y>;
-        computeLayout(origin?: Point, availableWidth?: number, availableHeight?: number): XYPlot<X, Y>;
-        private _updateXExtentsAndAutodomain();
-        private _updateYExtentsAndAutodomain();
-        /**
-         * Adjusts the domains of both X and Y scales to show all data.
-         * This call does not override the autorange() behavior.
-         *
-         * @returns {XYPlot} The calling XYPlot.
-         */
-        showAllData(): XYPlot<X, Y>;
-        private _adjustYDomainOnChangeFromX();
-        private _adjustXDomainOnChangeFromY();
-        protected _projectorsReady(): boolean;
-        protected _pixelPoint(datum: any, index: number, dataset: Dataset): Point;
-        protected _getDataToDraw(): Utils.Map<Dataset, any[]>;
-    }
-}
-
-
-declare module Plottable {
-    module Plots {
-        class Rectangle<X, Y> extends XYPlot<X, Y> {
-            private static _X2_KEY;
-            private static _Y2_KEY;
-            private _labelsEnabled;
-            private _label;
-            /**
-             * A Rectangle Plot displays rectangles based on the data.
-             * The left and right edges of each rectangle can be set with x() and x2().
-             *   If only x() is set the Rectangle Plot will attempt to compute the correct left and right edge positions.
-             * The top and bottom edges of each rectangle can be set with y() and y2().
-             *   If only y() is set the Rectangle Plot will attempt to compute the correct top and bottom edge positions.
-             *
-             * @constructor
-             * @param {Scale.Scale} xScale
-             * @param {Scale.Scale} yScale
-             */
-            constructor();
-            protected _createDrawer(dataset: Dataset): Drawers.Rectangle;
-            protected _generateAttrToProjector(): {
-                [attr: string]: (datum: any, index: number, dataset: Dataset) => any;
-            };
-            protected _generateDrawSteps(): Drawers.DrawStep[];
-            protected _updateExtentsForProperty(property: string): void;
-            protected _filterForProperty(property: string): (datum: any, index: number, dataset: Dataset) => boolean;
-            /**
-             * Gets the AccessorScaleBinding for X.
-             */
-            x(): AccessorScaleBinding<X, number>;
-            /**
-             * Sets X to a constant number or the result of an Accessor<number>.
-             *
-             * @param {number|Accessor<number>} x
-             * @returns {Plots.Rectangle} The calling Rectangle Plot.
-             */
-            x(x: number | Accessor<number>): Plots.Rectangle<X, Y>;
-            /**
-             * Sets X to a scaled constant value or scaled result of an Accessor.
-             * The provided Scale will account for the values when autoDomain()-ing.
-             *
-             * @param {X|Accessor<X>} x
-             * @param {Scale<X, number>} xScale
-             * @returns {Plots.Rectangle} The calling Rectangle Plot.
-             */
-            x(x: X | Accessor<X>, xScale: Scale<X, number>): Plots.Rectangle<X, Y>;
-            /**
-             * Gets the AccessorScaleBinding for X2.
-             */
-            x2(): AccessorScaleBinding<X, number>;
-            /**
-             * Sets X2 to a constant number or the result of an Accessor.
-             * If a Scale has been set for X, it will also be used to scale X2.
-             *
-             * @param {number|Accessor<number>|X|Accessor<X>} x2
-             * @returns {Plots.Rectangle} The calling Rectangle Plot.
-             */
-            x2(x2: number | Accessor<number> | X | Accessor<X>): Plots.Rectangle<X, Y>;
-            /**
-             * Gets the AccessorScaleBinding for Y.
-             */
-            y(): AccessorScaleBinding<Y, number>;
-            /**
-             * Sets Y to a constant number or the result of an Accessor<number>.
-             *
-             * @param {number|Accessor<number>} y
-             * @returns {Plots.Rectangle} The calling Rectangle Plot.
-             */
-            y(y: number | Accessor<number>): Plots.Rectangle<X, Y>;
-            /**
-             * Sets Y to a scaled constant value or scaled result of an Accessor.
-             * The provided Scale will account for the values when autoDomain()-ing.
-             *
-             * @param {Y|Accessor<Y>} y
-             * @param {Scale<Y, number>} yScale
-             * @returns {Plots.Rectangle} The calling Rectangle Plot.
-             */
-            y(y: Y | Accessor<Y>, yScale: Scale<Y, number>): Plots.Rectangle<X, Y>;
-            /**
-             * Gets the AccessorScaleBinding for Y2.
-             */
-            y2(): AccessorScaleBinding<Y, number>;
-            /**
-             * Sets Y2 to a constant number or the result of an Accessor.
-             * If a Scale has been set for Y, it will also be used to scale Y2.
-             *
-             * @param {number|Accessor<number>|Y|Accessor<Y>} y2
-             * @returns {Plots.Rectangle} The calling Rectangle Plot.
-             */
-            y2(y2: number | Accessor<number> | Y | Accessor<Y>): Plots.Rectangle<X, Y>;
-            /**
-             * Gets the PlotEntities at a particular Point.
-             *
-             * @param {Point} point The point to query.
-             * @returns {PlotEntity[]} The PlotEntities at the particular point
-             */
-            entitiesAt(point: Point): PlotEntity[];
-            /**
-             * Gets the Entities that intersect the Bounds.
-             *
-             * @param {Bounds} bounds
-             * @returns {PlotEntity[]}
-             */
-            entitiesIn(bounds: Bounds): PlotEntity[];
-            /**
-             * Gets the Entities that intersect the area defined by the ranges.
-             *
-             * @param {Range} xRange
-             * @param {Range} yRange
-             * @returns {PlotEntity[]}
-             */
-            entitiesIn(xRange: Range, yRange: Range): PlotEntity[];
-            private _entityBBox(datum, index, dataset, attrToProjector);
-            private _entitiesIntersecting(xValOrRange, yValOrRange);
-            /**
-             * Gets the accessor for labels.
-             *
-             * @returns {Accessor<string>}
-             */
-            label(): Accessor<string>;
-            /**
-             * Sets the text of labels to the result of an Accessor.
-             *
-             * @param {Accessor<string>} label
-             * @returns {Plots.Rectangle} The calling Rectangle Plot.
-             */
-            label(label: Accessor<string>): Plots.Rectangle<X, Y>;
-            /**
-             * Gets whether labels are enabled.
-             *
-             * @returns {boolean}
-             */
-            labelsEnabled(): boolean;
-            /**
-             * Sets whether labels are enabled.
-             * Labels too big to be contained in the rectangle, cut off by edges, or blocked by other rectangles will not be shown.
-             *
-             * @param {boolean} labelsEnabled
-             * @returns {Rectangle} The calling Rectangle Plot.
-             */
-            labelsEnabled(enabled: boolean): Plots.Rectangle<X, Y>;
-            protected _propertyProjectors(): AttributeToProjector;
-            protected _pixelPoint(datum: any, index: number, dataset: Dataset): {
-                x: any;
-                y: any;
-            };
-            private _rectangleWidth(scale);
-            protected _getDataToDraw(): Utils.Map<Dataset, any[]>;
-            protected _additionalPaint(time: number): void;
-            private _drawLabels();
-            private _drawLabel(dataToDraw, dataset, datasetIndex);
-            private _overlayLabel(labelXRange, labelYRange, datumIndex, datasetIndex, dataToDraw);
-        }
-    }
-}
-
-
-declare module Plottable {
-    module Plots {
-        class Scatter<X, Y> extends XYPlot<X, Y> {
-            private static _SIZE_KEY;
-            private static _SYMBOL_KEY;
-            /**
-             * A Scatter Plot draws a symbol at each data point.
-             *
-             * @constructor
-             */
-            constructor();
-            protected _createDrawer(dataset: Dataset): Drawers.Symbol;
-            /**
-             * Gets the AccessorScaleBinding for the size property of the plot.
-             * The size property corresponds to the area of the symbol.
-             */
-            size<S>(): AccessorScaleBinding<S, number>;
-            /**
-             * Sets the size property to a constant number or the result of an Accessor<number>.
-             *
-             * @param {number|Accessor<number>} size
-             * @returns {Plots.Scatter} The calling Scatter Plot.
-             */
-            size(size: number | Accessor<number>): Plots.Scatter<X, Y>;
-            /**
-             * Sets the size property to a scaled constant value or scaled result of an Accessor.
-             * The provided Scale will account for the values when autoDomain()-ing.
-             *
-             * @param {S|Accessor<S>} sectorValue
-             * @param {Scale<S, number>} scale
-             * @returns {Plots.Scatter} The calling Scatter Plot.
-             */
-            size<S>(size: S | Accessor<S>, scale: Scale<S, number>): Plots.Scatter<X, Y>;
-            /**
-             * Gets the AccessorScaleBinding for the symbol property of the plot.
-             * The symbol property corresponds to how the symbol will be drawn.
-             */
-            symbol(): AccessorScaleBinding<any, any>;
-            /**
-             * Sets the symbol property to an Accessor<SymbolFactory>.
-             *
-             * @param {Accessor<SymbolFactory>} symbol
-             * @returns {Plots.Scatter} The calling Scatter Plot.
-             */
-            symbol(symbol: Accessor<SymbolFactory>): Plots.Scatter<X, Y>;
-            protected _generateDrawSteps(): Drawers.DrawStep[];
-            /**
-             * @deprecated As of release v1.1.0, replaced by _entityVisibleOnPlot()
-             */
-            protected _visibleOnPlot(datum: any, pixelPoint: Point, selection: d3.Selection<void>): boolean;
-            protected _entityVisibleOnPlot(pixelPoint: Point, datum: any, index: number, dataset: Dataset): boolean;
-            protected _propertyProjectors(): AttributeToProjector;
-            /**
-             * Gets the Entities that intersect the Bounds.
-             *
-             * @param {Bounds} bounds
-             * @returns {PlotEntity[]}
-             */
-            entitiesIn(bounds: Bounds): PlotEntity[];
-            /**
-             * Gets the Entities that intersect the area defined by the ranges.
-             *
-             * @param {Range} xRange
-             * @param {Range} yRange
-             * @returns {PlotEntity[]}
-             */
-            entitiesIn(xRange: Range, yRange: Range): PlotEntity[];
-            /**
-             * Gets the Entities at a particular Point.
-             *
-             * @param {Point} p
-             * @returns {PlotEntity[]}
-             */
-            entitiesAt(p: Point): PlotEntity[];
-        }
-    }
-}
-
-
-declare module Plottable {
-    module Plots {
-        class Bar<X, Y> extends XYPlot<X, Y> {
-            static ORIENTATION_VERTICAL: string;
-            static ORIENTATION_HORIZONTAL: string;
-            private static _BAR_WIDTH_RATIO;
-            private static _SINGLE_BAR_DIMENSION_RATIO;
-            private static _BAR_AREA_CLASS;
-            private static _LABEL_AREA_CLASS;
-            private static _LABEL_VERTICAL_PADDING;
-            private static _LABEL_HORIZONTAL_PADDING;
-            private _baseline;
-            private _baselineValue;
-            protected _isVertical: boolean;
-            private _labelFormatter;
-            private _labelsEnabled;
-            private _hideBarsIfAnyAreTooWide;
-            private _labelConfig;
-            private _baselineValueProvider;
-            private _barPixelWidth;
-            private _updateBarPixelWidthCallback;
-            /**
-             * A Bar Plot draws bars growing out from a baseline to some value
-             *
-             * @constructor
-             * @param {string} [orientation="vertical"] One of "vertical"/"horizontal".
-             */
-            constructor(orientation?: string);
-            x(): Plots.AccessorScaleBinding<X, number>;
-            x(x: number | Accessor<number>): Bar<X, Y>;
-            x(x: X | Accessor<X>, xScale: Scale<X, number>): Bar<X, Y>;
-            y(): Plots.AccessorScaleBinding<Y, number>;
-            y(y: number | Accessor<number>): Bar<X, Y>;
-            y(y: Y | Accessor<Y>, yScale: Scale<Y, number>): Bar<X, Y>;
-            /**
-             * Gets the orientation of the plot
-             *
-             * @return "vertical" | "horizontal"
-             */
-            orientation(): string;
-            render(): Bar<X, Y>;
-            protected _createDrawer(dataset: Dataset): Drawers.Rectangle;
-            protected _setup(): void;
-            /**
-             * Gets the baseline value.
-             * The baseline is the line that the bars are drawn from.
-             *
-             * @returns {X|Y}
-             */
-            baselineValue(): X | Y;
-            /**
-             * Sets the baseline value.
-             * The baseline is the line that the bars are drawn from.
-             *
-             * @param {X|Y} value
-             * @returns {Bar} The calling Bar Plot.
-             */
-            baselineValue(value: X | Y): Bar<X, Y>;
-            addDataset(dataset: Dataset): Bar<X, Y>;
-            protected _addDataset(dataset: Dataset): Bar<X, Y>;
-            removeDataset(dataset: Dataset): Bar<X, Y>;
-            protected _removeDataset(dataset: Dataset): Bar<X, Y>;
-            datasets(): Dataset[];
-            datasets(datasets: Dataset[]): Plot;
-            /**
-             * Get whether bar labels are enabled.
-             *
-             * @returns {boolean} Whether bars should display labels or not.
-             */
-            labelsEnabled(): boolean;
-            /**
-             * Sets whether labels are enabled.
-             *
-             * @param {boolean} labelsEnabled
-             * @returns {Bar} The calling Bar Plot.
-             */
-            labelsEnabled(enabled: boolean): Bar<X, Y>;
-            /**
-             * Gets the Formatter for the labels.
-             */
-            labelFormatter(): Formatter;
-            /**
-             * Sets the Formatter for the labels.
-             *
-             * @param {Formatter} formatter
-             * @returns {Bar} The calling Bar Plot.
-             */
-            labelFormatter(formatter: Formatter): Bar<X, Y>;
-            protected _createNodesForDataset(dataset: Dataset): Drawer;
-            protected _removeDatasetNodes(dataset: Dataset): void;
-            /**
-             * Returns the PlotEntity nearest to the query point according to the following algorithm:
-             *   - If the query point is inside a bar, returns the PlotEntity for that bar.
-             *   - Otherwise, gets the nearest PlotEntity by the primary direction (X for vertical, Y for horizontal),
-             *     breaking ties with the secondary direction.
-             * Returns undefined if no PlotEntity can be found.
-             *
-             * @param {Point} queryPoint
-             * @returns {PlotEntity} The nearest PlotEntity, or undefined if no PlotEntity can be found.
-             */
-            entityNearest(queryPoint: Point): PlotEntity;
-            /**
-             * @deprecated As of release v1.1.0, replaced by _entityVisibleOnPlot()
-             */
-            protected _visibleOnPlot(datum: any, pixelPoint: Point, selection: d3.Selection<void>): boolean;
-            protected _entityVisibleOnPlot(pixelPoint: Point, datum: any, index: number, dataset: Dataset): boolean;
-            /**
-             * Gets the Entities at a particular Point.
-             *
-             * @param {Point} p
-             * @returns {PlotEntity[]}
-             */
-            entitiesAt(p: Point): PlotEntity[];
-            /**
-             * Gets the Entities that intersect the Bounds.
-             *
-             * @param {Bounds} bounds
-             * @returns {PlotEntity[]}
-             */
-            entitiesIn(bounds: Bounds): PlotEntity[];
-            /**
-             * Gets the Entities that intersect the area defined by the ranges.
-             *
-             * @param {Range} xRange
-             * @param {Range} yRange
-             * @returns {PlotEntity[]}
-             */
-            entitiesIn(xRange: Range, yRange: Range): PlotEntity[];
-            private _entitiesIntersecting(xValOrRange, yValOrRange);
-            private _updateValueScale();
-            protected _additionalPaint(time: number): void;
-            /**
-             * Makes sure the extent takes into account the widths of the bars
-             */
-            protected _extentsForProperty(property: string): any[];
-            private _drawLabels();
-            private _drawLabel(data, dataset);
-            protected _generateDrawSteps(): Drawers.DrawStep[];
-            protected _generateAttrToProjector(): {
-                [attr: string]: (datum: any, index: number, dataset: Dataset) => any;
-            };
-            /**
-             * Computes the barPixelWidth of all the bars in the plot.
-             *
-             * If the position scale of the plot is a CategoryScale and in bands mode, then the rangeBands function will be used.
-             * If the position scale of the plot is a QuantitativeScale, then the bar width is equal to the smallest distance between
-             * two adjacent data points, padded for visualisation.
-             */
-            protected _getBarPixelWidth(): number;
-            private _updateBarPixelWidth();
-            entities(datasets?: Dataset[]): PlotEntity[];
-            protected _pixelPoint(datum: any, index: number, dataset: Dataset): Point;
-            protected _uninstallScaleForKey(scale: Scale<any, number>, key: string): void;
-            protected _getDataToDraw(): Utils.Map<Dataset, any[]>;
-        }
-    }
-}
-
-
-declare module Plottable {
-    module Plots {
-        class Line<X> extends XYPlot<X, number> {
-            private _interpolator;
-            private _autorangeSmooth;
-            private _croppedRenderingEnabled;
-            /**
-             * A Line Plot draws line segments starting from the first data point to the next.
-             *
-             * @constructor
-             */
-            constructor();
-            x(): Plots.AccessorScaleBinding<X, number>;
-            x(x: number | Accessor<number>): Line<X>;
-            x(x: X | Accessor<X>, xScale: Scale<X, number>): Line<X>;
-            y(): Plots.AccessorScaleBinding<number, number>;
-            y(y: number | Accessor<number>): Line<X>;
-            y(y: number | Accessor<number>, yScale: Scale<number, number>): Line<X>;
-            autorangeMode(): string;
-            autorangeMode(autorangeMode: string): Line<X>;
-            /**
-             * Gets whether or not the autoranging is done smoothly.
-             */
-            autorangeSmooth(): boolean;
-            /**
-             * Sets whether or not the autorange is done smoothly.
-             *
-             * Smooth autoranging is done by making sure lines always exit on the left / right side of the plot
-             * and deactivating the nice domain feature on the scales
-             */
-            autorangeSmooth(autorangeSmooth: boolean): Plots.Line<X>;
-            private _setScaleSnapping();
-            /**
-             * Gets the interpolation function associated with the plot.
-             *
-             * @return {string | (points: Array<[number, number]>) => string)}
-             */
-            interpolator(): string | ((points: Array<[number, number]>) => string);
-            /**
-             * Sets the interpolation function associated with the plot.
-             *
-             * @param {string | points: Array<[number, number]>) => string} interpolator Interpolation function
-             * @return Plots.Line
-             */
-            interpolator(interpolator: string | ((points: Array<[number, number]>) => string)): Plots.Line<X>;
-            interpolator(interpolator: "linear"): Line<X>;
-            interpolator(interpolator: "linear-closed"): Line<X>;
-            interpolator(interpolator: "step"): Line<X>;
-            interpolator(interpolator: "step-before"): Line<X>;
-            interpolator(interpolator: "step-after"): Line<X>;
-            interpolator(interpolator: "basis"): Line<X>;
-            interpolator(interpolator: "basis-open"): Line<X>;
-            interpolator(interpolator: "basis-closed"): Line<X>;
-            interpolator(interpolator: "bundle"): Line<X>;
-            interpolator(interpolator: "cardinal"): Line<X>;
-            interpolator(interpolator: "cardinal-open"): Line<X>;
-            interpolator(interpolator: "cardinal-closed"): Line<X>;
-            interpolator(interpolator: "monotone"): Line<X>;
-            /**
-             * Gets if croppedRendering is enabled
-             *
-             * When croppedRendering is enabled, lines that will not be visible in the viewport will not be drawn.
-             */
-            croppedRenderingEnabled(): boolean;
-            /**
-             * Sets if croppedRendering is enabled
-             *
-             * @returns {Plots.Line} The calling Plots.Line
-             */
-            croppedRenderingEnabled(croppedRendering: boolean): Plots.Line<X>;
-            protected _createDrawer(dataset: Dataset): Drawer;
-            protected _extentsForProperty(property: string): any[];
-            private _getEdgeIntersectionPoints();
-            protected _getResetYFunction(): (d: any, i: number, dataset: Dataset) => number;
-            protected _generateDrawSteps(): Drawers.DrawStep[];
-            protected _generateAttrToProjector(): {
-                [attr: string]: (datum: any, index: number, dataset: Dataset) => any;
-            };
-            /**
-             * Returns the PlotEntity nearest to the query point by X then by Y, or undefined if no PlotEntity can be found.
-             *
-             * @param {Point} queryPoint
-             * @returns {PlotEntity} The nearest PlotEntity, or undefined if no PlotEntity can be found.
-             */
-            entityNearest(queryPoint: Point): PlotEntity;
-            protected _propertyProjectors(): AttributeToProjector;
-            protected _constructLineProjector(xProjector: Projector, yProjector: Projector): (datum: any, index: number, dataset: Dataset) => string;
-            protected _getDataToDraw(): Utils.Map<Dataset, any[]>;
-            private _filterCroppedRendering(dataset, indices);
-        }
-    }
-}
-
-
-declare module Plottable {
-    module Plots {
-        class Area<X> extends Line<X> {
-            private static _Y0_KEY;
-            private _lineDrawers;
-            private _constantBaselineValueProvider;
-            /**
-             * An Area Plot draws a filled region (area) between Y and Y0.
-             *
-             * @constructor
-             */
-            constructor();
-            protected _setup(): void;
-            y(): Plots.AccessorScaleBinding<number, number>;
-            y(y: number | Accessor<number>): Area<X>;
-            y(y: number | Accessor<number>, yScale: QuantitativeScale<number>): Area<X>;
-            /**
-             * Gets the AccessorScaleBinding for Y0.
-             */
-            y0(): Plots.AccessorScaleBinding<number, number>;
-            /**
-             * Sets Y0 to a constant number or the result of an Accessor<number>.
-             * If a Scale has been set for Y, it will also be used to scale Y0.
-             *
-             * @param {number|Accessor<number>} y0
-             * @returns {Area} The calling Area Plot.
-             */
-            y0(y0: number | Accessor<number>): Area<X>;
-            protected _onDatasetUpdate(): void;
-            addDataset(dataset: Dataset): Area<X>;
-            protected _addDataset(dataset: Dataset): Area<X>;
-            protected _removeDatasetNodes(dataset: Dataset): void;
-            protected _additionalPaint(): void;
-            private _generateLineDrawSteps();
-            private _generateLineAttrToProjector();
-            protected _createDrawer(dataset: Dataset): Drawers.Area;
-            protected _generateDrawSteps(): Drawers.DrawStep[];
-            protected _updateYScale(): void;
-            protected _getResetYFunction(): Accessor<any>;
-            protected _propertyProjectors(): AttributeToProjector;
-            selections(datasets?: Dataset[]): d3.Selection<any>;
-            protected _constructAreaProjector(xProjector: Projector, yProjector: Projector, y0Projector: Projector): (datum: any[], index: number, dataset: Dataset) => string;
-        }
-    }
-}
-
-
-declare module Plottable {
-    module Plots {
-        class ClusteredBar<X, Y> extends Bar<X, Y> {
-            private _clusterOffsets;
-            /**
-             * A ClusteredBar Plot groups bars across Datasets based on the primary value of the bars.
-             *   On a vertical ClusteredBar Plot, the bars with the same X value are grouped.
-             *   On a horizontal ClusteredBar Plot, the bars with the same Y value are grouped.
-             *
-             * @constructor
-             * @param {string} [orientation="vertical"] One of "vertical"/"horizontal".
-             */
-            constructor(orientation?: string);
-            protected _generateAttrToProjector(): {
-                [attr: string]: (datum: any, index: number, dataset: Dataset) => any;
-            };
-            private _updateClusterPosition();
-            private _makeInnerScale();
-            protected _getDataToDraw(): Utils.Map<Dataset, any[]>;
-        }
-    }
-}
-
-
-declare module Plottable {
-    module Plots {
-        class StackedArea<X> extends Area<X> {
-            private _stackingResult;
-            private _stackedExtent;
-            private _baseline;
-            private _baselineValue;
-            private _baselineValueProvider;
-            /**
-             * @constructor
-             */
-            constructor();
-            protected _getAnimator(key: string): Animator;
-            protected _setup(): void;
-            x(): Plots.AccessorScaleBinding<X, number>;
-            x(x: number | Accessor<number>): StackedArea<X>;
-            x(x: X | Accessor<X>, xScale: Scale<X, number>): StackedArea<X>;
-            y(): Plots.AccessorScaleBinding<number, number>;
-            y(y: number | Accessor<number>): StackedArea<X>;
-            y(y: number | Accessor<number>, yScale: QuantitativeScale<number>): StackedArea<X>;
-            protected _additionalPaint(): void;
-            protected _updateYScale(): void;
-            protected _onDatasetUpdate(): StackedArea<X>;
-            protected _updateExtentsForProperty(property: string): void;
-            protected _extentsForProperty(attr: string): any[];
-            private _updateStackExtentsAndOffsets();
-            private _checkSameDomain(datasets, keyAccessor);
-            /**
-             * Given an array of Datasets and the accessor function for the key, computes the
-             * set reunion (no duplicates) of the domain of each Dataset. The keys are stringified
-             * before being returned.
-             *
-             * @param {Dataset[]} datasets The Datasets for which we extract the domain keys
-             * @param {Accessor<any>} keyAccessor The accessor for the key of the data
-             * @return {string[]} An array of stringified keys
-             */
-            private static _domainKeys(datasets, keyAccessor);
-            protected _propertyProjectors(): AttributeToProjector;
-            protected _pixelPoint(datum: any, index: number, dataset: Dataset): Point;
-        }
-    }
-}
-
-
-declare module Plottable {
-    module Plots {
-        class StackedBar<X, Y> extends Bar<X, Y> {
-            private _stackingResult;
-            private _stackedExtent;
-            /**
-             * A StackedBar Plot stacks bars across Datasets based on the primary value of the bars.
-             *   On a vertical StackedBar Plot, the bars with the same X value are stacked.
-             *   On a horizontal StackedBar Plot, the bars with the same Y value are stacked.
-             *
-             * @constructor
-             * @param {Scale} xScale
-             * @param {Scale} yScale
-             * @param {string} [orientation="vertical"] One of "vertical"/"horizontal".
-             */
-            constructor(orientation?: string);
-            x(): Plots.AccessorScaleBinding<X, number>;
-            x(x: number | Accessor<number>): StackedBar<X, Y>;
-            x(x: X | Accessor<X>, xScale: Scale<X, number>): StackedBar<X, Y>;
-            y(): Plots.AccessorScaleBinding<Y, number>;
-            y(y: number | Accessor<number>): StackedBar<X, Y>;
-            y(y: Y | Accessor<Y>, yScale: Scale<Y, number>): StackedBar<X, Y>;
-            protected _generateAttrToProjector(): {
-                [attr: string]: (datum: any, index: number, dataset: Dataset) => any;
-            };
-            protected _onDatasetUpdate(): StackedBar<X, Y>;
-            protected _updateExtentsForProperty(property: string): void;
-            protected _extentsForProperty(attr: string): any[];
-            private _updateStackExtentsAndOffsets();
-        }
-    }
-}
-
-
-declare module Plottable {
-    module Plots {
-        class Segment<X, Y> extends XYPlot<X, Y> {
-            private static _X2_KEY;
-            private static _Y2_KEY;
-            /**
-             * A Segment Plot displays line segments based on the data.
-             *
-             * @constructor
-             */
-            constructor();
-            protected _createDrawer(dataset: Dataset): Drawers.Segment;
-            protected _generateDrawSteps(): Drawers.DrawStep[];
-            protected _updateExtentsForProperty(property: string): void;
-            protected _filterForProperty(property: string): (datum: any, index: number, dataset: Dataset) => boolean;
-            /**
-             * Gets the AccessorScaleBinding for X
-             */
-            x(): AccessorScaleBinding<X, number>;
-            /**
-             * Sets X to a constant value or the result of an Accessor.
-             *
-             * @param {X|Accessor<X>} x
-             * @returns {Plots.Segment} The calling Segment Plot.
-             */
-            x(x: number | Accessor<number>): Plots.Segment<X, Y>;
-            /**
-             * Sets X to a scaled constant value or scaled result of an Accessor.
-             * The provided Scale will account for the values when autoDomain()-ing.
-             *
-             * @param {X|Accessor<X>} x
-             * @param {Scale<X, number>} xScale
-             * @returns {Plots.Segment} The calling Segment Plot.
-             */
-            x(x: X | Accessor<X>, xScale: Scale<X, number>): Plots.Segment<X, Y>;
-            /**
-             * Gets the AccessorScaleBinding for X2
-             */
-            x2(): AccessorScaleBinding<X, number>;
-            /**
-             * Sets X2 to a constant number or the result of an Accessor.
-             * If a Scale has been set for X, it will also be used to scale X2.
-             *
-             * @param {number|Accessor<number>|Y|Accessor<Y>} y2
-             * @returns {Plots.Segment} The calling Segment Plot
-             */
-            x2(x2: number | Accessor<number> | X | Accessor<X>): Plots.Segment<X, Y>;
-            /**
-             * Gets the AccessorScaleBinding for Y
-             */
-            y(): AccessorScaleBinding<Y, number>;
-            /**
-             * Sets Y to a constant value or the result of an Accessor.
-             *
-             * @param {Y|Accessor<Y>} y
-             * @returns {Plots.Segment} The calling Segment Plot.
-             */
-            y(y: number | Accessor<number>): Plots.Segment<X, Y>;
-            /**
-             * Sets Y to a scaled constant value or scaled result of an Accessor.
-             * The provided Scale will account for the values when autoDomain()-ing.
-             *
-             * @param {Y|Accessor<Y>} y
-             * @param {Scale<Y, number>} yScale
-             * @returns {Plots.Segment} The calling Segment Plot.
-             */
-            y(y: Y | Accessor<Y>, yScale: Scale<Y, number>): Plots.Segment<X, Y>;
-            /**
-             * Gets the AccessorScaleBinding for Y2.
-             */
-            y2(): AccessorScaleBinding<Y, number>;
-            /**
-             * Sets Y2 to a constant number or the result of an Accessor.
-             * If a Scale has been set for Y, it will also be used to scale Y2.
-             *
-             * @param {number|Accessor<number>|Y|Accessor<Y>} y2
-             * @returns {Plots.Segment} The calling Segment Plot.
-             */
-            y2(y2: number | Accessor<number> | Y | Accessor<Y>): Plots.Segment<X, Y>;
-            protected _propertyProjectors(): AttributeToProjector;
-            /**
-             * Gets the Entities that intersect the Bounds.
-             *
-             * @param {Bounds} bounds
-             * @returns {PlotEntity[]}
-             */
-            entitiesIn(bounds: Bounds): PlotEntity[];
-            /**
-             * Gets the Entities that intersect the area defined by the ranges.
-             *
-             * @param {Range} xRange
-             * @param {Range} yRange
-             * @returns {PlotEntity[]}
-             */
-            entitiesIn(xRange: Range, yRange: Range): PlotEntity[];
-            private _entitiesIntersecting(xRange, yRange);
-            private _lineIntersectsBox(entity, xRange, yRange, attrToProjector);
-            private _lineIntersectsSegment(point1, point2, point3, point4);
-        }
-    }
-}
-
-
-declare module Plottable {
-    module Plots {
-        class Waterfall<X, Y> extends Bar<X, number> {
-            private static _BAR_DECLINE_CLASS;
-            private static _BAR_GROWTH_CLASS;
-            private static _BAR_TOTAL_CLASS;
-            private static _CONNECTOR_CLASS;
-            private static _CONNECTOR_AREA_CLASS;
-            private static _TOTAL_KEY;
-            private _connectorArea;
-            private _connectorsEnabled;
-            private _extent;
-            private _subtotals;
-            constructor();
-            /**
-             * Gets whether connectors are enabled.
-             *
-             * @returns {boolean} Whether connectors should be shown or not.
-             */
-            connectorsEnabled(): boolean;
-            /**
-             * Sets whether connectors are enabled.
-             *
-             * @param {boolean} enabled
-             * @returns {Plots.Waterfall} The calling Waterfall Plot.
-             */
-            connectorsEnabled(enabled: boolean): Waterfall<X, Y>;
-            /**
-             * Gets the AccessorScaleBinding for whether a bar represents a total or a delta.
-             */
-            total<T>(): Plots.AccessorScaleBinding<T, boolean>;
-            /**
-             * Sets total to a constant number or the result of an Accessor
-             *
-             * @param {Accessor<boolean>}
-             * @returns {Plots.Waterfall} The calling Waterfall Plot.
-             */
-            total(total: Accessor<boolean>): Waterfall<X, Y>;
-            protected _additionalPaint(time: number): void;
-            protected _createNodesForDataset(dataset: Dataset): Drawer;
-            protected _extentsForProperty(attr: string): any[];
-            protected _generateAttrToProjector(): {
-                [attr: string]: (datum: any, index: number, dataset: Dataset) => any;
-            };
-            protected _onDatasetUpdate(): Waterfall<X, Y>;
-            private _calculateSubtotalsAndExtent(dataset);
-            private _drawConnectors();
-            private _updateSubtotals();
-        }
-    }
-}
-
-
-declare module Plottable {
-    module Plots {
-        class Wheel<R, T> extends Plot {
-            private static _R_KEY;
-            private static _R2_KEY;
-            private static _T_KEY;
-            private static _T2_KEY;
-            /**
-             * @constructor
-             */
-            constructor();
-            computeLayout(origin?: Point, availableWidth?: number, availableHeight?: number): Wheel<R, T>;
-            protected _createDrawer(dataset: Dataset): Drawers.Arc;
-            entities(datasets?: Dataset[]): PlotEntity[];
-            protected _getDataToDraw(): Utils.Map<Dataset, any[]>;
-            protected _propertyProjectors(): AttributeToProjector;
-            /**
-             * Gets the AccessorScaleBinding for t in degrees.
-             */
-            t(): AccessorScaleBinding<T, number>;
-            /**
-             * Sets t to a constant number or the result of an Accessor<number> in degrees.
-             *
-             * @param {number|Accessor<number>} t
-             * @returns {Wheel} The calling Wheel Plot.
-             */
-            t(t: number | Accessor<number>): Plots.Wheel<R, T>;
-            /**
-             * Sets t to a scaled constant value or scaled result of an Accessor in degrees.
-             * The supplied Scale will also be used for t2().
-             * The provided Scale will account for the values when autoDomain()-ing.
-             *
-             * @param {T|Accessor<T>} t
-             * @param {QuantitativeScale<T>} scale
-             * @returns {Wheel} The calling Wheel Plot.
-             */
-            t(t: T | Accessor<T>, scale: QuantitativeScale<T>): Plots.Wheel<R, T>;
-            /**
-             * Gets the AccessorScaleBinding for t2 in degrees.
-             */
-            t2(): AccessorScaleBinding<T, number>;
-            /**
-             * Sets t2 to a constant number or the result of an Accessor<number> in degrees.
-             * If a Scale has been set for t, it will also be used to scale t2.
-             *
-             * @param {number|Accessor<number|T|Accessor<T>>} t2
-             * @returns {Wheel} The calling Wheel Plot.
-             */
-            t2(t2: number | Accessor<number> | T | Accessor<T>): Plots.Wheel<R, T>;
-            /**
-             * Gets the AccessorScaleBinding for r.
-             */
-            r(): AccessorScaleBinding<R, number>;
-            /**
-             * Sets r to a constant number or the result of an Accessor<number>.
-             *
-             * @param {number|Accessor<number>} r
-             * @returns {Wheel} The calling Wheel Plot.
-             */
-            r(r: number | Accessor<number>): Plots.Wheel<R, T>;
-            /**
-             * Sets r to a scaled constant value or scaled result of an Accessor.
-             * The supplied Scale will also be used for r2().
-             * The provided Scale will account for the values when autoDomain()-ing.
-             *
-             * @param {R|Accessor<R>} r
-             * @param {QuantitativeScale<R>} scale
-             * @returns {Wheel} The calling Wheel Plot.
-             */
-            r(r: R | Accessor<R>, scale: QuantitativeScale<R>): Plots.Wheel<R, T>;
-            /**
-             * Gets the AccessorScaleBinding for r2.
-             */
-            r2(): AccessorScaleBinding<R, number>;
-            /**
-             * Sets r2 to a constant number or the result of an Accessor<number>.
-             * If a Scale has been set for r, it will also be used to scale r2.
-             *
-             * @param {number|Accessor<number>|R|Accessor<R>} r2
-             * @returns {Wheel} The calling Wheel Plot.
-             */
-            r2(r2: number | Accessor<number> | R | Accessor<R>): Plots.Wheel<R, T>;
-            protected _pixelPoint(datum: any, index: number, dataset: Dataset): {
-                x: number;
-                y: number;
-            };
-        }
-    }
-}
-
-
-declare module Plottable {
-    interface Animator {
-        /**
-         * Applies the supplied attributes to a d3.Selection with some animation.
-         *
-         * @param {d3.Selection} selection The update selection or transition selection that we wish to animate.
-         * @param {AttributeToAppliedProjector} attrToAppliedProjector The set of
-         *     AppliedProjectors that we will use to set attributes on the selection.
-         * @return {any} Animators should return the selection or
-         *     transition object so that plots may chain the transitions between
-         *     animators.
-         */
-        animate(selection: d3.Selection<any>, attrToAppliedProjector: AttributeToAppliedProjector): d3.Selection<any> | d3.Transition<any>;
-        /**
-         * Given the number of elements, return the total time the animation requires
-         *
-         * @param {number} numberofIterations The number of elements that will be drawn
-         * @returns {number}
-         */
-        totalTime(numberOfIterations: number): number;
-    }
-}
-
-
-declare module Plottable {
-    module Animators {
-        /**
-         * An animator implementation with no animation. The attributes are
-         * immediately set on the selection.
-         */
-        class Null implements Animator {
-            totalTime(selection: any): number;
-            animate(selection: d3.Selection<any>, attrToAppliedProjector: AttributeToAppliedProjector): d3.Selection<any>;
-        }
-    }
-}
-
-
-declare module Plottable {
-    module Animators {
-        /**
-         * An Animator with easing and configurable durations and delays.
-         */
-        class Easing implements Animator {
-            /**
-             * The default starting delay of the animation in milliseconds
-             */
-            private static _DEFAULT_START_DELAY_MILLISECONDS;
-            /**
-             * The default duration of one animation step in milliseconds
-             */
-            private static _DEFAULT_STEP_DURATION_MILLISECONDS;
-            /**
-             * The default maximum start delay between each step of an animation
-             */
-            private static _DEFAULT_ITERATIVE_DELAY_MILLISECONDS;
-            /**
-             * The default maximum total animation duration
-             */
-            private static _DEFAULT_MAX_TOTAL_DURATION_MILLISECONDS;
-            /**
-             * The default easing of the animation
-             */
-            private static _DEFAULT_EASING_MODE;
-            private _startDelay;
-            private _stepDuration;
-            private _stepDelay;
-            private _maxTotalDuration;
-            private _easingMode;
-            /**
-             * Constructs the default animator
-             *
-             * @constructor
-             */
-            constructor();
-            totalTime(numberOfSteps: number): number;
-            animate(selection: d3.Selection<any>, attrToAppliedProjector: AttributeToAppliedProjector): d3.Transition<any>;
-            /**
-             * Gets the start delay of the animation in milliseconds.
-             *
-             * @returns {number} The current start delay.
-             */
-            startDelay(): number;
-            /**
-             * Sets the start delay of the animation in milliseconds.
-             *
-             * @param {number} startDelay The start delay in milliseconds.
-             * @returns {Easing} The calling Easing Animator.
-             */
-            startDelay(startDelay: number): Easing;
-            /**
-             * Gets the duration of one animation step in milliseconds.
-             *
-             * @returns {number} The current duration.
-             */
-            stepDuration(): number;
-            /**
-             * Sets the duration of one animation step in milliseconds.
-             *
-             * @param {number} stepDuration The duration in milliseconds.
-             * @returns {Easing} The calling Easing Animator.
-             */
-            stepDuration(stepDuration: number): Easing;
-            /**
-             * Gets the maximum start delay between animation steps in milliseconds.
-             *
-             * @returns {number} The current maximum iterative delay.
-             */
-            stepDelay(): number;
-            /**
-             * Sets the maximum start delay between animation steps in milliseconds.
-             *
-             * @param {number} stepDelay The maximum iterative delay in milliseconds.
-             * @returns {Easing} The calling Easing Animator.
-             */
-            stepDelay(stepDelay: number): Easing;
-            /**
-             * Gets the maximum total animation duration constraint in milliseconds.
-             *
-             * If the animation time would exceed the specified time, the duration of each step
-             * and the delay between each step will be reduced until the animation fits within
-             * the specified time.
-             *
-             * @returns {number} The current maximum total animation duration.
-             */
-            maxTotalDuration(): number;
-            /**
-             * Sets the maximum total animation duration constraint in miliseconds.
-             *
-             * If the animation time would exceed the specified time, the duration of each step
-             * and the delay between each step will be reduced until the animation fits within
-             * the specified time.
-             *
-             * @param {number} maxTotalDuration The maximum total animation duration in milliseconds.
-             * @returns {Easing} The calling Easing Animator.
-             */
-            maxTotalDuration(maxTotalDuration: number): Easing;
-            /**
-             * Gets the current easing mode of the animation.
-             *
-             * @returns {string} the current easing mode.
-             */
-            easingMode(): string;
-            /**
-             * Sets the easing mode of the animation.
-             *
-             * @param {string} easingMode The desired easing mode.
-             * @returns {Easing} The calling Easing Animator.
-             */
-            easingMode(easingMode: string): Easing;
-            /**
-             * Adjust the iterative delay, such that it takes into account the maxTotalDuration constraint
-             */
-            private _getAdjustedIterativeDelay(numberOfSteps);
-        }
-    }
-}
-
-
-declare module Plottable {
-    class Dispatcher {
-        protected _eventToCallback: {
-            [eventName: string]: (e: Event) => any;
-        };
-        protected _callbacks: Utils.CallbackSet<Function>[];
-        private _connected;
-        private _hasNoListeners();
-        private _connect();
-        private _disconnect();
-        protected _setCallback(callbackSet: Utils.CallbackSet<Function>, callback: Function): void;
-        protected _unsetCallback(callbackSet: Utils.CallbackSet<Function>, callback: Function): void;
-    }
-}
-
-
-declare module Plottable {
-    module Dispatchers {
-        type MouseCallback = (p: Point, event: MouseEvent) => void;
-        class Mouse extends Dispatcher {
-            private static _DISPATCHER_KEY;
-            private _translator;
-            private _lastMousePosition;
-            private _moveCallbacks;
-            private _downCallbacks;
-            private _upCallbacks;
-            private _wheelCallbacks;
-            private _dblClickCallbacks;
-            /**
-             * Get a Mouse Dispatcher for the <svg> containing elem.
-             * If one already exists on that <svg>, it will be returned; otherwise, a new one will be created.
-             *
-             * @param {SVGElement} elem
-             * @return {Dispatchers.Mouse}
-             */
-            static getDispatcher(elem: SVGElement): Dispatchers.Mouse;
-            /**
-             * This constructor not be invoked directly.
-             *
-             * @constructor
-             * @param {SVGElement} svg The root <svg> to attach to.
-             */
-            constructor(svg: SVGElement);
-            /**
-             * Registers a callback to be called when the mouse position changes.
-             *
-             * @param {MouseCallback} callback
-             * @return {Dispatchers.Mouse} The calling Mouse Dispatcher.
-             */
-            onMouseMove(callback: MouseCallback): Dispatchers.Mouse;
-            /**
-             * Removes a callback that would be called when the mouse position changes.
-             *
-             * @param {MouseCallback} callback
-             * @return {Dispatchers.Mouse} The calling Mouse Dispatcher.
-             */
-            offMouseMove(callback: MouseCallback): Dispatchers.Mouse;
-            /**
-             * Registers a callback to be called when a mousedown occurs.
-             *
-             * @param {MouseCallback} callback
-             * @return {Dispatchers.Mouse} The calling Mouse Dispatcher.
-             */
-            onMouseDown(callback: MouseCallback): Dispatchers.Mouse;
-            /**
-             * Removes a callback that would be called when a mousedown occurs.
-             *
-             * @param {MouseCallback} callback
-             * @return {Dispatchers.Mouse} The calling Mouse Dispatcher.
-             */
-            offMouseDown(callback: MouseCallback): Dispatchers.Mouse;
-            /**
-             * Registers a callback to be called when a mouseup occurs.
-             *
-             * @param {MouseCallback} callback
-             * @return {Dispatchers.Mouse} The calling Mouse Dispatcher.
-             */
-            onMouseUp(callback: MouseCallback): Dispatchers.Mouse;
-            /**
-             * Removes a callback that would be called when a mouseup occurs.
-             *
-             * @param {MouseCallback} callback
-             * @return {Dispatchers.Mouse} The calling Mouse Dispatcher.
-             */
-            offMouseUp(callback: MouseCallback): Dispatchers.Mouse;
-            /**
-             * Registers a callback to be called when a wheel event occurs.
-             *
-             * @param {MouseCallback} callback
-             * @return {Dispatchers.Mouse} The calling Mouse Dispatcher.
-             */
-            onWheel(callback: MouseCallback): Dispatchers.Mouse;
-            /**
-             * Removes a callback that would be called when a wheel event occurs.
-             *
-             * @param {MouseCallback} callback
-             * @return {Dispatchers.Mouse} The calling Mouse Dispatcher.
-             */
-            offWheel(callback: MouseCallback): Dispatchers.Mouse;
-            /**
-             * Registers a callback to be called when a dblClick occurs.
-             *
-             * @param {MouseCallback} callback
-             * @return {Dispatchers.Mouse} The calling Mouse Dispatcher.
-             */
-            onDblClick(callback: MouseCallback): Dispatchers.Mouse;
-            /**
-             * Removes a callback that would be called when a dblClick occurs.
-             *
-             * @param {MouseCallback} callback
-             * @return {Dispatchers.Mouse} The calling Mouse Dispatcher.
-             */
-            offDblClick(callback: MouseCallback): Dispatchers.Mouse;
-            /**
-             * Computes the mouse position from the given event, and if successful
-             * calls all the callbacks in the provided callbackSet.
-             */
-            private _measureAndDispatch(event, callbackSet, scope?);
-            eventInsideSVG(event: MouseEvent): boolean;
-            /**
-             * Returns the last computed mouse position in <svg> coordinate space.
-             *
-             * @return {Point}
-             */
-            lastMousePosition(): Point;
-        }
-    }
-}
-
-
-declare module Plottable {
-    module Dispatchers {
-        type TouchCallback = (ids: number[], idToPoint: {
-            [id: number]: Point;
-        }, event: TouchEvent) => void;
-        class Touch extends Dispatcher {
-            private static _DISPATCHER_KEY;
-            private _translator;
-            private _startCallbacks;
-            private _moveCallbacks;
-            private _endCallbacks;
-            private _cancelCallbacks;
-            /**
-             * Gets a Touch Dispatcher for the <svg> containing elem.
-             * If one already exists on that <svg>, it will be returned; otherwise, a new one will be created.
-             *
-             * @param {SVGElement} elem
-             * @return {Dispatchers.Touch}
-             */
-            static getDispatcher(elem: SVGElement): Dispatchers.Touch;
-            /**
-             * This constructor should not be invoked directly.
-             *
-             * @constructor
-             * @param {SVGElement} svg The root <svg> to attach to.
-             */
-            constructor(svg: SVGElement);
-            /**
-             * Registers a callback to be called when a touch starts.
-             *
-             * @param {TouchCallback} callback
-             * @return {Dispatchers.Touch} The calling Touch Dispatcher.
-             */
-            onTouchStart(callback: TouchCallback): Dispatchers.Touch;
-            /**
-             * Removes a callback that would be called when a touch starts.
-             *
-             * @param {TouchCallback} callback
-             * @return {Dispatchers.Touch} The calling Touch Dispatcher.
-             */
-            offTouchStart(callback: TouchCallback): Dispatchers.Touch;
-            /**
-             * Registers a callback to be called when the touch position changes.
-             *
-             * @param {TouchCallback} callback
-             * @return {Dispatchers.Touch} The calling Touch Dispatcher.
-             */
-            onTouchMove(callback: TouchCallback): Dispatchers.Touch;
-            /**
-             * Removes a callback that would be called when the touch position changes.
-             *
-             * @param {TouchCallback} callback
-             * @return {Dispatchers.Touch} The calling Touch Dispatcher.
-             */
-            offTouchMove(callback: TouchCallback): Dispatchers.Touch;
-            /**
-             * Registers a callback to be called when a touch ends.
-             *
-             * @param {TouchCallback} callback
-             * @return {Dispatchers.Touch} The calling Touch Dispatcher.
-             */
-            onTouchEnd(callback: TouchCallback): Dispatchers.Touch;
-            /**
-             * Removes a callback that would be called when a touch ends.
-             *
-             * @param {TouchCallback} callback
-             * @return {Dispatchers.Touch} The calling Touch Dispatcher.
-             */
-            offTouchEnd(callback: TouchCallback): Dispatchers.Touch;
-            /**
-             * Registers a callback to be called when a touch is cancelled.
-             *
-             * @param {TouchCallback} callback
-             * @return {Dispatchers.Touch} The calling Touch Dispatcher.
-             */
-            onTouchCancel(callback: TouchCallback): Dispatchers.Touch;
-            /**
-             * Removes a callback that would be called when a touch is cancelled.
-             *
-             * @param {TouchCallback} callback
-             * @return {Dispatchers.Touch} The calling Touch Dispatcher.
-             */
-            offTouchCancel(callback: TouchCallback): Dispatchers.Touch;
-            /**
-             * Computes the Touch position from the given event, and if successful
-             * calls all the callbacks in the provided callbackSet.
-             */
-            private _measureAndDispatch(event, callbackSet, scope?);
-            eventInsideSVG(event: TouchEvent): boolean;
-        }
-    }
-}
-
-
-declare module Plottable {
-    module Dispatchers {
-        type KeyCallback = (keyCode: number, event: KeyboardEvent) => void;
-        class Key extends Dispatcher {
-            private static _DISPATCHER_KEY;
-            private _keydownCallbacks;
-            private _keyupCallbacks;
-            /**
-             * Gets a Key Dispatcher. If one already exists it will be returned;
-             * otherwise, a new one will be created.
-             *
-             * @return {Dispatchers.Key}
-             */
-            static getDispatcher(): Dispatchers.Key;
-            /**
-             * This constructor should not be invoked directly.
-             *
-             * @constructor
-             */
-            constructor();
-            /**
-             * Registers a callback to be called whenever a key is pressed.
-             *
-             * @param {KeyCallback} callback
-             * @return {Dispatchers.Key} The calling Key Dispatcher.
-             */
-            onKeyDown(callback: KeyCallback): Key;
-            /**
-             * Removes the callback to be called whenever a key is pressed.
-             *
-             * @param {KeyCallback} callback
-             * @return {Dispatchers.Key} The calling Key Dispatcher.
-             */
-            offKeyDown(callback: KeyCallback): Key;
-            /** Registers a callback to be called whenever a key is released.
-             *
-             * @param {KeyCallback} callback
-             * @return {Dispatchers.Key} The calling Key Dispatcher.
-             */
-            onKeyUp(callback: KeyCallback): Key;
-            /**
-             * Removes the callback to be called whenever a key is released.
-             *
-             * @param {KeyCallback} callback
-             * @return {Dispatchers.Key} The calling Key Dispatcher.
-             */
-            offKeyUp(callback: KeyCallback): Key;
-            private _processKeydown(event);
-            private _processKeyup(event);
-        }
-    }
-}
-
-
-declare module Plottable {
-    class Interaction {
-        protected _componentAttachedTo: Component;
-        private _anchorCallback;
-        private _isAnchored;
-        private _enabled;
-        protected _anchor(component: Component): void;
-        protected _unanchor(): void;
-        /**
-         * Attaches this Interaction to a Component.
-         * If the Interaction was already attached to a Component, it first detaches itself from the old Component.
-         *
-         * @param {Component} component
-         * @returns {Interaction} The calling Interaction.
-         */
-        attachTo(component: Component): Interaction;
-        private _connect();
-        /**
-         * Detaches this Interaction from the Component.
-         * This Interaction can be reused.
-         *
-         * @param {Component} component
-         * @returns {Interaction} The calling Interaction.
-         */
-        detachFrom(component: Component): Interaction;
-        private _disconnect();
-        /**
-         * Gets whether this Interaction is enabled.
-         */
-        enabled(): boolean;
-        /**
-         * Enables or disables this Interaction.
-         *
-         * @param {boolean} enabled Whether the Interaction should be enabled.
-         * @return {Interaction} The calling Interaction.
-         */
-        enabled(enabled: boolean): Interaction;
-        /**
-         * Translates an <svg>-coordinate-space point to Component-space coordinates.
-         *
-         * @param {Point} p A Point in <svg>-space coordinates.
-         * @return {Point} The same location in Component-space coordinates.
-         */
-        protected _translateToComponentSpace(p: Point): Point;
-        /**
-         * Checks whether a Component-coordinate-space Point is inside the Component.
-         *
-         * @param {Point} p A Point in Compoennt-space coordinates.
-         * @return {boolean} Whether or not the point is inside the Component.
-         */
-        protected _isInsideComponent(p: Point): boolean;
-    }
-}
-
-
-declare module Plottable {
-    type ClickCallback = (point: Point) => void;
-    module Interactions {
-        class Click extends Interaction {
-            private _mouseDispatcher;
-            private _touchDispatcher;
-            private _clickedDown;
-            private _onClickCallbacks;
-            private _mouseDownCallback;
-            private _mouseUpCallback;
-            private _touchStartCallback;
-            private _touchEndCallback;
-            private _touchCancelCallback;
-            protected _anchor(component: Component): void;
-            protected _unanchor(): void;
-            private _handleClickDown(p);
-            private _handleClickUp(p);
-            /**
-             * Adds a callback to be called when the Component is clicked.
-             *
-             * @param {ClickCallback} callback
-             * @return {Interactions.Click} The calling Click Interaction.
-             */
-            onClick(callback: ClickCallback): Click;
-            /**
-             * Removes a callback that would be called when the Component is clicked.
-             *
-             * @param {ClickCallback} callback
-             * @return {Interactions.Click} The calling Click Interaction.
-             */
-            offClick(callback: ClickCallback): Click;
-        }
-    }
-}
-
-
-declare module Plottable {
-    module Interactions {
-        class DoubleClick extends Interaction {
-            private _mouseDispatcher;
-            private _touchDispatcher;
-            private _clickState;
-            private _clickedDown;
-            private _clickedPoint;
-            private _onDoubleClickCallbacks;
-            private _mouseDownCallback;
-            private _mouseUpCallback;
-            private _dblClickCallback;
-            private _touchStartCallback;
-            private _touchEndCallback;
-            private _touchCancelCallback;
-            protected _anchor(component: Component): void;
-            protected _unanchor(): void;
-            private _handleClickDown(p);
-            private _handleClickUp(p);
-            private _handleDblClick();
-            private _handleClickCancel();
-            private static _pointsEqual(p1, p2);
-            /**
-             * Adds a callback to be called when the Component is double-clicked.
-             *
-             * @param {ClickCallback} callback
-             * @return {Interactions.DoubleClick} The calling DoubleClick Interaction.
-             */
-            onDoubleClick(callback: ClickCallback): DoubleClick;
-            /**
-             * Removes a callback that would be called when the Component is double-clicked.
-             *
-             * @param {ClickCallback} callback
-             * @return {Interactions.DoubleClick} The calling DoubleClick Interaction.
-             */
-            offDoubleClick(callback: ClickCallback): DoubleClick;
-        }
-    }
-}
-
-
-declare module Plottable {
-    type KeyCallback = (keyCode: number) => void;
-    module Interactions {
-        class Key extends Interaction {
-            /**
-             * A Key Interaction listens to key events that occur while the Component is
-             * moused over.
-             */
-            private _positionDispatcher;
-            private _keyDispatcher;
-            private _keyPressCallbacks;
-            private _keyReleaseCallbacks;
-            private _mouseMoveCallback;
-            private _downedKeys;
-            private _keyDownCallback;
-            private _keyUpCallback;
-            protected _anchor(component: Component): void;
-            protected _unanchor(): void;
-            private _handleKeyDownEvent(keyCode, event);
-            private _handleKeyUpEvent(keyCode);
-            /**
-             * Adds a callback to be called when the key with the given keyCode is
-             * pressed and the user is moused over the Component.
-             *
-             * @param {number} keyCode
-             * @param {KeyCallback} callback
-             * @returns {Interactions.Key} The calling Key Interaction.
-             */
-            onKeyPress(keyCode: number, callback: KeyCallback): Key;
-            /**
-             * Removes a callback that would be called when the key with the given keyCode is
-             * pressed and the user is moused over the Component.
-             *
-             * @param {number} keyCode
-             * @param {KeyCallback} callback
-             * @returns {Interactions.Key} The calling Key Interaction.
-             */
-            offKeyPress(keyCode: number, callback: KeyCallback): Key;
-            /**
-             * Adds a callback to be called when the key with the given keyCode is
-             * released if the key was pressed with the mouse inside of the Component.
-             *
-             * @param {number} keyCode
-             * @param {KeyCallback} callback
-             * @returns {Interactions.Key} The calling Key Interaction.
-             */
-            onKeyRelease(keyCode: number, callback: KeyCallback): Key;
-            /**
-             * Removes a callback that would be called when the key with the given keyCode is
-             * released if the key was pressed with the mouse inside of the Component.
-             *
-             * @param {number} keyCode
-             * @param {KeyCallback} callback
-             * @returns {Interactions.Key} The calling Key Interaction.
-             */
-            offKeyRelease(keyCode: number, callback: KeyCallback): Key;
-        }
-    }
-}
-
-
-declare module Plottable {
-    type PointerCallback = (point: Point) => void;
-    module Interactions {
-        class Pointer extends Interaction {
-            private _mouseDispatcher;
-            private _touchDispatcher;
-            private _insideComponent;
-            private _pointerEnterCallbacks;
-            private _pointerMoveCallbacks;
-            private _pointerExitCallbacks;
-            private _mouseMoveCallback;
-            private _touchStartCallback;
-            protected _anchor(component: Component): void;
-            protected _unanchor(): void;
-            private _handleMouseEvent(p, e);
-            private _handleTouchEvent(p, e);
-            private _handlePointerEvent(p, insideSVG);
-            /**
-             * Adds a callback to be called when the pointer enters the Component.
-             *
-             * @param {PointerCallback} callback
-             * @return {Interactions.Pointer} The calling Pointer Interaction.
-             */
-            onPointerEnter(callback: PointerCallback): Pointer;
-            /**
-             * Removes a callback that would be called when the pointer enters the Component.
-             *
-             * @param {PointerCallback} callback
-             * @return {Interactions.Pointer} The calling Pointer Interaction.
-             */
-            offPointerEnter(callback: PointerCallback): Pointer;
-            /**
-             * Adds a callback to be called when the pointer moves within the Component.
-             *
-             * @param {PointerCallback} callback
-             * @return {Interactions.Pointer} The calling Pointer Interaction.
-             */
-            onPointerMove(callback: PointerCallback): Pointer;
-            /**
-             * Removes a callback that would be called when the pointer moves within the Component.
-             *
-             * @param {PointerCallback} callback
-             * @return {Interactions.Pointer} The calling Pointer Interaction.
-             */
-            offPointerMove(callback: PointerCallback): Pointer;
-            /**
-             * Adds a callback to be called when the pointer exits the Component.
-             *
-             * @param {PointerCallback} callback
-             * @return {Interactions.Pointer} The calling Pointer Interaction.
-             */
-            onPointerExit(callback: PointerCallback): Pointer;
-            /**
-             * Removes a callback that would be called when the pointer exits the Component.
-             *
-             * @param {PointerCallback} callback
-             * @return {Interactions.Pointer} The calling Pointer Interaction.
-             */
-            offPointerExit(callback: PointerCallback): Pointer;
-        }
-    }
-}
-
-
-declare module Plottable {
-    module Interactions {
-        class PanZoom extends Interaction {
-            /**
-             * The number of pixels occupied in a line.
-             */
-            private static _PIXELS_PER_LINE;
-            private _xScales;
-            private _yScales;
-            private _dragInteraction;
-            private _mouseDispatcher;
-            private _touchDispatcher;
-            private _touchIds;
-            private _wheelCallback;
-            private _touchStartCallback;
-            private _touchMoveCallback;
-            private _touchEndCallback;
-            private _touchCancelCallback;
-            private _minDomainExtents;
-            private _maxDomainExtents;
-            /**
-             * A PanZoom Interaction updates the domains of an x-scale and/or a y-scale
-             * in response to the user panning or zooming.
-             *
-             * @constructor
-             * @param {QuantitativeScale} [xScale] The x-scale to update on panning/zooming.
-             * @param {QuantitativeScale} [yScale] The y-scale to update on panning/zooming.
-             */
-            constructor(xScale?: QuantitativeScale<any>, yScale?: QuantitativeScale<any>);
-            protected _anchor(component: Component): void;
-            protected _unanchor(): void;
-            private _handleTouchStart(ids, idToPoint, e);
-            private _handlePinch(ids, idToPoint, e);
-            private static _centerPoint(point1, point2);
-            private static _pointDistance(point1, point2);
-            private _handleTouchEnd(ids, idToPoint, e);
-            private _magnifyScale<D>(scale, magnifyAmount, centerValue);
-            private _translateScale<D>(scale, translateAmount);
-            private _handleWheelEvent(p, e);
-            private _constrainedZoomAmount(scale, zoomAmount);
-            private _setupDragInteraction();
-            private _nonLinearScaleWithExtents(scale);
-            /**
-             * Gets the x scales for this PanZoom Interaction.
-             */
-            xScales(): QuantitativeScale<any>[];
-            /**
-             * Sets the x scales for this PanZoom Interaction.
-             *
-             * @returns {Interactions.PanZoom} The calling PanZoom Interaction.
-             */
-            xScales(xScales: QuantitativeScale<any>[]): Interactions.PanZoom;
-            /**
-             * Gets the y scales for this PanZoom Interaction.
-             */
-            yScales(): QuantitativeScale<any>[];
-            /**
-             * Sets the y scales for this PanZoom Interaction.
-             *
-             * @returns {Interactions.PanZoom} The calling PanZoom Interaction.
-             */
-            yScales(yScales: QuantitativeScale<any>[]): Interactions.PanZoom;
-            /**
-             * Adds an x scale to this PanZoom Interaction
-             *
-             * @param {QuantitativeScale<any>} An x scale to add
-             * @returns {Interactions.PanZoom} The calling PanZoom Interaction.
-             */
-            addXScale(xScale: QuantitativeScale<any>): PanZoom;
-            /**
-             * Removes an x scale from this PanZoom Interaction
-             *
-             * @param {QuantitativeScale<any>} An x scale to remove
-             * @returns {Interactions.PanZoom} The calling PanZoom Interaction.
-             */
-            removeXScale(xScale: QuantitativeScale<any>): PanZoom;
-            /**
-             * Adds a y scale to this PanZoom Interaction
-             *
-             * @param {QuantitativeScale<any>} A y scale to add
-             * @returns {Interactions.PanZoom} The calling PanZoom Interaction.
-             */
-            addYScale(yScale: QuantitativeScale<any>): PanZoom;
-            /**
-             * Removes a y scale from this PanZoom Interaction
-             *
-             * @param {QuantitativeScale<any>} A y scale to remove
-             * @returns {Interactions.PanZoom} The calling PanZoom Interaction.
-             */
-            removeYScale(yScale: QuantitativeScale<any>): PanZoom;
-            /**
-             * Gets the minimum domain extent for the scale, specifying the minimum allowable amount
-             * between the ends of the domain.
-             *
-             * Note that extents will mainly work on scales that work linearly like Linear Scale and Time Scale
-             *
-             * @param {QuantitativeScale<any>} quantitativeScale The scale to query
-             * @returns {D} The minimum domain extent for the scale.
-             */
-            minDomainExtent<D>(quantitativeScale: QuantitativeScale<D>): D;
-            /**
-             * Sets the minimum domain extent for the scale, specifying the minimum allowable amount
-             * between the ends of the domain.
-             *
-             * Note that extents will mainly work on scales that work linearly like Linear Scale and Time Scale
-             *
-             * @param {QuantitativeScale<any>} quantitativeScale The scale to query
-             * @param {D} minDomainExtent The minimum domain extent for the scale.
-             * @returns {Interactions.PanZoom} The calling PanZoom Interaction.
-             */
-            minDomainExtent<D>(quantitativeScale: QuantitativeScale<D>, minDomainExtent: D): Interactions.PanZoom;
-            /**
-             * Gets the maximum domain extent for the scale, specifying the maximum allowable amount
-             * between the ends of the domain.
-             *
-             * Note that extents will mainly work on scales that work linearly like Linear Scale and Time Scale
-             *
-             * @param {QuantitativeScale<any>} quantitativeScale The scale to query
-             * @returns {D} The maximum domain extent for the scale.
-             */
-            maxDomainExtent<D>(quantitativeScale: QuantitativeScale<D>): D;
-            /**
-             * Sets the maximum domain extent for the scale, specifying the maximum allowable amount
-             * between the ends of the domain.
-             *
-             * Note that extents will mainly work on scales that work linearly like Linear Scale and Time Scale
-             *
-             * @param {QuantitativeScale<any>} quantitativeScale The scale to query
-             * @param {D} minDomainExtent The maximum domain extent for the scale.
-             * @returns {Interactions.PanZoom} The calling PanZoom Interaction.
-             */
-            maxDomainExtent<D>(quantitativeScale: QuantitativeScale<D>, maxDomainExtent: D): Interactions.PanZoom;
-        }
-    }
-}
-
-
-declare module Plottable {
-    type DragCallback = (start: Point, end: Point) => void;
-    module Interactions {
-        class Drag extends Interaction {
-            private _dragging;
-            private _constrainedToComponent;
-            private _mouseDispatcher;
-            private _touchDispatcher;
-            private _dragOrigin;
-            private _dragStartCallbacks;
-            private _dragCallbacks;
-            private _dragEndCallbacks;
-            private _mouseDownCallback;
-            private _mouseMoveCallback;
-            private _mouseUpCallback;
-            private _touchStartCallback;
-            private _touchMoveCallback;
-            private _touchEndCallback;
-            protected _anchor(component: Component): void;
-            protected _unanchor(): void;
-            private _translateAndConstrain(p);
-            private _startDrag(point, event);
-            private _doDrag(point, event);
-            private _endDrag(point, event);
-            /**
-             * Gets whether the Drag Interaction constrains Points passed to its
-             * callbacks to lie inside its Component.
-             *
-             * If true, when the user drags outside of the Component, the closest Point
-             * inside the Component will be passed to the callback instead of the actual
-             * cursor position.
-             *
-             * @return {boolean}
-             */
-            constrainedToComponent(): boolean;
-            /**
-             * Sets whether the Drag Interaction constrains Points passed to its
-             * callbacks to lie inside its Component.
-             *
-             * If true, when the user drags outside of the Component, the closest Point
-             * inside the Component will be passed to the callback instead of the actual
-             * cursor position.
-             *
-             * @param {boolean}
-             * @return {Interactions.Drag} The calling Drag Interaction.
-             */
-            constrainedToComponent(constrainedToComponent: boolean): Drag;
-            /**
-             * Adds a callback to be called when dragging starts.
-             *
-             * @param {DragCallback} callback
-             * @returns {Drag} The calling Drag Interaction.
-             */
-            onDragStart(callback: DragCallback): Drag;
-            /**
-             * Removes a callback that would be called when dragging starts.
-             *
-             * @param {DragCallback} callback
-             * @returns {Drag} The calling Drag Interaction.
-             */
-            offDragStart(callback: DragCallback): Drag;
-            /**
-             * Adds a callback to be called during dragging.
-             *
-             * @param {DragCallback} callback
-             * @returns {Drag} The calling Drag Interaction.
-             */
-            onDrag(callback: DragCallback): Drag;
-            /**
-             * Removes a callback that would be called during dragging.
-             *
-             * @param {DragCallback} callback
-             * @returns {Drag} The calling Drag Interaction.
-             */
-            offDrag(callback: DragCallback): Drag;
-            /**
-             * Adds a callback to be called when dragging ends.
-             *
-             * @param {DragCallback} callback
-             * @returns {Drag} The calling Drag Interaction.
-             */
-            onDragEnd(callback: DragCallback): Drag;
-            /**
-             * Removes a callback that would be called when dragging ends.
-             *
-             * @param {DragCallback} callback
-             * @returns {Drag} The calling Drag Interaction.
-             */
-            offDragEnd(callback: DragCallback): Drag;
-        }
-    }
-}
-
-
-declare module Plottable {
-    type DragBoxCallback = (bounds: Bounds) => void;
-    module Components {
-        class DragBoxLayer extends Components.SelectionBoxLayer {
-            private _dragInteraction;
-            private _detectionEdgeT;
-            private _detectionEdgeB;
-            private _detectionEdgeL;
-            private _detectionEdgeR;
-            private _detectionCornerTL;
-            private _detectionCornerTR;
-            private _detectionCornerBL;
-            private _detectionCornerBR;
-            private _detectionRadius;
-            private _resizable;
-            private _movable;
-            protected _hasCorners: boolean;
-            private _dragStartCallbacks;
-            private _dragCallbacks;
-            private _dragEndCallbacks;
-            private _disconnectInteraction;
-            /**
-             * Constructs a DragBoxLayer.
-             *
-             * A DragBoxLayer is a SelectionBoxLayer with a built-in Drag Interaction.
-             * A drag gesture will set the Bounds of the box.
-             * If resizing is enabled using resizable(true), the edges of box can be repositioned.
-             *
-             * @constructor
-             */
-            constructor();
-            private _setUpCallbacks();
-            protected _setup(): void;
-            private _getResizingEdges(p);
-            renderImmediately(): DragBoxLayer;
-            /**
-             * Gets the detection radius of the drag box in pixels.
-             */
-            detectionRadius(): number;
-            /**
-             * Sets the detection radius of the drag box in pixels.
-             *
-             * @param {number} r
-             * @return {DragBoxLayer} The calling DragBoxLayer.
-             */
-            detectionRadius(r: number): DragBoxLayer;
-            /**
-             * Gets whether or not the drag box is resizable.
-             */
-            resizable(): boolean;
-            /**
-             * Sets whether or not the drag box is resizable.
-             *
-             * @param {boolean} canResize
-             * @return {DragBoxLayer} The calling DragBoxLayer.
-             */
-            resizable(canResize: boolean): DragBoxLayer;
-            protected _setResizableClasses(canResize: boolean): void;
-            /**
-             * Gets whether or not the drag box is movable.
-             */
-            movable(): boolean;
-            /**
-             * Sets whether or not the drag box is movable.
-             *
-             * @param {boolean} movable
-             * @return {DragBoxLayer} The calling DragBoxLayer.
-             */
-            movable(movable: boolean): DragBoxLayer;
-            private _setMovableClass();
-            /**
-             * Sets the callback to be called when dragging starts.
-             *
-             * @param {DragBoxCallback} callback
-             * @returns {DragBoxLayer} The calling DragBoxLayer.
-             */
-            onDragStart(callback: DragBoxCallback): DragBoxLayer;
-            /**
-             * Removes a callback to be called when dragging starts.
-             *
-             * @param {DragBoxCallback} callback
-             * @returns {DragBoxLayer} The calling DragBoxLayer.
-             */
-            offDragStart(callback: DragBoxCallback): DragBoxLayer;
-            /**
-             * Sets a callback to be called during dragging.
-             *
-             * @param {DragBoxCallback} callback
-             * @returns {DragBoxLayer} The calling DragBoxLayer.
-             */
-            onDrag(callback: DragBoxCallback): DragBoxLayer;
-            /**
-             * Removes a callback to be called during dragging.
-             *
-             * @param {DragBoxCallback} callback
-             * @returns {DragBoxLayer} The calling DragBoxLayer.
-             */
-            offDrag(callback: DragBoxCallback): DragBoxLayer;
-            /**
-             * Sets a callback to be called when dragging ends.
-             *
-             * @param {DragBoxCallback} callback
-             * @returns {DragBoxLayer} The calling DragBoxLayer.
-             */
-            onDragEnd(callback: DragBoxCallback): DragBoxLayer;
-            /**
-             * Removes a callback to be called when dragging ends.
-             *
-             * @param {DragBoxCallback} callback
-             * @returns {DragBoxLayer} The calling DragBoxLayer.
-             */
-            offDragEnd(callback: DragBoxCallback): DragBoxLayer;
-            /**
-             * Gets the internal Interactions.Drag of the DragBoxLayer.
-             */
-            dragInteraction(): Interactions.Drag;
-            /**
-             * Enables or disables the interaction and drag box.
-             */
-            enabled(enabled: boolean): DragBoxLayer;
-            /**
-             * Gets the enabled state.
-             */
-            enabled(): boolean;
-            destroy(): void;
-            detach(): Component;
-            anchor(selection: d3.Selection<void>): Component;
-            private _resetState();
-        }
-    }
-}
-
-
-declare module Plottable {
-    module Components {
-        class XDragBoxLayer extends DragBoxLayer {
-            /**
-             * An XDragBoxLayer is a DragBoxLayer whose size can only be set in the X-direction.
-             * The y-values of the bounds() are always set to 0 and the height() of the XDragBoxLayer.
-             *
-             * @constructor
-             */
-            constructor();
-            computeLayout(origin?: Point, availableWidth?: number, availableHeight?: number): XDragBoxLayer;
-            protected _setBounds(newBounds: Bounds): void;
-            protected _setResizableClasses(canResize: boolean): void;
-            yScale<D extends number | {
-                valueOf(): number;
-            }>(): QuantitativeScale<D>;
-            yScale<D extends number | {
-                valueOf(): number;
-            }>(yScale: QuantitativeScale<D>): SelectionBoxLayer;
-            yExtent(): (number | {
-                valueOf(): number;
-            })[];
-            yExtent(yExtent: (number | {
-                valueOf(): number;
-            })[]): SelectionBoxLayer;
-        }
-    }
-}
-
-
-declare module Plottable {
-    module Components {
-        class YDragBoxLayer extends DragBoxLayer {
-            /**
-             * A YDragBoxLayer is a DragBoxLayer whose size can only be set in the Y-direction.
-             * The x-values of the bounds() are always set to 0 and the width() of the YDragBoxLayer.
-             *
-             * @constructor
-             */
-            constructor();
-            computeLayout(origin?: Point, availableWidth?: number, availableHeight?: number): YDragBoxLayer;
-            protected _setBounds(newBounds: Bounds): void;
-            protected _setResizableClasses(canResize: boolean): void;
-            xScale<D extends number | {
-                valueOf(): number;
-            }>(): QuantitativeScale<D>;
-            xScale<D extends number | {
-                valueOf(): number;
-            }>(xScale: QuantitativeScale<D>): SelectionBoxLayer;
-            xExtent(): (number | {
-                valueOf(): number;
-            })[];
-            xExtent(xExtent: (number | {
-                valueOf(): number;
-            })[]): SelectionBoxLayer;
-        }
-    }
-}
-
-
-declare module Plottable {
-    interface DragLineCallback<D> {
-        (dragLineLayer: Components.DragLineLayer<D>): void;
-    }
-    module Components {
-        class DragLineLayer<D> extends GuideLineLayer<D> {
-            private _dragInteraction;
-            private _detectionRadius;
-            private _detectionEdge;
-            private _enabled;
-            private _dragStartCallbacks;
-            private _dragCallbacks;
-            private _dragEndCallbacks;
-            private _disconnectInteraction;
-            constructor(orientation: string);
-            protected _setup(): void;
-            renderImmediately(): DragLineLayer<D>;
-            /**
-             * Gets the detection radius of the drag line in pixels.
-             */
-            detectionRadius(): number;
-            /**
-             * Sets the detection radius of the drag line in pixels.
-             *
-             * @param {number} detectionRadius
-             * @return {DragLineLayer<D>} The calling DragLineLayer.
-             */
-            detectionRadius(detectionRadius: number): DragLineLayer<D>;
-            /**
-             * Gets whether the DragLineLayer is enabled.
-             */
-            enabled(): boolean;
-            /**
-             * Enables or disables the DragLineLayer.
-             *
-             * @param {boolean} enabled
-             * @return {DragLineLayer<D>} The calling DragLineLayer.
-             */
-            enabled(enabled: boolean): DragLineLayer<D>;
-            /**
-             * Sets the callback to be called when dragging starts.
-             * The callback will be passed the calling DragLineLayer.
-             *
-             * @param {DragLineCallback<D>} callback
-             * @returns {DragLineLayer<D>} The calling DragLineLayer.
-             */
-            onDragStart(callback: DragLineCallback<D>): DragLineLayer<D>;
-            /**
-             * Removes a callback that would be called when dragging starts.
-             *
-             * @param {DragLineCallback<D>} callback
-             * @returns {DragLineLayer<D>} The calling DragLineLayer.
-             */
-            offDragStart(callback: DragLineCallback<D>): DragLineLayer<D>;
-            /**
-             * Sets a callback to be called during dragging.
-             * The callback will be passed the calling DragLineLayer.
-             *
-             * @param {DragLineCallback<D>} callback
-             * @returns {DragLineLayer<D>} The calling DragLineLayer.
-             */
-            onDrag(callback: DragLineCallback<D>): DragLineLayer<D>;
-            /**
-             * Removes a callback that would be called during dragging.
-             *
-             * @param {DragLineCallback<D>} callback
-             * @returns {DragLineLayer<D>} The calling DragLineLayer.
-             */
-            offDrag(callback: DragLineCallback<D>): DragLineLayer<D>;
-            /**
-             * Sets a callback to be called when dragging ends.
-             * The callback will be passed the calling DragLineLayer.
-             *
-             * @param {DragLineCallback<D>} callback
-             * @returns {DragLineLayer<D>} The calling DragLineLayer.
-             */
-            onDragEnd(callback: DragLineCallback<D>): DragLineLayer<D>;
-            /**
-             * Removes a callback that would be called when dragging ends.
-             *
-             * @param {DragLineCallback<D>} callback
-             * @returns {DragLineLayer<D>} The calling DragLineLayer.
-             */
-            offDragEnd(callback: DragLineCallback<D>): DragLineLayer<D>;
-            destroy(): void;
-        }
-    }
-}
-=======
-
-declare module Plottable {
-    module Utils {
-        module Math {
-            /**
-             * Checks if x is between a and b.
-             *
-             * @param {number} x The value to test if in range
-             * @param {number} a The beginning of the (inclusive) range
-             * @param {number} b The ending of the (inclusive) range
-             * @return {boolean} Whether x is in [a, b]
-             */
-            function inRange(x: number, a: number, b: number): boolean;
-            /**
-             * Clamps x to the range [min, max].
-             *
-             * @param {number} x The value to be clamped.
-             * @param {number} min The minimum value.
-             * @param {number} max The maximum value.
-             * @return {number} A clamped value in the range [min, max].
-             */
-            function clamp(x: number, min: number, max: number): number;
-            /**
-             * Applies the accessor, if provided, to each element of `array` and returns the maximum value.
-             * If no maximum value can be computed, returns defaultValue.
-             */
-            function max<C>(array: C[], defaultValue: C): C;
-            function max<T, C>(array: T[], accessor: (t?: T, i?: number) => C, defaultValue: C): C;
-            /**
-             * Applies the accessor, if provided, to each element of `array` and returns the minimum value.
-             * If no minimum value can be computed, returns defaultValue.
-             */
-            function min<C>(array: C[], defaultValue: C): C;
-            function min<T, C>(array: T[], accessor: (t?: T, i?: number) => C, defaultValue: C): C;
-            /**
-             * Returns true **only** if x is NaN
-             */
-            function isNaN(n: any): boolean;
-            /**
-             * Returns true if the argument is a number, which is not NaN
-             * Numbers represented as strings do not pass this function
-             */
-            function isValidNumber(n: any): boolean;
-            /**
-             * Generates an array of consecutive, strictly increasing numbers
-             * in the range [start, stop) separeted by step
-             */
-            function range(start: number, stop: number, step?: number): number[];
-            /**
-             * Returns the square of the distance between two points
-             *
-             * @param {Point} p1
-             * @param {Point} p2
-             * @return {number} dist(p1, p2)^2
-             */
-            function distanceSquared(p1: Point, p2: Point): number;
-            function degreesToRadians(degree: number): number;
-        }
-    }
-}
-
-
-declare module Plottable {
-    module Utils {
-        /**
-         * Shim for ES6 map.
-         * https://developer.mozilla.org/en-US/docs/Web/JavaScript/Reference/Global_Objects/Map
-         */
-        class Map<K, V> {
-            private _keyValuePairs;
-            private _es6Map;
-            constructor();
-            set(key: K, value: V): Map<K, V>;
-            get(key: K): V;
-            has(key: K): boolean;
-            forEach(callbackFn: (value: V, key: K, map: Map<K, V>) => void, thisArg?: any): void;
-            delete(key: K): boolean;
-        }
-    }
-}
-
-
-declare module Plottable {
-    module Utils {
-        /**
-         * Shim for ES6 set.
-         * https://developer.mozilla.org/en-US/docs/Web/JavaScript/Reference/Global_Objects/Set
-         */
-        class Set<T> {
-            size: number;
-            private _values;
-            private _es6Set;
-            constructor();
-            add(value: T): Set<T>;
-            delete(value: T): boolean;
-            has(value: T): boolean;
-            forEach(callback: (value: T, value2: T, set: Set<T>) => void, thisArg?: any): void;
-        }
-    }
-}
-
-
-declare module Plottable {
-    module Utils {
-        module DOM {
-            /**
-             * Gets the bounding box of an element.
-             * @param {d3.Selection} element
-             * @returns {SVGRed} The bounding box.
-             */
-            function elementBBox(element: d3.Selection<any>): SVGRect;
-            /**
-             * Screen refresh rate which is assumed to be 60fps
-             */
-            var SCREEN_REFRESH_RATE_MILLISECONDS: number;
-            /**
-             * Polyfill for `window.requestAnimationFrame`.
-             * If the function exists, then we use the function directly.
-             * Otherwise, we set a timeout on `SCREEN_REFRESH_RATE_MILLISECONDS` and then perform the function.
-             *
-             * @param {() => void} callback The callback to call in the next animation frame
-             */
-            function requestAnimationFramePolyfill(callback: () => void): void;
-            /**
-             * Calculates the width of the element.
-             * The width includes the padding and the border on the element's left and right sides.
-             *
-             * @param {Element} element The element to query
-             * @returns {number} The width of the element.
-             */
-            function elementWidth(element: Element): number;
-            /**
-             * Calculates the height of the element.
-             * The height includes the padding the and the border on the element's top and bottom sides.
-             *
-             * @param {Element} element The element to query
-             * @returns {number} The height of the element
-             */
-            function elementHeight(element: Element): number;
-            /**
-             * Retrieves the number array representing the translation for the selection
-             *
-             * @param {d3.Selection<any>} selection The selection to query
-             * @returns {[number, number]} The number array representing the translation
-             */
-            function translate(selection: d3.Selection<any>): [number, number];
-            /**
-             * Translates the given selection by the input x / y pixel amounts.
-             *
-             * @param {d3.Selection<any>} selection The selection to translate
-             * @param {number} x The amount to translate in the x direction
-             * @param {number} y The amount to translate in the y direction
-             * @returns {d3.Selection<any>} The input selection
-             */
-            function translate(selection: d3.Selection<any>, x: number, y: number): d3.Selection<any>;
-            /**
-             * Checks if the first ClientRect overlaps the second.
-             *
-             * @param {ClientRect} clientRectA The first ClientRect
-             * @param {ClientRect} clientRectB The second ClientRect
-             * @returns {boolean} If the ClientRects overlap each other.
-             */
-            function clientRectsOverlap(clientRectA: ClientRect, clientRectB: ClientRect): boolean;
-            /**
-             * Returns true if and only if innerClientRect is inside outerClientRect.
-             *
-             * @param {ClientRect} innerClientRect The first ClientRect
-             * @param {ClientRect} outerClientRect The second ClientRect
-             * @returns {boolean} If and only if the innerClientRect is inside outerClientRect.
-             */
-            function clientRectInside(innerClientRect: ClientRect, outerClientRect: ClientRect): boolean;
-            /**
-             * Retrieves the bounding svg of the input element
-             *
-             * @param {SVGElement} element The element to query
-             * @returns {SVGElement} The bounding svg
-             */
-            function boundingSVG(element: SVGElement): SVGElement;
-            /**
-             * Generates a ClipPath ID that is unique for this instance of Plottable
-             */
-            function generateUniqueClipPathId(): string;
-            /**
-             * Returns true if the supplied coordinates or Ranges intersect or are contained by bbox.
-             *
-             * @param {number | Range} xValOrRange The x coordinate or Range to test
-             * @param {number | Range} yValOrRange The y coordinate or Range to test
-             * @param {SVGRect} bbox The bbox
-             * @param {number} tolerance Amount by which to expand bbox, in each dimension, before
-             * testing intersection
-             *
-             * @returns {boolean} True if the supplied coordinates or Ranges intersect or are
-             * contained by bbox, false otherwise.
-             */
-            function intersectsBBox(xValOrRange: number | Range, yValOrRange: number | Range, bbox: SVGRect, tolerance?: number): boolean;
-        }
-    }
-}
-
-
-declare module Plottable {
-    module Utils {
-        module Color {
-            /**
-             * Return contrast ratio between two colors
-             * Based on implementation from chroma.js by Gregor Aisch (gka) (licensed under BSD)
-             * chroma.js may be found here: https://github.com/gka/chroma.js
-             * License may be found here: https://github.com/gka/chroma.js/blob/master/LICENSE
-             * see http://www.w3.org/TR/2008/REC-WCAG20-20081211/#contrast-ratiodef
-             */
-            function contrast(a: string, b: string): number;
-            /**
-             * Returns a brighter copy of this color. Each channel is multiplied by 0.7 ^ -factor.
-             * Channel values are capped at the maximum value of 255, and the minimum value of 30.
-             */
-            function lightenColor(color: string, factor: number): string;
-            /**
-             * Gets the Hex Code of the color resulting by applying the className CSS class to the
-             * colorTester selection. Returns null if the tester is transparent.
-             *
-             * @param {d3.Selection<void>} colorTester The d3 selection to apply the CSS class to
-             * @param {string} className The name of the class to be applied
-             * @return {string} The hex code of the computed color
-             */
-            function colorTest(colorTester: d3.Selection<void>, className: string): string;
-        }
-    }
-}
-
-
-declare module Plottable {
-    module Utils {
-        module Array {
-            /**
-             * Takes two arrays of numbers and adds them together
-             *
-             * @param {number[]} aList The first array of numbers
-             * @param {number[]} bList The second array of numbers
-             * @return {number[]} An array of numbers where x[i] = aList[i] + bList[i]
-             */
-            function add(aList: number[], bList: number[]): number[];
-            /**
-             * Take an array of values, and return the unique values.
-             * Will work iff ∀ a, b, a.toString() == b.toString() => a == b; will break on Object inputs
-             *
-             * @param {T[]} values The values to find uniqueness for
-             * @return {T[]} The unique values
-             */
-            function uniq<T>(arr: T[]): T[];
-            /**
-             * @param {T[][]} a The 2D array that will have its elements joined together.
-             * @return {T[]} Every array in a, concatenated together in the order they appear.
-             */
-            function flatten<T>(a: T[][]): T[];
-            /**
-             * Creates an array of length `count`, filled with value or (if value is a function), value()
-             *
-             * @param {T | ((index?: number) => T)} value The value to fill the array with or a value generator (called with index as arg)
-             * @param {number} count The length of the array to generate
-             * @return {any[]}
-             */
-            function createFilledArray<T>(value: T | ((index?: number) => T), count: number): T[];
-        }
-    }
-}
-
-
-declare module Plottable {
-    module Utils {
-        /**
-         * A set of callbacks which can be all invoked at once.
-         * Each callback exists at most once in the set (based on reference equality).
-         * All callbacks should have the same signature.
-         */
-        class CallbackSet<CB extends Function> extends Set<CB> {
-            callCallbacks(...args: any[]): CallbackSet<CB>;
-        }
-    }
-}
-
-
-declare module Plottable {
-    module Utils {
-        module Stacking {
-            type StackedDatum = {
-                value: number;
-                offset: number;
-            };
-            type StackingResult = Utils.Map<Dataset, Utils.Map<string, StackedDatum>>;
-            /**
-             * Computes the StackingResult (value and offset) for each data point in each Dataset.
-             *
-             * @param {Dataset[]} datasets The Datasets to be stacked on top of each other in the order of stacking
-             * @param {Accessor<any>} keyAccessor Accessor for the key of the data
-             * @param {Accessor<number>} valueAccessor Accessor for the value of the data
-             * @return {StackingResult} value and offset for each datapoint in each Dataset
-             */
-            function stack(datasets: Dataset[], keyAccessor: Accessor<any>, valueAccessor: Accessor<number>): StackingResult;
-            /**
-             * Computes the total extent over all data points in all Datasets, taking stacking into consideration.
-             *
-             * @param {StackingResult} stackingResult The value and offset information for each datapoint in each dataset
-             * @oaram {Accessor<any>} keyAccessor Accessor for the key of the data existent in the stackingResult
-             * @param {Accessor<boolean>} filter A filter for data to be considered when computing the total extent
-             * @return {[number, number]} The total extent
-             */
-            function stackedExtent(stackingResult: StackingResult, keyAccessor: Accessor<any>, filter: Accessor<boolean>): number[];
-            /**
-             * Normalizes a key used for stacking
-             *
-             * @param {any} key The key to be normalized
-             * @return {string} The stringified key
-             */
-            function normalizeKey(key: any): string;
-        }
-    }
-}
-
-
-declare module Plottable {
-    module Utils {
-        module Window {
-            /**
-             * Print a warning message to the console, if it is available.
-             *
-             * @param {string} The warnings to print
-             */
-            function warn(warning: string): void;
-            /**
-             * Is like setTimeout, but activates synchronously if time=0
-             * We special case 0 because of an observed issue where calling setTimeout causes visible flickering.
-             * We believe this is because when requestAnimationFrame calls into the paint function, as soon as that function finishes
-             * evaluating, the results are painted to the screen. As a result, if we want something to occur immediately but call setTimeout
-             * with time=0, then it is pushed to the call stack and rendered in the next frame, so the component that was rendered via
-             * setTimeout appears out-of-sync with the rest of the plot.
-             */
-            function setTimeout(f: Function, time: number, ...args: any[]): number;
-            /**
-             * Sends a deprecation warning to the console. The warning includes the name of the deprecated method,
-             * version number of the deprecation, and an optional message.
-             *
-             * To be used in the first line of a deprecated method.
-             *
-             * @param {string} callingMethod The name of the method being deprecated
-             * @param {string} version The version when the tagged method became obsolete
-             * @param {string?} message Optional message to be shown with the warning
-             */
-            function deprecated(callingMethod: string, version: string, message?: string): void;
-        }
-    }
-}
-
-
-declare module Plottable {
-    module Utils {
-        class ClientToSVGTranslator {
-            private static _TRANSLATOR_KEY;
-            private _svg;
-            private _measureRect;
-            /**
-             * Returns the ClientToSVGTranslator for the <svg> containing elem.
-             * If one already exists on that <svg>, it will be returned; otherwise, a new one will be created.
-             */
-            static getTranslator(elem: SVGElement): ClientToSVGTranslator;
-            constructor(svg: SVGElement);
-            /**
-             * Computes the position relative to the <svg> in svg-coordinate-space.
-             */
-            computePosition(clientX: number, clientY: number): Point;
-            /**
-             * Checks whether event happened inside <svg> element.
-             */
-            insideSVG(e: Event): boolean;
-        }
-    }
-}
-
-
-declare module Plottable {
-    module Configs {
-        /**
-         * Specifies if Plottable should show warnings.
-         */
-        var SHOW_WARNINGS: boolean;
-        /**
-         * Specifies if Plottable should add <title> elements to text.
-         */
-        var ADD_TITLE_ELEMENTS: boolean;
-    }
-}
-
-
-declare module Plottable {
-    var version: string;
-}
-
-
-declare module Plottable {
-    type DatasetCallback = (dataset: Dataset) => void;
-    class Dataset {
-        private _data;
-        private _metadata;
-        private _callbacks;
-        /**
-         * A Dataset contains an array of data and some metadata.
-         * Changes to the data or metadata will cause anything subscribed to the Dataset to update.
-         *
-         * @constructor
-         * @param {any[]} [data=[]] The data for this Dataset.
-         * @param {any} [metadata={}] An object containing additional information.
-         */
-        constructor(data?: any[], metadata?: any);
-        /**
-         * Adds a callback to be called when the Dataset updates.
-         *
-         * @param {DatasetCallback} callback.
-         * @returns {Dataset} The calling Dataset.
-         */
-        onUpdate(callback: DatasetCallback): Dataset;
-        /**
-         * Removes a callback that would be called when the Dataset updates.
-         *
-         * @param {DatasetCallback} callback
-         * @returns {Dataset} The calling Dataset.
-         */
-        offUpdate(callback: DatasetCallback): Dataset;
-        /**
-         * Gets the data.
-         *
-         * @returns {any[]}
-         */
-        data(): any[];
-        /**
-         * Sets the data.
-         *
-         * @param {any[]} data
-         * @returns {Dataset} The calling Dataset.
-         */
-        data(data: any[]): Dataset;
-        /**
-         * Gets the metadata.
-         *
-         * @returns {any}
-         */
-        metadata(): any;
-        /**
-         * Sets the metadata.
-         *
-         * @param {any} metadata
-         * @returns {Dataset} The calling Dataset.
-         */
-        metadata(metadata: any): Dataset;
-    }
-}
-
-
-declare module Plottable {
-    module RenderPolicies {
-        /**
-         * A policy for rendering Components.
-         */
-        interface RenderPolicy {
-            render(): any;
-        }
-        /**
-         * Renders Components immediately after they are enqueued.
-         * Useful for debugging, horrible for performance.
-         */
-        class Immediate implements RenderPolicy {
-            render(): void;
-        }
-        /**
-         * The default way to render, which only tries to render every frame
-         * (usually, 1/60th of a second).
-         */
-        class AnimationFrame implements RenderPolicy {
-            render(): void;
-        }
-        /**
-         * Renders with `setTimeout()`.
-         * Generally an inferior way to render compared to `requestAnimationFrame`,
-         * but useful for browsers that don't suppoort `requestAnimationFrame`.
-         */
-        class Timeout implements RenderPolicy {
-            private _timeoutMsec;
-            render(): void;
-        }
-    }
-}
-
-
-declare module Plottable {
-    /**
-     * The RenderController is responsible for enqueueing and synchronizing
-     * layout and render calls for Components.
-     *
-     * Layout and render calls occur inside an animation callback
-     * (window.requestAnimationFrame if available).
-     *
-     * RenderController.flush() immediately lays out and renders all Components currently enqueued.
-     *
-     * To always have immediate rendering (useful for debugging), call
-     * ```typescript
-     * Plottable.RenderController.setRenderPolicy(
-     *   new Plottable.RenderPolicies.Immediate()
-     * );
-     * ```
-     */
-    module RenderController {
-        module Policy {
-            var IMMEDIATE: string;
-            var ANIMATION_FRAME: string;
-            var TIMEOUT: string;
-        }
-        function renderPolicy(): RenderPolicies.RenderPolicy;
-        function renderPolicy(renderPolicy: string): void;
-        /**
-         * Enqueues the Component for rendering.
-         *
-         * @param {Component} component
-         */
-        function registerToRender(component: Component): void;
-        /**
-         * Enqueues the Component for layout and rendering.
-         *
-         * @param {Component} component
-         */
-        function registerToComputeLayout(component: Component): void;
-        /**
-         * Renders all Components waiting to be rendered immediately
-         * instead of waiting until the next frame.
-         *
-         * Useful to call when debugging.
-         */
-        function flush(): void;
-    }
-}
-
-declare module Plottable {
-    /**
-     * Accesses a specific datum property.
-     */
-    interface Accessor<T> {
-        (datum: any, index: number, dataset: Dataset): T;
-    }
-    /**
-     * Retrieves a scaled datum property.
-     * Essentially passes the result of an Accessor through a Scale.
-     */
-    type Projector = (datum: any, index: number, dataset: Dataset) => any;
-    /**
-     * A mapping from attributes ("x", "fill", etc.) to the functions that get
-     * that information out of the data.
-     */
-    type AttributeToProjector = {
-        [attr: string]: Projector;
-    };
-    /**
-     * A function that generates attribute values from the datum and index.
-     * Essentially a Projector with a particular Dataset rolled in.
-     */
-    type AppliedProjector = (datum: any, index: number) => any;
-    /**
-     * A mapping from attributes to the AppliedProjectors used to generate them.
-     */
-    type AttributeToAppliedProjector = {
-        [attr: string]: AppliedProjector;
-    };
-    /**
-     * Space request used during layout negotiation.
-     *
-     * @member {number} minWidth The minimum acceptable width given the offered space.
-     * @member {number} minHeight the minimum acceptable height given the offered space.
-     */
-    type SpaceRequest = {
-        minWidth: number;
-        minHeight: number;
-    };
-    /**
-     * Min and max values for a particular property.
-     */
-    type Range = {
-        min: number;
-        max: number;
-    };
-    /**
-     * A location in pixel-space.
-     */
-    type Point = {
-        x: number;
-        y: number;
-    };
-    /**
-     * The corners of a box.
-     */
-    type Bounds = {
-        topLeft: Point;
-        bottomRight: Point;
-    };
-    /**
-     * An object representing a data-backed visual entity inside a Component.
-     */
-    interface Entity<C extends Component> {
-        datum: any;
-        position: Point;
-        selection: d3.Selection<any>;
-        component: C;
-    }
-}
-
-
-declare module Plottable {
-    type Formatter = (d: any) => string;
-    /**
-     * This field is deprecated and will be removed in v2.0.0.
-     *
-     * The number of milliseconds between midnight one day and the next is
-     * not a fixed quantity.
-     *
-     * Use date.setDate(date.getDate() + number_of_days) instead.
-     *
-     */
-    var MILLISECONDS_IN_ONE_DAY: number;
-    module Formatters {
-        /**
-         * Creates a formatter for currency values.
-         *
-         * @param {number} [precision] The number of decimal places to show (default 2).
-         * @param {string} [symbol] The currency symbol to use (default "$").
-         * @param {boolean} [prefix] Whether to prepend or append the currency symbol (default true).
-         *
-         * @returns {Formatter} A formatter for currency values.
-         */
-        function currency(precision?: number, symbol?: string, prefix?: boolean): (d: any) => string;
-        /**
-         * Creates a formatter that displays exactly [precision] decimal places.
-         *
-         * @param {number} [precision] The number of decimal places to show (default 3).
-         *
-         * @returns {Formatter} A formatter that displays exactly [precision] decimal places.
-         */
-        function fixed(precision?: number): (d: any) => string;
-        /**
-         * Creates a formatter that formats numbers to show no more than
-         * [maxNumberOfDecimalPlaces] decimal places. All other values are stringified.
-         *
-         * @param {number} [maxNumberOfDecimalPlaces] The number of decimal places to show (default 3).
-         *
-         * @returns {Formatter} A formatter for general values.
-         */
-        function general(maxNumberOfDecimalPlaces?: number): (d: any) => string;
-        /**
-         * Creates a formatter that stringifies its input.
-         *
-         * @returns {Formatter} A formatter that stringifies its input.
-         */
-        function identity(): (d: any) => string;
-        /**
-         * Creates a formatter for percentage values.
-         * Multiplies the input by 100 and appends "%".
-         *
-         * @param {number} [precision] The number of decimal places to show (default 0).
-         *
-         * @returns {Formatter} A formatter for percentage values.
-         */
-        function percentage(precision?: number): (d: any) => string;
-        /**
-         * Creates a formatter for values that displays [numberOfSignificantFigures] significant figures
-         * and puts SI notation.
-         *
-         * @param {number} [numberOfSignificantFigures] The number of significant figures to show (default 3).
-         *
-         * @returns {Formatter} A formatter for SI values.
-         */
-        function siSuffix(numberOfSignificantFigures?: number): (d: any) => string;
-        /**
-         * Creates a formatter for values that displays abbreviated values
-         * and uses standard short scale suffixes
-         * - K - thousands - 10 ^ 3
-         * - M - millions - 10 ^ 6
-         * - B - billions - 10 ^ 9
-         * - T - trillions - 10 ^ 12
-         * - Q - quadrillions - 10 ^ 15
-         *
-         * Numbers with a magnitude outside of (10 ^ (-precision), 10 ^ 15) are shown using
-         * scientific notation to avoid creating extremely long decimal strings.
-         *
-         * @param {number} [precision] the number of decimal places to show (default 3)
-         * @returns {Formatter} A formatter with short scale formatting
-         */
-        function shortScale(precision?: number): (num: number) => string;
-        /**
-         * Creates a multi time formatter that displays dates.
-         *
-         * @returns {Formatter} A formatter for time/date values.
-         */
-        function multiTime(): (d: any) => string;
-        /**
-         * Creates a time formatter that displays time/date using given specifier.
-         *
-         * List of directives can be found on: https://github.com/mbostock/d3/wiki/Time-Formatting#format
-         *
-         * @param {string} [specifier] The specifier for the formatter.
-         *
-         * @returns {Formatter} A formatter for time/date values.
-         */
-        function time(specifier: string): Formatter;
-        /**
-         * @deprecated As of release v1.3.0, not safe for use with time zones.
-         *
-         * Creates a formatter for relative dates.
-         *
-         * @param {number} baseValue The start date (as epoch time) used in computing relative dates (default 0)
-         * @param {number} increment The unit used in calculating relative date values (default MILLISECONDS_IN_ONE_DAY)
-         * @param {string} label The label to append to the formatted string (default "")
-         *
-         * @returns {Formatter} A formatter for time/date values.
-         */
-        function relativeDate(baseValue?: number, increment?: number, label?: string): (d: any) => string;
-    }
-}
-
-
-declare module Plottable {
-    /**
-     * A SymbolFactory is a function that takes in a symbolSize which is the edge length of the render area
-     * and returns a string representing the 'd' attribute of the resultant 'path' element
-     */
-    type SymbolFactory = (symbolSize: number) => string;
-    module SymbolFactories {
-        function circle(): SymbolFactory;
-        function square(): SymbolFactory;
-        function cross(): SymbolFactory;
-        function diamond(): SymbolFactory;
-        function triangleUp(): SymbolFactory;
-        function triangleDown(): SymbolFactory;
-    }
-}
-
-
-declare module Plottable {
-    interface ScaleCallback<S extends Scale<any, any>> {
-        (scale: S): any;
-    }
-    module Scales {
-        /**
-         * A function that supplies domain values to be included into a Scale.
-         *
-         * @param {Scale} scale
-         * @returns {D[]} An array of values that should be included in the Scale.
-         */
-        interface IncludedValuesProvider<D> {
-            (scale: Scale<D, any>): D[];
-        }
-        /**
-         * A function that supplies padding exception values for the Scale.
-         * If one end of the domain is set to an excepted value as a result of autoDomain()-ing,
-         * that end of the domain will not be padded.
-         *
-         * @param {QuantitativeScale} scale
-         * @returns {D[]} An array of values that should not be padded.
-         */
-        interface PaddingExceptionsProvider<D> {
-            (scale: QuantitativeScale<D>): D[];
-        }
-    }
-    class Scale<D, R> {
-        private _callbacks;
-        private _autoDomainAutomatically;
-        private _domainModificationInProgress;
-        private _includedValuesProviders;
-        /**
-         * A Scale is a function (in the mathematical sense) that maps values from a domain to a range.
-         *
-         * @constructor
-         */
-        constructor();
-        /**
-         * Given an array of potential domain values, computes the extent of those values.
-         *
-         * @param {D[]} values
-         * @returns {D[]} The extent of the input values.
-         */
-        extentOfValues(values: D[]): D[];
-        protected _getAllIncludedValues(): D[];
-        protected _getExtent(): D[];
-        /**
-         * Adds a callback to be called when the Scale updates.
-         *
-         * @param {ScaleCallback} callback.
-         * @returns {Scale} The calling Scale.
-         */
-        onUpdate(callback: ScaleCallback<Scale<D, R>>): Scale<D, R>;
-        /**
-         * Removes a callback that would be called when the Scale updates.
-         *
-         * @param {ScaleCallback} callback.
-         * @returns {Scale} The calling Scale.
-         */
-        offUpdate(callback: ScaleCallback<Scale<D, R>>): Scale<D, R>;
-        protected _dispatchUpdate(): void;
-        /**
-         * Sets the Scale's domain so that it spans the Extents of all its ExtentsProviders.
-         *
-         * @returns {Scale} The calling Scale.
-         */
-        autoDomain(): Scale<D, R>;
-        protected _autoDomainIfAutomaticMode(): void;
-        /**
-         * Computes the range value corresponding to a given domain value.
-         *
-         * @param {D} value
-         * @returns {R} The range value corresponding to the supplied domain value.
-         */
-        scale(value: D): R;
-        /**
-         * Gets the domain.
-         *
-         * @returns {D[]} The current domain.
-         */
-        domain(): D[];
-        /**
-         * Sets the domain.
-         *
-         * @param {D[]} values
-         * @returns {Scale} The calling Scale.
-         */
-        domain(values: D[]): Scale<D, R>;
-        protected _getDomain(): void;
-        protected _setDomain(values: D[]): void;
-        protected _setBackingScaleDomain(values: D[]): void;
-        /**
-         * Gets the range.
-         *
-         * @returns {R[]} The current range.
-         */
-        range(): R[];
-        /**
-         * Sets the range.
-         *
-         * @param {R[]} values
-         * @returns {Scale} The calling Scale.
-         */
-        range(values: R[]): Scale<D, R>;
-        protected _getRange(): void;
-        protected _setRange(values: R[]): void;
-        /**
-         * Adds an IncludedValuesProvider to the Scale.
-         *
-         * @param {Scales.IncludedValuesProvider} provider
-         * @returns {Scale} The calling Scale.
-         */
-        addIncludedValuesProvider(provider: Scales.IncludedValuesProvider<D>): Scale<D, R>;
-        /**
-         * Removes the IncludedValuesProvider from the Scale.
-         *
-         * @param {Scales.IncludedValuesProvider} provider
-         * @returns {Scale} The calling Scale.
-         */
-        removeIncludedValuesProvider(provider: Scales.IncludedValuesProvider<D>): Scale<D, R>;
-    }
-}
-
-
-declare module Plottable {
-    class QuantitativeScale<D> extends Scale<D, number> {
-        protected static _DEFAULT_NUM_TICKS: number;
-        private _tickGenerator;
-        private _padProportion;
-        private _paddingExceptionsProviders;
-        private _domainMin;
-        private _domainMax;
-        private _snappingDomainEnabled;
-        /**
-         * A QuantitativeScale is a Scale that maps number-like values to numbers.
-         * It is invertible and continuous.
-         *
-         * @constructor
-         */
-        constructor();
-        autoDomain(): QuantitativeScale<D>;
-        protected _autoDomainIfAutomaticMode(): void;
-        protected _getExtent(): D[];
-        /**
-         * Adds a padding exception provider.
-         * If one end of the domain is set to an excepted value as a result of autoDomain()-ing,
-         * that end of the domain will not be padded.
-         *
-         * @param {Scales.PaddingExceptionProvider<D>} provider The provider function.
-         * @returns {QuantitativeScale} The calling QuantitativeScale.
-         */
-        addPaddingExceptionsProvider(provider: Scales.PaddingExceptionsProvider<D>): QuantitativeScale<D>;
-        /**
-         * Removes the padding exception provider.
-         *
-         * @param {Scales.PaddingExceptionProvider<D>} provider The provider function.
-         * @returns {QuantitativeScale} The calling QuantitativeScale.
-         */
-        removePaddingExceptionsProvider(provider: Scales.PaddingExceptionsProvider<D>): QuantitativeScale<D>;
-        /**
-         * Gets the padding proportion.
-         */
-        padProportion(): number;
-        /**
-         * Sets the padding porportion.
-         * When autoDomain()-ing, the computed domain will be expanded by this proportion,
-         * then rounded to human-readable values.
-         *
-         * @param {number} padProportion The padding proportion. Passing 0 disables padding.
-         * @returns {QuantitativeScale} The calling QuantitativeScale.
-         */
-        padProportion(padProportion: number): QuantitativeScale<D>;
-        private _padDomain(domain);
-        /**
-         * Gets whether or not the scale snaps its domain to nice values.
-         */
-        snappingDomainEnabled(): boolean;
-        /**
-         * Sets whether or not the scale snaps its domain to nice values.
-         */
-        snappingDomainEnabled(snappingDomainEnabled: boolean): QuantitativeScale<D>;
-        protected _expandSingleValueDomain(singleValueDomain: D[]): D[];
-        /**
-         * Computes the domain value corresponding to a supplied range value.
-         *
-         * @param {number} value: A value from the Scale's range.
-         * @returns {D} The domain value corresponding to the supplied range value.
-         */
-        invert(value: number): D;
-        domain(): D[];
-        domain(values: D[]): QuantitativeScale<D>;
-        /**
-         * Gets the lower end of the domain.
-         *
-         * @return {D}
-         */
-        domainMin(): D;
-        /**
-         * Sets the lower end of the domain.
-         *
-         * @return {QuantitativeScale} The calling QuantitativeScale.
-         */
-        domainMin(domainMin: D): QuantitativeScale<D>;
-        /**
-         * Gets the upper end of the domain.
-         *
-         * @return {D}
-         */
-        domainMax(): D;
-        /**
-         * Sets the upper end of the domain.
-         *
-         * @return {QuantitativeScale} The calling QuantitativeScale.
-         */
-        domainMax(domainMax: D): QuantitativeScale<D>;
-        extentOfValues(values: D[]): D[];
-        protected _setDomain(values: D[]): void;
-        /**
-         * Gets the array of tick values generated by the default algorithm.
-         */
-        defaultTicks(): D[];
-        /**
-         * Gets an array of tick values spanning the domain.
-         *
-         * @returns {D[]}
-         */
-        ticks(): D[];
-        /**
-         * Given a domain, expands its domain onto "nice" values, e.g. whole
-         * numbers.
-         */
-        protected _niceDomain(domain: D[], count?: number): D[];
-        protected _defaultExtent(): D[];
-        /**
-         * Gets the TickGenerator.
-         */
-        tickGenerator(): Scales.TickGenerators.TickGenerator<D>;
-        /**
-         * Sets the TickGenerator
-         *
-         * @param {TickGenerator} generator
-         * @return {QuantitativeScale} The calling QuantitativeScale.
-         */
-        tickGenerator(generator: Scales.TickGenerators.TickGenerator<D>): QuantitativeScale<D>;
-    }
-}
-
-
-declare module Plottable {
-    module Scales {
-        class Linear extends QuantitativeScale<number> {
-            private _d3Scale;
-            /**
-             * @constructor
-             */
-            constructor();
-            protected _defaultExtent(): number[];
-            protected _expandSingleValueDomain(singleValueDomain: number[]): number[];
-            scale(value: number): number;
-            protected _getDomain(): number[];
-            protected _setBackingScaleDomain(values: number[]): void;
-            protected _getRange(): number[];
-            protected _setRange(values: number[]): void;
-            invert(value: number): number;
-            defaultTicks(): number[];
-            protected _niceDomain(domain: number[], count?: number): number[];
-        }
-    }
-}
-
-
-declare module Plottable {
-    module Scales {
-        class ModifiedLog extends QuantitativeScale<number> {
-            private _base;
-            private _d3Scale;
-            private _pivot;
-            private _untransformedDomain;
-            /**
-             * A ModifiedLog Scale acts as a regular log scale for large numbers.
-             * As it approaches 0, it gradually becomes linear.
-             * Consequently, a ModifiedLog Scale can process 0 and negative numbers.
-             *
-             * @constructor
-             * @param {number} [base=10]
-             *        The base of the log. Must be > 1.
-             *
-             *        For x <= base, scale(x) = log(x).
-             *
-             *        For 0 < x < base, scale(x) will become more and more
-             *        linear as it approaches 0.
-             *
-             *        At x == 0, scale(x) == 0.
-             *
-             *        For negative values, scale(-x) = -scale(x).
-             */
-            constructor(base?: number);
-            /**
-             * Returns an adjusted log10 value for graphing purposes.  The first
-             * adjustment is that negative values are changed to positive during
-             * the calculations, and then the answer is negated at the end.  The
-             * second is that, for values less than 10, an increasingly large
-             * (0 to 1) scaling factor is added such that at 0 the value is
-             * adjusted to 1, resulting in a returned result of 0.
-             */
-            private _adjustedLog(x);
-            private _invertedAdjustedLog(x);
-            scale(x: number): number;
-            invert(x: number): number;
-            protected _getDomain(): number[];
-            protected _setDomain(values: number[]): void;
-            protected _setBackingScaleDomain(values: number[]): void;
-            ticks(): number[];
-            /**
-             * Return an appropriate number of ticks from lower to upper.
-             *
-             * This will first try to fit as many powers of this.base as it can from
-             * lower to upper.
-             *
-             * If it still has ticks after that, it will generate ticks in "clusters",
-             * e.g. [20, 30, ... 90, 100] would be a cluster, [200, 300, ... 900, 1000]
-             * would be another cluster.
-             *
-             * This function will generate clusters as large as it can while not
-             * drastically exceeding its number of ticks.
-             */
-            private _logTicks(lower, upper);
-            /**
-             * How many ticks does the range [lower, upper] deserve?
-             *
-             * e.g. if your domain was [10, 1000] and I asked _howManyTicks(10, 100),
-             * I would get 1/2 of the ticks. The range 10, 100 takes up 1/2 of the
-             * distance when plotted.
-             */
-            private _howManyTicks(lower, upper);
-            protected _niceDomain(domain: number[], count?: number): number[];
-            protected _defaultExtent(): number[];
-            protected _expandSingleValueDomain(singleValueDomain: number[]): number[];
-            protected _getRange(): number[];
-            protected _setRange(values: number[]): void;
-            defaultTicks(): number[];
-        }
-    }
-}
-
-
-declare module Plottable {
-    module Scales {
-        class Category extends Scale<string, number> {
-            private _d3Scale;
-            private _range;
-            private _innerPadding;
-            private _outerPadding;
-            /**
-             * A Category Scale maps strings to numbers.
-             *
-             * @constructor
-             */
-            constructor();
-            extentOfValues(values: string[]): string[];
-            protected _getExtent(): string[];
-            domain(): string[];
-            domain(values: string[]): Category;
-            protected _setDomain(values: string[]): void;
-            range(): [number, number];
-            range(values: [number, number]): Category;
-            private static _convertToPlottableInnerPadding(d3InnerPadding);
-            private static _convertToPlottableOuterPadding(d3OuterPadding, d3InnerPadding);
-            /**
-             * Returns the width of the range band.
-             *
-             * @returns {number} The range band width
-             */
-            rangeBand(): number;
-            /**
-             * Returns the step width of the scale.
-             *
-             * The step width is the pixel distance between adjacent values in the domain.
-             *
-             * @returns {number}
-             */
-            stepWidth(): number;
-            /**
-             * Gets the inner padding.
-             *
-             * The inner padding is defined as the padding in between bands on the scale,
-             * expressed as a multiple of the rangeBand().
-             *
-             * @returns {number}
-             */
-            innerPadding(): number;
-            /**
-             * Sets the inner padding.
-             *
-             * The inner padding is defined as the padding in between bands on the scale,
-             * expressed as a multiple of the rangeBand().
-             *
-             * @returns {Category} The calling Category Scale.
-             */
-            innerPadding(innerPadding: number): Category;
-            /**
-             * Gets the outer padding.
-             *
-             * The outer padding is the padding in between the outer bands and the edges of the range,
-             * expressed as a multiple of the rangeBand().
-             *
-             * @returns {number}
-             */
-            outerPadding(): number;
-            /**
-             * Sets the outer padding.
-             *
-             * The outer padding is the padding in between the outer bands and the edges of the range,
-             * expressed as a multiple of the rangeBand().
-             *
-             * @returns {Category} The calling Category Scale.
-             */
-            outerPadding(outerPadding: number): Category;
-            scale(value: string): number;
-            protected _getDomain(): string[];
-            protected _setBackingScaleDomain(values: string[]): void;
-            protected _getRange(): number[];
-            protected _setRange(values: number[]): void;
-        }
-    }
-}
-
-
-declare module Plottable {
-    module Scales {
-        class Color extends Scale<string, string> {
-            private static _LOOP_LIGHTEN_FACTOR;
-            private static _MAXIMUM_COLORS_FROM_CSS;
-            private static _plottableColorCache;
-            private _d3Scale;
-            /**
-             * A Color Scale maps string values to color hex values expressed as a string.
-             *
-             * @constructor
-             * @param {string} [scaleType] One of "Category10"/"Category20"/"Category20b"/"Category20c".
-             *   (see https://github.com/mbostock/d3/wiki/Ordinal-Scales#categorical-colors)
-             *   If not supplied, reads the colors defined using CSS -- see plottable.css.
-             */
-            constructor(scaleType?: string);
-            extentOfValues(values: string[]): string[];
-            protected _getExtent(): string[];
-            static invalidateColorCache(): void;
-            private static _getPlottableColors();
-            /**
-             * Returns the color-string corresponding to a given string.
-             * If there are not enough colors in the range(), a lightened version of an existing color will be used.
-             *
-             * @param {string} value
-             * @returns {string}
-             */
-            scale(value: string): string;
-            protected _getDomain(): string[];
-            protected _setBackingScaleDomain(values: string[]): void;
-            protected _getRange(): string[];
-            protected _setRange(values: string[]): void;
-        }
-    }
-}
-
-
-declare module Plottable {
-    module Scales {
-        class Time extends QuantitativeScale<Date> {
-            private _d3Scale;
-            /**
-             * A Time Scale maps Date objects to numbers.
-             *
-             * @constructor
-             */
-            constructor();
-            /**
-             * Returns an array of ticks values separated by the specified interval.
-             *
-             * @param {string} interval A string specifying the interval unit.
-             * @param {number?} [step] The number of multiples of the interval between consecutive ticks.
-             * @return {Date[]}
-             */
-            tickInterval(interval: string, step?: number): Date[];
-            protected _setDomain(values: Date[]): void;
-            protected _defaultExtent(): Date[];
-            protected _expandSingleValueDomain(singleValueDomain: Date[]): Date[];
-            scale(value: Date): number;
-            protected _getDomain(): Date[];
-            protected _setBackingScaleDomain(values: Date[]): void;
-            protected _getRange(): number[];
-            protected _setRange(values: number[]): void;
-            invert(value: number): Date;
-            defaultTicks(): Date[];
-            protected _niceDomain(domain: Date[]): Date[];
-            /**
-             * Transforms the Plottable TimeInterval string into a d3 time interval equivalent.
-             * If the provided TimeInterval is incorrect, the default is d3.time.year
-             */
-            static timeIntervalToD3Time(timeInterval: string): d3.time.Interval;
-        }
-    }
-}
-
-
-declare module Plottable {
-    module Scales {
-        class InterpolatedColor extends Scale<number, string> {
-            static REDS: string[];
-            static BLUES: string[];
-            static POSNEG: string[];
-            private _colorRange;
-            private _colorScale;
-            private _d3Scale;
-            /**
-             * An InterpolatedColor Scale maps numbers to color hex values, expressed as strings.
-             *
-             * @param {string} [scaleType="linear"] One of "linear"/"log"/"sqrt"/"pow".
-             */
-            constructor(scaleType?: string);
-            extentOfValues(values: number[]): number[];
-            /**
-             * Generates the converted QuantitativeScale.
-             */
-            private _d3InterpolatedScale();
-            /**
-             * Generates the d3 interpolator for colors.
-             */
-            private _interpolateColors();
-            private _resetScale();
-            autoDomain(): InterpolatedColor;
-            scale(value: number): string;
-            protected _getDomain(): number[];
-            protected _setBackingScaleDomain(values: number[]): void;
-            protected _getRange(): string[];
-            protected _setRange(range: string[]): void;
-        }
-    }
-}
-
-
-declare module Plottable {
-    module Scales {
-        module TickGenerators {
-            /**
-             * Generates an array of tick values for the specified scale.
-             *
-             * @param {QuantitativeScale} scale
-             * @returns {D[]}
-             */
-            interface TickGenerator<D> {
-                (scale: Plottable.QuantitativeScale<D>): D[];
-            }
-            /**
-             * Creates a TickGenerator using the specified interval.
-             *
-             * Generates ticks at multiples of the interval while also including the domain boundaries.
-             *
-             * @param {number} interval
-             * @returns {TickGenerator}
-             */
-            function intervalTickGenerator(interval: number): TickGenerator<number>;
-            /**
-             * Creates a TickGenerator returns only integer tick values.
-             *
-             * @returns {TickGenerator}
-             */
-            function integerTickGenerator(): TickGenerator<number>;
-        }
-    }
-}
-
-
-declare module Plottable {
-    module Drawers {
-        /**
-         * A step for the drawer to draw.
-         *
-         * Specifies how AttributeToProjector needs to be animated.
-         */
-        type DrawStep = {
-            attrToProjector: AttributeToProjector;
-            animator: Animator;
-        };
-        /**
-         * A DrawStep that carries an AttributeToAppliedProjector map.
-         */
-        type AppliedDrawStep = {
-            attrToAppliedProjector: AttributeToAppliedProjector;
-            animator: Animator;
-        };
-    }
-    class Drawer {
-        private _renderArea;
-        protected _svgElementName: string;
-        protected _className: string;
-        private _dataset;
-        private _cachedSelectionValid;
-        private _cachedSelection;
-        /**
-         * A Drawer draws svg elements based on the input Dataset.
-         *
-         * @constructor
-         * @param {Dataset} dataset The dataset associated with this Drawer
-         */
-        constructor(dataset: Dataset);
-        /**
-         * Retrieves the renderArea selection for the Drawer.
-         */
-        renderArea(): d3.Selection<void>;
-        /**
-         * Sets the renderArea selection for the Drawer.
-         *
-         * @param {d3.Selection} Selection containing the <g> to render to.
-         * @returns {Drawer} The calling Drawer.
-         */
-        renderArea(area: d3.Selection<void>): Drawer;
-        /**
-         * Removes the Drawer and its renderArea
-         */
-        remove(): void;
-        /**
-         * Binds data to selection
-         *
-         * @param{any[]} data The data to be drawn
-         */
-        private _bindSelectionData(data);
-        protected _applyDefaultAttributes(selection: d3.Selection<any>): void;
-        /**
-         * Draws data using one step
-         *
-         * @param{AppliedDrawStep} step The step, how data should be drawn.
-         */
-        private _drawStep(step);
-        private _appliedProjectors(attrToProjector);
-        /**
-         * Calculates the total time it takes to use the input drawSteps to draw the input data
-         *
-         * @param {any[]} data The data that would have been drawn
-         * @param {Drawers.DrawStep[]} drawSteps The DrawSteps to use
-         * @returns {number} The total time it takes to draw
-         */
-        totalDrawTime(data: any[], drawSteps: Drawers.DrawStep[]): number;
-        /**
-         * Draws the data into the renderArea using the spefic steps and metadata
-         *
-         * @param{any[]} data The data to be drawn
-         * @param{DrawStep[]} drawSteps The list of steps, which needs to be drawn
-         */
-        draw(data: any[], drawSteps: Drawers.DrawStep[]): Drawer;
-        selection(): d3.Selection<any>;
-        /**
-         * Returns the CSS selector for this Drawer's visual elements.
-         */
-        selector(): string;
-        /**
-         * Returns the D3 selection corresponding to the datum with the specified index.
-         */
-        selectionForIndex(index: number): d3.Selection<any>;
-    }
-}
-
-
-declare module Plottable {
-    module Drawers {
-        class Line extends Drawer {
-            constructor(dataset: Dataset);
-            protected _applyDefaultAttributes(selection: d3.Selection<any>): void;
-            selectionForIndex(index: number): d3.Selection<any>;
-        }
-    }
-}
-
-
-declare module Plottable {
-    module Drawers {
-        class Area extends Drawer {
-            constructor(dataset: Dataset);
-            protected _applyDefaultAttributes(selection: d3.Selection<any>): void;
-            selectionForIndex(index: number): d3.Selection<any>;
-        }
-    }
-}
-
-
-declare module Plottable {
-    module Drawers {
-        class Rectangle extends Drawer {
-            constructor(dataset: Dataset);
-        }
-    }
-}
-
-
-declare module Plottable {
-    module Drawers {
-        class Arc extends Drawer {
-            constructor(dataset: Dataset);
-            protected _applyDefaultAttributes(selection: d3.Selection<any>): void;
-        }
-    }
-}
-
-
-declare module Plottable {
-    module Drawers {
-        class ArcOutline extends Drawer {
-            constructor(dataset: Dataset);
-            protected _applyDefaultAttributes(selection: d3.Selection<any>): void;
-        }
-    }
-}
-
-
-declare module Plottable {
-    module Drawers {
-        class Symbol extends Drawer {
-            constructor(dataset: Dataset);
-        }
-    }
-}
-
-
-declare module Plottable {
-    module Drawers {
-        class Segment extends Drawer {
-            constructor(dataset: Dataset);
-        }
-    }
-}
-
-
-declare module Plottable {
-    type ComponentCallback = (component: Component) => void;
-    module Components {
-        class Alignment {
-            static TOP: string;
-            static BOTTOM: string;
-            static LEFT: string;
-            static RIGHT: string;
-            static CENTER: string;
-        }
-    }
-    class Component {
-        private _element;
-        private _content;
-        protected _boundingBox: d3.Selection<void>;
-        private _backgroundContainer;
-        private _foregroundContainer;
-        protected _clipPathEnabled: boolean;
-        private _origin;
-        private _parent;
-        private _xAlignment;
-        private static _xAlignToProportion;
-        private _yAlignment;
-        private static _yAlignToProportion;
-        protected _isSetup: boolean;
-        protected _isAnchored: boolean;
-        private _boxes;
-        private _boxContainer;
-        private _rootSVG;
-        private _isTopLevelComponent;
-        private _width;
-        private _height;
-        private _cssClasses;
-        private _destroyed;
-        private _clipPathID;
-        private _onAnchorCallbacks;
-        private _onDetachCallbacks;
-        constructor();
-        /**
-         * Attaches the Component as a child of a given d3 Selection.
-         *
-         * @param {d3.Selection} selection.
-         * @returns {Component} The calling Component.
-         */
-        anchor(selection: d3.Selection<void>): Component;
-        /**
-         * Adds a callback to be called on anchoring the Component to the DOM.
-         * If the Component is already anchored, the callback is called immediately.
-         *
-         * @param {ComponentCallback} callback
-         * @return {Component}
-         */
-        onAnchor(callback: ComponentCallback): Component;
-        /**
-         * Removes a callback that would be called on anchoring the Component to the DOM.
-         * The callback is identified by reference equality.
-         *
-         * @param {ComponentCallback} callback
-         * @return {Component}
-         */
-        offAnchor(callback: ComponentCallback): Component;
-        /**
-         * Creates additional elements as necessary for the Component to function.
-         * Called during anchor() if the Component's element has not been created yet.
-         * Override in subclasses to provide additional functionality.
-         */
-        protected _setup(): void;
-        /**
-         * Given available space in pixels, returns the minimum width and height this Component will need.
-         *
-         * @param {number} availableWidth
-         * @param {number} availableHeight
-         * @returns {SpaceRequest}
-         */
-        requestedSpace(availableWidth: number, availableHeight: number): SpaceRequest;
-        /**
-         * Computes and sets the size, position, and alignment of the Component from the specified values.
-         * If no parameters are supplied and the Component is a root node,
-         * they are inferred from the size of the Component's element.
-         *
-         * @param {Point} [origin] Origin of the space offered to the Component.
-         * @param {number} [availableWidth] Available width in pixels.
-         * @param {number} [availableHeight] Available height in pixels.
-         * @returns {Component} The calling Component.
-         */
-        computeLayout(origin?: Point, availableWidth?: number, availableHeight?: number): Component;
-        protected _sizeFromOffer(availableWidth: number, availableHeight: number): {
-            width: number;
-            height: number;
-        };
-        /**
-         * Queues the Component for rendering.
-         *
-         * @returns {Component} The calling Component.
-         */
-        render(): Component;
-        private _scheduleComputeLayout();
-        /**
-         * Renders the Component without waiting for the next frame.
-         */
-        renderImmediately(): Component;
-        /**
-         * Causes the Component to re-layout and render.
-         *
-         * This function should be called when a CSS change has occured that could
-         * influence the layout of the Component, such as changing the font size.
-         *
-         * @returns {Component} The calling Component.
-         */
-        redraw(): Component;
-        /**
-         * Renders the Component to a given <svg>.
-         *
-         * @param {String|d3.Selection} element A selector-string for the <svg>, or a d3 selection containing an <svg>.
-         * @returns {Component} The calling Component.
-         */
-        renderTo(element: String | Element | d3.Selection<void>): Component;
-        /**
-         * Gets the x alignment of the Component.
-         */
-        xAlignment(): string;
-        /**
-         * Sets the x alignment of the Component.
-         *
-         * @param {string} xAlignment The x alignment of the Component ("left"/"center"/"right").
-         * @returns {Component} The calling Component.
-         */
-        xAlignment(xAlignment: string): Component;
-        /**
-         * Gets the y alignment of the Component.
-         */
-        yAlignment(): string;
-        /**
-         * Sets the y alignment of the Component.
-         *
-         * @param {string} yAlignment The y alignment of the Component ("top"/"center"/"bottom").
-         * @returns {Component} The calling Component.
-         */
-        yAlignment(yAlignment: string): Component;
-        private _addBox(className?, parentElement?);
-        private _generateClipPath();
-        private _updateClipPath();
-        /**
-         * Checks if the Component has a given CSS class.
-         *
-         * @param {string} cssClass The CSS class to check for.
-         */
-        hasClass(cssClass: string): boolean;
-        /**
-         * Adds a given CSS class to the Component.
-         *
-         * @param {string} cssClass The CSS class to add.
-         * @returns {Component} The calling Component.
-         */
-        addClass(cssClass: string): Component;
-        /**
-         * Removes a given CSS class from the Component.
-         *
-         * @param {string} cssClass The CSS class to remove.
-         * @returns {Component} The calling Component.
-         */
-        removeClass(cssClass: string): Component;
-        /**
-         * Checks if the Component has a fixed width or if it grows to fill available space.
-         * Returns false by default on the base Component class.
-         */
-        fixedWidth(): boolean;
-        /**
-         * Checks if the Component has a fixed height or if it grows to fill available space.
-         * Returns false by default on the base Component class.
-         */
-        fixedHeight(): boolean;
-        /**
-         * Detaches a Component from the DOM. The Component can be reused.
-         *
-         * This should only be used if you plan on reusing the calling Component. Otherwise, use destroy().
-         *
-         * @returns The calling Component.
-         */
-        detach(): Component;
-        /**
-         * Adds a callback to be called when the Component is detach()-ed.
-         *
-         * @param {ComponentCallback} callback
-         * @return {Component} The calling Component.
-         */
-        onDetach(callback: ComponentCallback): Component;
-        /**
-         * Removes a callback to be called when the Component is detach()-ed.
-         * The callback is identified by reference equality.
-         *
-         * @param {ComponentCallback} callback
-         * @return {Component} The calling Component.
-         */
-        offDetach(callback: ComponentCallback): Component;
-        /**
-         * Gets the parent ComponentContainer for this Component.
-         */
-        parent(): ComponentContainer;
-        /**
-         * Sets the parent ComponentContainer for this Component.
-         * An error will be thrown if the parent does not contain this Component.
-         * Adding a Component to a ComponentContainer should be done
-         * using the appropriate method on the ComponentContainer.
-         */
-        parent(parent: ComponentContainer): Component;
-        /**
-         * Removes a Component from the DOM and disconnects all listeners.
-         */
-        destroy(): void;
-        /**
-         * Gets the width of the Component in pixels.
-         */
-        width(): number;
-        /**
-         * Gets the height of the Component in pixels.
-         */
-        height(): number;
-        /**
-         * Gets the origin of the Component relative to its parent.
-         *
-         * @return {Point}
-         */
-        origin(): Point;
-        /**
-         * Gets the origin of the Component relative to the root <svg>.
-         *
-         * @return {Point}
-         */
-        originToSVG(): Point;
-        /**
-         * Gets the Selection containing the <g> in front of the visual elements of the Component.
-         *
-         * Will return undefined if the Component has not been anchored.
-         *
-         * @return {d3.Selection}
-         */
-        foreground(): d3.Selection<void>;
-        /**
-         * Gets a Selection containing a <g> that holds the visual elements of the Component.
-         *
-         * Will return undefined if the Component has not been anchored.
-         *
-         * @return {d3.Selection} content selection for the Component
-         */
-        content(): d3.Selection<void>;
-        /**
-         * Gets the Selection containing the <g> behind the visual elements of the Component.
-         *
-         * Will return undefined if the Component has not been anchored.
-         *
-         * @return {d3.Selection} background selection for the Component
-         */
-        background(): d3.Selection<void>;
-    }
-}
-
-
-declare module Plottable {
-    class ComponentContainer extends Component {
-        private _detachCallback;
-        constructor();
-        anchor(selection: d3.Selection<void>): ComponentContainer;
-        render(): ComponentContainer;
-        /**
-         * Checks whether the specified Component is in the ComponentContainer.
-         */
-        has(component: Component): boolean;
-        protected _adoptAndAnchor(component: Component): void;
-        /**
-         * Removes the specified Component from the ComponentContainer.
-         */
-        remove(component: Component): ComponentContainer;
-        /**
-         * Carry out the actual removal of a Component.
-         * Implementation dependent on the type of container.
-         *
-         * @return {boolean} true if the Component was successfully removed, false otherwise.
-         */
-        protected _remove(component: Component): boolean;
-        /**
-         * Invokes a callback on each Component in the ComponentContainer.
-         */
-        protected _forEach(callback: (component: Component) => void): void;
-        /**
-         * Destroys the ComponentContainer and all Components within it.
-         */
-        destroy(): void;
-    }
-}
-
-
-declare module Plottable {
-    module Components {
-        class Group extends ComponentContainer {
-            private _components;
-            /**
-             * Constructs a Group.
-             *
-             * A Group contains Components that will be rendered on top of each other.
-             * Components added later will be rendered above Components already in the Group.
-             *
-             * @constructor
-             * @param {Component[]} [components=[]] Components to be added to the Group.
-             */
-            constructor(components?: Component[]);
-            protected _forEach(callback: (component: Component) => any): void;
-            /**
-             * Checks whether the specified Component is in the Group.
-             */
-            has(component: Component): boolean;
-            requestedSpace(offeredWidth: number, offeredHeight: number): SpaceRequest;
-            computeLayout(origin?: Point, availableWidth?: number, availableHeight?: number): Group;
-            protected _sizeFromOffer(availableWidth: number, availableHeight: number): {
-                width: number;
-                height: number;
-            };
-            fixedWidth(): boolean;
-            fixedHeight(): boolean;
-            /**
-             * @return {Component[]} The Components in this Group.
-             */
-            components(): Component[];
-            /**
-             * Adds a Component to this Group.
-             * The added Component will be rendered above Components already in the Group.
-             */
-            append(component: Component): Group;
-            protected _remove(component: Component): boolean;
-        }
-    }
-}
-
-
-declare module Plottable {
-    class Axis<D> extends Component {
-        /**
-         * The css class applied to each end tick mark (the line on the end tick).
-         */
-        static END_TICK_MARK_CLASS: string;
-        /**
-         * The css class applied to each tick mark (the line on the tick).
-         */
-        static TICK_MARK_CLASS: string;
-        /**
-         * The css class applied to each tick label (the text associated with the tick).
-         */
-        static TICK_LABEL_CLASS: string;
-        /**
-         * The css class applied to each annotation line, which extends from the axis to the rect.
-         */
-        static ANNOTATION_LINE_CLASS: string;
-        /**
-         * The css class applied to each annotation rect, which surrounds the annotation label.
-         */
-        static ANNOTATION_RECT_CLASS: string;
-        /**
-         * The css class applied to each annotation circle, which denotes which tick is being annotated.
-         */
-        static ANNOTATION_CIRCLE_CLASS: string;
-        /**
-         * The css class applied to each annotation label, which shows the formatted annotation text.
-         */
-        static ANNOTATION_LABEL_CLASS: string;
-        private static _ANNOTATION_LABEL_PADDING;
-        protected _tickMarkContainer: d3.Selection<void>;
-        protected _tickLabelContainer: d3.Selection<void>;
-        protected _baseline: d3.Selection<void>;
-        protected _scale: Scale<D, number>;
-        private _formatter;
-        private _orientation;
-        protected _computedWidth: number;
-        protected _computedHeight: number;
-        private _endTickLength;
-        private _innerTickLength;
-        private _tickLabelPadding;
-        private _margin;
-        private _showEndTickLabels;
-        private _rescaleCallback;
-        private _annotatedTicks;
-        private _annotationFormatter;
-        private _annotationsEnabled;
-        private _annotationTierCount;
-        private _annotationContainer;
-        private _annotationMeasurer;
-        private _annotationWriter;
-        /**
-         * Constructs an Axis.
-         * An Axis is a visual representation of a Scale.
-         *
-         * @constructor
-         * @param {Scale} scale
-         * @param {string} orientation One of "top"/"bottom"/"left"/"right".
-         */
-        constructor(scale: Scale<D, number>, orientation: string);
-        destroy(): void;
-        protected _isHorizontal(): boolean;
-        protected _computeWidth(): number;
-        protected _computeHeight(): number;
-        requestedSpace(offeredWidth: number, offeredHeight: number): SpaceRequest;
-        fixedHeight(): boolean;
-        fixedWidth(): boolean;
-        protected _rescale(): void;
-        computeLayout(origin?: Point, availableWidth?: number, availableHeight?: number): Axis<D>;
-        protected _setup(): void;
-        protected _getTickValues(): D[];
-        renderImmediately(): Axis<D>;
-        /**
-         * Gets the annotated ticks.
-         */
-        annotatedTicks(): D[];
-        /**
-         * Sets the annotated ticks.
-         *
-         * @returns {Axis} The calling Axis.
-         */
-        annotatedTicks(annotatedTicks: D[]): Axis<D>;
-        /**
-         * Gets the Formatter for the annotations.
-         */
-        annotationFormatter(): Formatter;
-        /**
-         * Sets the Formatter for the annotations.
-         *
-         * @returns {Axis} The calling Axis.
-         */
-        annotationFormatter(annotationFormatter: Formatter): Axis<D>;
-        /**
-         * Gets if annotations are enabled.
-         */
-        annotationsEnabled(): boolean;
-        /**
-         * Sets if annotations are enabled.
-         *
-         * @returns {Axis} The calling Axis.
-         */
-        annotationsEnabled(annotationsEnabled: boolean): Axis<D>;
-        /**
-         * Gets the count of annotation tiers to render.
-         */
-        annotationTierCount(): number;
-        /**
-         * Sets the count of annotation tiers to render.
-         *
-         * @returns {Axis} The calling Axis.
-         */
-        annotationTierCount(annotationTierCount: number): Axis<D>;
-        protected _drawAnnotations(): void;
-        private _annotatedTicksToRender();
-        /**
-         * Retrieves the size of the core pieces.
-         *
-         * The core pieces include the labels, the end tick marks, the inner tick marks, and the tick label padding.
-         */
-        protected _coreSize(): number;
-        protected _annotationTierHeight(): number;
-        private _annotationToTier(measurements);
-        protected _removeAnnotations(): void;
-        protected _generateBaselineAttrHash(): {
-            [key: string]: number;
-        };
-        protected _generateTickMarkAttrHash(isEndTickMark?: boolean): {
-            [key: string]: number | ((d: any) => number);
-        };
-        protected _setDefaultAlignment(): void;
-        /**
-         * Gets the Formatter on the Axis. Tick values are passed through the
-         * Formatter before being displayed.
-         */
-        formatter(): Formatter;
-        /**
-         * Sets the Formatter on the Axis. Tick values are passed through the
-         * Formatter before being displayed.
-         *
-         * @param {Formatter} formatter
-         * @returns {Axis} The calling Axis.
-         */
-        formatter(formatter: Formatter): Axis<D>;
-        /**
-         * @deprecated As of release v1.3.0, replaced by innerTickLength()
-         *
-         * Gets the tick mark length in pixels.
-         */
-        tickLength(): number;
-        /**
-         * Sets the tick mark length in pixels.
-         *
-         * @param {number} length
-         * @returns {Axis} The calling Axis.
-         */
-        tickLength(length: number): Axis<D>;
-        /**
-         * Gets the tick mark length in pixels.
-         */
-        innerTickLength(): number;
-        /**
-         * Sets the tick mark length in pixels.
-         *
-         * @param {number} length
-         * @returns {Axis} The calling Axis.
-         */
-        innerTickLength(length: number): Axis<D>;
-        /**
-         * Gets the end tick mark length in pixels.
-         */
-        endTickLength(): number;
-        /**
-         * Sets the end tick mark length in pixels.
-         *
-         * @param {number} length
-         * @returns {Axis} The calling Axis.
-         */
-        endTickLength(length: number): Axis<D>;
-        protected _maxLabelTickLength(): number;
-        /**
-         * Gets the padding between each tick mark and its associated label in pixels.
-         */
-        tickLabelPadding(): number;
-        /**
-         * Sets the padding between each tick mark and its associated label in pixels.
-         *
-         * @param {number} padding
-         * @returns {Axis} The calling Axis.
-         */
-        tickLabelPadding(padding: number): Axis<D>;
-        /**
-         * Gets the margin in pixels.
-         * The margin is the amount of space between the tick labels and the outer edge of the Axis.
-         * The margin also determines the space that annotations will reside in if annotations are enabled.
-         */
-        margin(): number;
-        /**
-         * Sets the margin in pixels.
-         * The margin is the amount of space between the tick labels and the outer edge of the Axis.
-         * The margin also determines the space that annotations will reside in if annotations are enabled.
-         *
-         * @param {number} size
-         * @returns {Axis} The calling Axis.
-         */
-        margin(size: number): Axis<D>;
-        /**
-         * Gets the orientation of the Axis.
-         */
-        orientation(): string;
-        /**
-         * Sets the orientation of the Axis.
-         *
-         * @param {number} orientation One of "top"/"bottom"/"left"/"right".
-         * @returns {Axis} The calling Axis.
-         */
-        orientation(orientation: string): Axis<D>;
-        /**
-         * Gets whether the Axis shows the end tick labels.
-         */
-        showEndTickLabels(): boolean;
-        /**
-         * Sets whether the Axis shows the end tick labels.
-         *
-         * @param {boolean} show
-         * @returns {Axis} The calling Axis.
-         */
-        showEndTickLabels(show: boolean): Axis<D>;
-    }
-}
-
-
-declare module Plottable {
-    module TimeInterval {
-        var second: string;
-        var minute: string;
-        var hour: string;
-        var day: string;
-        var week: string;
-        var month: string;
-        var year: string;
-    }
-    module Axes {
-        /**
-         * Defines a configuration for a Time Axis tier.
-         * For details on how ticks are generated see: https://github.com/mbostock/d3/wiki/Time-Scales#ticks
-         * interval - A time unit associated with this configuration (seconds, minutes, hours, etc).
-         * step - number of intervals between each tick.
-         * formatter - formatter used to format tick labels.
-         */
-        type TimeAxisTierConfiguration = {
-            interval: string;
-            step: number;
-            formatter: Formatter;
-        };
-        /**
-         * An array of linked TimeAxisTierConfigurations.
-         * Each configuration will be shown on a different tier.
-         * Currently, up to two tiers are supported.
-         */
-        type TimeAxisConfiguration = TimeAxisTierConfiguration[];
-        class Time extends Axis<Date> {
-            /**
-             * The CSS class applied to each Time Axis tier
-             */
-            static TIME_AXIS_TIER_CLASS: string;
-            private static _DEFAULT_TIME_AXIS_CONFIGURATIONS;
-            private _tierLabelContainers;
-            private _tierMarkContainers;
-            private _tierBaselines;
-            private _tierHeights;
-            private _possibleTimeAxisConfigurations;
-            private _numTiers;
-            private _measurer;
-            private _mostPreciseConfigIndex;
-            private _tierLabelPositions;
-            private static _LONG_DATE;
-            /**
-             * Constructs a Time Axis.
-             *
-             * A Time Axis is a visual representation of a Time Scale.
-             *
-             * @constructor
-             * @param {Scales.Time} scale
-             * @param {string} orientation One of "top"/"bottom".
-             */
-            constructor(scale: Scales.Time, orientation: string);
-            /**
-             * Gets the label positions for each tier.
-             */
-            tierLabelPositions(): string[];
-            /**
-             * Sets the label positions for each tier.
-             *
-             * @param {string[]} newPositions The positions for each tier. "bottom" and "center" are the only supported values.
-             * @returns {Axes.Time} The calling Time Axis.
-             */
-            tierLabelPositions(newPositions: string[]): Time;
-            /**
-             * Gets the possible TimeAxisConfigurations.
-             */
-            axisConfigurations(): TimeAxisConfiguration[];
-            /**
-             * Sets the possible TimeAxisConfigurations.
-             * The Time Axis will choose the most precise configuration that will display in the available space.
-             *
-             * @param {TimeAxisConfiguration[]} configurations
-             * @returns {Axes.Time} The calling Time Axis.
-             */
-            axisConfigurations(configurations: TimeAxisConfiguration[]): Time;
-            /**
-             * Gets the index of the most precise TimeAxisConfiguration that will fit in the current width.
-             */
-            private _getMostPreciseConfigurationIndex();
-            orientation(): string;
-            orientation(orientation: string): Time;
-            protected _computeHeight(): number;
-            private _getIntervalLength(config);
-            private _maxWidthForInterval(config);
-            /**
-             * Check if tier configuration fits in the current width.
-             */
-            private _checkTimeAxisTierConfigurationWidth(config);
-            protected _sizeFromOffer(availableWidth: number, availableHeight: number): {
-                width: number;
-                height: number;
-            };
-            protected _setup(): void;
-            private _setupDomElements();
-            private _getTickIntervalValues(config);
-            protected _getTickValues(): any[];
-            private _cleanTiers();
-            private _getTickValuesForConfiguration(config);
-            private _renderTierLabels(container, config, index);
-            private _renderTickMarks(tickValues, index);
-            private _renderLabellessTickMarks(tickValues);
-            private _generateLabellessTicks();
-            renderImmediately(): Time;
-            private _hideOverflowingTiers();
-            private _hideOverlappingAndCutOffLabels(index);
-        }
-    }
-}
-
-
-declare module Plottable {
-    module Axes {
-        class Numeric extends Axis<number> {
-            private _tickLabelPositioning;
-            private _usesTextWidthApproximation;
-            private _measurer;
-            private _wrapper;
-            /**
-             * Constructs a Numeric Axis.
-             *
-             * A Numeric Axis is a visual representation of a QuantitativeScale.
-             *
-             * @constructor
-             * @param {QuantitativeScale} scale
-             * @param {string} orientation One of "top"/"bottom"/"left"/"right".
-             */
-            constructor(scale: QuantitativeScale<number>, orientation: string);
-            protected _setup(): void;
-            protected _computeWidth(): number;
-            private _computeExactTextWidth();
-            private _computeApproximateTextWidth();
-            protected _computeHeight(): number;
-            protected _getTickValues(): number[];
-            protected _rescale(): void;
-            renderImmediately(): Numeric;
-            private _showAllTickMarks();
-            /**
-             * Hides the Tick Marks which have no corresponding Tick Labels
-             */
-            private _hideTickMarksWithoutLabel();
-            /**
-             * Gets the tick label position relative to the tick marks.
-             *
-             * @returns {string} The current tick label position.
-             */
-            tickLabelPosition(): string;
-            /**
-             * Sets the tick label position relative to the tick marks.
-             *
-             * @param {string} position "top"/"center"/"bottom" for a vertical Numeric Axis,
-             *                          "left"/"center"/"right" for a horizontal Numeric Axis.
-             * @returns {Numeric} The calling Numeric Axis.
-             */
-            tickLabelPosition(position: string): Numeric;
-            /**
-             * Gets the approximate text width setting.
-             *
-             * @returns {boolean} The current text width approximation setting.
-             */
-            usesTextWidthApproximation(): boolean;
-            /**
-             * Sets the approximate text width setting. Approximating text width
-             * measurements can drastically speed up plot rendering, but the plot may
-             * have extra white space that would be eliminated by exact measurements.
-             * Additionally, very abnormal fonts may not approximate reasonably.
-             *
-             * @param {boolean} The new text width approximation setting.
-             * @returns {Axes.Numeric} The calling Axes.Numeric.
-             */
-            usesTextWidthApproximation(enable: boolean): Axes.Numeric;
-            private _hideEndTickLabels();
-            private _hideOverflowingTickLabels();
-            private _hideOverlappingTickLabels();
-            /**
-             * The method is responsible for evenly spacing the labels on the axis.
-             * @return test to see if taking every `interval` recrangle from `rects`
-             *         will result in labels not overlapping
-             *
-             * For top, bottom, left, right positioning of the thicks, we want the padding
-             * between the labels to be 3x, such that the label will be  `padding` distance
-             * from the tick and 2 * `padding` distance (or more) from the next tick
-             *
-             */
-            private _hasOverlapWithInterval(interval, rects);
-        }
-    }
-}
-
-
-declare module Plottable {
-    module Axes {
-        class Category extends Axis<string> {
-            private _tickLabelAngle;
-            private _measurer;
-            private _wrapper;
-            private _writer;
-            /**
-             * Constructs a Category Axis.
-             *
-             * A Category Axis is a visual representation of a Category Scale.
-             *
-             * @constructor
-             * @param {Scales.Category} scale
-             * @param {string} [orientation="bottom"] One of "top"/"bottom"/"left"/"right".
-             */
-            constructor(scale: Scales.Category, orientation: string);
-            protected _setup(): void;
-            protected _rescale(): Component;
-            requestedSpace(offeredWidth: number, offeredHeight: number): SpaceRequest;
-            protected _coreSize(): number;
-            protected _getTickValues(): string[];
-            /**
-             * Gets the tick label angle in degrees.
-             */
-            tickLabelAngle(): number;
-            /**
-             * Sets the tick label angle in degrees.
-             * Right now only -90/0/90 are supported. 0 is horizontal.
-             *
-             * @param {number} angle
-             * @returns {Category} The calling Category Axis.
-             */
-            tickLabelAngle(angle: number): Category;
-            /**
-             * Measures the size of the ticks while also writing them to the DOM.
-             * @param {d3.Selection} ticks The tick elements to be written to.
-             */
-            private _drawTicks(axisWidth, axisHeight, scale, ticks);
-            /**
-             * Measures the size of the ticks without making any (permanent) DOM
-             * changes.
-             *
-             * @param {string[]} ticks The strings that will be printed on the ticks.
-             */
-            private _measureTicks(axisWidth, axisHeight, scale, ticks);
-            renderImmediately(): Category;
-            computeLayout(origin?: Point, availableWidth?: number, availableHeight?: number): Axis<string>;
-        }
-    }
-}
-
-
-declare module Plottable {
-    module Components {
-        class Label extends Component {
-            private _textContainer;
-            private _text;
-            private _angle;
-            private _measurer;
-            private _wrapper;
-            private _writer;
-            private _padding;
-            /**
-             * A Label is a Component that displays a single line of text.
-             *
-             * @constructor
-             * @param {string} [displayText=""] The text of the Label.
-             * @param {number} [angle=0] The angle of the Label in degrees (-90/0/90). 0 is horizontal.
-             */
-            constructor(displayText?: string, angle?: number);
-            requestedSpace(offeredWidth: number, offeredHeight: number): SpaceRequest;
-            protected _setup(): void;
-            /**
-             * Gets the Label's text.
-             */
-            text(): string;
-            /**
-             * Sets the Label's text.
-             *
-             * @param {string} displayText
-             * @returns {Label} The calling Label.
-             */
-            text(displayText: string): Label;
-            /**
-             * Gets the angle of the Label in degrees.
-             */
-            angle(): number;
-            /**
-             * Sets the angle of the Label in degrees.
-             *
-             * @param {number} angle One of -90/0/90. 0 is horizontal.
-             * @returns {Label} The calling Label.
-             */
-            angle(angle: number): Label;
-            /**
-             * Gets the amount of padding around the Label in pixels.
-             */
-            padding(): number;
-            /**
-             * Sets the amount of padding around the Label in pixels.
-             *
-             * @param {number} padAmount
-             * @returns {Label} The calling Label.
-             */
-            padding(padAmount: number): Label;
-            fixedWidth(): boolean;
-            fixedHeight(): boolean;
-            renderImmediately(): Label;
-        }
-        class TitleLabel extends Label {
-            static TITLE_LABEL_CLASS: string;
-            /**
-             * @constructor
-             * @param {string} [text]
-             * @param {number} [angle] One of -90/0/90. 0 is horizontal.
-             */
-            constructor(text?: string, angle?: number);
-        }
-        class AxisLabel extends Label {
-            static AXIS_LABEL_CLASS: string;
-            /**
-             * @constructor
-             * @param {string} [text]
-             * @param {number} [angle] One of -90/0/90. 0 is horizontal.
-             */
-            constructor(text?: string, angle?: number);
-        }
-    }
-}
-
-
-declare module Plottable {
-    module Components {
-        class Legend extends Component {
-            /**
-             * The css class applied to each legend row
-             */
-            static LEGEND_ROW_CLASS: string;
-            /**
-             * The css class applied to each legend entry
-             */
-            static LEGEND_ENTRY_CLASS: string;
-            /**
-             * The css class applied to each legend symbol
-             */
-            static LEGEND_SYMBOL_CLASS: string;
-            private _padding;
-            private _colorScale;
-            private _formatter;
-            private _maxEntriesPerRow;
-            private _comparator;
-            private _measurer;
-            private _wrapper;
-            private _writer;
-            private _symbolFactoryAccessor;
-            private _symbolOpacityAccessor;
-            private _redrawCallback;
-            /**
-             * The Legend consists of a series of entries, each with a color and label taken from the Color Scale.
-             *
-             * @constructor
-             * @param {Scale.Color} scale
-             */
-            constructor(colorScale: Scales.Color);
-            protected _setup(): void;
-            /**
-             * Gets the Formatter for the entry texts.
-             */
-            formatter(): Formatter;
-            /**
-             * Sets the Formatter for the entry texts.
-             *
-             * @param {Formatter} formatter
-             * @returns {Legend} The calling Legend.
-             */
-            formatter(formatter: Formatter): Legend;
-            /**
-             * Gets the maximum number of entries per row.
-             *
-             * @returns {number}
-             */
-            maxEntriesPerRow(): number;
-            /**
-             * Sets the maximum number of entries perrow.
-             *
-             * @param {number} maxEntriesPerRow
-             * @returns {Legend} The calling Legend.
-             */
-            maxEntriesPerRow(maxEntriesPerRow: number): Legend;
-            /**
-             * Gets the current comparator for the Legend's entries.
-             *
-             * @returns {(a: string, b: string) => number}
-             */
-            comparator(): (a: string, b: string) => number;
-            /**
-             * Sets a new comparator for the Legend's entries.
-             * The comparator is used to set the display order of the entries.
-             *
-             * @param {(a: string, b: string) => number} comparator
-             * @returns {Legend} The calling Legend.
-             */
-            comparator(comparator: (a: string, b: string) => number): Legend;
-            /**
-             * Gets the Color Scale.
-             *
-             * @returns {Scales.Color}
-             */
-            colorScale(): Scales.Color;
-            /**
-             * Sets the Color Scale.
-             *
-             * @param {Scales.Color} scale
-             * @returns {Legend} The calling Legend.
-             */
-            colorScale(colorScale: Scales.Color): Legend;
-            destroy(): void;
-            private _calculateLayoutInfo(availableWidth, availableHeight);
-            requestedSpace(offeredWidth: number, offeredHeight: number): SpaceRequest;
-            private _packRows(availableWidth, entries, entryLengths);
-            /**
-             * Gets the Entities (representing Legend entries) at a particular point.
-             * Returns an empty array if no Entities are present at that location.
-             *
-             * @param {Point} p
-             * @returns {Entity<Legend>[]}
-             */
-            entitiesAt(p: Point): Entity<Legend>[];
-            renderImmediately(): Legend;
-            /**
-             * Gets the function determining the symbols of the Legend.
-             *
-             * @returns {(datum: any, index: number) => symbolFactory}
-             */
-            symbol(): (datum: any, index: number) => SymbolFactory;
-            /**
-             * Sets the function determining the symbols of the Legend.
-             *
-             * @param {(datum: any, index: number) => SymbolFactory} symbol
-             * @returns {Legend} The calling Legend
-             */
-            symbol(symbol: (datum: any, index: number) => SymbolFactory): Legend;
-            /**
-             * Gets the opacity of the symbols of the Legend.
-             *
-             * @returns {(datum: any, index: number) => number}
-             */
-            symbolOpacity(): (datum: any, index: number) => number;
-            /**
-             * Sets the opacity of the symbols of the Legend.
-             *
-             * @param {number | ((datum: any, index: number) => number)} symbolOpacity
-             * @returns {Legend} The calling Legend
-             */
-            symbolOpacity(symbolOpacity: number | ((datum: any, index: number) => number)): Legend;
-            fixedWidth(): boolean;
-            fixedHeight(): boolean;
-        }
-    }
-}
-
-
-declare module Plottable {
-    module Components {
-        class InterpolatedColorLegend extends Component {
-            private static _DEFAULT_NUM_SWATCHES;
-            private _measurer;
-            private _wrapper;
-            private _writer;
-            private _scale;
-            private _orientation;
-            private _padding;
-            private _formatter;
-            private _expands;
-            private _swatchContainer;
-            private _swatchBoundingBox;
-            private _lowerLabel;
-            private _upperLabel;
-            private _redrawCallback;
-            /**
-             * The css class applied to the legend labels.
-             */
-            static LEGEND_LABEL_CLASS: string;
-            /**
-             * Creates an InterpolatedColorLegend.
-             *
-             * The InterpolatedColorLegend consists of a sequence of swatches that show the
-             * associated InterpolatedColor Scale sampled at various points.
-             * Two labels show the maximum and minimum values of the InterpolatedColor Scale.
-             *
-             * @constructor
-             * @param {Scales.InterpolatedColor} interpolatedColorScale
-             */
-            constructor(interpolatedColorScale: Scales.InterpolatedColor);
-            destroy(): void;
-            /**
-             * Gets the Formatter for the labels.
-             */
-            formatter(): Formatter;
-            /**
-             * Sets the Formatter for the labels.
-             *
-             * @param {Formatter} formatter
-             * @returns {InterpolatedColorLegend} The calling InterpolatedColorLegend.
-             */
-            formatter(formatter: Formatter): InterpolatedColorLegend;
-            /**
-             * Gets whether the InterpolatedColorLegend expands to occupy all offered space in the long direction
-             */
-            expands(): boolean;
-            /**
-             * Sets whether the InterpolatedColorLegend expands to occupy all offered space in the long direction
-             *
-             * @param {expands} boolean
-             * @returns {InterpolatedColorLegend} The calling InterpolatedColorLegend.
-             */
-            expands(expands: boolean): InterpolatedColorLegend;
-            private static _ensureOrientation(orientation);
-            /**
-             * Gets the orientation.
-             */
-            orientation(): string;
-            /**
-             * Sets the orientation.
-             *
-             * @param {string} orientation One of "horizontal"/"left"/"right".
-             * @returns {InterpolatedColorLegend} The calling InterpolatedColorLegend.
-             */
-            orientation(orientation: string): InterpolatedColorLegend;
-            fixedWidth(): boolean;
-            fixedHeight(): boolean;
-            private _generateTicks(numSwatches?);
-            protected _setup(): void;
-            requestedSpace(offeredWidth: number, offeredHeight: number): SpaceRequest;
-            private _isVertical();
-            renderImmediately(): InterpolatedColorLegend;
-        }
-    }
-}
-
-
-declare module Plottable {
-    module Components {
-        class Gridlines extends Component {
-            private _xScale;
-            private _yScale;
-            private _xLinesContainer;
-            private _yLinesContainer;
-            private _renderCallback;
-            /**
-             * @constructor
-             * @param {QuantitativeScale} xScale The scale to base the x gridlines on. Pass null if no gridlines are desired.
-             * @param {QuantitativeScale} yScale The scale to base the y gridlines on. Pass null if no gridlines are desired.
-             */
-            constructor(xScale: QuantitativeScale<any>, yScale: QuantitativeScale<any>);
-            destroy(): Gridlines;
-            protected _setup(): void;
-            renderImmediately(): Gridlines;
-            computeLayout(origin?: Point, availableWidth?: number, availableHeight?: number): Gridlines;
-            private _redrawXLines();
-            private _redrawYLines();
-        }
-    }
-}
-
-
-declare module Plottable {
-    module Components {
-        class Table extends ComponentContainer {
-            private _rowPadding;
-            private _columnPadding;
-            private _rows;
-            private _rowWeights;
-            private _columnWeights;
-            private _nRows;
-            private _nCols;
-            private _calculatedLayout;
-            /**
-             * A Table combines Components in the form of a grid. A
-             * common case is combining a y-axis, x-axis, and the plotted data via
-             * ```typescript
-             * new Table([[yAxis, plot],
-             *            [null,  xAxis]]);
-             * ```
-             *
-             * @constructor
-             * @param {Component[][]} [rows=[]] A 2-D array of Components to be added to the Table.
-             *   null can be used if a cell is empty.
-             */
-            constructor(rows?: Component[][]);
-            protected _forEach(callback: (component: Component) => any): void;
-            /**
-             * Checks whether the specified Component is in the Table.
-             */
-            has(component: Component): boolean;
-            /**
-             * Adds a Component in the specified row and column position.
-             *
-             * For example, instead of calling `new Table([[a, b], [null, c]])`, you
-             * could call
-             * var table = new Plottable.Components.Table();
-             * table.add(a, 0, 0);
-             * table.add(b, 0, 1);
-             * table.add(c, 1, 1);
-             *
-             * @param {Component} component The Component to be added.
-             * @param {number} row
-             * @param {number} col
-             * @returns {Table} The calling Table.
-             */
-            add(component: Component, row: number, col: number): Table;
-            protected _remove(component: Component): boolean;
-            private _iterateLayout(availableWidth, availableHeight, isFinalOffer?);
-            private _determineGuarantees(offeredWidths, offeredHeights, isFinalOffer?);
-            requestedSpace(offeredWidth: number, offeredHeight: number): SpaceRequest;
-            computeLayout(origin?: Point, availableWidth?: number, availableHeight?: number): Table;
-            /**
-             * Gets the padding above and below each row in pixels.
-             */
-            rowPadding(): number;
-            /**
-             * Sets the padding above and below each row in pixels.
-             *
-             * @param {number} rowPadding
-             * @returns {Table} The calling Table.
-             */
-            rowPadding(rowPadding: number): Table;
-            /**
-             * Gets the padding to the left and right of each column in pixels.
-             */
-            columnPadding(): number;
-            /**
-             * Sets the padding to the left and right of each column in pixels.
-             *
-             * @param {number} columnPadding
-             * @returns {Table} The calling Table.
-             */
-            columnPadding(columnPadding: number): Table;
-            /**
-             * Gets the weight of the specified row.
-             *
-             * @param {number} index
-             */
-            rowWeight(index: number): number;
-            /**
-             * Sets the weight of the specified row.
-             * Space is allocated to rows based on their weight. Rows with higher weights receive proportionally more space.
-             *
-             * A common case would be to have one row take up 2/3rds of the space,
-             * and the other row take up 1/3rd.
-             *
-             * Example:
-             *
-             * ```JavaScript
-             * plot = new Plottable.Component.Table([
-             *  [row1],
-             *  [row2]
-             * ]);
-             *
-             * // assign twice as much space to the first row
-             * plot
-             *  .rowWeight(0, 2)
-             *  .rowWeight(1, 1)
-             * ```
-             *
-             * @param {number} index
-             * @param {number} weight
-             * @returns {Table} The calling Table.
-             */
-            rowWeight(index: number, weight: number): Table;
-            /**
-             * Gets the weight of the specified column.
-             *
-             * @param {number} index
-             */
-            columnWeight(index: number): number;
-            /**
-             * Sets the weight of the specified column.
-             * Space is allocated to columns based on their weight. Columns with higher weights receive proportionally more space.
-             *
-             * Please see `rowWeight` docs for an example.
-             *
-             * @param {number} index
-             * @param {number} weight
-             * @returns {Table} The calling Table.
-             */
-            columnWeight(index: number, weight: number): Table;
-            fixedWidth(): boolean;
-            fixedHeight(): boolean;
-            private _padTableToSize(nRows, nCols);
-            private static _calcComponentWeights(setWeights, componentGroups, fixityAccessor);
-            private static _calcProportionalSpace(weights, freeSpace);
-            private static _fixedSpace(componentGroup, fixityAccessor);
-        }
-    }
-}
-
-
-declare module Plottable {
-    module Components {
-        enum PropertyMode {
-            VALUE = 0,
-            PIXEL = 1,
-        }
-        class SelectionBoxLayer extends Component {
-            protected _box: d3.Selection<void>;
-            private _boxArea;
-            private _boxVisible;
-            private _boxBounds;
-            private _xExtent;
-            private _yExtent;
-            private _xScale;
-            private _yScale;
-            private _adjustBoundsCallback;
-            protected _xBoundsMode: PropertyMode;
-            protected _yBoundsMode: PropertyMode;
-            constructor();
-            protected _setup(): void;
-            protected _sizeFromOffer(availableWidth: number, availableHeight: number): {
-                width: number;
-                height: number;
-            };
-            /**
-             * Gets the Bounds of the box.
-             */
-            bounds(): Bounds;
-            /**
-             * Sets the Bounds of the box.
-             *
-             * @param {Bounds} newBounds
-             * @return {SelectionBoxLayer} The calling SelectionBoxLayer.
-             */
-            bounds(newBounds: Bounds): SelectionBoxLayer;
-            protected _setBounds(newBounds: Bounds): void;
-            private _getBounds();
-            renderImmediately(): SelectionBoxLayer;
-            /**
-             * Gets whether the box is being shown.
-             */
-            boxVisible(): boolean;
-            /**
-             * Shows or hides the selection box.
-             *
-             * @param {boolean} show Whether or not to show the box.
-             * @return {SelectionBoxLayer} The calling SelectionBoxLayer.
-             */
-            boxVisible(show: boolean): SelectionBoxLayer;
-            fixedWidth(): boolean;
-            fixedHeight(): boolean;
-            /**
-             * Gets the x scale for this SelectionBoxLayer.
-             */
-            xScale(): QuantitativeScale<number | {
-                valueOf(): number;
-            }>;
-            /**
-             * Sets the x scale for this SelectionBoxLayer.
-             *
-             * @returns {SelectionBoxLayer} The calling SelectionBoxLayer.
-             */
-            xScale(xScale: QuantitativeScale<number | {
-                valueOf(): number;
-            }>): SelectionBoxLayer;
-            /**
-             * Gets the y scale for this SelectionBoxLayer.
-             */
-            yScale(): QuantitativeScale<number | {
-                valueOf(): number;
-            }>;
-            /**
-             * Sets the y scale for this SelectionBoxLayer.
-             *
-             * @returns {SelectionBoxLayer} The calling SelectionBoxLayer.
-             */
-            yScale(yScale: QuantitativeScale<number | {
-                valueOf(): number;
-            }>): SelectionBoxLayer;
-            /**
-             * Gets the data values backing the left and right edges of the box.
-             *
-             * Returns an undefined array if the edges are not backed by a scale.
-             */
-            xExtent(): (number | {
-                valueOf(): number;
-            })[];
-            /**
-             * Sets the data values backing the left and right edges of the box.
-             */
-            xExtent(xExtent: (number | {
-                valueOf(): number;
-            })[]): SelectionBoxLayer;
-            private _getXExtent();
-            protected _setXExtent(xExtent: (number | {
-                valueOf(): number;
-            })[]): void;
-            /**
-             * Gets the data values backing the top and bottom edges of the box.
-             *
-             * Returns an undefined array if the edges are not backed by a scale.
-             */
-            yExtent(): (number | {
-                valueOf(): number;
-            })[];
-            /**
-             * Sets the data values backing the top and bottom edges of the box.
-             */
-            yExtent(yExtent: (number | {
-                valueOf(): number;
-            })[]): SelectionBoxLayer;
-            private _getYExtent();
-            protected _setYExtent(yExtent: (number | {
-                valueOf(): number;
-            })[]): void;
-            destroy(): void;
-        }
-    }
-}
-
-
-declare module Plottable {
-    module Components {
-        class GuideLineLayer<D> extends Component {
-            static ORIENTATION_VERTICAL: string;
-            static ORIENTATION_HORIZONTAL: string;
-            private _orientation;
-            private _value;
-            private _scale;
-            private _pixelPosition;
-            private _scaleUpdateCallback;
-            private _guideLine;
-            private _mode;
-            constructor(orientation: string);
-            protected _setup(): void;
-            protected _sizeFromOffer(availableWidth: number, availableHeight: number): {
-                width: number;
-                height: number;
-            };
-            protected _isVertical(): boolean;
-            fixedWidth(): boolean;
-            fixedHeight(): boolean;
-            computeLayout(origin?: Point, availableWidth?: number, availableHeight?: number): GuideLineLayer<D>;
-            renderImmediately(): GuideLineLayer<D>;
-            private _syncPixelPositionAndValue();
-            protected _setPixelPositionWithoutChangingMode(pixelPosition: number): void;
-            /**
-             * Gets the QuantitativeScale on the GuideLineLayer.
-             *
-             * @return {QuantitativeScale<D>}
-             */
-            scale(): QuantitativeScale<D>;
-            /**
-             * Sets the QuantitativeScale on the GuideLineLayer.
-             * If value() was the last property set, pixelPosition() will be updated according to the new scale.
-             * If pixelPosition() was the last property set, value() will be updated according to the new scale.
-             *
-             * @param {QuantitativeScale<D>} scale
-             * @return {GuideLineLayer<D>} The calling GuideLineLayer.
-             */
-            scale(scale: QuantitativeScale<D>): GuideLineLayer<D>;
-            /**
-             * Gets the value of the guide line in data-space.
-             *
-             * @return {D}
-             */
-            value(): D;
-            /**
-             * Sets the value of the guide line in data-space.
-             * If the GuideLineLayer has a scale, pixelPosition() will be updated now and whenever the scale updates.
-             *
-             * @param {D} value
-             * @return {GuideLineLayer<D>} The calling GuideLineLayer.
-             */
-            value(value: D): GuideLineLayer<D>;
-            /**
-             * Gets the position of the guide line in pixel-space.
-             *
-             * @return {number}
-             */
-            pixelPosition(): number;
-            /**
-             * Sets the position of the guide line in pixel-space.
-             * If the GuideLineLayer has a scale, the value() will be updated now and whenever the scale updates.
-             *
-             * @param {number} pixelPosition
-             * @return {GuideLineLayer<D>} The calling GuideLineLayer.
-             */
-            pixelPosition(pixelPosition: number): GuideLineLayer<D>;
-            destroy(): void;
-        }
-    }
-}
-
-
-declare module Plottable {
-    module Plots {
-        interface PlotEntity extends Entity<Plot> {
-            dataset: Dataset;
-            index: number;
-            component: Plot;
-        }
-        interface AccessorScaleBinding<D, R> {
-            accessor: Accessor<any>;
-            scale?: Scale<D, R>;
-        }
-        module Animator {
-            var MAIN: string;
-            var RESET: string;
-        }
-    }
-    class Plot extends Component {
-        protected static _ANIMATION_MAX_DURATION: number;
-        private _dataChanged;
-        private _datasetToDrawer;
-        protected _renderArea: d3.Selection<void>;
-        private _attrBindings;
-        private _attrExtents;
-        private _includedValuesProvider;
-        private _animate;
-        private _animators;
-        protected _renderCallback: ScaleCallback<Scale<any, any>>;
-        private _onDatasetUpdateCallback;
-        protected _propertyExtents: d3.Map<any[]>;
-        protected _propertyBindings: d3.Map<Plots.AccessorScaleBinding<any, any>>;
-        /**
-         * A Plot draws some visualization of the inputted Datasets.
-         *
-         * @constructor
-         */
-        constructor();
-        anchor(selection: d3.Selection<void>): Plot;
-        protected _setup(): void;
-        destroy(): void;
-        protected _createNodesForDataset(dataset: Dataset): Drawer;
-        protected _createDrawer(dataset: Dataset): Drawer;
-        protected _getAnimator(key: string): Animator;
-        protected _onDatasetUpdate(): void;
-        /**
-         * Gets the AccessorScaleBinding for a particular attribute.
-         *
-         * @param {string} attr
-         */
-        attr<A>(attr: string): Plots.AccessorScaleBinding<A, number | string>;
-        /**
-         * Sets a particular attribute to a constant value or the result of an Accessor.
-         *
-         * @param {string} attr
-         * @param {number|string|Accessor<number>|Accessor<string>} attrValue
-         * @returns {Plot} The calling Plot.
-         */
-        attr(attr: string, attrValue: number | string | Accessor<number> | Accessor<string>): Plot;
-        /**
-         * Sets a particular attribute to a scaled constant value or scaled result of an Accessor.
-         * The provided Scale will account for the attribute values when autoDomain()-ing.
-         *
-         * @param {string} attr
-         * @param {A|Accessor<A>} attrValue
-         * @param {Scale<A, number | string>} scale The Scale used to scale the attrValue.
-         * @returns {Plot} The calling Plot.
-         */
-        attr<A>(attr: string, attrValue: A | Accessor<A>, scale: Scale<A, number | string>): Plot;
-        protected _bindProperty(property: string, value: any, scale: Scale<any, any>): void;
-        private _bindAttr(attr, value, scale);
-        protected _generateAttrToProjector(): AttributeToProjector;
-        renderImmediately(): Plot;
-        /**
-         * Returns whether the plot will be animated.
-         */
-        animated(): boolean;
-        /**
-         * Enables or disables animation.
-         */
-        animated(willAnimate: boolean): Plot;
-        detach(): Plot;
-        /**
-         * @returns {Scale[]} A unique array of all scales currently used by the Plot.
-         */
-        private _scales();
-        /**
-         * Updates the extents associated with each attribute, then autodomains all scales the Plot uses.
-         */
-        protected _updateExtents(): void;
-        private _updateExtentsForAttr(attr);
-        protected _updateExtentsForProperty(property: string): void;
-        protected _filterForProperty(property: string): Accessor<boolean>;
-        private _updateExtentsForKey(key, bindings, extents, filter);
-        private _computeExtent(dataset, accScaleBinding, filter);
-        /**
-         * Override in subclass to add special extents, such as included values
-         */
-        protected _extentsForProperty(property: string): any[];
-        private _includedValuesForScale<D>(scale);
-        /**
-         * Get the Animator associated with the specified Animator key.
-         *
-         * @return {Animator}
-         */
-        animator(animatorKey: string): Animator;
-        /**
-         * Set the Animator associated with the specified Animator key.
-         *
-         * @param {string} animatorKey
-         * @param {Animator} animator
-         * @returns {Plot} The calling Plot.
-         */
-        animator(animatorKey: string, animator: Animator): Plot;
-        /**
-         * Adds a Dataset to the Plot.
-         *
-         * @param {Dataset} dataset
-         * @returns {Plot} The calling Plot.
-         */
-        addDataset(dataset: Dataset): Plot;
-        protected _addDataset(dataset: Dataset): Plot;
-        /**
-         * Removes a Dataset from the Plot.
-         *
-         * @param {Dataset} dataset
-         * @returns {Plot} The calling Plot.
-         */
-        removeDataset(dataset: Dataset): Plot;
-        protected _removeDataset(dataset: Dataset): Plot;
-        protected _removeDatasetNodes(dataset: Dataset): void;
-        datasets(): Dataset[];
-        datasets(datasets: Dataset[]): Plot;
-        protected _getDrawersInOrder(): Drawer[];
-        protected _generateDrawSteps(): Drawers.DrawStep[];
-        protected _additionalPaint(time: number): void;
-        protected _getDataToDraw(): Utils.Map<Dataset, any[]>;
-        private _paint();
-        /**
-         * Retrieves Selections of this Plot for the specified Datasets.
-         *
-         * @param {Dataset[]} [datasets] The Datasets to retrieve the Selections for.
-         *   If not provided, Selections will be retrieved for all Datasets on the Plot.
-         * @returns {d3.Selection}
-         */
-        selections(datasets?: Dataset[]): d3.Selection<any>;
-        /**
-         * Gets the Entities associated with the specified Datasets.
-         *
-         * @param {dataset[]} datasets The Datasets to retrieve the Entities for.
-         *   If not provided, returns defaults to all Datasets on the Plot.
-         * @return {Plots.PlotEntity[]}
-         */
-        entities(datasets?: Dataset[]): Plots.PlotEntity[];
-        private _lightweightEntities(datasets?);
-        private _lightweightPlotEntityToPlotEntity(entity);
-        /**
-         * Returns the PlotEntity nearest to the query point by the Euclidian norm, or undefined if no PlotEntity can be found.
-         *
-         * @param {Point} queryPoint
-         * @returns {Plots.PlotEntity} The nearest PlotEntity, or undefined if no PlotEntity can be found.
-         */
-        entityNearest(queryPoint: Point): Plots.PlotEntity;
-        /**
-         * @deprecated As of release v1.1.0, replaced by _entityVisibleOnPlot()
-         */
-        protected _visibleOnPlot(datum: any, pixelPoint: Point, selection: d3.Selection<void>): boolean;
-        protected _entityVisibleOnPlot(pixelPoint: Point, datum: any, index: number, dataset: Dataset): boolean;
-        protected _uninstallScaleForKey(scale: Scale<any, any>, key: string): void;
-        protected _installScaleForKey(scale: Scale<any, any>, key: string): void;
-        protected _propertyProjectors(): AttributeToProjector;
-        protected static _scaledAccessor<D, R>(binding: Plots.AccessorScaleBinding<D, R>): Accessor<any>;
-        protected _pixelPoint(datum: any, index: number, dataset: Dataset): Point;
-        protected _animateOnNextRender(): boolean;
-    }
-}
-
-
-declare module Plottable {
-    module Plots {
-        class Pie extends Plot {
-            private static _INNER_RADIUS_KEY;
-            private static _OUTER_RADIUS_KEY;
-            private static _SECTOR_VALUE_KEY;
-            private _startAngles;
-            private _endAngles;
-            private _labelFormatter;
-            private _labelsEnabled;
-            private _strokeDrawers;
-            /**
-             * @constructor
-             */
-            constructor();
-            protected _setup(): void;
-            computeLayout(origin?: Point, availableWidth?: number, availableHeight?: number): Pie;
-            addDataset(dataset: Dataset): Pie;
-            protected _addDataset(dataset: Dataset): Pie;
-            removeDataset(dataset: Dataset): Pie;
-            protected _removeDatasetNodes(dataset: Dataset): void;
-            protected _removeDataset(dataset: Dataset): Pie;
-            selections(datasets?: Dataset[]): d3.Selection<any>;
-            protected _onDatasetUpdate(): void;
-            protected _createDrawer(dataset: Dataset): Drawers.Arc;
-            entities(datasets?: Dataset[]): PlotEntity[];
-            /**
-             * Gets the AccessorScaleBinding for the sector value.
-             */
-            sectorValue<S>(): AccessorScaleBinding<S, number>;
-            /**
-             * Sets the sector value to a constant number or the result of an Accessor<number>.
-             *
-             * @param {number|Accessor<number>} sectorValue
-             * @returns {Pie} The calling Pie Plot.
-             */
-            sectorValue(sectorValue: number | Accessor<number>): Plots.Pie;
-            /**
-             * Sets the sector value to a scaled constant value or scaled result of an Accessor.
-             * The provided Scale will account for the values when autoDomain()-ing.
-             *
-             * @param {S|Accessor<S>} sectorValue
-             * @param {Scale<S, number>} scale
-             * @returns {Pie} The calling Pie Plot.
-             */
-            sectorValue<S>(sectorValue: S | Accessor<S>, scale: Scale<S, number>): Plots.Pie;
-            /**
-             * Gets the AccessorScaleBinding for the inner radius.
-             */
-            innerRadius<R>(): AccessorScaleBinding<R, number>;
-            /**
-             * Sets the inner radius to a constant number or the result of an Accessor<number>.
-             *
-             * @param {number|Accessor<number>} innerRadius
-             * @returns {Pie} The calling Pie Plot.
-             */
-            innerRadius(innerRadius: number | Accessor<number>): Plots.Pie;
-            /**
-             * Sets the inner radius to a scaled constant value or scaled result of an Accessor.
-             * The provided Scale will account for the values when autoDomain()-ing.
-             *
-             * @param {R|Accessor<R>} innerRadius
-             * @param {Scale<R, number>} scale
-             * @returns {Pie} The calling Pie Plot.
-             */
-            innerRadius<R>(innerRadius: R | Accessor<R>, scale: Scale<R, number>): Plots.Pie;
-            /**
-             * Gets the AccessorScaleBinding for the outer radius.
-             */
-            outerRadius<R>(): AccessorScaleBinding<R, number>;
-            /**
-             * Sets the outer radius to a constant number or the result of an Accessor<number>.
-             *
-             * @param {number|Accessor<number>} outerRadius
-             * @returns {Pie} The calling Pie Plot.
-             */
-            outerRadius(outerRadius: number | Accessor<number>): Plots.Pie;
-            /**
-             * Sets the outer radius to a scaled constant value or scaled result of an Accessor.
-             * The provided Scale will account for the values when autoDomain()-ing.
-             *
-             * @param {R|Accessor<R>} outerRadius
-             * @param {Scale<R, number>} scale
-             * @returns {Pie} The calling Pie Plot.
-             */
-            outerRadius<R>(outerRadius: R | Accessor<R>, scale: Scale<R, number>): Plots.Pie;
-            /**
-             * Get whether slice labels are enabled.
-             *
-             * @returns {boolean} Whether slices should display labels or not.
-             */
-            labelsEnabled(): boolean;
-            /**
-             * Sets whether labels are enabled.
-             *
-             * @param {boolean} labelsEnabled
-             * @returns {Pie} The calling Pie Plot.
-             */
-            labelsEnabled(enabled: boolean): Pie;
-            /**
-             * Gets the Formatter for the labels.
-             */
-            labelFormatter(): Formatter;
-            /**
-             * Sets the Formatter for the labels.
-             *
-             * @param {Formatter} formatter
-             * @returns {Pie} The calling Pie Plot.
-             */
-            labelFormatter(formatter: Formatter): Pie;
-            entitiesAt(queryPoint: Point): PlotEntity[];
-            protected _propertyProjectors(): AttributeToProjector;
-            private _updatePieAngles();
-            protected _getDataToDraw(): Utils.Map<Dataset, any[]>;
-            protected static _isValidData(value: any): boolean;
-            protected _pixelPoint(datum: any, index: number, dataset: Dataset): {
-                x: number;
-                y: number;
-            };
-            protected _additionalPaint(time: number): void;
-            private _generateStrokeDrawSteps();
-            private _sliceIndexForPoint(p);
-            private _drawLabels();
-        }
-    }
-}
-
-
-declare module Plottable {
-    class XYPlot<X, Y> extends Plot {
-        protected static _X_KEY: string;
-        protected static _Y_KEY: string;
-        private _autoAdjustXScaleDomain;
-        private _autoAdjustYScaleDomain;
-        private _adjustYDomainOnChangeFromXCallback;
-        private _adjustXDomainOnChangeFromYCallback;
-        private _deferredRendering;
-        private _cachedDomainX;
-        private _cachedDomainY;
-        /**
-         * An XYPlot is a Plot that displays data along two primary directions, X and Y.
-         *
-         * @constructor
-         * @param {Scale} xScale The x scale to use.
-         * @param {Scale} yScale The y scale to use.
-         */
-        constructor();
-        /**
-         * Returns the whether or not the rendering is deferred for performance boost.
-         * @return {boolean} The deferred rendering option
-         */
-        deferredRendering(): boolean;
-        /**
-         * Sets / unsets the deferred rendering option
-         * Activating this option improves the performance of plot interaction (pan / zoom) by
-         * performing lazy renders, only after the interaction has stopped. Because re-rendering
-         * is no longer performed during the interaction, the zooming might experience a small
-         * resolution degradation, before the lazy re-render is performed.
-         *
-         * This option is intended for cases where performance is an issue.
-         */
-        deferredRendering(deferredRendering: boolean): XYPlot<X, Y>;
-        /**
-         * Gets the AccessorScaleBinding for X.
-         */
-        x(): Plots.AccessorScaleBinding<X, number>;
-        /**
-         * Sets X to a constant number or the result of an Accessor<number>.
-         *
-         * @param {number|Accessor<number>} x
-         * @returns {XYPlot} The calling XYPlot.
-         */
-        x(x: number | Accessor<number>): XYPlot<X, Y>;
-        /**
-         * Sets X to a scaled constant value or scaled result of an Accessor.
-         * The provided Scale will account for the values when autoDomain()-ing.
-         *
-         * @param {X|Accessor<X>} x
-         * @param {Scale<X, number>} xScale
-         * @returns {XYPlot} The calling XYPlot.
-         */
-        x(x: X | Accessor<X>, xScale: Scale<X, number>): XYPlot<X, Y>;
-        /**
-         * Gets the AccessorScaleBinding for Y.
-         */
-        y(): Plots.AccessorScaleBinding<Y, number>;
-        /**
-         * Sets Y to a constant number or the result of an Accessor<number>.
-         *
-         * @param {number|Accessor<number>} y
-         * @returns {XYPlot} The calling XYPlot.
-         */
-        y(y: number | Accessor<number>): XYPlot<X, Y>;
-        /**
-         * Sets Y to a scaled constant value or scaled result of an Accessor.
-         * The provided Scale will account for the values when autoDomain()-ing.
-         *
-         * @param {Y|Accessor<Y>} y
-         * @param {Scale<Y, number>} yScale
-         * @returns {XYPlot} The calling XYPlot.
-         */
-        y(y: Y | Accessor<Y>, yScale: Scale<Y, number>): XYPlot<X, Y>;
-        protected _filterForProperty(property: string): (datum: any, index: number, dataset: Dataset) => boolean;
-        private _makeFilterByProperty(property);
-        protected _uninstallScaleForKey(scale: Scale<any, any>, key: string): void;
-        protected _installScaleForKey(scale: Scale<any, any>, key: string): void;
-        destroy(): XYPlot<X, Y>;
-        /**
-         * Gets the automatic domain adjustment mode for visible points.
-         */
-        autorangeMode(): string;
-        /**
-         * Sets the automatic domain adjustment mode for visible points to operate against the X Scale, Y Scale, or neither.
-         * If "x" or "y" is specified the adjustment is immediately performed.
-         *
-         * @param {string} autorangeMode One of "x"/"y"/"none".
-         *   "x" will adjust the x Scale in relation to changes in the y domain.
-         *   "y" will adjust the y Scale in relation to changes in the x domain.
-         *   "none" means neither Scale will change automatically.
-         * @returns {XYPlot} The calling XYPlot.
-         */
-        autorangeMode(autorangeMode: string): XYPlot<X, Y>;
-        computeLayout(origin?: Point, availableWidth?: number, availableHeight?: number): XYPlot<X, Y>;
-        private _updateXExtentsAndAutodomain();
-        private _updateYExtentsAndAutodomain();
-        /**
-         * Adjusts the domains of both X and Y scales to show all data.
-         * This call does not override the autorange() behavior.
-         *
-         * @returns {XYPlot} The calling XYPlot.
-         */
-        showAllData(): XYPlot<X, Y>;
-        private _adjustYDomainOnChangeFromX();
-        private _adjustXDomainOnChangeFromY();
-        protected _projectorsReady(): boolean;
-        protected _pixelPoint(datum: any, index: number, dataset: Dataset): Point;
-        protected _getDataToDraw(): Utils.Map<Dataset, any[]>;
-    }
-}
-
-
-declare module Plottable {
-    module Plots {
-        class Rectangle<X, Y> extends XYPlot<X, Y> {
-            private static _X2_KEY;
-            private static _Y2_KEY;
-            private _labelsEnabled;
-            private _label;
-            /**
-             * A Rectangle Plot displays rectangles based on the data.
-             * The left and right edges of each rectangle can be set with x() and x2().
-             *   If only x() is set the Rectangle Plot will attempt to compute the correct left and right edge positions.
-             * The top and bottom edges of each rectangle can be set with y() and y2().
-             *   If only y() is set the Rectangle Plot will attempt to compute the correct top and bottom edge positions.
-             *
-             * @constructor
-             * @param {Scale.Scale} xScale
-             * @param {Scale.Scale} yScale
-             */
-            constructor();
-            protected _createDrawer(dataset: Dataset): Drawers.Rectangle;
-            protected _generateAttrToProjector(): {
-                [attr: string]: (datum: any, index: number, dataset: Dataset) => any;
-            };
-            protected _generateDrawSteps(): Drawers.DrawStep[];
-            protected _updateExtentsForProperty(property: string): void;
-            protected _filterForProperty(property: string): (datum: any, index: number, dataset: Dataset) => boolean;
-            /**
-             * Gets the AccessorScaleBinding for X.
-             */
-            x(): AccessorScaleBinding<X, number>;
-            /**
-             * Sets X to a constant number or the result of an Accessor<number>.
-             *
-             * @param {number|Accessor<number>} x
-             * @returns {Plots.Rectangle} The calling Rectangle Plot.
-             */
-            x(x: number | Accessor<number>): Plots.Rectangle<X, Y>;
-            /**
-             * Sets X to a scaled constant value or scaled result of an Accessor.
-             * The provided Scale will account for the values when autoDomain()-ing.
-             *
-             * @param {X|Accessor<X>} x
-             * @param {Scale<X, number>} xScale
-             * @returns {Plots.Rectangle} The calling Rectangle Plot.
-             */
-            x(x: X | Accessor<X>, xScale: Scale<X, number>): Plots.Rectangle<X, Y>;
-            /**
-             * Gets the AccessorScaleBinding for X2.
-             */
-            x2(): AccessorScaleBinding<X, number>;
-            /**
-             * Sets X2 to a constant number or the result of an Accessor.
-             * If a Scale has been set for X, it will also be used to scale X2.
-             *
-             * @param {number|Accessor<number>|X|Accessor<X>} x2
-             * @returns {Plots.Rectangle} The calling Rectangle Plot.
-             */
-            x2(x2: number | Accessor<number> | X | Accessor<X>): Plots.Rectangle<X, Y>;
-            /**
-             * Gets the AccessorScaleBinding for Y.
-             */
-            y(): AccessorScaleBinding<Y, number>;
-            /**
-             * Sets Y to a constant number or the result of an Accessor<number>.
-             *
-             * @param {number|Accessor<number>} y
-             * @returns {Plots.Rectangle} The calling Rectangle Plot.
-             */
-            y(y: number | Accessor<number>): Plots.Rectangle<X, Y>;
-            /**
-             * Sets Y to a scaled constant value or scaled result of an Accessor.
-             * The provided Scale will account for the values when autoDomain()-ing.
-             *
-             * @param {Y|Accessor<Y>} y
-             * @param {Scale<Y, number>} yScale
-             * @returns {Plots.Rectangle} The calling Rectangle Plot.
-             */
-            y(y: Y | Accessor<Y>, yScale: Scale<Y, number>): Plots.Rectangle<X, Y>;
-            /**
-             * Gets the AccessorScaleBinding for Y2.
-             */
-            y2(): AccessorScaleBinding<Y, number>;
-            /**
-             * Sets Y2 to a constant number or the result of an Accessor.
-             * If a Scale has been set for Y, it will also be used to scale Y2.
-             *
-             * @param {number|Accessor<number>|Y|Accessor<Y>} y2
-             * @returns {Plots.Rectangle} The calling Rectangle Plot.
-             */
-            y2(y2: number | Accessor<number> | Y | Accessor<Y>): Plots.Rectangle<X, Y>;
-            /**
-             * Gets the PlotEntities at a particular Point.
-             *
-             * @param {Point} point The point to query.
-             * @returns {PlotEntity[]} The PlotEntities at the particular point
-             */
-            entitiesAt(point: Point): PlotEntity[];
-            /**
-             * Gets the Entities that intersect the Bounds.
-             *
-             * @param {Bounds} bounds
-             * @returns {PlotEntity[]}
-             */
-            entitiesIn(bounds: Bounds): PlotEntity[];
-            /**
-             * Gets the Entities that intersect the area defined by the ranges.
-             *
-             * @param {Range} xRange
-             * @param {Range} yRange
-             * @returns {PlotEntity[]}
-             */
-            entitiesIn(xRange: Range, yRange: Range): PlotEntity[];
-            private _entityBBox(datum, index, dataset, attrToProjector);
-            private _entitiesIntersecting(xValOrRange, yValOrRange);
-            /**
-             * Gets the accessor for labels.
-             *
-             * @returns {Accessor<string>}
-             */
-            label(): Accessor<string>;
-            /**
-             * Sets the text of labels to the result of an Accessor.
-             *
-             * @param {Accessor<string>} label
-             * @returns {Plots.Rectangle} The calling Rectangle Plot.
-             */
-            label(label: Accessor<string>): Plots.Rectangle<X, Y>;
-            /**
-             * Gets whether labels are enabled.
-             *
-             * @returns {boolean}
-             */
-            labelsEnabled(): boolean;
-            /**
-             * Sets whether labels are enabled.
-             * Labels too big to be contained in the rectangle, cut off by edges, or blocked by other rectangles will not be shown.
-             *
-             * @param {boolean} labelsEnabled
-             * @returns {Rectangle} The calling Rectangle Plot.
-             */
-            labelsEnabled(enabled: boolean): Plots.Rectangle<X, Y>;
-            protected _propertyProjectors(): AttributeToProjector;
-            protected _pixelPoint(datum: any, index: number, dataset: Dataset): {
-                x: any;
-                y: any;
-            };
-            private _rectangleWidth(scale);
-            protected _getDataToDraw(): Utils.Map<Dataset, any[]>;
-            protected _additionalPaint(time: number): void;
-            private _drawLabels();
-            private _drawLabel(dataToDraw, dataset, datasetIndex);
-            private _overlayLabel(labelXRange, labelYRange, datumIndex, datasetIndex, dataToDraw);
-        }
-    }
-}
-
-
-declare module Plottable {
-    module Plots {
-        class Scatter<X, Y> extends XYPlot<X, Y> {
-            private static _SIZE_KEY;
-            private static _SYMBOL_KEY;
-            /**
-             * A Scatter Plot draws a symbol at each data point.
-             *
-             * @constructor
-             */
-            constructor();
-            protected _createDrawer(dataset: Dataset): Drawers.Symbol;
-            /**
-             * Gets the AccessorScaleBinding for the size property of the plot.
-             * The size property corresponds to the area of the symbol.
-             */
-            size<S>(): AccessorScaleBinding<S, number>;
-            /**
-             * Sets the size property to a constant number or the result of an Accessor<number>.
-             *
-             * @param {number|Accessor<number>} size
-             * @returns {Plots.Scatter} The calling Scatter Plot.
-             */
-            size(size: number | Accessor<number>): Plots.Scatter<X, Y>;
-            /**
-             * Sets the size property to a scaled constant value or scaled result of an Accessor.
-             * The provided Scale will account for the values when autoDomain()-ing.
-             *
-             * @param {S|Accessor<S>} sectorValue
-             * @param {Scale<S, number>} scale
-             * @returns {Plots.Scatter} The calling Scatter Plot.
-             */
-            size<S>(size: S | Accessor<S>, scale: Scale<S, number>): Plots.Scatter<X, Y>;
-            /**
-             * Gets the AccessorScaleBinding for the symbol property of the plot.
-             * The symbol property corresponds to how the symbol will be drawn.
-             */
-            symbol(): AccessorScaleBinding<any, any>;
-            /**
-             * Sets the symbol property to an Accessor<SymbolFactory>.
-             *
-             * @param {Accessor<SymbolFactory>} symbol
-             * @returns {Plots.Scatter} The calling Scatter Plot.
-             */
-            symbol(symbol: Accessor<SymbolFactory>): Plots.Scatter<X, Y>;
-            protected _generateDrawSteps(): Drawers.DrawStep[];
-            /**
-             * @deprecated As of release v1.1.0, replaced by _entityVisibleOnPlot()
-             */
-            protected _visibleOnPlot(datum: any, pixelPoint: Point, selection: d3.Selection<void>): boolean;
-            protected _entityVisibleOnPlot(pixelPoint: Point, datum: any, index: number, dataset: Dataset): boolean;
-            protected _propertyProjectors(): AttributeToProjector;
-            /**
-             * Gets the Entities that intersect the Bounds.
-             *
-             * @param {Bounds} bounds
-             * @returns {PlotEntity[]}
-             */
-            entitiesIn(bounds: Bounds): PlotEntity[];
-            /**
-             * Gets the Entities that intersect the area defined by the ranges.
-             *
-             * @param {Range} xRange
-             * @param {Range} yRange
-             * @returns {PlotEntity[]}
-             */
-            entitiesIn(xRange: Range, yRange: Range): PlotEntity[];
-            /**
-             * Gets the Entities at a particular Point.
-             *
-             * @param {Point} p
-             * @returns {PlotEntity[]}
-             */
-            entitiesAt(p: Point): PlotEntity[];
-        }
-    }
-}
-
-
-declare module Plottable {
-    module Plots {
-        class Bar<X, Y> extends XYPlot<X, Y> {
-            static ORIENTATION_VERTICAL: string;
-            static ORIENTATION_HORIZONTAL: string;
-            private static _BAR_WIDTH_RATIO;
-            private static _SINGLE_BAR_DIMENSION_RATIO;
-            private static _BAR_AREA_CLASS;
-            private static _LABEL_AREA_CLASS;
-            private static _LABEL_VERTICAL_PADDING;
-            private static _LABEL_HORIZONTAL_PADDING;
-            private _baseline;
-            private _baselineValue;
-            protected _isVertical: boolean;
-            private _labelFormatter;
-            private _labelsEnabled;
-            private _hideBarsIfAnyAreTooWide;
-            private _labelConfig;
-            private _baselineValueProvider;
-            private _barPixelWidth;
-            private _updateBarPixelWidthCallback;
-            /**
-             * A Bar Plot draws bars growing out from a baseline to some value
-             *
-             * @constructor
-             * @param {string} [orientation="vertical"] One of "vertical"/"horizontal".
-             */
-            constructor(orientation?: string);
-            x(): Plots.AccessorScaleBinding<X, number>;
-            x(x: number | Accessor<number>): Bar<X, Y>;
-            x(x: X | Accessor<X>, xScale: Scale<X, number>): Bar<X, Y>;
-            y(): Plots.AccessorScaleBinding<Y, number>;
-            y(y: number | Accessor<number>): Bar<X, Y>;
-            y(y: Y | Accessor<Y>, yScale: Scale<Y, number>): Bar<X, Y>;
-            /**
-             * Gets the orientation of the plot
-             *
-             * @return "vertical" | "horizontal"
-             */
-            orientation(): string;
-            render(): Bar<X, Y>;
-            protected _createDrawer(dataset: Dataset): Drawers.Rectangle;
-            protected _setup(): void;
-            /**
-             * Gets the baseline value.
-             * The baseline is the line that the bars are drawn from.
-             *
-             * @returns {X|Y}
-             */
-            baselineValue(): X | Y;
-            /**
-             * Sets the baseline value.
-             * The baseline is the line that the bars are drawn from.
-             *
-             * @param {X|Y} value
-             * @returns {Bar} The calling Bar Plot.
-             */
-            baselineValue(value: X | Y): Bar<X, Y>;
-            addDataset(dataset: Dataset): Bar<X, Y>;
-            protected _addDataset(dataset: Dataset): Bar<X, Y>;
-            removeDataset(dataset: Dataset): Bar<X, Y>;
-            protected _removeDataset(dataset: Dataset): Bar<X, Y>;
-            datasets(): Dataset[];
-            datasets(datasets: Dataset[]): Plot;
-            /**
-             * Get whether bar labels are enabled.
-             *
-             * @returns {boolean} Whether bars should display labels or not.
-             */
-            labelsEnabled(): boolean;
-            /**
-             * Sets whether labels are enabled.
-             *
-             * @param {boolean} labelsEnabled
-             * @returns {Bar} The calling Bar Plot.
-             */
-            labelsEnabled(enabled: boolean): Bar<X, Y>;
-            /**
-             * Gets the Formatter for the labels.
-             */
-            labelFormatter(): Formatter;
-            /**
-             * Sets the Formatter for the labels.
-             *
-             * @param {Formatter} formatter
-             * @returns {Bar} The calling Bar Plot.
-             */
-            labelFormatter(formatter: Formatter): Bar<X, Y>;
-            protected _createNodesForDataset(dataset: Dataset): Drawer;
-            protected _removeDatasetNodes(dataset: Dataset): void;
-            /**
-             * Returns the PlotEntity nearest to the query point according to the following algorithm:
-             *   - If the query point is inside a bar, returns the PlotEntity for that bar.
-             *   - Otherwise, gets the nearest PlotEntity by the primary direction (X for vertical, Y for horizontal),
-             *     breaking ties with the secondary direction.
-             * Returns undefined if no PlotEntity can be found.
-             *
-             * @param {Point} queryPoint
-             * @returns {PlotEntity} The nearest PlotEntity, or undefined if no PlotEntity can be found.
-             */
-            entityNearest(queryPoint: Point): PlotEntity;
-            /**
-             * @deprecated As of release v1.1.0, replaced by _entityVisibleOnPlot()
-             */
-            protected _visibleOnPlot(datum: any, pixelPoint: Point, selection: d3.Selection<void>): boolean;
-            protected _entityVisibleOnPlot(pixelPoint: Point, datum: any, index: number, dataset: Dataset): boolean;
-            /**
-             * Gets the Entities at a particular Point.
-             *
-             * @param {Point} p
-             * @returns {PlotEntity[]}
-             */
-            entitiesAt(p: Point): PlotEntity[];
-            /**
-             * Gets the Entities that intersect the Bounds.
-             *
-             * @param {Bounds} bounds
-             * @returns {PlotEntity[]}
-             */
-            entitiesIn(bounds: Bounds): PlotEntity[];
-            /**
-             * Gets the Entities that intersect the area defined by the ranges.
-             *
-             * @param {Range} xRange
-             * @param {Range} yRange
-             * @returns {PlotEntity[]}
-             */
-            entitiesIn(xRange: Range, yRange: Range): PlotEntity[];
-            private _entitiesIntersecting(xValOrRange, yValOrRange);
-            private _updateValueScale();
-            protected _additionalPaint(time: number): void;
-            /**
-             * Makes sure the extent takes into account the widths of the bars
-             */
-            protected _extentsForProperty(property: string): any[];
-            private _drawLabels();
-            private _drawLabel(data, dataset);
-            protected _generateDrawSteps(): Drawers.DrawStep[];
-            protected _generateAttrToProjector(): {
-                [attr: string]: (datum: any, index: number, dataset: Dataset) => any;
-            };
-            /**
-             * Computes the barPixelWidth of all the bars in the plot.
-             *
-             * If the position scale of the plot is a CategoryScale and in bands mode, then the rangeBands function will be used.
-             * If the position scale of the plot is a QuantitativeScale, then the bar width is equal to the smallest distance between
-             * two adjacent data points, padded for visualisation.
-             */
-            protected _getBarPixelWidth(): number;
-            private _updateBarPixelWidth();
-            entities(datasets?: Dataset[]): PlotEntity[];
-            protected _pixelPoint(datum: any, index: number, dataset: Dataset): Point;
-            protected _uninstallScaleForKey(scale: Scale<any, number>, key: string): void;
-            protected _getDataToDraw(): Utils.Map<Dataset, any[]>;
-        }
-    }
-}
-
-
-declare module Plottable {
-    module Plots {
-        class Line<X> extends XYPlot<X, number> {
-            private _interpolator;
-            private _autorangeSmooth;
-            private _croppedRenderingEnabled;
-            /**
-             * A Line Plot draws line segments starting from the first data point to the next.
-             *
-             * @constructor
-             */
-            constructor();
-            x(): Plots.AccessorScaleBinding<X, number>;
-            x(x: number | Accessor<number>): Line<X>;
-            x(x: X | Accessor<X>, xScale: Scale<X, number>): Line<X>;
-            y(): Plots.AccessorScaleBinding<number, number>;
-            y(y: number | Accessor<number>): Line<X>;
-            y(y: number | Accessor<number>, yScale: Scale<number, number>): Line<X>;
-            autorangeMode(): string;
-            autorangeMode(autorangeMode: string): Line<X>;
-            /**
-             * Gets whether or not the autoranging is done smoothly.
-             */
-            autorangeSmooth(): boolean;
-            /**
-             * Sets whether or not the autorange is done smoothly.
-             *
-             * Smooth autoranging is done by making sure lines always exit on the left / right side of the plot
-             * and deactivating the nice domain feature on the scales
-             */
-            autorangeSmooth(autorangeSmooth: boolean): Plots.Line<X>;
-            private _setScaleSnapping();
-            /**
-             * Gets the interpolation function associated with the plot.
-             *
-             * @return {string | (points: Array<[number, number]>) => string)}
-             */
-            interpolator(): string | ((points: Array<[number, number]>) => string);
-            /**
-             * Sets the interpolation function associated with the plot.
-             *
-             * @param {string | points: Array<[number, number]>) => string} interpolator Interpolation function
-             * @return Plots.Line
-             */
-            interpolator(interpolator: string | ((points: Array<[number, number]>) => string)): Plots.Line<X>;
-            interpolator(interpolator: "linear"): Line<X>;
-            interpolator(interpolator: "linear-closed"): Line<X>;
-            interpolator(interpolator: "step"): Line<X>;
-            interpolator(interpolator: "step-before"): Line<X>;
-            interpolator(interpolator: "step-after"): Line<X>;
-            interpolator(interpolator: "basis"): Line<X>;
-            interpolator(interpolator: "basis-open"): Line<X>;
-            interpolator(interpolator: "basis-closed"): Line<X>;
-            interpolator(interpolator: "bundle"): Line<X>;
-            interpolator(interpolator: "cardinal"): Line<X>;
-            interpolator(interpolator: "cardinal-open"): Line<X>;
-            interpolator(interpolator: "cardinal-closed"): Line<X>;
-            interpolator(interpolator: "monotone"): Line<X>;
-            /**
-             * Gets if croppedRendering is enabled
-             *
-             * When croppedRendering is enabled, lines that will not be visible in the viewport will not be drawn.
-             */
-            croppedRenderingEnabled(): boolean;
-            /**
-             * Sets if croppedRendering is enabled
-             *
-             * @returns {Plots.Line} The calling Plots.Line
-             */
-            croppedRenderingEnabled(croppedRendering: boolean): Plots.Line<X>;
-            protected _createDrawer(dataset: Dataset): Drawer;
-            protected _extentsForProperty(property: string): any[];
-            private _getEdgeIntersectionPoints();
-            protected _getResetYFunction(): (d: any, i: number, dataset: Dataset) => number;
-            protected _generateDrawSteps(): Drawers.DrawStep[];
-            protected _generateAttrToProjector(): {
-                [attr: string]: (datum: any, index: number, dataset: Dataset) => any;
-            };
-            /**
-             * Returns the PlotEntity nearest to the query point by X then by Y, or undefined if no PlotEntity can be found.
-             *
-             * @param {Point} queryPoint
-             * @returns {PlotEntity} The nearest PlotEntity, or undefined if no PlotEntity can be found.
-             */
-            entityNearest(queryPoint: Point): PlotEntity;
-            protected _propertyProjectors(): AttributeToProjector;
-            protected _constructLineProjector(xProjector: Projector, yProjector: Projector): (datum: any, index: number, dataset: Dataset) => string;
-            protected _getDataToDraw(): Utils.Map<Dataset, any[]>;
-            private _filterCroppedRendering(dataset, indices);
-        }
-    }
-}
-
-
-declare module Plottable {
-    module Plots {
-        class Area<X> extends Line<X> {
-            private static _Y0_KEY;
-            private _lineDrawers;
-            private _constantBaselineValueProvider;
-            /**
-             * An Area Plot draws a filled region (area) between Y and Y0.
-             *
-             * @constructor
-             */
-            constructor();
-            protected _setup(): void;
-            y(): Plots.AccessorScaleBinding<number, number>;
-            y(y: number | Accessor<number>): Area<X>;
-            y(y: number | Accessor<number>, yScale: QuantitativeScale<number>): Area<X>;
-            /**
-             * Gets the AccessorScaleBinding for Y0.
-             */
-            y0(): Plots.AccessorScaleBinding<number, number>;
-            /**
-             * Sets Y0 to a constant number or the result of an Accessor<number>.
-             * If a Scale has been set for Y, it will also be used to scale Y0.
-             *
-             * @param {number|Accessor<number>} y0
-             * @returns {Area} The calling Area Plot.
-             */
-            y0(y0: number | Accessor<number>): Area<X>;
-            protected _onDatasetUpdate(): void;
-            addDataset(dataset: Dataset): Area<X>;
-            protected _addDataset(dataset: Dataset): Area<X>;
-            protected _removeDatasetNodes(dataset: Dataset): void;
-            protected _additionalPaint(): void;
-            private _generateLineDrawSteps();
-            private _generateLineAttrToProjector();
-            protected _createDrawer(dataset: Dataset): Drawers.Area;
-            protected _generateDrawSteps(): Drawers.DrawStep[];
-            protected _updateYScale(): void;
-            protected _getResetYFunction(): Accessor<any>;
-            protected _propertyProjectors(): AttributeToProjector;
-            selections(datasets?: Dataset[]): d3.Selection<any>;
-            protected _constructAreaProjector(xProjector: Projector, yProjector: Projector, y0Projector: Projector): (datum: any[], index: number, dataset: Dataset) => string;
-        }
-    }
-}
-
-
-declare module Plottable {
-    module Plots {
-        class ClusteredBar<X, Y> extends Bar<X, Y> {
-            private _clusterOffsets;
-            /**
-             * A ClusteredBar Plot groups bars across Datasets based on the primary value of the bars.
-             *   On a vertical ClusteredBar Plot, the bars with the same X value are grouped.
-             *   On a horizontal ClusteredBar Plot, the bars with the same Y value are grouped.
-             *
-             * @constructor
-             * @param {string} [orientation="vertical"] One of "vertical"/"horizontal".
-             */
-            constructor(orientation?: string);
-            protected _generateAttrToProjector(): {
-                [attr: string]: (datum: any, index: number, dataset: Dataset) => any;
-            };
-            private _updateClusterPosition();
-            private _makeInnerScale();
-            protected _getDataToDraw(): Utils.Map<Dataset, any[]>;
-        }
-    }
-}
-
-
-declare module Plottable {
-    module Plots {
-        class StackedArea<X> extends Area<X> {
-            private _stackingResult;
-            private _stackedExtent;
-            private _baseline;
-            private _baselineValue;
-            private _baselineValueProvider;
-            /**
-             * @constructor
-             */
-            constructor();
-            protected _getAnimator(key: string): Animator;
-            protected _setup(): void;
-            x(): Plots.AccessorScaleBinding<X, number>;
-            x(x: number | Accessor<number>): StackedArea<X>;
-            x(x: X | Accessor<X>, xScale: Scale<X, number>): StackedArea<X>;
-            y(): Plots.AccessorScaleBinding<number, number>;
-            y(y: number | Accessor<number>): StackedArea<X>;
-            y(y: number | Accessor<number>, yScale: QuantitativeScale<number>): StackedArea<X>;
-            protected _additionalPaint(): void;
-            protected _updateYScale(): void;
-            protected _onDatasetUpdate(): StackedArea<X>;
-            protected _updateExtentsForProperty(property: string): void;
-            protected _extentsForProperty(attr: string): any[];
-            private _updateStackExtentsAndOffsets();
-            private _checkSameDomain(datasets, keyAccessor);
-            /**
-             * Given an array of Datasets and the accessor function for the key, computes the
-             * set reunion (no duplicates) of the domain of each Dataset. The keys are stringified
-             * before being returned.
-             *
-             * @param {Dataset[]} datasets The Datasets for which we extract the domain keys
-             * @param {Accessor<any>} keyAccessor The accessor for the key of the data
-             * @return {string[]} An array of stringified keys
-             */
-            private static _domainKeys(datasets, keyAccessor);
-            protected _propertyProjectors(): AttributeToProjector;
-            protected _pixelPoint(datum: any, index: number, dataset: Dataset): Point;
-        }
-    }
-}
-
-
-declare module Plottable {
-    module Plots {
-        class StackedBar<X, Y> extends Bar<X, Y> {
-            private _stackingResult;
-            private _stackedExtent;
-            /**
-             * A StackedBar Plot stacks bars across Datasets based on the primary value of the bars.
-             *   On a vertical StackedBar Plot, the bars with the same X value are stacked.
-             *   On a horizontal StackedBar Plot, the bars with the same Y value are stacked.
-             *
-             * @constructor
-             * @param {Scale} xScale
-             * @param {Scale} yScale
-             * @param {string} [orientation="vertical"] One of "vertical"/"horizontal".
-             */
-            constructor(orientation?: string);
-            x(): Plots.AccessorScaleBinding<X, number>;
-            x(x: number | Accessor<number>): StackedBar<X, Y>;
-            x(x: X | Accessor<X>, xScale: Scale<X, number>): StackedBar<X, Y>;
-            y(): Plots.AccessorScaleBinding<Y, number>;
-            y(y: number | Accessor<number>): StackedBar<X, Y>;
-            y(y: Y | Accessor<Y>, yScale: Scale<Y, number>): StackedBar<X, Y>;
-            protected _generateAttrToProjector(): {
-                [attr: string]: (datum: any, index: number, dataset: Dataset) => any;
-            };
-            protected _onDatasetUpdate(): StackedBar<X, Y>;
-            protected _updateExtentsForProperty(property: string): void;
-            protected _extentsForProperty(attr: string): any[];
-            private _updateStackExtentsAndOffsets();
-        }
-    }
-}
-
-
-declare module Plottable {
-    module Plots {
-        class Segment<X, Y> extends XYPlot<X, Y> {
-            private static _X2_KEY;
-            private static _Y2_KEY;
-            /**
-             * A Segment Plot displays line segments based on the data.
-             *
-             * @constructor
-             */
-            constructor();
-            protected _createDrawer(dataset: Dataset): Drawers.Segment;
-            protected _generateDrawSteps(): Drawers.DrawStep[];
-            protected _updateExtentsForProperty(property: string): void;
-            protected _filterForProperty(property: string): (datum: any, index: number, dataset: Dataset) => boolean;
-            /**
-             * Gets the AccessorScaleBinding for X
-             */
-            x(): AccessorScaleBinding<X, number>;
-            /**
-             * Sets X to a constant value or the result of an Accessor.
-             *
-             * @param {X|Accessor<X>} x
-             * @returns {Plots.Segment} The calling Segment Plot.
-             */
-            x(x: number | Accessor<number>): Plots.Segment<X, Y>;
-            /**
-             * Sets X to a scaled constant value or scaled result of an Accessor.
-             * The provided Scale will account for the values when autoDomain()-ing.
-             *
-             * @param {X|Accessor<X>} x
-             * @param {Scale<X, number>} xScale
-             * @returns {Plots.Segment} The calling Segment Plot.
-             */
-            x(x: X | Accessor<X>, xScale: Scale<X, number>): Plots.Segment<X, Y>;
-            /**
-             * Gets the AccessorScaleBinding for X2
-             */
-            x2(): AccessorScaleBinding<X, number>;
-            /**
-             * Sets X2 to a constant number or the result of an Accessor.
-             * If a Scale has been set for X, it will also be used to scale X2.
-             *
-             * @param {number|Accessor<number>|Y|Accessor<Y>} y2
-             * @returns {Plots.Segment} The calling Segment Plot
-             */
-            x2(x2: number | Accessor<number> | X | Accessor<X>): Plots.Segment<X, Y>;
-            /**
-             * Gets the AccessorScaleBinding for Y
-             */
-            y(): AccessorScaleBinding<Y, number>;
-            /**
-             * Sets Y to a constant value or the result of an Accessor.
-             *
-             * @param {Y|Accessor<Y>} y
-             * @returns {Plots.Segment} The calling Segment Plot.
-             */
-            y(y: number | Accessor<number>): Plots.Segment<X, Y>;
-            /**
-             * Sets Y to a scaled constant value or scaled result of an Accessor.
-             * The provided Scale will account for the values when autoDomain()-ing.
-             *
-             * @param {Y|Accessor<Y>} y
-             * @param {Scale<Y, number>} yScale
-             * @returns {Plots.Segment} The calling Segment Plot.
-             */
-            y(y: Y | Accessor<Y>, yScale: Scale<Y, number>): Plots.Segment<X, Y>;
-            /**
-             * Gets the AccessorScaleBinding for Y2.
-             */
-            y2(): AccessorScaleBinding<Y, number>;
-            /**
-             * Sets Y2 to a constant number or the result of an Accessor.
-             * If a Scale has been set for Y, it will also be used to scale Y2.
-             *
-             * @param {number|Accessor<number>|Y|Accessor<Y>} y2
-             * @returns {Plots.Segment} The calling Segment Plot.
-             */
-            y2(y2: number | Accessor<number> | Y | Accessor<Y>): Plots.Segment<X, Y>;
-            protected _propertyProjectors(): AttributeToProjector;
-            /**
-             * Gets the Entities that intersect the Bounds.
-             *
-             * @param {Bounds} bounds
-             * @returns {PlotEntity[]}
-             */
-            entitiesIn(bounds: Bounds): PlotEntity[];
-            /**
-             * Gets the Entities that intersect the area defined by the ranges.
-             *
-             * @param {Range} xRange
-             * @param {Range} yRange
-             * @returns {PlotEntity[]}
-             */
-            entitiesIn(xRange: Range, yRange: Range): PlotEntity[];
-            private _entitiesIntersecting(xRange, yRange);
-            private _lineIntersectsBox(entity, xRange, yRange, attrToProjector);
-            private _lineIntersectsSegment(point1, point2, point3, point4);
-        }
-    }
-}
-
-
-declare module Plottable {
-    module Plots {
-        class Waterfall<X, Y> extends Bar<X, number> {
-            private static _BAR_DECLINE_CLASS;
-            private static _BAR_GROWTH_CLASS;
-            private static _BAR_TOTAL_CLASS;
-            private static _CONNECTOR_CLASS;
-            private static _CONNECTOR_AREA_CLASS;
-            private static _TOTAL_KEY;
-            private _connectorArea;
-            private _connectorsEnabled;
-            private _extent;
-            private _subtotals;
-            constructor();
-            /**
-             * Gets whether connectors are enabled.
-             *
-             * @returns {boolean} Whether connectors should be shown or not.
-             */
-            connectorsEnabled(): boolean;
-            /**
-             * Sets whether connectors are enabled.
-             *
-             * @param {boolean} enabled
-             * @returns {Plots.Waterfall} The calling Waterfall Plot.
-             */
-            connectorsEnabled(enabled: boolean): Waterfall<X, Y>;
-            /**
-             * Gets the AccessorScaleBinding for whether a bar represents a total or a delta.
-             */
-            total<T>(): Plots.AccessorScaleBinding<T, boolean>;
-            /**
-             * Sets total to a constant number or the result of an Accessor
-             *
-             * @param {Accessor<boolean>}
-             * @returns {Plots.Waterfall} The calling Waterfall Plot.
-             */
-            total(total: Accessor<boolean>): Waterfall<X, Y>;
-            protected _additionalPaint(time: number): void;
-            protected _createNodesForDataset(dataset: Dataset): Drawer;
-            protected _extentsForProperty(attr: string): any[];
-            protected _generateAttrToProjector(): {
-                [attr: string]: (datum: any, index: number, dataset: Dataset) => any;
-            };
-            protected _onDatasetUpdate(): Waterfall<X, Y>;
-            private _calculateSubtotalsAndExtent(dataset);
-            private _drawConnectors();
-            private _updateSubtotals();
-        }
-    }
-}
-
-
-declare module Plottable {
-    module Plots {
-        class Wheel<R, T> extends Plot {
-            private static _R_KEY;
-            private static _R2_KEY;
-            private static _T_KEY;
-            private static _T2_KEY;
-            /**
-             * @constructor
-             */
-            constructor();
-            computeLayout(origin?: Point, availableWidth?: number, availableHeight?: number): Wheel<R, T>;
-            protected _createDrawer(dataset: Dataset): Drawers.Arc;
-            entities(datasets?: Dataset[]): PlotEntity[];
-            protected _getDataToDraw(): Utils.Map<Dataset, any[]>;
-            protected _propertyProjectors(): AttributeToProjector;
-            /**
-             * Gets the AccessorScaleBinding for t in degrees.
-             */
-            t(): AccessorScaleBinding<T, number>;
-            /**
-             * Sets t to a constant number or the result of an Accessor<number> in degrees.
-             *
-             * @param {number|Accessor<number>} t
-             * @returns {Wheel} The calling Wheel Plot.
-             */
-            t(t: number | Accessor<number>): Plots.Wheel<R, T>;
-            /**
-             * Sets t to a scaled constant value or scaled result of an Accessor in degrees.
-             * The supplied Scale will also be used for t2().
-             * The provided Scale will account for the values when autoDomain()-ing.
-             *
-             * @param {T|Accessor<T>} t
-             * @param {QuantitativeScale<T>} scale
-             * @returns {Wheel} The calling Wheel Plot.
-             */
-            t(t: T | Accessor<T>, scale: QuantitativeScale<T>): Plots.Wheel<R, T>;
-            /**
-             * Gets the AccessorScaleBinding for t2 in degrees.
-             */
-            t2(): AccessorScaleBinding<T, number>;
-            /**
-             * Sets t2 to a constant number or the result of an Accessor<number> in degrees.
-             * If a Scale has been set for t, it will also be used to scale t2.
-             *
-             * @param {number|Accessor<number|T|Accessor<T>>} t2
-             * @returns {Wheel} The calling Wheel Plot.
-             */
-            t2(t2: number | Accessor<number> | T | Accessor<T>): Plots.Wheel<R, T>;
-            /**
-             * Gets the AccessorScaleBinding for r.
-             */
-            r(): AccessorScaleBinding<R, number>;
-            /**
-             * Sets r to a constant number or the result of an Accessor<number>.
-             *
-             * @param {number|Accessor<number>} r
-             * @returns {Wheel} The calling Wheel Plot.
-             */
-            r(r: number | Accessor<number>): Plots.Wheel<R, T>;
-            /**
-             * Sets r to a scaled constant value or scaled result of an Accessor.
-             * The supplied Scale will also be used for r2().
-             * The provided Scale will account for the values when autoDomain()-ing.
-             *
-             * @param {R|Accessor<R>} r
-             * @param {QuantitativeScale<R>} scale
-             * @returns {Wheel} The calling Wheel Plot.
-             */
-            r(r: R | Accessor<R>, scale: QuantitativeScale<R>): Plots.Wheel<R, T>;
-            /**
-             * Gets the AccessorScaleBinding for r2.
-             */
-            r2(): AccessorScaleBinding<R, number>;
-            /**
-             * Sets r2 to a constant number or the result of an Accessor<number>.
-             * If a Scale has been set for r, it will also be used to scale r2.
-             *
-             * @param {number|Accessor<number>|R|Accessor<R>} r2
-             * @returns {Wheel} The calling Wheel Plot.
-             */
-            r2(r2: number | Accessor<number> | R | Accessor<R>): Plots.Wheel<R, T>;
-            protected _pixelPoint(datum: any, index: number, dataset: Dataset): {
-                x: number;
-                y: number;
-            };
-        }
-    }
-}
-
-
-declare module Plottable {
-    interface Animator {
-        /**
-         * Applies the supplied attributes to a d3.Selection with some animation.
-         *
-         * @param {d3.Selection} selection The update selection or transition selection that we wish to animate.
-         * @param {AttributeToAppliedProjector} attrToAppliedProjector The set of
-         *     AppliedProjectors that we will use to set attributes on the selection.
-         * @return {any} Animators should return the selection or
-         *     transition object so that plots may chain the transitions between
-         *     animators.
-         */
-        animate(selection: d3.Selection<any>, attrToAppliedProjector: AttributeToAppliedProjector): d3.Selection<any> | d3.Transition<any>;
-        /**
-         * Given the number of elements, return the total time the animation requires
-         *
-         * @param {number} numberofIterations The number of elements that will be drawn
-         * @returns {number}
-         */
-        totalTime(numberOfIterations: number): number;
-    }
-}
-
-
-declare module Plottable {
-    module Animators {
-        /**
-         * An animator implementation with no animation. The attributes are
-         * immediately set on the selection.
-         */
-        class Null implements Animator {
-            totalTime(selection: any): number;
-            animate(selection: d3.Selection<any>, attrToAppliedProjector: AttributeToAppliedProjector): d3.Selection<any>;
-        }
-    }
-}
-
-
-declare module Plottable {
-    module Animators {
-        /**
-         * An Animator with easing and configurable durations and delays.
-         */
-        class Easing implements Animator {
-            /**
-             * The default starting delay of the animation in milliseconds
-             */
-            private static _DEFAULT_START_DELAY_MILLISECONDS;
-            /**
-             * The default duration of one animation step in milliseconds
-             */
-            private static _DEFAULT_STEP_DURATION_MILLISECONDS;
-            /**
-             * The default maximum start delay between each step of an animation
-             */
-            private static _DEFAULT_ITERATIVE_DELAY_MILLISECONDS;
-            /**
-             * The default maximum total animation duration
-             */
-            private static _DEFAULT_MAX_TOTAL_DURATION_MILLISECONDS;
-            /**
-             * The default easing of the animation
-             */
-            private static _DEFAULT_EASING_MODE;
-            private _startDelay;
-            private _stepDuration;
-            private _stepDelay;
-            private _maxTotalDuration;
-            private _easingMode;
-            /**
-             * Constructs the default animator
-             *
-             * @constructor
-             */
-            constructor();
-            totalTime(numberOfSteps: number): number;
-            animate(selection: d3.Selection<any>, attrToAppliedProjector: AttributeToAppliedProjector): d3.Transition<any>;
-            /**
-             * Gets the start delay of the animation in milliseconds.
-             *
-             * @returns {number} The current start delay.
-             */
-            startDelay(): number;
-            /**
-             * Sets the start delay of the animation in milliseconds.
-             *
-             * @param {number} startDelay The start delay in milliseconds.
-             * @returns {Easing} The calling Easing Animator.
-             */
-            startDelay(startDelay: number): Easing;
-            /**
-             * Gets the duration of one animation step in milliseconds.
-             *
-             * @returns {number} The current duration.
-             */
-            stepDuration(): number;
-            /**
-             * Sets the duration of one animation step in milliseconds.
-             *
-             * @param {number} stepDuration The duration in milliseconds.
-             * @returns {Easing} The calling Easing Animator.
-             */
-            stepDuration(stepDuration: number): Easing;
-            /**
-             * Gets the maximum start delay between animation steps in milliseconds.
-             *
-             * @returns {number} The current maximum iterative delay.
-             */
-            stepDelay(): number;
-            /**
-             * Sets the maximum start delay between animation steps in milliseconds.
-             *
-             * @param {number} stepDelay The maximum iterative delay in milliseconds.
-             * @returns {Easing} The calling Easing Animator.
-             */
-            stepDelay(stepDelay: number): Easing;
-            /**
-             * Gets the maximum total animation duration constraint in milliseconds.
-             *
-             * If the animation time would exceed the specified time, the duration of each step
-             * and the delay between each step will be reduced until the animation fits within
-             * the specified time.
-             *
-             * @returns {number} The current maximum total animation duration.
-             */
-            maxTotalDuration(): number;
-            /**
-             * Sets the maximum total animation duration constraint in miliseconds.
-             *
-             * If the animation time would exceed the specified time, the duration of each step
-             * and the delay between each step will be reduced until the animation fits within
-             * the specified time.
-             *
-             * @param {number} maxTotalDuration The maximum total animation duration in milliseconds.
-             * @returns {Easing} The calling Easing Animator.
-             */
-            maxTotalDuration(maxTotalDuration: number): Easing;
-            /**
-             * Gets the current easing mode of the animation.
-             *
-             * @returns {string} the current easing mode.
-             */
-            easingMode(): string;
-            /**
-             * Sets the easing mode of the animation.
-             *
-             * @param {string} easingMode The desired easing mode.
-             * @returns {Easing} The calling Easing Animator.
-             */
-            easingMode(easingMode: string): Easing;
-            /**
-             * Adjust the iterative delay, such that it takes into account the maxTotalDuration constraint
-             */
-            private _getAdjustedIterativeDelay(numberOfSteps);
-        }
-    }
-}
-
-
-declare module Plottable {
-    class Dispatcher {
-        protected _eventToCallback: {
-            [eventName: string]: (e: Event) => any;
-        };
-        protected _callbacks: Utils.CallbackSet<Function>[];
-        private _connected;
-        private _hasNoListeners();
-        private _connect();
-        private _disconnect();
-        protected _setCallback(callbackSet: Utils.CallbackSet<Function>, callback: Function): void;
-        protected _unsetCallback(callbackSet: Utils.CallbackSet<Function>, callback: Function): void;
-    }
-}
-
-
-declare module Plottable {
-    module Dispatchers {
-        type MouseCallback = (p: Point, event: MouseEvent) => void;
-        class Mouse extends Dispatcher {
-            private static _DISPATCHER_KEY;
-            private _translator;
-            private _lastMousePosition;
-            private _moveCallbacks;
-            private _downCallbacks;
-            private _upCallbacks;
-            private _wheelCallbacks;
-            private _dblClickCallbacks;
-            /**
-             * Get a Mouse Dispatcher for the <svg> containing elem.
-             * If one already exists on that <svg>, it will be returned; otherwise, a new one will be created.
-             *
-             * @param {SVGElement} elem
-             * @return {Dispatchers.Mouse}
-             */
-            static getDispatcher(elem: SVGElement): Dispatchers.Mouse;
-            /**
-             * This constructor not be invoked directly.
-             *
-             * @constructor
-             * @param {SVGElement} svg The root <svg> to attach to.
-             */
-            constructor(svg: SVGElement);
-            /**
-             * Registers a callback to be called when the mouse position changes.
-             *
-             * @param {MouseCallback} callback
-             * @return {Dispatchers.Mouse} The calling Mouse Dispatcher.
-             */
-            onMouseMove(callback: MouseCallback): Dispatchers.Mouse;
-            /**
-             * Removes a callback that would be called when the mouse position changes.
-             *
-             * @param {MouseCallback} callback
-             * @return {Dispatchers.Mouse} The calling Mouse Dispatcher.
-             */
-            offMouseMove(callback: MouseCallback): Dispatchers.Mouse;
-            /**
-             * Registers a callback to be called when a mousedown occurs.
-             *
-             * @param {MouseCallback} callback
-             * @return {Dispatchers.Mouse} The calling Mouse Dispatcher.
-             */
-            onMouseDown(callback: MouseCallback): Dispatchers.Mouse;
-            /**
-             * Removes a callback that would be called when a mousedown occurs.
-             *
-             * @param {MouseCallback} callback
-             * @return {Dispatchers.Mouse} The calling Mouse Dispatcher.
-             */
-            offMouseDown(callback: MouseCallback): Dispatchers.Mouse;
-            /**
-             * Registers a callback to be called when a mouseup occurs.
-             *
-             * @param {MouseCallback} callback
-             * @return {Dispatchers.Mouse} The calling Mouse Dispatcher.
-             */
-            onMouseUp(callback: MouseCallback): Dispatchers.Mouse;
-            /**
-             * Removes a callback that would be called when a mouseup occurs.
-             *
-             * @param {MouseCallback} callback
-             * @return {Dispatchers.Mouse} The calling Mouse Dispatcher.
-             */
-            offMouseUp(callback: MouseCallback): Dispatchers.Mouse;
-            /**
-             * Registers a callback to be called when a wheel event occurs.
-             *
-             * @param {MouseCallback} callback
-             * @return {Dispatchers.Mouse} The calling Mouse Dispatcher.
-             */
-            onWheel(callback: MouseCallback): Dispatchers.Mouse;
-            /**
-             * Removes a callback that would be called when a wheel event occurs.
-             *
-             * @param {MouseCallback} callback
-             * @return {Dispatchers.Mouse} The calling Mouse Dispatcher.
-             */
-            offWheel(callback: MouseCallback): Dispatchers.Mouse;
-            /**
-             * Registers a callback to be called when a dblClick occurs.
-             *
-             * @param {MouseCallback} callback
-             * @return {Dispatchers.Mouse} The calling Mouse Dispatcher.
-             */
-            onDblClick(callback: MouseCallback): Dispatchers.Mouse;
-            /**
-             * Removes a callback that would be called when a dblClick occurs.
-             *
-             * @param {MouseCallback} callback
-             * @return {Dispatchers.Mouse} The calling Mouse Dispatcher.
-             */
-            offDblClick(callback: MouseCallback): Dispatchers.Mouse;
-            /**
-             * Computes the mouse position from the given event, and if successful
-             * calls all the callbacks in the provided callbackSet.
-             */
-            private _measureAndDispatch(event, callbackSet, scope?);
-            eventInsideSVG(event: MouseEvent): boolean;
-            /**
-             * Returns the last computed mouse position in <svg> coordinate space.
-             *
-             * @return {Point}
-             */
-            lastMousePosition(): Point;
-        }
-    }
-}
-
-
-declare module Plottable {
-    module Dispatchers {
-        type TouchCallback = (ids: number[], idToPoint: {
-            [id: number]: Point;
-        }, event: TouchEvent) => void;
-        class Touch extends Dispatcher {
-            private static _DISPATCHER_KEY;
-            private _translator;
-            private _startCallbacks;
-            private _moveCallbacks;
-            private _endCallbacks;
-            private _cancelCallbacks;
-            /**
-             * Gets a Touch Dispatcher for the <svg> containing elem.
-             * If one already exists on that <svg>, it will be returned; otherwise, a new one will be created.
-             *
-             * @param {SVGElement} elem
-             * @return {Dispatchers.Touch}
-             */
-            static getDispatcher(elem: SVGElement): Dispatchers.Touch;
-            /**
-             * This constructor should not be invoked directly.
-             *
-             * @constructor
-             * @param {SVGElement} svg The root <svg> to attach to.
-             */
-            constructor(svg: SVGElement);
-            /**
-             * Registers a callback to be called when a touch starts.
-             *
-             * @param {TouchCallback} callback
-             * @return {Dispatchers.Touch} The calling Touch Dispatcher.
-             */
-            onTouchStart(callback: TouchCallback): Dispatchers.Touch;
-            /**
-             * Removes a callback that would be called when a touch starts.
-             *
-             * @param {TouchCallback} callback
-             * @return {Dispatchers.Touch} The calling Touch Dispatcher.
-             */
-            offTouchStart(callback: TouchCallback): Dispatchers.Touch;
-            /**
-             * Registers a callback to be called when the touch position changes.
-             *
-             * @param {TouchCallback} callback
-             * @return {Dispatchers.Touch} The calling Touch Dispatcher.
-             */
-            onTouchMove(callback: TouchCallback): Dispatchers.Touch;
-            /**
-             * Removes a callback that would be called when the touch position changes.
-             *
-             * @param {TouchCallback} callback
-             * @return {Dispatchers.Touch} The calling Touch Dispatcher.
-             */
-            offTouchMove(callback: TouchCallback): Dispatchers.Touch;
-            /**
-             * Registers a callback to be called when a touch ends.
-             *
-             * @param {TouchCallback} callback
-             * @return {Dispatchers.Touch} The calling Touch Dispatcher.
-             */
-            onTouchEnd(callback: TouchCallback): Dispatchers.Touch;
-            /**
-             * Removes a callback that would be called when a touch ends.
-             *
-             * @param {TouchCallback} callback
-             * @return {Dispatchers.Touch} The calling Touch Dispatcher.
-             */
-            offTouchEnd(callback: TouchCallback): Dispatchers.Touch;
-            /**
-             * Registers a callback to be called when a touch is cancelled.
-             *
-             * @param {TouchCallback} callback
-             * @return {Dispatchers.Touch} The calling Touch Dispatcher.
-             */
-            onTouchCancel(callback: TouchCallback): Dispatchers.Touch;
-            /**
-             * Removes a callback that would be called when a touch is cancelled.
-             *
-             * @param {TouchCallback} callback
-             * @return {Dispatchers.Touch} The calling Touch Dispatcher.
-             */
-            offTouchCancel(callback: TouchCallback): Dispatchers.Touch;
-            /**
-             * Computes the Touch position from the given event, and if successful
-             * calls all the callbacks in the provided callbackSet.
-             */
-            private _measureAndDispatch(event, callbackSet, scope?);
-            eventInsideSVG(event: TouchEvent): boolean;
-        }
-    }
-}
-
-
-declare module Plottable {
-    module Dispatchers {
-        type KeyCallback = (keyCode: number, event: KeyboardEvent) => void;
-        class Key extends Dispatcher {
-            private static _DISPATCHER_KEY;
-            private _keydownCallbacks;
-            private _keyupCallbacks;
-            /**
-             * Gets a Key Dispatcher. If one already exists it will be returned;
-             * otherwise, a new one will be created.
-             *
-             * @return {Dispatchers.Key}
-             */
-            static getDispatcher(): Dispatchers.Key;
-            /**
-             * This constructor should not be invoked directly.
-             *
-             * @constructor
-             */
-            constructor();
-            /**
-             * Registers a callback to be called whenever a key is pressed.
-             *
-             * @param {KeyCallback} callback
-             * @return {Dispatchers.Key} The calling Key Dispatcher.
-             */
-            onKeyDown(callback: KeyCallback): Key;
-            /**
-             * Removes the callback to be called whenever a key is pressed.
-             *
-             * @param {KeyCallback} callback
-             * @return {Dispatchers.Key} The calling Key Dispatcher.
-             */
-            offKeyDown(callback: KeyCallback): Key;
-            /** Registers a callback to be called whenever a key is released.
-             *
-             * @param {KeyCallback} callback
-             * @return {Dispatchers.Key} The calling Key Dispatcher.
-             */
-            onKeyUp(callback: KeyCallback): Key;
-            /**
-             * Removes the callback to be called whenever a key is released.
-             *
-             * @param {KeyCallback} callback
-             * @return {Dispatchers.Key} The calling Key Dispatcher.
-             */
-            offKeyUp(callback: KeyCallback): Key;
-            private _processKeydown(event);
-            private _processKeyup(event);
-        }
-    }
-}
-
-
-declare module Plottable {
-    class Interaction {
-        protected _componentAttachedTo: Component;
-        private _anchorCallback;
-        private _isAnchored;
-        private _enabled;
-        protected _anchor(component: Component): void;
-        protected _unanchor(): void;
-        /**
-         * Attaches this Interaction to a Component.
-         * If the Interaction was already attached to a Component, it first detaches itself from the old Component.
-         *
-         * @param {Component} component
-         * @returns {Interaction} The calling Interaction.
-         */
-        attachTo(component: Component): Interaction;
-        private _connect();
-        /**
-         * Detaches this Interaction from the Component.
-         * This Interaction can be reused.
-         *
-         * @param {Component} component
-         * @returns {Interaction} The calling Interaction.
-         */
-        detachFrom(component: Component): Interaction;
-        private _disconnect();
-        /**
-         * Gets whether this Interaction is enabled.
-         */
-        enabled(): boolean;
-        /**
-         * Enables or disables this Interaction.
-         *
-         * @param {boolean} enabled Whether the Interaction should be enabled.
-         * @return {Interaction} The calling Interaction.
-         */
-        enabled(enabled: boolean): Interaction;
-        /**
-         * Translates an <svg>-coordinate-space point to Component-space coordinates.
-         *
-         * @param {Point} p A Point in <svg>-space coordinates.
-         * @return {Point} The same location in Component-space coordinates.
-         */
-        protected _translateToComponentSpace(p: Point): Point;
-        /**
-         * Checks whether a Component-coordinate-space Point is inside the Component.
-         *
-         * @param {Point} p A Point in Compoennt-space coordinates.
-         * @return {boolean} Whether or not the point is inside the Component.
-         */
-        protected _isInsideComponent(p: Point): boolean;
-    }
-}
-
-
-declare module Plottable {
-    type ClickCallback = (point: Point) => void;
-    module Interactions {
-        class Click extends Interaction {
-            private _mouseDispatcher;
-            private _touchDispatcher;
-            private _clickedDown;
-            private _onClickCallbacks;
-            private _mouseDownCallback;
-            private _mouseUpCallback;
-            private _touchStartCallback;
-            private _touchEndCallback;
-            private _touchCancelCallback;
-            protected _anchor(component: Component): void;
-            protected _unanchor(): void;
-            private _handleClickDown(p);
-            private _handleClickUp(p);
-            /**
-             * Adds a callback to be called when the Component is clicked.
-             *
-             * @param {ClickCallback} callback
-             * @return {Interactions.Click} The calling Click Interaction.
-             */
-            onClick(callback: ClickCallback): Click;
-            /**
-             * Removes a callback that would be called when the Component is clicked.
-             *
-             * @param {ClickCallback} callback
-             * @return {Interactions.Click} The calling Click Interaction.
-             */
-            offClick(callback: ClickCallback): Click;
-        }
-    }
-}
-
-
-declare module Plottable {
-    module Interactions {
-        class DoubleClick extends Interaction {
-            private _mouseDispatcher;
-            private _touchDispatcher;
-            private _clickState;
-            private _clickedDown;
-            private _clickedPoint;
-            private _onDoubleClickCallbacks;
-            private _mouseDownCallback;
-            private _mouseUpCallback;
-            private _dblClickCallback;
-            private _touchStartCallback;
-            private _touchEndCallback;
-            private _touchCancelCallback;
-            protected _anchor(component: Component): void;
-            protected _unanchor(): void;
-            private _handleClickDown(p);
-            private _handleClickUp(p);
-            private _handleDblClick();
-            private _handleClickCancel();
-            private static _pointsEqual(p1, p2);
-            /**
-             * Adds a callback to be called when the Component is double-clicked.
-             *
-             * @param {ClickCallback} callback
-             * @return {Interactions.DoubleClick} The calling DoubleClick Interaction.
-             */
-            onDoubleClick(callback: ClickCallback): DoubleClick;
-            /**
-             * Removes a callback that would be called when the Component is double-clicked.
-             *
-             * @param {ClickCallback} callback
-             * @return {Interactions.DoubleClick} The calling DoubleClick Interaction.
-             */
-            offDoubleClick(callback: ClickCallback): DoubleClick;
-        }
-    }
-}
-
-
-declare module Plottable {
-    type KeyCallback = (keyCode: number) => void;
-    module Interactions {
-        class Key extends Interaction {
-            /**
-             * A Key Interaction listens to key events that occur while the Component is
-             * moused over.
-             */
-            private _positionDispatcher;
-            private _keyDispatcher;
-            private _keyPressCallbacks;
-            private _keyReleaseCallbacks;
-            private _mouseMoveCallback;
-            private _downedKeys;
-            private _keyDownCallback;
-            private _keyUpCallback;
-            protected _anchor(component: Component): void;
-            protected _unanchor(): void;
-            private _handleKeyDownEvent(keyCode, event);
-            private _handleKeyUpEvent(keyCode);
-            /**
-             * Adds a callback to be called when the key with the given keyCode is
-             * pressed and the user is moused over the Component.
-             *
-             * @param {number} keyCode
-             * @param {KeyCallback} callback
-             * @returns {Interactions.Key} The calling Key Interaction.
-             */
-            onKeyPress(keyCode: number, callback: KeyCallback): Key;
-            /**
-             * Removes a callback that would be called when the key with the given keyCode is
-             * pressed and the user is moused over the Component.
-             *
-             * @param {number} keyCode
-             * @param {KeyCallback} callback
-             * @returns {Interactions.Key} The calling Key Interaction.
-             */
-            offKeyPress(keyCode: number, callback: KeyCallback): Key;
-            /**
-             * Adds a callback to be called when the key with the given keyCode is
-             * released if the key was pressed with the mouse inside of the Component.
-             *
-             * @param {number} keyCode
-             * @param {KeyCallback} callback
-             * @returns {Interactions.Key} The calling Key Interaction.
-             */
-            onKeyRelease(keyCode: number, callback: KeyCallback): Key;
-            /**
-             * Removes a callback that would be called when the key with the given keyCode is
-             * released if the key was pressed with the mouse inside of the Component.
-             *
-             * @param {number} keyCode
-             * @param {KeyCallback} callback
-             * @returns {Interactions.Key} The calling Key Interaction.
-             */
-            offKeyRelease(keyCode: number, callback: KeyCallback): Key;
-        }
-    }
-}
-
-
-declare module Plottable {
-    type PointerCallback = (point: Point) => void;
-    module Interactions {
-        class Pointer extends Interaction {
-            private _mouseDispatcher;
-            private _touchDispatcher;
-            private _insideComponent;
-            private _pointerEnterCallbacks;
-            private _pointerMoveCallbacks;
-            private _pointerExitCallbacks;
-            private _mouseMoveCallback;
-            private _touchStartCallback;
-            protected _anchor(component: Component): void;
-            protected _unanchor(): void;
-            private _handleMouseEvent(p, e);
-            private _handleTouchEvent(p, e);
-            private _handlePointerEvent(p, insideSVG);
-            /**
-             * Adds a callback to be called when the pointer enters the Component.
-             *
-             * @param {PointerCallback} callback
-             * @return {Interactions.Pointer} The calling Pointer Interaction.
-             */
-            onPointerEnter(callback: PointerCallback): Pointer;
-            /**
-             * Removes a callback that would be called when the pointer enters the Component.
-             *
-             * @param {PointerCallback} callback
-             * @return {Interactions.Pointer} The calling Pointer Interaction.
-             */
-            offPointerEnter(callback: PointerCallback): Pointer;
-            /**
-             * Adds a callback to be called when the pointer moves within the Component.
-             *
-             * @param {PointerCallback} callback
-             * @return {Interactions.Pointer} The calling Pointer Interaction.
-             */
-            onPointerMove(callback: PointerCallback): Pointer;
-            /**
-             * Removes a callback that would be called when the pointer moves within the Component.
-             *
-             * @param {PointerCallback} callback
-             * @return {Interactions.Pointer} The calling Pointer Interaction.
-             */
-            offPointerMove(callback: PointerCallback): Pointer;
-            /**
-             * Adds a callback to be called when the pointer exits the Component.
-             *
-             * @param {PointerCallback} callback
-             * @return {Interactions.Pointer} The calling Pointer Interaction.
-             */
-            onPointerExit(callback: PointerCallback): Pointer;
-            /**
-             * Removes a callback that would be called when the pointer exits the Component.
-             *
-             * @param {PointerCallback} callback
-             * @return {Interactions.Pointer} The calling Pointer Interaction.
-             */
-            offPointerExit(callback: PointerCallback): Pointer;
-        }
-    }
-}
-
-
-declare module Plottable {
-    module Interactions {
-        class PanZoom extends Interaction {
-            /**
-             * The number of pixels occupied in a line.
-             */
-            private static _PIXELS_PER_LINE;
-            private _xScales;
-            private _yScales;
-            private _dragInteraction;
-            private _mouseDispatcher;
-            private _touchDispatcher;
-            private _touchIds;
-            private _wheelCallback;
-            private _touchStartCallback;
-            private _touchMoveCallback;
-            private _touchEndCallback;
-            private _touchCancelCallback;
-            private _minDomainExtents;
-            private _maxDomainExtents;
-            /**
-             * A PanZoom Interaction updates the domains of an x-scale and/or a y-scale
-             * in response to the user panning or zooming.
-             *
-             * @constructor
-             * @param {QuantitativeScale} [xScale] The x-scale to update on panning/zooming.
-             * @param {QuantitativeScale} [yScale] The y-scale to update on panning/zooming.
-             */
-            constructor(xScale?: QuantitativeScale<any>, yScale?: QuantitativeScale<any>);
-            protected _anchor(component: Component): void;
-            protected _unanchor(): void;
-            private _handleTouchStart(ids, idToPoint, e);
-            private _handlePinch(ids, idToPoint, e);
-            private static _centerPoint(point1, point2);
-            private static _pointDistance(point1, point2);
-            private _handleTouchEnd(ids, idToPoint, e);
-            private _magnifyScale<D>(scale, magnifyAmount, centerValue);
-            private _translateScale<D>(scale, translateAmount);
-            private _handleWheelEvent(p, e);
-            private _constrainedZoomAmount(scale, zoomAmount);
-            private _setupDragInteraction();
-            private _nonLinearScaleWithExtents(scale);
-            /**
-             * Gets the x scales for this PanZoom Interaction.
-             */
-            xScales(): QuantitativeScale<any>[];
-            /**
-             * Sets the x scales for this PanZoom Interaction.
-             *
-             * @returns {Interactions.PanZoom} The calling PanZoom Interaction.
-             */
-            xScales(xScales: QuantitativeScale<any>[]): Interactions.PanZoom;
-            /**
-             * Gets the y scales for this PanZoom Interaction.
-             */
-            yScales(): QuantitativeScale<any>[];
-            /**
-             * Sets the y scales for this PanZoom Interaction.
-             *
-             * @returns {Interactions.PanZoom} The calling PanZoom Interaction.
-             */
-            yScales(yScales: QuantitativeScale<any>[]): Interactions.PanZoom;
-            /**
-             * Adds an x scale to this PanZoom Interaction
-             *
-             * @param {QuantitativeScale<any>} An x scale to add
-             * @returns {Interactions.PanZoom} The calling PanZoom Interaction.
-             */
-            addXScale(xScale: QuantitativeScale<any>): PanZoom;
-            /**
-             * Removes an x scale from this PanZoom Interaction
-             *
-             * @param {QuantitativeScale<any>} An x scale to remove
-             * @returns {Interactions.PanZoom} The calling PanZoom Interaction.
-             */
-            removeXScale(xScale: QuantitativeScale<any>): PanZoom;
-            /**
-             * Adds a y scale to this PanZoom Interaction
-             *
-             * @param {QuantitativeScale<any>} A y scale to add
-             * @returns {Interactions.PanZoom} The calling PanZoom Interaction.
-             */
-            addYScale(yScale: QuantitativeScale<any>): PanZoom;
-            /**
-             * Removes a y scale from this PanZoom Interaction
-             *
-             * @param {QuantitativeScale<any>} A y scale to remove
-             * @returns {Interactions.PanZoom} The calling PanZoom Interaction.
-             */
-            removeYScale(yScale: QuantitativeScale<any>): PanZoom;
-            /**
-             * Gets the minimum domain extent for the scale, specifying the minimum allowable amount
-             * between the ends of the domain.
-             *
-             * Note that extents will mainly work on scales that work linearly like Linear Scale and Time Scale
-             *
-             * @param {QuantitativeScale<any>} quantitativeScale The scale to query
-             * @returns {D} The minimum domain extent for the scale.
-             */
-            minDomainExtent<D>(quantitativeScale: QuantitativeScale<D>): D;
-            /**
-             * Sets the minimum domain extent for the scale, specifying the minimum allowable amount
-             * between the ends of the domain.
-             *
-             * Note that extents will mainly work on scales that work linearly like Linear Scale and Time Scale
-             *
-             * @param {QuantitativeScale<any>} quantitativeScale The scale to query
-             * @param {D} minDomainExtent The minimum domain extent for the scale.
-             * @returns {Interactions.PanZoom} The calling PanZoom Interaction.
-             */
-            minDomainExtent<D>(quantitativeScale: QuantitativeScale<D>, minDomainExtent: D): Interactions.PanZoom;
-            /**
-             * Gets the maximum domain extent for the scale, specifying the maximum allowable amount
-             * between the ends of the domain.
-             *
-             * Note that extents will mainly work on scales that work linearly like Linear Scale and Time Scale
-             *
-             * @param {QuantitativeScale<any>} quantitativeScale The scale to query
-             * @returns {D} The maximum domain extent for the scale.
-             */
-            maxDomainExtent<D>(quantitativeScale: QuantitativeScale<D>): D;
-            /**
-             * Sets the maximum domain extent for the scale, specifying the maximum allowable amount
-             * between the ends of the domain.
-             *
-             * Note that extents will mainly work on scales that work linearly like Linear Scale and Time Scale
-             *
-             * @param {QuantitativeScale<any>} quantitativeScale The scale to query
-             * @param {D} minDomainExtent The maximum domain extent for the scale.
-             * @returns {Interactions.PanZoom} The calling PanZoom Interaction.
-             */
-            maxDomainExtent<D>(quantitativeScale: QuantitativeScale<D>, maxDomainExtent: D): Interactions.PanZoom;
-        }
-    }
-}
-
-
-declare module Plottable {
-    type DragCallback = (start: Point, end: Point) => void;
-    module Interactions {
-        class Drag extends Interaction {
-            private _dragging;
-            private _constrainedToComponent;
-            private _mouseDispatcher;
-            private _touchDispatcher;
-            private _dragOrigin;
-            private _dragStartCallbacks;
-            private _dragCallbacks;
-            private _dragEndCallbacks;
-            private _mouseDownCallback;
-            private _mouseMoveCallback;
-            private _mouseUpCallback;
-            private _touchStartCallback;
-            private _touchMoveCallback;
-            private _touchEndCallback;
-            protected _anchor(component: Component): void;
-            protected _unanchor(): void;
-            private _translateAndConstrain(p);
-            private _startDrag(point, event);
-            private _doDrag(point, event);
-            private _endDrag(point, event);
-            /**
-             * Gets whether the Drag Interaction constrains Points passed to its
-             * callbacks to lie inside its Component.
-             *
-             * If true, when the user drags outside of the Component, the closest Point
-             * inside the Component will be passed to the callback instead of the actual
-             * cursor position.
-             *
-             * @return {boolean}
-             */
-            constrainedToComponent(): boolean;
-            /**
-             * Sets whether the Drag Interaction constrains Points passed to its
-             * callbacks to lie inside its Component.
-             *
-             * If true, when the user drags outside of the Component, the closest Point
-             * inside the Component will be passed to the callback instead of the actual
-             * cursor position.
-             *
-             * @param {boolean}
-             * @return {Interactions.Drag} The calling Drag Interaction.
-             */
-            constrainedToComponent(constrainedToComponent: boolean): Drag;
-            /**
-             * Adds a callback to be called when dragging starts.
-             *
-             * @param {DragCallback} callback
-             * @returns {Drag} The calling Drag Interaction.
-             */
-            onDragStart(callback: DragCallback): Drag;
-            /**
-             * Removes a callback that would be called when dragging starts.
-             *
-             * @param {DragCallback} callback
-             * @returns {Drag} The calling Drag Interaction.
-             */
-            offDragStart(callback: DragCallback): Drag;
-            /**
-             * Adds a callback to be called during dragging.
-             *
-             * @param {DragCallback} callback
-             * @returns {Drag} The calling Drag Interaction.
-             */
-            onDrag(callback: DragCallback): Drag;
-            /**
-             * Removes a callback that would be called during dragging.
-             *
-             * @param {DragCallback} callback
-             * @returns {Drag} The calling Drag Interaction.
-             */
-            offDrag(callback: DragCallback): Drag;
-            /**
-             * Adds a callback to be called when dragging ends.
-             *
-             * @param {DragCallback} callback
-             * @returns {Drag} The calling Drag Interaction.
-             */
-            onDragEnd(callback: DragCallback): Drag;
-            /**
-             * Removes a callback that would be called when dragging ends.
-             *
-             * @param {DragCallback} callback
-             * @returns {Drag} The calling Drag Interaction.
-             */
-            offDragEnd(callback: DragCallback): Drag;
-        }
-    }
-}
-
-
-declare module Plottable {
-    type DragBoxCallback = (bounds: Bounds) => void;
-    module Components {
-        class DragBoxLayer extends Components.SelectionBoxLayer {
-            private _dragInteraction;
-            private _detectionEdgeT;
-            private _detectionEdgeB;
-            private _detectionEdgeL;
-            private _detectionEdgeR;
-            private _detectionCornerTL;
-            private _detectionCornerTR;
-            private _detectionCornerBL;
-            private _detectionCornerBR;
-            private _detectionRadius;
-            private _resizable;
-            private _movable;
-            protected _hasCorners: boolean;
-            private _dragStartCallbacks;
-            private _dragCallbacks;
-            private _dragEndCallbacks;
-            private _disconnectInteraction;
-            /**
-             * Constructs a DragBoxLayer.
-             *
-             * A DragBoxLayer is a SelectionBoxLayer with a built-in Drag Interaction.
-             * A drag gesture will set the Bounds of the box.
-             * If resizing is enabled using resizable(true), the edges of box can be repositioned.
-             *
-             * @constructor
-             */
-            constructor();
-            private _setUpCallbacks();
-            protected _setup(): void;
-            private _getResizingEdges(p);
-            renderImmediately(): DragBoxLayer;
-            /**
-             * Gets the detection radius of the drag box in pixels.
-             */
-            detectionRadius(): number;
-            /**
-             * Sets the detection radius of the drag box in pixels.
-             *
-             * @param {number} r
-             * @return {DragBoxLayer} The calling DragBoxLayer.
-             */
-            detectionRadius(r: number): DragBoxLayer;
-            /**
-             * Gets whether or not the drag box is resizable.
-             */
-            resizable(): boolean;
-            /**
-             * Sets whether or not the drag box is resizable.
-             *
-             * @param {boolean} canResize
-             * @return {DragBoxLayer} The calling DragBoxLayer.
-             */
-            resizable(canResize: boolean): DragBoxLayer;
-            protected _setResizableClasses(canResize: boolean): void;
-            /**
-             * Gets whether or not the drag box is movable.
-             */
-            movable(): boolean;
-            /**
-             * Sets whether or not the drag box is movable.
-             *
-             * @param {boolean} movable
-             * @return {DragBoxLayer} The calling DragBoxLayer.
-             */
-            movable(movable: boolean): DragBoxLayer;
-            private _setMovableClass();
-            /**
-             * Sets the callback to be called when dragging starts.
-             *
-             * @param {DragBoxCallback} callback
-             * @returns {DragBoxLayer} The calling DragBoxLayer.
-             */
-            onDragStart(callback: DragBoxCallback): DragBoxLayer;
-            /**
-             * Removes a callback to be called when dragging starts.
-             *
-             * @param {DragBoxCallback} callback
-             * @returns {DragBoxLayer} The calling DragBoxLayer.
-             */
-            offDragStart(callback: DragBoxCallback): DragBoxLayer;
-            /**
-             * Sets a callback to be called during dragging.
-             *
-             * @param {DragBoxCallback} callback
-             * @returns {DragBoxLayer} The calling DragBoxLayer.
-             */
-            onDrag(callback: DragBoxCallback): DragBoxLayer;
-            /**
-             * Removes a callback to be called during dragging.
-             *
-             * @param {DragBoxCallback} callback
-             * @returns {DragBoxLayer} The calling DragBoxLayer.
-             */
-            offDrag(callback: DragBoxCallback): DragBoxLayer;
-            /**
-             * Sets a callback to be called when dragging ends.
-             *
-             * @param {DragBoxCallback} callback
-             * @returns {DragBoxLayer} The calling DragBoxLayer.
-             */
-            onDragEnd(callback: DragBoxCallback): DragBoxLayer;
-            /**
-             * Removes a callback to be called when dragging ends.
-             *
-             * @param {DragBoxCallback} callback
-             * @returns {DragBoxLayer} The calling DragBoxLayer.
-             */
-            offDragEnd(callback: DragBoxCallback): DragBoxLayer;
-            /**
-             * Gets the internal Interactions.Drag of the DragBoxLayer.
-             */
-            dragInteraction(): Interactions.Drag;
-            /**
-             * Enables or disables the interaction and drag box.
-             */
-            enabled(enabled: boolean): DragBoxLayer;
-            /**
-             * Gets the enabled state.
-             */
-            enabled(): boolean;
-            destroy(): void;
-            detach(): Component;
-            anchor(selection: d3.Selection<void>): Component;
-            private _resetState();
-        }
-    }
-}
-
-
-declare module Plottable {
-    module Components {
-        class XDragBoxLayer extends DragBoxLayer {
-            /**
-             * An XDragBoxLayer is a DragBoxLayer whose size can only be set in the X-direction.
-             * The y-values of the bounds() are always set to 0 and the height() of the XDragBoxLayer.
-             *
-             * @constructor
-             */
-            constructor();
-            computeLayout(origin?: Point, availableWidth?: number, availableHeight?: number): XDragBoxLayer;
-            protected _setBounds(newBounds: Bounds): void;
-            protected _setResizableClasses(canResize: boolean): void;
-            yScale<D extends number | {
-                valueOf(): number;
-            }>(): QuantitativeScale<D>;
-            yScale<D extends number | {
-                valueOf(): number;
-            }>(yScale: QuantitativeScale<D>): SelectionBoxLayer;
-            yExtent(): (number | {
-                valueOf(): number;
-            })[];
-            yExtent(yExtent: (number | {
-                valueOf(): number;
-            })[]): SelectionBoxLayer;
-        }
-    }
-}
-
-
-declare module Plottable {
-    module Components {
-        class YDragBoxLayer extends DragBoxLayer {
-            /**
-             * A YDragBoxLayer is a DragBoxLayer whose size can only be set in the Y-direction.
-             * The x-values of the bounds() are always set to 0 and the width() of the YDragBoxLayer.
-             *
-             * @constructor
-             */
-            constructor();
-            computeLayout(origin?: Point, availableWidth?: number, availableHeight?: number): YDragBoxLayer;
-            protected _setBounds(newBounds: Bounds): void;
-            protected _setResizableClasses(canResize: boolean): void;
-            xScale<D extends number | {
-                valueOf(): number;
-            }>(): QuantitativeScale<D>;
-            xScale<D extends number | {
-                valueOf(): number;
-            }>(xScale: QuantitativeScale<D>): SelectionBoxLayer;
-            xExtent(): (number | {
-                valueOf(): number;
-            })[];
-            xExtent(xExtent: (number | {
-                valueOf(): number;
-            })[]): SelectionBoxLayer;
-        }
-    }
-}
-
-
-declare module Plottable {
-    interface DragLineCallback<D> {
-        (dragLineLayer: Components.DragLineLayer<D>): void;
-    }
-    module Components {
-        class DragLineLayer<D> extends GuideLineLayer<D> {
-            private _dragInteraction;
-            private _detectionRadius;
-            private _detectionEdge;
-            private _enabled;
-            private _dragStartCallbacks;
-            private _dragCallbacks;
-            private _dragEndCallbacks;
-            private _disconnectInteraction;
-            constructor(orientation: string);
-            protected _setup(): void;
-            renderImmediately(): DragLineLayer<D>;
-            /**
-             * Gets the detection radius of the drag line in pixels.
-             */
-            detectionRadius(): number;
-            /**
-             * Sets the detection radius of the drag line in pixels.
-             *
-             * @param {number} detectionRadius
-             * @return {DragLineLayer<D>} The calling DragLineLayer.
-             */
-            detectionRadius(detectionRadius: number): DragLineLayer<D>;
-            /**
-             * Gets whether the DragLineLayer is enabled.
-             */
-            enabled(): boolean;
-            /**
-             * Enables or disables the DragLineLayer.
-             *
-             * @param {boolean} enabled
-             * @return {DragLineLayer<D>} The calling DragLineLayer.
-             */
-            enabled(enabled: boolean): DragLineLayer<D>;
-            /**
-             * Sets the callback to be called when dragging starts.
-             * The callback will be passed the calling DragLineLayer.
-             *
-             * @param {DragLineCallback<D>} callback
-             * @returns {DragLineLayer<D>} The calling DragLineLayer.
-             */
-            onDragStart(callback: DragLineCallback<D>): DragLineLayer<D>;
-            /**
-             * Removes a callback that would be called when dragging starts.
-             *
-             * @param {DragLineCallback<D>} callback
-             * @returns {DragLineLayer<D>} The calling DragLineLayer.
-             */
-            offDragStart(callback: DragLineCallback<D>): DragLineLayer<D>;
-            /**
-             * Sets a callback to be called during dragging.
-             * The callback will be passed the calling DragLineLayer.
-             *
-             * @param {DragLineCallback<D>} callback
-             * @returns {DragLineLayer<D>} The calling DragLineLayer.
-             */
-            onDrag(callback: DragLineCallback<D>): DragLineLayer<D>;
-            /**
-             * Removes a callback that would be called during dragging.
-             *
-             * @param {DragLineCallback<D>} callback
-             * @returns {DragLineLayer<D>} The calling DragLineLayer.
-             */
-            offDrag(callback: DragLineCallback<D>): DragLineLayer<D>;
-            /**
-             * Sets a callback to be called when dragging ends.
-             * The callback will be passed the calling DragLineLayer.
-             *
-             * @param {DragLineCallback<D>} callback
-             * @returns {DragLineLayer<D>} The calling DragLineLayer.
-             */
-            onDragEnd(callback: DragLineCallback<D>): DragLineLayer<D>;
-            /**
-             * Removes a callback that would be called when dragging ends.
-             *
-             * @param {DragLineCallback<D>} callback
-             * @returns {DragLineLayer<D>} The calling DragLineLayer.
-             */
-            offDragEnd(callback: DragLineCallback<D>): DragLineLayer<D>;
-            destroy(): void;
-        }
-    }
-}
->>>>>>> 634a1b9f
+
+declare module Plottable {
+    module Utils {
+        module Math {
+            /**
+             * Checks if x is between a and b.
+             *
+             * @param {number} x The value to test if in range
+             * @param {number} a The beginning of the (inclusive) range
+             * @param {number} b The ending of the (inclusive) range
+             * @return {boolean} Whether x is in [a, b]
+             */
+            function inRange(x: number, a: number, b: number): boolean;
+            /**
+             * Clamps x to the range [min, max].
+             *
+             * @param {number} x The value to be clamped.
+             * @param {number} min The minimum value.
+             * @param {number} max The maximum value.
+             * @return {number} A clamped value in the range [min, max].
+             */
+            function clamp(x: number, min: number, max: number): number;
+            /**
+             * Applies the accessor, if provided, to each element of `array` and returns the maximum value.
+             * If no maximum value can be computed, returns defaultValue.
+             */
+            function max<C>(array: C[], defaultValue: C): C;
+            function max<T, C>(array: T[], accessor: (t?: T, i?: number) => C, defaultValue: C): C;
+            /**
+             * Applies the accessor, if provided, to each element of `array` and returns the minimum value.
+             * If no minimum value can be computed, returns defaultValue.
+             */
+            function min<C>(array: C[], defaultValue: C): C;
+            function min<T, C>(array: T[], accessor: (t?: T, i?: number) => C, defaultValue: C): C;
+            /**
+             * Returns true **only** if x is NaN
+             */
+            function isNaN(n: any): boolean;
+            /**
+             * Returns true if the argument is a number, which is not NaN
+             * Numbers represented as strings do not pass this function
+             */
+            function isValidNumber(n: any): boolean;
+            /**
+             * Generates an array of consecutive, strictly increasing numbers
+             * in the range [start, stop) separeted by step
+             */
+            function range(start: number, stop: number, step?: number): number[];
+            /**
+             * Returns the square of the distance between two points
+             *
+             * @param {Point} p1
+             * @param {Point} p2
+             * @return {number} dist(p1, p2)^2
+             */
+            function distanceSquared(p1: Point, p2: Point): number;
+            function degreesToRadians(degree: number): number;
+        }
+    }
+}
+
+
+declare module Plottable {
+    module Utils {
+        /**
+         * Shim for ES6 map.
+         * https://developer.mozilla.org/en-US/docs/Web/JavaScript/Reference/Global_Objects/Map
+         */
+        class Map<K, V> {
+            private _keyValuePairs;
+            private _es6Map;
+            constructor();
+            set(key: K, value: V): Map<K, V>;
+            get(key: K): V;
+            has(key: K): boolean;
+            forEach(callbackFn: (value: V, key: K, map: Map<K, V>) => void, thisArg?: any): void;
+            delete(key: K): boolean;
+        }
+    }
+}
+
+
+declare module Plottable {
+    module Utils {
+        /**
+         * Shim for ES6 set.
+         * https://developer.mozilla.org/en-US/docs/Web/JavaScript/Reference/Global_Objects/Set
+         */
+        class Set<T> {
+            size: number;
+            private _values;
+            private _es6Set;
+            constructor();
+            add(value: T): Set<T>;
+            delete(value: T): boolean;
+            has(value: T): boolean;
+            forEach(callback: (value: T, value2: T, set: Set<T>) => void, thisArg?: any): void;
+        }
+    }
+}
+
+
+declare module Plottable {
+    module Utils {
+        module DOM {
+            /**
+             * Gets the bounding box of an element.
+             * @param {d3.Selection} element
+             * @returns {SVGRed} The bounding box.
+             */
+            function elementBBox(element: d3.Selection<any>): SVGRect;
+            /**
+             * Screen refresh rate which is assumed to be 60fps
+             */
+            var SCREEN_REFRESH_RATE_MILLISECONDS: number;
+            /**
+             * Polyfill for `window.requestAnimationFrame`.
+             * If the function exists, then we use the function directly.
+             * Otherwise, we set a timeout on `SCREEN_REFRESH_RATE_MILLISECONDS` and then perform the function.
+             *
+             * @param {() => void} callback The callback to call in the next animation frame
+             */
+            function requestAnimationFramePolyfill(callback: () => void): void;
+            /**
+             * Calculates the width of the element.
+             * The width includes the padding and the border on the element's left and right sides.
+             *
+             * @param {Element} element The element to query
+             * @returns {number} The width of the element.
+             */
+            function elementWidth(element: Element): number;
+            /**
+             * Calculates the height of the element.
+             * The height includes the padding the and the border on the element's top and bottom sides.
+             *
+             * @param {Element} element The element to query
+             * @returns {number} The height of the element
+             */
+            function elementHeight(element: Element): number;
+            /**
+             * Retrieves the number array representing the translation for the selection
+             *
+             * @param {d3.Selection<any>} selection The selection to query
+             * @returns {[number, number]} The number array representing the translation
+             */
+            function translate(selection: d3.Selection<any>): [number, number];
+            /**
+             * Translates the given selection by the input x / y pixel amounts.
+             *
+             * @param {d3.Selection<any>} selection The selection to translate
+             * @param {number} x The amount to translate in the x direction
+             * @param {number} y The amount to translate in the y direction
+             * @returns {d3.Selection<any>} The input selection
+             */
+            function translate(selection: d3.Selection<any>, x: number, y: number): d3.Selection<any>;
+            /**
+             * Checks if the first ClientRect overlaps the second.
+             *
+             * @param {ClientRect} clientRectA The first ClientRect
+             * @param {ClientRect} clientRectB The second ClientRect
+             * @returns {boolean} If the ClientRects overlap each other.
+             */
+            function clientRectsOverlap(clientRectA: ClientRect, clientRectB: ClientRect): boolean;
+            /**
+             * Returns true if and only if innerClientRect is inside outerClientRect.
+             *
+             * @param {ClientRect} innerClientRect The first ClientRect
+             * @param {ClientRect} outerClientRect The second ClientRect
+             * @returns {boolean} If and only if the innerClientRect is inside outerClientRect.
+             */
+            function clientRectInside(innerClientRect: ClientRect, outerClientRect: ClientRect): boolean;
+            /**
+             * Retrieves the bounding svg of the input element
+             *
+             * @param {SVGElement} element The element to query
+             * @returns {SVGElement} The bounding svg
+             */
+            function boundingSVG(element: SVGElement): SVGElement;
+            /**
+             * Generates a ClipPath ID that is unique for this instance of Plottable
+             */
+            function generateUniqueClipPathId(): string;
+            /**
+             * Returns true if the supplied coordinates or Ranges intersect or are contained by bbox.
+             *
+             * @param {number | Range} xValOrRange The x coordinate or Range to test
+             * @param {number | Range} yValOrRange The y coordinate or Range to test
+             * @param {SVGRect} bbox The bbox
+             * @param {number} tolerance Amount by which to expand bbox, in each dimension, before
+             * testing intersection
+             *
+             * @returns {boolean} True if the supplied coordinates or Ranges intersect or are
+             * contained by bbox, false otherwise.
+             */
+            function intersectsBBox(xValOrRange: number | Range, yValOrRange: number | Range, bbox: SVGRect, tolerance?: number): boolean;
+        }
+    }
+}
+
+
+declare module Plottable {
+    module Utils {
+        module Color {
+            /**
+             * Return contrast ratio between two colors
+             * Based on implementation from chroma.js by Gregor Aisch (gka) (licensed under BSD)
+             * chroma.js may be found here: https://github.com/gka/chroma.js
+             * License may be found here: https://github.com/gka/chroma.js/blob/master/LICENSE
+             * see http://www.w3.org/TR/2008/REC-WCAG20-20081211/#contrast-ratiodef
+             */
+            function contrast(a: string, b: string): number;
+            /**
+             * Returns a brighter copy of this color. Each channel is multiplied by 0.7 ^ -factor.
+             * Channel values are capped at the maximum value of 255, and the minimum value of 30.
+             */
+            function lightenColor(color: string, factor: number): string;
+            /**
+             * Gets the Hex Code of the color resulting by applying the className CSS class to the
+             * colorTester selection. Returns null if the tester is transparent.
+             *
+             * @param {d3.Selection<void>} colorTester The d3 selection to apply the CSS class to
+             * @param {string} className The name of the class to be applied
+             * @return {string} The hex code of the computed color
+             */
+            function colorTest(colorTester: d3.Selection<void>, className: string): string;
+        }
+    }
+}
+
+
+declare module Plottable {
+    module Utils {
+        module Array {
+            /**
+             * Takes two arrays of numbers and adds them together
+             *
+             * @param {number[]} aList The first array of numbers
+             * @param {number[]} bList The second array of numbers
+             * @return {number[]} An array of numbers where x[i] = aList[i] + bList[i]
+             */
+            function add(aList: number[], bList: number[]): number[];
+            /**
+             * Take an array of values, and return the unique values.
+             * Will work iff ∀ a, b, a.toString() == b.toString() => a == b; will break on Object inputs
+             *
+             * @param {T[]} values The values to find uniqueness for
+             * @return {T[]} The unique values
+             */
+            function uniq<T>(arr: T[]): T[];
+            /**
+             * @param {T[][]} a The 2D array that will have its elements joined together.
+             * @return {T[]} Every array in a, concatenated together in the order they appear.
+             */
+            function flatten<T>(a: T[][]): T[];
+            /**
+             * Creates an array of length `count`, filled with value or (if value is a function), value()
+             *
+             * @param {T | ((index?: number) => T)} value The value to fill the array with or a value generator (called with index as arg)
+             * @param {number} count The length of the array to generate
+             * @return {any[]}
+             */
+            function createFilledArray<T>(value: T | ((index?: number) => T), count: number): T[];
+        }
+    }
+}
+
+
+declare module Plottable {
+    module Utils {
+        /**
+         * A set of callbacks which can be all invoked at once.
+         * Each callback exists at most once in the set (based on reference equality).
+         * All callbacks should have the same signature.
+         */
+        class CallbackSet<CB extends Function> extends Set<CB> {
+            callCallbacks(...args: any[]): CallbackSet<CB>;
+        }
+    }
+}
+
+
+declare module Plottable {
+    module Utils {
+        module Stacking {
+            type StackedDatum = {
+                value: number;
+                offset: number;
+            };
+            type StackingResult = Utils.Map<Dataset, Utils.Map<string, StackedDatum>>;
+            /**
+             * Computes the StackingResult (value and offset) for each data point in each Dataset.
+             *
+             * @param {Dataset[]} datasets The Datasets to be stacked on top of each other in the order of stacking
+             * @param {Accessor<any>} keyAccessor Accessor for the key of the data
+             * @param {Accessor<number>} valueAccessor Accessor for the value of the data
+             * @return {StackingResult} value and offset for each datapoint in each Dataset
+             */
+            function stack(datasets: Dataset[], keyAccessor: Accessor<any>, valueAccessor: Accessor<number>): StackingResult;
+            /**
+             * Computes the total extent over all data points in all Datasets, taking stacking into consideration.
+             *
+             * @param {StackingResult} stackingResult The value and offset information for each datapoint in each dataset
+             * @oaram {Accessor<any>} keyAccessor Accessor for the key of the data existent in the stackingResult
+             * @param {Accessor<boolean>} filter A filter for data to be considered when computing the total extent
+             * @return {[number, number]} The total extent
+             */
+            function stackedExtent(stackingResult: StackingResult, keyAccessor: Accessor<any>, filter: Accessor<boolean>): number[];
+            /**
+             * Normalizes a key used for stacking
+             *
+             * @param {any} key The key to be normalized
+             * @return {string} The stringified key
+             */
+            function normalizeKey(key: any): string;
+        }
+    }
+}
+
+
+declare module Plottable {
+    module Utils {
+        module Window {
+            /**
+             * Print a warning message to the console, if it is available.
+             *
+             * @param {string} The warnings to print
+             */
+            function warn(warning: string): void;
+            /**
+             * Is like setTimeout, but activates synchronously if time=0
+             * We special case 0 because of an observed issue where calling setTimeout causes visible flickering.
+             * We believe this is because when requestAnimationFrame calls into the paint function, as soon as that function finishes
+             * evaluating, the results are painted to the screen. As a result, if we want something to occur immediately but call setTimeout
+             * with time=0, then it is pushed to the call stack and rendered in the next frame, so the component that was rendered via
+             * setTimeout appears out-of-sync with the rest of the plot.
+             */
+            function setTimeout(f: Function, time: number, ...args: any[]): number;
+            /**
+             * Sends a deprecation warning to the console. The warning includes the name of the deprecated method,
+             * version number of the deprecation, and an optional message.
+             *
+             * To be used in the first line of a deprecated method.
+             *
+             * @param {string} callingMethod The name of the method being deprecated
+             * @param {string} version The version when the tagged method became obsolete
+             * @param {string?} message Optional message to be shown with the warning
+             */
+            function deprecated(callingMethod: string, version: string, message?: string): void;
+        }
+    }
+}
+
+
+declare module Plottable {
+    module Utils {
+        class ClientToSVGTranslator {
+            private static _TRANSLATOR_KEY;
+            private _svg;
+            private _measureRect;
+            /**
+             * Returns the ClientToSVGTranslator for the <svg> containing elem.
+             * If one already exists on that <svg>, it will be returned; otherwise, a new one will be created.
+             */
+            static getTranslator(elem: SVGElement): ClientToSVGTranslator;
+            constructor(svg: SVGElement);
+            /**
+             * Computes the position relative to the <svg> in svg-coordinate-space.
+             */
+            computePosition(clientX: number, clientY: number): Point;
+            /**
+             * Checks whether event happened inside <svg> element.
+             */
+            insideSVG(e: Event): boolean;
+        }
+    }
+}
+
+
+declare module Plottable {
+    module Configs {
+        /**
+         * Specifies if Plottable should show warnings.
+         */
+        var SHOW_WARNINGS: boolean;
+        /**
+         * Specifies if Plottable should add <title> elements to text.
+         */
+        var ADD_TITLE_ELEMENTS: boolean;
+    }
+}
+
+
+declare module Plottable {
+    var version: string;
+}
+
+
+declare module Plottable {
+    type DatasetCallback = (dataset: Dataset) => void;
+    class Dataset {
+        private _data;
+        private _metadata;
+        private _callbacks;
+        /**
+         * A Dataset contains an array of data and some metadata.
+         * Changes to the data or metadata will cause anything subscribed to the Dataset to update.
+         *
+         * @constructor
+         * @param {any[]} [data=[]] The data for this Dataset.
+         * @param {any} [metadata={}] An object containing additional information.
+         */
+        constructor(data?: any[], metadata?: any);
+        /**
+         * Adds a callback to be called when the Dataset updates.
+         *
+         * @param {DatasetCallback} callback.
+         * @returns {Dataset} The calling Dataset.
+         */
+        onUpdate(callback: DatasetCallback): Dataset;
+        /**
+         * Removes a callback that would be called when the Dataset updates.
+         *
+         * @param {DatasetCallback} callback
+         * @returns {Dataset} The calling Dataset.
+         */
+        offUpdate(callback: DatasetCallback): Dataset;
+        /**
+         * Gets the data.
+         *
+         * @returns {any[]}
+         */
+        data(): any[];
+        /**
+         * Sets the data.
+         *
+         * @param {any[]} data
+         * @returns {Dataset} The calling Dataset.
+         */
+        data(data: any[]): Dataset;
+        /**
+         * Gets the metadata.
+         *
+         * @returns {any}
+         */
+        metadata(): any;
+        /**
+         * Sets the metadata.
+         *
+         * @param {any} metadata
+         * @returns {Dataset} The calling Dataset.
+         */
+        metadata(metadata: any): Dataset;
+    }
+}
+
+
+declare module Plottable {
+    module RenderPolicies {
+        /**
+         * A policy for rendering Components.
+         */
+        interface RenderPolicy {
+            render(): any;
+        }
+        /**
+         * Renders Components immediately after they are enqueued.
+         * Useful for debugging, horrible for performance.
+         */
+        class Immediate implements RenderPolicy {
+            render(): void;
+        }
+        /**
+         * The default way to render, which only tries to render every frame
+         * (usually, 1/60th of a second).
+         */
+        class AnimationFrame implements RenderPolicy {
+            render(): void;
+        }
+        /**
+         * Renders with `setTimeout()`.
+         * Generally an inferior way to render compared to `requestAnimationFrame`,
+         * but useful for browsers that don't suppoort `requestAnimationFrame`.
+         */
+        class Timeout implements RenderPolicy {
+            private _timeoutMsec;
+            render(): void;
+        }
+    }
+}
+
+
+declare module Plottable {
+    /**
+     * The RenderController is responsible for enqueueing and synchronizing
+     * layout and render calls for Components.
+     *
+     * Layout and render calls occur inside an animation callback
+     * (window.requestAnimationFrame if available).
+     *
+     * RenderController.flush() immediately lays out and renders all Components currently enqueued.
+     *
+     * To always have immediate rendering (useful for debugging), call
+     * ```typescript
+     * Plottable.RenderController.setRenderPolicy(
+     *   new Plottable.RenderPolicies.Immediate()
+     * );
+     * ```
+     */
+    module RenderController {
+        module Policy {
+            var IMMEDIATE: string;
+            var ANIMATION_FRAME: string;
+            var TIMEOUT: string;
+        }
+        function renderPolicy(): RenderPolicies.RenderPolicy;
+        function renderPolicy(renderPolicy: string): void;
+        /**
+         * Enqueues the Component for rendering.
+         *
+         * @param {Component} component
+         */
+        function registerToRender(component: Component): void;
+        /**
+         * Enqueues the Component for layout and rendering.
+         *
+         * @param {Component} component
+         */
+        function registerToComputeLayout(component: Component): void;
+        /**
+         * Renders all Components waiting to be rendered immediately
+         * instead of waiting until the next frame.
+         *
+         * Useful to call when debugging.
+         */
+        function flush(): void;
+    }
+}
+
+declare module Plottable {
+    /**
+     * Accesses a specific datum property.
+     */
+    interface Accessor<T> {
+        (datum: any, index: number, dataset: Dataset): T;
+    }
+    /**
+     * Retrieves a scaled datum property.
+     * Essentially passes the result of an Accessor through a Scale.
+     */
+    type Projector = (datum: any, index: number, dataset: Dataset) => any;
+    /**
+     * A mapping from attributes ("x", "fill", etc.) to the functions that get
+     * that information out of the data.
+     */
+    type AttributeToProjector = {
+        [attr: string]: Projector;
+    };
+    /**
+     * A function that generates attribute values from the datum and index.
+     * Essentially a Projector with a particular Dataset rolled in.
+     */
+    type AppliedProjector = (datum: any, index: number) => any;
+    /**
+     * A mapping from attributes to the AppliedProjectors used to generate them.
+     */
+    type AttributeToAppliedProjector = {
+        [attr: string]: AppliedProjector;
+    };
+    /**
+     * Space request used during layout negotiation.
+     *
+     * @member {number} minWidth The minimum acceptable width given the offered space.
+     * @member {number} minHeight the minimum acceptable height given the offered space.
+     */
+    type SpaceRequest = {
+        minWidth: number;
+        minHeight: number;
+    };
+    /**
+     * Min and max values for a particular property.
+     */
+    type Range = {
+        min: number;
+        max: number;
+    };
+    /**
+     * A location in pixel-space.
+     */
+    type Point = {
+        x: number;
+        y: number;
+    };
+    /**
+     * The corners of a box.
+     */
+    type Bounds = {
+        topLeft: Point;
+        bottomRight: Point;
+    };
+    /**
+     * An object representing a data-backed visual entity inside a Component.
+     */
+    interface Entity<C extends Component> {
+        datum: any;
+        position: Point;
+        selection: d3.Selection<any>;
+        component: C;
+    }
+}
+
+
+declare module Plottable {
+    type Formatter = (d: any) => string;
+    /**
+     * This field is deprecated and will be removed in v2.0.0.
+     *
+     * The number of milliseconds between midnight one day and the next is
+     * not a fixed quantity.
+     *
+     * Use date.setDate(date.getDate() + number_of_days) instead.
+     *
+     */
+    var MILLISECONDS_IN_ONE_DAY: number;
+    module Formatters {
+        /**
+         * Creates a formatter for currency values.
+         *
+         * @param {number} [precision] The number of decimal places to show (default 2).
+         * @param {string} [symbol] The currency symbol to use (default "$").
+         * @param {boolean} [prefix] Whether to prepend or append the currency symbol (default true).
+         *
+         * @returns {Formatter} A formatter for currency values.
+         */
+        function currency(precision?: number, symbol?: string, prefix?: boolean): (d: any) => string;
+        /**
+         * Creates a formatter that displays exactly [precision] decimal places.
+         *
+         * @param {number} [precision] The number of decimal places to show (default 3).
+         *
+         * @returns {Formatter} A formatter that displays exactly [precision] decimal places.
+         */
+        function fixed(precision?: number): (d: any) => string;
+        /**
+         * Creates a formatter that formats numbers to show no more than
+         * [maxNumberOfDecimalPlaces] decimal places. All other values are stringified.
+         *
+         * @param {number} [maxNumberOfDecimalPlaces] The number of decimal places to show (default 3).
+         *
+         * @returns {Formatter} A formatter for general values.
+         */
+        function general(maxNumberOfDecimalPlaces?: number): (d: any) => string;
+        /**
+         * Creates a formatter that stringifies its input.
+         *
+         * @returns {Formatter} A formatter that stringifies its input.
+         */
+        function identity(): (d: any) => string;
+        /**
+         * Creates a formatter for percentage values.
+         * Multiplies the input by 100 and appends "%".
+         *
+         * @param {number} [precision] The number of decimal places to show (default 0).
+         *
+         * @returns {Formatter} A formatter for percentage values.
+         */
+        function percentage(precision?: number): (d: any) => string;
+        /**
+         * Creates a formatter for values that displays [numberOfSignificantFigures] significant figures
+         * and puts SI notation.
+         *
+         * @param {number} [numberOfSignificantFigures] The number of significant figures to show (default 3).
+         *
+         * @returns {Formatter} A formatter for SI values.
+         */
+        function siSuffix(numberOfSignificantFigures?: number): (d: any) => string;
+        /**
+         * Creates a formatter for values that displays abbreviated values
+         * and uses standard short scale suffixes
+         * - K - thousands - 10 ^ 3
+         * - M - millions - 10 ^ 6
+         * - B - billions - 10 ^ 9
+         * - T - trillions - 10 ^ 12
+         * - Q - quadrillions - 10 ^ 15
+         *
+         * Numbers with a magnitude outside of (10 ^ (-precision), 10 ^ 15) are shown using
+         * scientific notation to avoid creating extremely long decimal strings.
+         *
+         * @param {number} [precision] the number of decimal places to show (default 3)
+         * @returns {Formatter} A formatter with short scale formatting
+         */
+        function shortScale(precision?: number): (num: number) => string;
+        /**
+         * Creates a multi time formatter that displays dates.
+         *
+         * @returns {Formatter} A formatter for time/date values.
+         */
+        function multiTime(): (d: any) => string;
+        /**
+         * Creates a time formatter that displays time/date using given specifier.
+         *
+         * List of directives can be found on: https://github.com/mbostock/d3/wiki/Time-Formatting#format
+         *
+         * @param {string} [specifier] The specifier for the formatter.
+         *
+         * @returns {Formatter} A formatter for time/date values.
+         */
+        function time(specifier: string): Formatter;
+        /**
+         * @deprecated As of release v1.3.0, not safe for use with time zones.
+         *
+         * Creates a formatter for relative dates.
+         *
+         * @param {number} baseValue The start date (as epoch time) used in computing relative dates (default 0)
+         * @param {number} increment The unit used in calculating relative date values (default MILLISECONDS_IN_ONE_DAY)
+         * @param {string} label The label to append to the formatted string (default "")
+         *
+         * @returns {Formatter} A formatter for time/date values.
+         */
+        function relativeDate(baseValue?: number, increment?: number, label?: string): (d: any) => string;
+    }
+}
+
+
+declare module Plottable {
+    /**
+     * A SymbolFactory is a function that takes in a symbolSize which is the edge length of the render area
+     * and returns a string representing the 'd' attribute of the resultant 'path' element
+     */
+    type SymbolFactory = (symbolSize: number) => string;
+    module SymbolFactories {
+        function circle(): SymbolFactory;
+        function square(): SymbolFactory;
+        function cross(): SymbolFactory;
+        function diamond(): SymbolFactory;
+        function triangleUp(): SymbolFactory;
+        function triangleDown(): SymbolFactory;
+    }
+}
+
+
+declare module Plottable {
+    interface ScaleCallback<S extends Scale<any, any>> {
+        (scale: S): any;
+    }
+    module Scales {
+        /**
+         * A function that supplies domain values to be included into a Scale.
+         *
+         * @param {Scale} scale
+         * @returns {D[]} An array of values that should be included in the Scale.
+         */
+        interface IncludedValuesProvider<D> {
+            (scale: Scale<D, any>): D[];
+        }
+        /**
+         * A function that supplies padding exception values for the Scale.
+         * If one end of the domain is set to an excepted value as a result of autoDomain()-ing,
+         * that end of the domain will not be padded.
+         *
+         * @param {QuantitativeScale} scale
+         * @returns {D[]} An array of values that should not be padded.
+         */
+        interface PaddingExceptionsProvider<D> {
+            (scale: QuantitativeScale<D>): D[];
+        }
+    }
+    class Scale<D, R> {
+        private _callbacks;
+        private _autoDomainAutomatically;
+        private _domainModificationInProgress;
+        private _includedValuesProviders;
+        /**
+         * A Scale is a function (in the mathematical sense) that maps values from a domain to a range.
+         *
+         * @constructor
+         */
+        constructor();
+        /**
+         * Given an array of potential domain values, computes the extent of those values.
+         *
+         * @param {D[]} values
+         * @returns {D[]} The extent of the input values.
+         */
+        extentOfValues(values: D[]): D[];
+        protected _getAllIncludedValues(): D[];
+        protected _getExtent(): D[];
+        /**
+         * Adds a callback to be called when the Scale updates.
+         *
+         * @param {ScaleCallback} callback.
+         * @returns {Scale} The calling Scale.
+         */
+        onUpdate(callback: ScaleCallback<Scale<D, R>>): Scale<D, R>;
+        /**
+         * Removes a callback that would be called when the Scale updates.
+         *
+         * @param {ScaleCallback} callback.
+         * @returns {Scale} The calling Scale.
+         */
+        offUpdate(callback: ScaleCallback<Scale<D, R>>): Scale<D, R>;
+        protected _dispatchUpdate(): void;
+        /**
+         * Sets the Scale's domain so that it spans the Extents of all its ExtentsProviders.
+         *
+         * @returns {Scale} The calling Scale.
+         */
+        autoDomain(): Scale<D, R>;
+        protected _autoDomainIfAutomaticMode(): void;
+        /**
+         * Computes the range value corresponding to a given domain value.
+         *
+         * @param {D} value
+         * @returns {R} The range value corresponding to the supplied domain value.
+         */
+        scale(value: D): R;
+        /**
+         * Gets the domain.
+         *
+         * @returns {D[]} The current domain.
+         */
+        domain(): D[];
+        /**
+         * Sets the domain.
+         *
+         * @param {D[]} values
+         * @returns {Scale} The calling Scale.
+         */
+        domain(values: D[]): Scale<D, R>;
+        protected _getDomain(): void;
+        protected _setDomain(values: D[]): void;
+        protected _setBackingScaleDomain(values: D[]): void;
+        /**
+         * Gets the range.
+         *
+         * @returns {R[]} The current range.
+         */
+        range(): R[];
+        /**
+         * Sets the range.
+         *
+         * @param {R[]} values
+         * @returns {Scale} The calling Scale.
+         */
+        range(values: R[]): Scale<D, R>;
+        protected _getRange(): void;
+        protected _setRange(values: R[]): void;
+        /**
+         * Adds an IncludedValuesProvider to the Scale.
+         *
+         * @param {Scales.IncludedValuesProvider} provider
+         * @returns {Scale} The calling Scale.
+         */
+        addIncludedValuesProvider(provider: Scales.IncludedValuesProvider<D>): Scale<D, R>;
+        /**
+         * Removes the IncludedValuesProvider from the Scale.
+         *
+         * @param {Scales.IncludedValuesProvider} provider
+         * @returns {Scale} The calling Scale.
+         */
+        removeIncludedValuesProvider(provider: Scales.IncludedValuesProvider<D>): Scale<D, R>;
+    }
+}
+
+
+declare module Plottable {
+    class QuantitativeScale<D> extends Scale<D, number> {
+        protected static _DEFAULT_NUM_TICKS: number;
+        private _tickGenerator;
+        private _padProportion;
+        private _paddingExceptionsProviders;
+        private _domainMin;
+        private _domainMax;
+        private _snappingDomainEnabled;
+        /**
+         * A QuantitativeScale is a Scale that maps number-like values to numbers.
+         * It is invertible and continuous.
+         *
+         * @constructor
+         */
+        constructor();
+        autoDomain(): QuantitativeScale<D>;
+        protected _autoDomainIfAutomaticMode(): void;
+        protected _getExtent(): D[];
+        /**
+         * Adds a padding exception provider.
+         * If one end of the domain is set to an excepted value as a result of autoDomain()-ing,
+         * that end of the domain will not be padded.
+         *
+         * @param {Scales.PaddingExceptionProvider<D>} provider The provider function.
+         * @returns {QuantitativeScale} The calling QuantitativeScale.
+         */
+        addPaddingExceptionsProvider(provider: Scales.PaddingExceptionsProvider<D>): QuantitativeScale<D>;
+        /**
+         * Removes the padding exception provider.
+         *
+         * @param {Scales.PaddingExceptionProvider<D>} provider The provider function.
+         * @returns {QuantitativeScale} The calling QuantitativeScale.
+         */
+        removePaddingExceptionsProvider(provider: Scales.PaddingExceptionsProvider<D>): QuantitativeScale<D>;
+        /**
+         * Gets the padding proportion.
+         */
+        padProportion(): number;
+        /**
+         * Sets the padding porportion.
+         * When autoDomain()-ing, the computed domain will be expanded by this proportion,
+         * then rounded to human-readable values.
+         *
+         * @param {number} padProportion The padding proportion. Passing 0 disables padding.
+         * @returns {QuantitativeScale} The calling QuantitativeScale.
+         */
+        padProportion(padProportion: number): QuantitativeScale<D>;
+        private _padDomain(domain);
+        /**
+         * Gets whether or not the scale snaps its domain to nice values.
+         */
+        snappingDomainEnabled(): boolean;
+        /**
+         * Sets whether or not the scale snaps its domain to nice values.
+         */
+        snappingDomainEnabled(snappingDomainEnabled: boolean): QuantitativeScale<D>;
+        protected _expandSingleValueDomain(singleValueDomain: D[]): D[];
+        /**
+         * Computes the domain value corresponding to a supplied range value.
+         *
+         * @param {number} value: A value from the Scale's range.
+         * @returns {D} The domain value corresponding to the supplied range value.
+         */
+        invert(value: number): D;
+        domain(): D[];
+        domain(values: D[]): QuantitativeScale<D>;
+        /**
+         * Gets the lower end of the domain.
+         *
+         * @return {D}
+         */
+        domainMin(): D;
+        /**
+         * Sets the lower end of the domain.
+         *
+         * @return {QuantitativeScale} The calling QuantitativeScale.
+         */
+        domainMin(domainMin: D): QuantitativeScale<D>;
+        /**
+         * Gets the upper end of the domain.
+         *
+         * @return {D}
+         */
+        domainMax(): D;
+        /**
+         * Sets the upper end of the domain.
+         *
+         * @return {QuantitativeScale} The calling QuantitativeScale.
+         */
+        domainMax(domainMax: D): QuantitativeScale<D>;
+        extentOfValues(values: D[]): D[];
+        protected _setDomain(values: D[]): void;
+        /**
+         * Gets the array of tick values generated by the default algorithm.
+         */
+        defaultTicks(): D[];
+        /**
+         * Gets an array of tick values spanning the domain.
+         *
+         * @returns {D[]}
+         */
+        ticks(): D[];
+        /**
+         * Given a domain, expands its domain onto "nice" values, e.g. whole
+         * numbers.
+         */
+        protected _niceDomain(domain: D[], count?: number): D[];
+        protected _defaultExtent(): D[];
+        /**
+         * Gets the TickGenerator.
+         */
+        tickGenerator(): Scales.TickGenerators.TickGenerator<D>;
+        /**
+         * Sets the TickGenerator
+         *
+         * @param {TickGenerator} generator
+         * @return {QuantitativeScale} The calling QuantitativeScale.
+         */
+        tickGenerator(generator: Scales.TickGenerators.TickGenerator<D>): QuantitativeScale<D>;
+    }
+}
+
+
+declare module Plottable {
+    module Scales {
+        class Linear extends QuantitativeScale<number> {
+            private _d3Scale;
+            /**
+             * @constructor
+             */
+            constructor();
+            protected _defaultExtent(): number[];
+            protected _expandSingleValueDomain(singleValueDomain: number[]): number[];
+            scale(value: number): number;
+            protected _getDomain(): number[];
+            protected _setBackingScaleDomain(values: number[]): void;
+            protected _getRange(): number[];
+            protected _setRange(values: number[]): void;
+            invert(value: number): number;
+            defaultTicks(): number[];
+            protected _niceDomain(domain: number[], count?: number): number[];
+        }
+    }
+}
+
+
+declare module Plottable {
+    module Scales {
+        class ModifiedLog extends QuantitativeScale<number> {
+            private _base;
+            private _d3Scale;
+            private _pivot;
+            private _untransformedDomain;
+            /**
+             * A ModifiedLog Scale acts as a regular log scale for large numbers.
+             * As it approaches 0, it gradually becomes linear.
+             * Consequently, a ModifiedLog Scale can process 0 and negative numbers.
+             *
+             * @constructor
+             * @param {number} [base=10]
+             *        The base of the log. Must be > 1.
+             *
+             *        For x <= base, scale(x) = log(x).
+             *
+             *        For 0 < x < base, scale(x) will become more and more
+             *        linear as it approaches 0.
+             *
+             *        At x == 0, scale(x) == 0.
+             *
+             *        For negative values, scale(-x) = -scale(x).
+             */
+            constructor(base?: number);
+            /**
+             * Returns an adjusted log10 value for graphing purposes.  The first
+             * adjustment is that negative values are changed to positive during
+             * the calculations, and then the answer is negated at the end.  The
+             * second is that, for values less than 10, an increasingly large
+             * (0 to 1) scaling factor is added such that at 0 the value is
+             * adjusted to 1, resulting in a returned result of 0.
+             */
+            private _adjustedLog(x);
+            private _invertedAdjustedLog(x);
+            scale(x: number): number;
+            invert(x: number): number;
+            protected _getDomain(): number[];
+            protected _setDomain(values: number[]): void;
+            protected _setBackingScaleDomain(values: number[]): void;
+            ticks(): number[];
+            /**
+             * Return an appropriate number of ticks from lower to upper.
+             *
+             * This will first try to fit as many powers of this.base as it can from
+             * lower to upper.
+             *
+             * If it still has ticks after that, it will generate ticks in "clusters",
+             * e.g. [20, 30, ... 90, 100] would be a cluster, [200, 300, ... 900, 1000]
+             * would be another cluster.
+             *
+             * This function will generate clusters as large as it can while not
+             * drastically exceeding its number of ticks.
+             */
+            private _logTicks(lower, upper);
+            /**
+             * How many ticks does the range [lower, upper] deserve?
+             *
+             * e.g. if your domain was [10, 1000] and I asked _howManyTicks(10, 100),
+             * I would get 1/2 of the ticks. The range 10, 100 takes up 1/2 of the
+             * distance when plotted.
+             */
+            private _howManyTicks(lower, upper);
+            protected _niceDomain(domain: number[], count?: number): number[];
+            protected _defaultExtent(): number[];
+            protected _expandSingleValueDomain(singleValueDomain: number[]): number[];
+            protected _getRange(): number[];
+            protected _setRange(values: number[]): void;
+            defaultTicks(): number[];
+        }
+    }
+}
+
+
+declare module Plottable {
+    module Scales {
+        class Category extends Scale<string, number> {
+            private _d3Scale;
+            private _range;
+            private _innerPadding;
+            private _outerPadding;
+            /**
+             * A Category Scale maps strings to numbers.
+             *
+             * @constructor
+             */
+            constructor();
+            extentOfValues(values: string[]): string[];
+            protected _getExtent(): string[];
+            domain(): string[];
+            domain(values: string[]): Category;
+            protected _setDomain(values: string[]): void;
+            range(): [number, number];
+            range(values: [number, number]): Category;
+            private static _convertToPlottableInnerPadding(d3InnerPadding);
+            private static _convertToPlottableOuterPadding(d3OuterPadding, d3InnerPadding);
+            /**
+             * Returns the width of the range band.
+             *
+             * @returns {number} The range band width
+             */
+            rangeBand(): number;
+            /**
+             * Returns the step width of the scale.
+             *
+             * The step width is the pixel distance between adjacent values in the domain.
+             *
+             * @returns {number}
+             */
+            stepWidth(): number;
+            /**
+             * Gets the inner padding.
+             *
+             * The inner padding is defined as the padding in between bands on the scale,
+             * expressed as a multiple of the rangeBand().
+             *
+             * @returns {number}
+             */
+            innerPadding(): number;
+            /**
+             * Sets the inner padding.
+             *
+             * The inner padding is defined as the padding in between bands on the scale,
+             * expressed as a multiple of the rangeBand().
+             *
+             * @returns {Category} The calling Category Scale.
+             */
+            innerPadding(innerPadding: number): Category;
+            /**
+             * Gets the outer padding.
+             *
+             * The outer padding is the padding in between the outer bands and the edges of the range,
+             * expressed as a multiple of the rangeBand().
+             *
+             * @returns {number}
+             */
+            outerPadding(): number;
+            /**
+             * Sets the outer padding.
+             *
+             * The outer padding is the padding in between the outer bands and the edges of the range,
+             * expressed as a multiple of the rangeBand().
+             *
+             * @returns {Category} The calling Category Scale.
+             */
+            outerPadding(outerPadding: number): Category;
+            scale(value: string): number;
+            protected _getDomain(): string[];
+            protected _setBackingScaleDomain(values: string[]): void;
+            protected _getRange(): number[];
+            protected _setRange(values: number[]): void;
+        }
+    }
+}
+
+
+declare module Plottable {
+    module Scales {
+        class Color extends Scale<string, string> {
+            private static _LOOP_LIGHTEN_FACTOR;
+            private static _MAXIMUM_COLORS_FROM_CSS;
+            private static _plottableColorCache;
+            private _d3Scale;
+            /**
+             * A Color Scale maps string values to color hex values expressed as a string.
+             *
+             * @constructor
+             * @param {string} [scaleType] One of "Category10"/"Category20"/"Category20b"/"Category20c".
+             *   (see https://github.com/mbostock/d3/wiki/Ordinal-Scales#categorical-colors)
+             *   If not supplied, reads the colors defined using CSS -- see plottable.css.
+             */
+            constructor(scaleType?: string);
+            extentOfValues(values: string[]): string[];
+            protected _getExtent(): string[];
+            static invalidateColorCache(): void;
+            private static _getPlottableColors();
+            /**
+             * Returns the color-string corresponding to a given string.
+             * If there are not enough colors in the range(), a lightened version of an existing color will be used.
+             *
+             * @param {string} value
+             * @returns {string}
+             */
+            scale(value: string): string;
+            protected _getDomain(): string[];
+            protected _setBackingScaleDomain(values: string[]): void;
+            protected _getRange(): string[];
+            protected _setRange(values: string[]): void;
+        }
+    }
+}
+
+
+declare module Plottable {
+    module Scales {
+        class Time extends QuantitativeScale<Date> {
+            private _d3Scale;
+            /**
+             * A Time Scale maps Date objects to numbers.
+             *
+             * @constructor
+             */
+            constructor();
+            /**
+             * Returns an array of ticks values separated by the specified interval.
+             *
+             * @param {string} interval A string specifying the interval unit.
+             * @param {number?} [step] The number of multiples of the interval between consecutive ticks.
+             * @return {Date[]}
+             */
+            tickInterval(interval: string, step?: number): Date[];
+            protected _setDomain(values: Date[]): void;
+            protected _defaultExtent(): Date[];
+            protected _expandSingleValueDomain(singleValueDomain: Date[]): Date[];
+            scale(value: Date): number;
+            protected _getDomain(): Date[];
+            protected _setBackingScaleDomain(values: Date[]): void;
+            protected _getRange(): number[];
+            protected _setRange(values: number[]): void;
+            invert(value: number): Date;
+            defaultTicks(): Date[];
+            protected _niceDomain(domain: Date[]): Date[];
+            /**
+             * Transforms the Plottable TimeInterval string into a d3 time interval equivalent.
+             * If the provided TimeInterval is incorrect, the default is d3.time.year
+             */
+            static timeIntervalToD3Time(timeInterval: string): d3.time.Interval;
+        }
+    }
+}
+
+
+declare module Plottable {
+    module Scales {
+        class InterpolatedColor extends Scale<number, string> {
+            static REDS: string[];
+            static BLUES: string[];
+            static POSNEG: string[];
+            private _colorRange;
+            private _colorScale;
+            private _d3Scale;
+            /**
+             * An InterpolatedColor Scale maps numbers to color hex values, expressed as strings.
+             *
+             * @param {string} [scaleType="linear"] One of "linear"/"log"/"sqrt"/"pow".
+             */
+            constructor(scaleType?: string);
+            extentOfValues(values: number[]): number[];
+            /**
+             * Generates the converted QuantitativeScale.
+             */
+            private _d3InterpolatedScale();
+            /**
+             * Generates the d3 interpolator for colors.
+             */
+            private _interpolateColors();
+            private _resetScale();
+            autoDomain(): InterpolatedColor;
+            scale(value: number): string;
+            protected _getDomain(): number[];
+            protected _setBackingScaleDomain(values: number[]): void;
+            protected _getRange(): string[];
+            protected _setRange(range: string[]): void;
+        }
+    }
+}
+
+
+declare module Plottable {
+    module Scales {
+        module TickGenerators {
+            /**
+             * Generates an array of tick values for the specified scale.
+             *
+             * @param {QuantitativeScale} scale
+             * @returns {D[]}
+             */
+            interface TickGenerator<D> {
+                (scale: Plottable.QuantitativeScale<D>): D[];
+            }
+            /**
+             * Creates a TickGenerator using the specified interval.
+             *
+             * Generates ticks at multiples of the interval while also including the domain boundaries.
+             *
+             * @param {number} interval
+             * @returns {TickGenerator}
+             */
+            function intervalTickGenerator(interval: number): TickGenerator<number>;
+            /**
+             * Creates a TickGenerator returns only integer tick values.
+             *
+             * @returns {TickGenerator}
+             */
+            function integerTickGenerator(): TickGenerator<number>;
+        }
+    }
+}
+
+
+declare module Plottable {
+    module Drawers {
+        /**
+         * A step for the drawer to draw.
+         *
+         * Specifies how AttributeToProjector needs to be animated.
+         */
+        type DrawStep = {
+            attrToProjector: AttributeToProjector;
+            animator: Animator;
+        };
+        /**
+         * A DrawStep that carries an AttributeToAppliedProjector map.
+         */
+        type AppliedDrawStep = {
+            attrToAppliedProjector: AttributeToAppliedProjector;
+            animator: Animator;
+        };
+    }
+    class Drawer {
+        private _renderArea;
+        protected _svgElementName: string;
+        protected _className: string;
+        private _dataset;
+        private _cachedSelectionValid;
+        private _cachedSelection;
+        /**
+         * A Drawer draws svg elements based on the input Dataset.
+         *
+         * @constructor
+         * @param {Dataset} dataset The dataset associated with this Drawer
+         */
+        constructor(dataset: Dataset);
+        /**
+         * Retrieves the renderArea selection for the Drawer.
+         */
+        renderArea(): d3.Selection<void>;
+        /**
+         * Sets the renderArea selection for the Drawer.
+         *
+         * @param {d3.Selection} Selection containing the <g> to render to.
+         * @returns {Drawer} The calling Drawer.
+         */
+        renderArea(area: d3.Selection<void>): Drawer;
+        /**
+         * Removes the Drawer and its renderArea
+         */
+        remove(): void;
+        /**
+         * Binds data to selection
+         *
+         * @param{any[]} data The data to be drawn
+         */
+        private _bindSelectionData(data);
+        protected _applyDefaultAttributes(selection: d3.Selection<any>): void;
+        /**
+         * Draws data using one step
+         *
+         * @param{AppliedDrawStep} step The step, how data should be drawn.
+         */
+        private _drawStep(step);
+        private _appliedProjectors(attrToProjector);
+        /**
+         * Calculates the total time it takes to use the input drawSteps to draw the input data
+         *
+         * @param {any[]} data The data that would have been drawn
+         * @param {Drawers.DrawStep[]} drawSteps The DrawSteps to use
+         * @returns {number} The total time it takes to draw
+         */
+        totalDrawTime(data: any[], drawSteps: Drawers.DrawStep[]): number;
+        /**
+         * Draws the data into the renderArea using the spefic steps and metadata
+         *
+         * @param{any[]} data The data to be drawn
+         * @param{DrawStep[]} drawSteps The list of steps, which needs to be drawn
+         */
+        draw(data: any[], drawSteps: Drawers.DrawStep[]): Drawer;
+        selection(): d3.Selection<any>;
+        /**
+         * Returns the CSS selector for this Drawer's visual elements.
+         */
+        selector(): string;
+        /**
+         * Returns the D3 selection corresponding to the datum with the specified index.
+         */
+        selectionForIndex(index: number): d3.Selection<any>;
+    }
+}
+
+
+declare module Plottable {
+    module Drawers {
+        class Line extends Drawer {
+            constructor(dataset: Dataset);
+            protected _applyDefaultAttributes(selection: d3.Selection<any>): void;
+            selectionForIndex(index: number): d3.Selection<any>;
+        }
+    }
+}
+
+
+declare module Plottable {
+    module Drawers {
+        class Area extends Drawer {
+            constructor(dataset: Dataset);
+            protected _applyDefaultAttributes(selection: d3.Selection<any>): void;
+            selectionForIndex(index: number): d3.Selection<any>;
+        }
+    }
+}
+
+
+declare module Plottable {
+    module Drawers {
+        class Rectangle extends Drawer {
+            constructor(dataset: Dataset);
+        }
+    }
+}
+
+
+declare module Plottable {
+    module Drawers {
+        class Arc extends Drawer {
+            constructor(dataset: Dataset);
+            protected _applyDefaultAttributes(selection: d3.Selection<any>): void;
+        }
+    }
+}
+
+
+declare module Plottable {
+    module Drawers {
+        class ArcOutline extends Drawer {
+            constructor(dataset: Dataset);
+            protected _applyDefaultAttributes(selection: d3.Selection<any>): void;
+        }
+    }
+}
+
+
+declare module Plottable {
+    module Drawers {
+        class Symbol extends Drawer {
+            constructor(dataset: Dataset);
+        }
+    }
+}
+
+
+declare module Plottable {
+    module Drawers {
+        class Segment extends Drawer {
+            constructor(dataset: Dataset);
+        }
+    }
+}
+
+
+declare module Plottable {
+    type ComponentCallback = (component: Component) => void;
+    module Components {
+        class Alignment {
+            static TOP: string;
+            static BOTTOM: string;
+            static LEFT: string;
+            static RIGHT: string;
+            static CENTER: string;
+        }
+    }
+    class Component {
+        private _element;
+        private _content;
+        protected _boundingBox: d3.Selection<void>;
+        private _backgroundContainer;
+        private _foregroundContainer;
+        protected _clipPathEnabled: boolean;
+        private _origin;
+        private _parent;
+        private _xAlignment;
+        private static _xAlignToProportion;
+        private _yAlignment;
+        private static _yAlignToProportion;
+        protected _isSetup: boolean;
+        protected _isAnchored: boolean;
+        private _boxes;
+        private _boxContainer;
+        private _rootSVG;
+        private _isTopLevelComponent;
+        private _width;
+        private _height;
+        private _cssClasses;
+        private _destroyed;
+        private _clipPathID;
+        private _onAnchorCallbacks;
+        private _onDetachCallbacks;
+        constructor();
+        /**
+         * Attaches the Component as a child of a given d3 Selection.
+         *
+         * @param {d3.Selection} selection.
+         * @returns {Component} The calling Component.
+         */
+        anchor(selection: d3.Selection<void>): Component;
+        /**
+         * Adds a callback to be called on anchoring the Component to the DOM.
+         * If the Component is already anchored, the callback is called immediately.
+         *
+         * @param {ComponentCallback} callback
+         * @return {Component}
+         */
+        onAnchor(callback: ComponentCallback): Component;
+        /**
+         * Removes a callback that would be called on anchoring the Component to the DOM.
+         * The callback is identified by reference equality.
+         *
+         * @param {ComponentCallback} callback
+         * @return {Component}
+         */
+        offAnchor(callback: ComponentCallback): Component;
+        /**
+         * Creates additional elements as necessary for the Component to function.
+         * Called during anchor() if the Component's element has not been created yet.
+         * Override in subclasses to provide additional functionality.
+         */
+        protected _setup(): void;
+        /**
+         * Given available space in pixels, returns the minimum width and height this Component will need.
+         *
+         * @param {number} availableWidth
+         * @param {number} availableHeight
+         * @returns {SpaceRequest}
+         */
+        requestedSpace(availableWidth: number, availableHeight: number): SpaceRequest;
+        /**
+         * Computes and sets the size, position, and alignment of the Component from the specified values.
+         * If no parameters are supplied and the Component is a root node,
+         * they are inferred from the size of the Component's element.
+         *
+         * @param {Point} [origin] Origin of the space offered to the Component.
+         * @param {number} [availableWidth] Available width in pixels.
+         * @param {number} [availableHeight] Available height in pixels.
+         * @returns {Component} The calling Component.
+         */
+        computeLayout(origin?: Point, availableWidth?: number, availableHeight?: number): Component;
+        protected _sizeFromOffer(availableWidth: number, availableHeight: number): {
+            width: number;
+            height: number;
+        };
+        /**
+         * Queues the Component for rendering.
+         *
+         * @returns {Component} The calling Component.
+         */
+        render(): Component;
+        private _scheduleComputeLayout();
+        /**
+         * Renders the Component without waiting for the next frame.
+         */
+        renderImmediately(): Component;
+        /**
+         * Causes the Component to re-layout and render.
+         *
+         * This function should be called when a CSS change has occured that could
+         * influence the layout of the Component, such as changing the font size.
+         *
+         * @returns {Component} The calling Component.
+         */
+        redraw(): Component;
+        /**
+         * Renders the Component to a given <svg>.
+         *
+         * @param {String|d3.Selection} element A selector-string for the <svg>, or a d3 selection containing an <svg>.
+         * @returns {Component} The calling Component.
+         */
+        renderTo(element: String | Element | d3.Selection<void>): Component;
+        /**
+         * Gets the x alignment of the Component.
+         */
+        xAlignment(): string;
+        /**
+         * Sets the x alignment of the Component.
+         *
+         * @param {string} xAlignment The x alignment of the Component ("left"/"center"/"right").
+         * @returns {Component} The calling Component.
+         */
+        xAlignment(xAlignment: string): Component;
+        /**
+         * Gets the y alignment of the Component.
+         */
+        yAlignment(): string;
+        /**
+         * Sets the y alignment of the Component.
+         *
+         * @param {string} yAlignment The y alignment of the Component ("top"/"center"/"bottom").
+         * @returns {Component} The calling Component.
+         */
+        yAlignment(yAlignment: string): Component;
+        private _addBox(className?, parentElement?);
+        private _generateClipPath();
+        private _updateClipPath();
+        /**
+         * Checks if the Component has a given CSS class.
+         *
+         * @param {string} cssClass The CSS class to check for.
+         */
+        hasClass(cssClass: string): boolean;
+        /**
+         * Adds a given CSS class to the Component.
+         *
+         * @param {string} cssClass The CSS class to add.
+         * @returns {Component} The calling Component.
+         */
+        addClass(cssClass: string): Component;
+        /**
+         * Removes a given CSS class from the Component.
+         *
+         * @param {string} cssClass The CSS class to remove.
+         * @returns {Component} The calling Component.
+         */
+        removeClass(cssClass: string): Component;
+        /**
+         * Checks if the Component has a fixed width or if it grows to fill available space.
+         * Returns false by default on the base Component class.
+         */
+        fixedWidth(): boolean;
+        /**
+         * Checks if the Component has a fixed height or if it grows to fill available space.
+         * Returns false by default on the base Component class.
+         */
+        fixedHeight(): boolean;
+        /**
+         * Detaches a Component from the DOM. The Component can be reused.
+         *
+         * This should only be used if you plan on reusing the calling Component. Otherwise, use destroy().
+         *
+         * @returns The calling Component.
+         */
+        detach(): Component;
+        /**
+         * Adds a callback to be called when the Component is detach()-ed.
+         *
+         * @param {ComponentCallback} callback
+         * @return {Component} The calling Component.
+         */
+        onDetach(callback: ComponentCallback): Component;
+        /**
+         * Removes a callback to be called when the Component is detach()-ed.
+         * The callback is identified by reference equality.
+         *
+         * @param {ComponentCallback} callback
+         * @return {Component} The calling Component.
+         */
+        offDetach(callback: ComponentCallback): Component;
+        /**
+         * Gets the parent ComponentContainer for this Component.
+         */
+        parent(): ComponentContainer;
+        /**
+         * Sets the parent ComponentContainer for this Component.
+         * An error will be thrown if the parent does not contain this Component.
+         * Adding a Component to a ComponentContainer should be done
+         * using the appropriate method on the ComponentContainer.
+         */
+        parent(parent: ComponentContainer): Component;
+        /**
+         * Removes a Component from the DOM and disconnects all listeners.
+         */
+        destroy(): void;
+        /**
+         * Gets the width of the Component in pixels.
+         */
+        width(): number;
+        /**
+         * Gets the height of the Component in pixels.
+         */
+        height(): number;
+        /**
+         * Gets the origin of the Component relative to its parent.
+         *
+         * @return {Point}
+         */
+        origin(): Point;
+        /**
+         * Gets the origin of the Component relative to the root <svg>.
+         *
+         * @return {Point}
+         */
+        originToSVG(): Point;
+        /**
+         * Gets the Selection containing the <g> in front of the visual elements of the Component.
+         *
+         * Will return undefined if the Component has not been anchored.
+         *
+         * @return {d3.Selection}
+         */
+        foreground(): d3.Selection<void>;
+        /**
+         * Gets a Selection containing a <g> that holds the visual elements of the Component.
+         *
+         * Will return undefined if the Component has not been anchored.
+         *
+         * @return {d3.Selection} content selection for the Component
+         */
+        content(): d3.Selection<void>;
+        /**
+         * Gets the Selection containing the <g> behind the visual elements of the Component.
+         *
+         * Will return undefined if the Component has not been anchored.
+         *
+         * @return {d3.Selection} background selection for the Component
+         */
+        background(): d3.Selection<void>;
+    }
+}
+
+
+declare module Plottable {
+    class ComponentContainer extends Component {
+        private _detachCallback;
+        constructor();
+        anchor(selection: d3.Selection<void>): ComponentContainer;
+        render(): ComponentContainer;
+        /**
+         * Checks whether the specified Component is in the ComponentContainer.
+         */
+        has(component: Component): boolean;
+        protected _adoptAndAnchor(component: Component): void;
+        /**
+         * Removes the specified Component from the ComponentContainer.
+         */
+        remove(component: Component): ComponentContainer;
+        /**
+         * Carry out the actual removal of a Component.
+         * Implementation dependent on the type of container.
+         *
+         * @return {boolean} true if the Component was successfully removed, false otherwise.
+         */
+        protected _remove(component: Component): boolean;
+        /**
+         * Invokes a callback on each Component in the ComponentContainer.
+         */
+        protected _forEach(callback: (component: Component) => void): void;
+        /**
+         * Destroys the ComponentContainer and all Components within it.
+         */
+        destroy(): void;
+    }
+}
+
+
+declare module Plottable {
+    module Components {
+        class Group extends ComponentContainer {
+            private _components;
+            /**
+             * Constructs a Group.
+             *
+             * A Group contains Components that will be rendered on top of each other.
+             * Components added later will be rendered above Components already in the Group.
+             *
+             * @constructor
+             * @param {Component[]} [components=[]] Components to be added to the Group.
+             */
+            constructor(components?: Component[]);
+            protected _forEach(callback: (component: Component) => any): void;
+            /**
+             * Checks whether the specified Component is in the Group.
+             */
+            has(component: Component): boolean;
+            requestedSpace(offeredWidth: number, offeredHeight: number): SpaceRequest;
+            computeLayout(origin?: Point, availableWidth?: number, availableHeight?: number): Group;
+            protected _sizeFromOffer(availableWidth: number, availableHeight: number): {
+                width: number;
+                height: number;
+            };
+            fixedWidth(): boolean;
+            fixedHeight(): boolean;
+            /**
+             * @return {Component[]} The Components in this Group.
+             */
+            components(): Component[];
+            /**
+             * Adds a Component to this Group.
+             * The added Component will be rendered above Components already in the Group.
+             */
+            append(component: Component): Group;
+            protected _remove(component: Component): boolean;
+        }
+    }
+}
+
+
+declare module Plottable {
+    class Axis<D> extends Component {
+        /**
+         * The css class applied to each end tick mark (the line on the end tick).
+         */
+        static END_TICK_MARK_CLASS: string;
+        /**
+         * The css class applied to each tick mark (the line on the tick).
+         */
+        static TICK_MARK_CLASS: string;
+        /**
+         * The css class applied to each tick label (the text associated with the tick).
+         */
+        static TICK_LABEL_CLASS: string;
+        /**
+         * The css class applied to each annotation line, which extends from the axis to the rect.
+         */
+        static ANNOTATION_LINE_CLASS: string;
+        /**
+         * The css class applied to each annotation rect, which surrounds the annotation label.
+         */
+        static ANNOTATION_RECT_CLASS: string;
+        /**
+         * The css class applied to each annotation circle, which denotes which tick is being annotated.
+         */
+        static ANNOTATION_CIRCLE_CLASS: string;
+        /**
+         * The css class applied to each annotation label, which shows the formatted annotation text.
+         */
+        static ANNOTATION_LABEL_CLASS: string;
+        private static _ANNOTATION_LABEL_PADDING;
+        protected _tickMarkContainer: d3.Selection<void>;
+        protected _tickLabelContainer: d3.Selection<void>;
+        protected _baseline: d3.Selection<void>;
+        protected _scale: Scale<D, number>;
+        private _formatter;
+        private _orientation;
+        protected _computedWidth: number;
+        protected _computedHeight: number;
+        private _endTickLength;
+        private _innerTickLength;
+        private _tickLabelPadding;
+        private _margin;
+        private _showEndTickLabels;
+        private _rescaleCallback;
+        private _annotatedTicks;
+        private _annotationFormatter;
+        private _annotationsEnabled;
+        private _annotationTierCount;
+        private _annotationContainer;
+        private _annotationMeasurer;
+        private _annotationWriter;
+        /**
+         * Constructs an Axis.
+         * An Axis is a visual representation of a Scale.
+         *
+         * @constructor
+         * @param {Scale} scale
+         * @param {string} orientation One of "top"/"bottom"/"left"/"right".
+         */
+        constructor(scale: Scale<D, number>, orientation: string);
+        destroy(): void;
+        protected _isHorizontal(): boolean;
+        protected _computeWidth(): number;
+        protected _computeHeight(): number;
+        requestedSpace(offeredWidth: number, offeredHeight: number): SpaceRequest;
+        fixedHeight(): boolean;
+        fixedWidth(): boolean;
+        protected _rescale(): void;
+        computeLayout(origin?: Point, availableWidth?: number, availableHeight?: number): Axis<D>;
+        protected _setup(): void;
+        protected _getTickValues(): D[];
+        renderImmediately(): Axis<D>;
+        /**
+         * Gets the annotated ticks.
+         */
+        annotatedTicks(): D[];
+        /**
+         * Sets the annotated ticks.
+         *
+         * @returns {Axis} The calling Axis.
+         */
+        annotatedTicks(annotatedTicks: D[]): Axis<D>;
+        /**
+         * Gets the Formatter for the annotations.
+         */
+        annotationFormatter(): Formatter;
+        /**
+         * Sets the Formatter for the annotations.
+         *
+         * @returns {Axis} The calling Axis.
+         */
+        annotationFormatter(annotationFormatter: Formatter): Axis<D>;
+        /**
+         * Gets if annotations are enabled.
+         */
+        annotationsEnabled(): boolean;
+        /**
+         * Sets if annotations are enabled.
+         *
+         * @returns {Axis} The calling Axis.
+         */
+        annotationsEnabled(annotationsEnabled: boolean): Axis<D>;
+        /**
+         * Gets the count of annotation tiers to render.
+         */
+        annotationTierCount(): number;
+        /**
+         * Sets the count of annotation tiers to render.
+         *
+         * @returns {Axis} The calling Axis.
+         */
+        annotationTierCount(annotationTierCount: number): Axis<D>;
+        protected _drawAnnotations(): void;
+        private _annotatedTicksToRender();
+        /**
+         * Retrieves the size of the core pieces.
+         *
+         * The core pieces include the labels, the end tick marks, the inner tick marks, and the tick label padding.
+         */
+        protected _coreSize(): number;
+        protected _annotationTierHeight(): number;
+        private _annotationToTier(measurements);
+        protected _removeAnnotations(): void;
+        protected _generateBaselineAttrHash(): {
+            [key: string]: number;
+        };
+        protected _generateTickMarkAttrHash(isEndTickMark?: boolean): {
+            [key: string]: number | ((d: any) => number);
+        };
+        protected _setDefaultAlignment(): void;
+        /**
+         * Gets the Formatter on the Axis. Tick values are passed through the
+         * Formatter before being displayed.
+         */
+        formatter(): Formatter;
+        /**
+         * Sets the Formatter on the Axis. Tick values are passed through the
+         * Formatter before being displayed.
+         *
+         * @param {Formatter} formatter
+         * @returns {Axis} The calling Axis.
+         */
+        formatter(formatter: Formatter): Axis<D>;
+        /**
+         * @deprecated As of release v1.3.0, replaced by innerTickLength()
+         *
+         * Gets the tick mark length in pixels.
+         */
+        tickLength(): number;
+        /**
+         * Sets the tick mark length in pixels.
+         *
+         * @param {number} length
+         * @returns {Axis} The calling Axis.
+         */
+        tickLength(length: number): Axis<D>;
+        /**
+         * Gets the tick mark length in pixels.
+         */
+        innerTickLength(): number;
+        /**
+         * Sets the tick mark length in pixels.
+         *
+         * @param {number} length
+         * @returns {Axis} The calling Axis.
+         */
+        innerTickLength(length: number): Axis<D>;
+        /**
+         * Gets the end tick mark length in pixels.
+         */
+        endTickLength(): number;
+        /**
+         * Sets the end tick mark length in pixels.
+         *
+         * @param {number} length
+         * @returns {Axis} The calling Axis.
+         */
+        endTickLength(length: number): Axis<D>;
+        protected _maxLabelTickLength(): number;
+        /**
+         * Gets the padding between each tick mark and its associated label in pixels.
+         */
+        tickLabelPadding(): number;
+        /**
+         * Sets the padding between each tick mark and its associated label in pixels.
+         *
+         * @param {number} padding
+         * @returns {Axis} The calling Axis.
+         */
+        tickLabelPadding(padding: number): Axis<D>;
+        /**
+         * Gets the margin in pixels.
+         * The margin is the amount of space between the tick labels and the outer edge of the Axis.
+         * The margin also determines the space that annotations will reside in if annotations are enabled.
+         */
+        margin(): number;
+        /**
+         * Sets the margin in pixels.
+         * The margin is the amount of space between the tick labels and the outer edge of the Axis.
+         * The margin also determines the space that annotations will reside in if annotations are enabled.
+         *
+         * @param {number} size
+         * @returns {Axis} The calling Axis.
+         */
+        margin(size: number): Axis<D>;
+        /**
+         * Gets the orientation of the Axis.
+         */
+        orientation(): string;
+        /**
+         * Sets the orientation of the Axis.
+         *
+         * @param {number} orientation One of "top"/"bottom"/"left"/"right".
+         * @returns {Axis} The calling Axis.
+         */
+        orientation(orientation: string): Axis<D>;
+        /**
+         * Gets whether the Axis shows the end tick labels.
+         */
+        showEndTickLabels(): boolean;
+        /**
+         * Sets whether the Axis shows the end tick labels.
+         *
+         * @param {boolean} show
+         * @returns {Axis} The calling Axis.
+         */
+        showEndTickLabels(show: boolean): Axis<D>;
+    }
+}
+
+
+declare module Plottable {
+    module TimeInterval {
+        var second: string;
+        var minute: string;
+        var hour: string;
+        var day: string;
+        var week: string;
+        var month: string;
+        var year: string;
+    }
+    module Axes {
+        /**
+         * Defines a configuration for a Time Axis tier.
+         * For details on how ticks are generated see: https://github.com/mbostock/d3/wiki/Time-Scales#ticks
+         * interval - A time unit associated with this configuration (seconds, minutes, hours, etc).
+         * step - number of intervals between each tick.
+         * formatter - formatter used to format tick labels.
+         */
+        type TimeAxisTierConfiguration = {
+            interval: string;
+            step: number;
+            formatter: Formatter;
+        };
+        /**
+         * An array of linked TimeAxisTierConfigurations.
+         * Each configuration will be shown on a different tier.
+         * Currently, up to two tiers are supported.
+         */
+        type TimeAxisConfiguration = TimeAxisTierConfiguration[];
+        class Time extends Axis<Date> {
+            /**
+             * The CSS class applied to each Time Axis tier
+             */
+            static TIME_AXIS_TIER_CLASS: string;
+            private static _DEFAULT_TIME_AXIS_CONFIGURATIONS;
+            private _tierLabelContainers;
+            private _tierMarkContainers;
+            private _tierBaselines;
+            private _tierHeights;
+            private _possibleTimeAxisConfigurations;
+            private _numTiers;
+            private _measurer;
+            private _mostPreciseConfigIndex;
+            private _tierLabelPositions;
+            private static _LONG_DATE;
+            /**
+             * Constructs a Time Axis.
+             *
+             * A Time Axis is a visual representation of a Time Scale.
+             *
+             * @constructor
+             * @param {Scales.Time} scale
+             * @param {string} orientation One of "top"/"bottom".
+             */
+            constructor(scale: Scales.Time, orientation: string);
+            /**
+             * Gets the label positions for each tier.
+             */
+            tierLabelPositions(): string[];
+            /**
+             * Sets the label positions for each tier.
+             *
+             * @param {string[]} newPositions The positions for each tier. "bottom" and "center" are the only supported values.
+             * @returns {Axes.Time} The calling Time Axis.
+             */
+            tierLabelPositions(newPositions: string[]): Time;
+            /**
+             * Gets the possible TimeAxisConfigurations.
+             */
+            axisConfigurations(): TimeAxisConfiguration[];
+            /**
+             * Sets the possible TimeAxisConfigurations.
+             * The Time Axis will choose the most precise configuration that will display in the available space.
+             *
+             * @param {TimeAxisConfiguration[]} configurations
+             * @returns {Axes.Time} The calling Time Axis.
+             */
+            axisConfigurations(configurations: TimeAxisConfiguration[]): Time;
+            /**
+             * Gets the index of the most precise TimeAxisConfiguration that will fit in the current width.
+             */
+            private _getMostPreciseConfigurationIndex();
+            orientation(): string;
+            orientation(orientation: string): Time;
+            protected _computeHeight(): number;
+            private _getIntervalLength(config);
+            private _maxWidthForInterval(config);
+            /**
+             * Check if tier configuration fits in the current width.
+             */
+            private _checkTimeAxisTierConfigurationWidth(config);
+            protected _sizeFromOffer(availableWidth: number, availableHeight: number): {
+                width: number;
+                height: number;
+            };
+            protected _setup(): void;
+            private _setupDomElements();
+            private _getTickIntervalValues(config);
+            protected _getTickValues(): any[];
+            private _cleanTiers();
+            private _getTickValuesForConfiguration(config);
+            private _renderTierLabels(container, config, index);
+            private _renderTickMarks(tickValues, index);
+            private _renderLabellessTickMarks(tickValues);
+            private _generateLabellessTicks();
+            renderImmediately(): Time;
+            private _hideOverflowingTiers();
+            private _hideOverlappingAndCutOffLabels(index);
+        }
+    }
+}
+
+
+declare module Plottable {
+    module Axes {
+        class Numeric extends Axis<number> {
+            private _tickLabelPositioning;
+            private _usesTextWidthApproximation;
+            private _measurer;
+            private _wrapper;
+            /**
+             * Constructs a Numeric Axis.
+             *
+             * A Numeric Axis is a visual representation of a QuantitativeScale.
+             *
+             * @constructor
+             * @param {QuantitativeScale} scale
+             * @param {string} orientation One of "top"/"bottom"/"left"/"right".
+             */
+            constructor(scale: QuantitativeScale<number>, orientation: string);
+            protected _setup(): void;
+            protected _computeWidth(): number;
+            private _computeExactTextWidth();
+            private _computeApproximateTextWidth();
+            protected _computeHeight(): number;
+            protected _getTickValues(): number[];
+            protected _rescale(): void;
+            renderImmediately(): Numeric;
+            private _showAllTickMarks();
+            /**
+             * Hides the Tick Marks which have no corresponding Tick Labels
+             */
+            private _hideTickMarksWithoutLabel();
+            /**
+             * Gets the tick label position relative to the tick marks.
+             *
+             * @returns {string} The current tick label position.
+             */
+            tickLabelPosition(): string;
+            /**
+             * Sets the tick label position relative to the tick marks.
+             *
+             * @param {string} position "top"/"center"/"bottom" for a vertical Numeric Axis,
+             *                          "left"/"center"/"right" for a horizontal Numeric Axis.
+             * @returns {Numeric} The calling Numeric Axis.
+             */
+            tickLabelPosition(position: string): Numeric;
+            /**
+             * Gets the approximate text width setting.
+             *
+             * @returns {boolean} The current text width approximation setting.
+             */
+            usesTextWidthApproximation(): boolean;
+            /**
+             * Sets the approximate text width setting. Approximating text width
+             * measurements can drastically speed up plot rendering, but the plot may
+             * have extra white space that would be eliminated by exact measurements.
+             * Additionally, very abnormal fonts may not approximate reasonably.
+             *
+             * @param {boolean} The new text width approximation setting.
+             * @returns {Axes.Numeric} The calling Axes.Numeric.
+             */
+            usesTextWidthApproximation(enable: boolean): Axes.Numeric;
+            private _hideEndTickLabels();
+            private _hideOverflowingTickLabels();
+            private _hideOverlappingTickLabels();
+            /**
+             * The method is responsible for evenly spacing the labels on the axis.
+             * @return test to see if taking every `interval` recrangle from `rects`
+             *         will result in labels not overlapping
+             *
+             * For top, bottom, left, right positioning of the thicks, we want the padding
+             * between the labels to be 3x, such that the label will be  `padding` distance
+             * from the tick and 2 * `padding` distance (or more) from the next tick
+             *
+             */
+            private _hasOverlapWithInterval(interval, rects);
+        }
+    }
+}
+
+
+declare module Plottable {
+    module Axes {
+        class Category extends Axis<string> {
+            private _tickLabelAngle;
+            private _measurer;
+            private _wrapper;
+            private _writer;
+            /**
+             * Constructs a Category Axis.
+             *
+             * A Category Axis is a visual representation of a Category Scale.
+             *
+             * @constructor
+             * @param {Scales.Category} scale
+             * @param {string} [orientation="bottom"] One of "top"/"bottom"/"left"/"right".
+             */
+            constructor(scale: Scales.Category, orientation: string);
+            protected _setup(): void;
+            protected _rescale(): Component;
+            requestedSpace(offeredWidth: number, offeredHeight: number): SpaceRequest;
+            protected _coreSize(): number;
+            protected _getTickValues(): string[];
+            /**
+             * Gets the tick label angle in degrees.
+             */
+            tickLabelAngle(): number;
+            /**
+             * Sets the tick label angle in degrees.
+             * Right now only -90/0/90 are supported. 0 is horizontal.
+             *
+             * @param {number} angle
+             * @returns {Category} The calling Category Axis.
+             */
+            tickLabelAngle(angle: number): Category;
+            /**
+             * Measures the size of the ticks while also writing them to the DOM.
+             * @param {d3.Selection} ticks The tick elements to be written to.
+             */
+            private _drawTicks(axisWidth, axisHeight, scale, ticks);
+            /**
+             * Measures the size of the ticks without making any (permanent) DOM
+             * changes.
+             *
+             * @param {string[]} ticks The strings that will be printed on the ticks.
+             */
+            private _measureTicks(axisWidth, axisHeight, scale, ticks);
+            renderImmediately(): Category;
+            computeLayout(origin?: Point, availableWidth?: number, availableHeight?: number): Axis<string>;
+        }
+    }
+}
+
+
+declare module Plottable {
+    module Components {
+        class Label extends Component {
+            private _textContainer;
+            private _text;
+            private _angle;
+            private _measurer;
+            private _wrapper;
+            private _writer;
+            private _padding;
+            /**
+             * A Label is a Component that displays a single line of text.
+             *
+             * @constructor
+             * @param {string} [displayText=""] The text of the Label.
+             * @param {number} [angle=0] The angle of the Label in degrees (-90/0/90). 0 is horizontal.
+             */
+            constructor(displayText?: string, angle?: number);
+            requestedSpace(offeredWidth: number, offeredHeight: number): SpaceRequest;
+            protected _setup(): void;
+            /**
+             * Gets the Label's text.
+             */
+            text(): string;
+            /**
+             * Sets the Label's text.
+             *
+             * @param {string} displayText
+             * @returns {Label} The calling Label.
+             */
+            text(displayText: string): Label;
+            /**
+             * Gets the angle of the Label in degrees.
+             */
+            angle(): number;
+            /**
+             * Sets the angle of the Label in degrees.
+             *
+             * @param {number} angle One of -90/0/90. 0 is horizontal.
+             * @returns {Label} The calling Label.
+             */
+            angle(angle: number): Label;
+            /**
+             * Gets the amount of padding around the Label in pixels.
+             */
+            padding(): number;
+            /**
+             * Sets the amount of padding around the Label in pixels.
+             *
+             * @param {number} padAmount
+             * @returns {Label} The calling Label.
+             */
+            padding(padAmount: number): Label;
+            fixedWidth(): boolean;
+            fixedHeight(): boolean;
+            renderImmediately(): Label;
+        }
+        class TitleLabel extends Label {
+            static TITLE_LABEL_CLASS: string;
+            /**
+             * @constructor
+             * @param {string} [text]
+             * @param {number} [angle] One of -90/0/90. 0 is horizontal.
+             */
+            constructor(text?: string, angle?: number);
+        }
+        class AxisLabel extends Label {
+            static AXIS_LABEL_CLASS: string;
+            /**
+             * @constructor
+             * @param {string} [text]
+             * @param {number} [angle] One of -90/0/90. 0 is horizontal.
+             */
+            constructor(text?: string, angle?: number);
+        }
+    }
+}
+
+
+declare module Plottable {
+    module Components {
+        class Legend extends Component {
+            /**
+             * The css class applied to each legend row
+             */
+            static LEGEND_ROW_CLASS: string;
+            /**
+             * The css class applied to each legend entry
+             */
+            static LEGEND_ENTRY_CLASS: string;
+            /**
+             * The css class applied to each legend symbol
+             */
+            static LEGEND_SYMBOL_CLASS: string;
+            private _padding;
+            private _colorScale;
+            private _formatter;
+            private _maxEntriesPerRow;
+            private _comparator;
+            private _measurer;
+            private _wrapper;
+            private _writer;
+            private _symbolFactoryAccessor;
+            private _symbolOpacityAccessor;
+            private _redrawCallback;
+            /**
+             * The Legend consists of a series of entries, each with a color and label taken from the Color Scale.
+             *
+             * @constructor
+             * @param {Scale.Color} scale
+             */
+            constructor(colorScale: Scales.Color);
+            protected _setup(): void;
+            /**
+             * Gets the Formatter for the entry texts.
+             */
+            formatter(): Formatter;
+            /**
+             * Sets the Formatter for the entry texts.
+             *
+             * @param {Formatter} formatter
+             * @returns {Legend} The calling Legend.
+             */
+            formatter(formatter: Formatter): Legend;
+            /**
+             * Gets the maximum number of entries per row.
+             *
+             * @returns {number}
+             */
+            maxEntriesPerRow(): number;
+            /**
+             * Sets the maximum number of entries perrow.
+             *
+             * @param {number} maxEntriesPerRow
+             * @returns {Legend} The calling Legend.
+             */
+            maxEntriesPerRow(maxEntriesPerRow: number): Legend;
+            /**
+             * Gets the current comparator for the Legend's entries.
+             *
+             * @returns {(a: string, b: string) => number}
+             */
+            comparator(): (a: string, b: string) => number;
+            /**
+             * Sets a new comparator for the Legend's entries.
+             * The comparator is used to set the display order of the entries.
+             *
+             * @param {(a: string, b: string) => number} comparator
+             * @returns {Legend} The calling Legend.
+             */
+            comparator(comparator: (a: string, b: string) => number): Legend;
+            /**
+             * Gets the Color Scale.
+             *
+             * @returns {Scales.Color}
+             */
+            colorScale(): Scales.Color;
+            /**
+             * Sets the Color Scale.
+             *
+             * @param {Scales.Color} scale
+             * @returns {Legend} The calling Legend.
+             */
+            colorScale(colorScale: Scales.Color): Legend;
+            destroy(): void;
+            private _calculateLayoutInfo(availableWidth, availableHeight);
+            requestedSpace(offeredWidth: number, offeredHeight: number): SpaceRequest;
+            private _packRows(availableWidth, entries, entryLengths);
+            /**
+             * Gets the Entities (representing Legend entries) at a particular point.
+             * Returns an empty array if no Entities are present at that location.
+             *
+             * @param {Point} p
+             * @returns {Entity<Legend>[]}
+             */
+            entitiesAt(p: Point): Entity<Legend>[];
+            renderImmediately(): Legend;
+            /**
+             * Gets the function determining the symbols of the Legend.
+             *
+             * @returns {(datum: any, index: number) => symbolFactory}
+             */
+            symbol(): (datum: any, index: number) => SymbolFactory;
+            /**
+             * Sets the function determining the symbols of the Legend.
+             *
+             * @param {(datum: any, index: number) => SymbolFactory} symbol
+             * @returns {Legend} The calling Legend
+             */
+            symbol(symbol: (datum: any, index: number) => SymbolFactory): Legend;
+            /**
+             * Gets the opacity of the symbols of the Legend.
+             *
+             * @returns {(datum: any, index: number) => number}
+             */
+            symbolOpacity(): (datum: any, index: number) => number;
+            /**
+             * Sets the opacity of the symbols of the Legend.
+             *
+             * @param {number | ((datum: any, index: number) => number)} symbolOpacity
+             * @returns {Legend} The calling Legend
+             */
+            symbolOpacity(symbolOpacity: number | ((datum: any, index: number) => number)): Legend;
+            fixedWidth(): boolean;
+            fixedHeight(): boolean;
+        }
+    }
+}
+
+
+declare module Plottable {
+    module Components {
+        class InterpolatedColorLegend extends Component {
+            private static _DEFAULT_NUM_SWATCHES;
+            private _measurer;
+            private _wrapper;
+            private _writer;
+            private _scale;
+            private _orientation;
+            private _padding;
+            private _formatter;
+            private _expands;
+            private _swatchContainer;
+            private _swatchBoundingBox;
+            private _lowerLabel;
+            private _upperLabel;
+            private _redrawCallback;
+            /**
+             * The css class applied to the legend labels.
+             */
+            static LEGEND_LABEL_CLASS: string;
+            /**
+             * Creates an InterpolatedColorLegend.
+             *
+             * The InterpolatedColorLegend consists of a sequence of swatches that show the
+             * associated InterpolatedColor Scale sampled at various points.
+             * Two labels show the maximum and minimum values of the InterpolatedColor Scale.
+             *
+             * @constructor
+             * @param {Scales.InterpolatedColor} interpolatedColorScale
+             */
+            constructor(interpolatedColorScale: Scales.InterpolatedColor);
+            destroy(): void;
+            /**
+             * Gets the Formatter for the labels.
+             */
+            formatter(): Formatter;
+            /**
+             * Sets the Formatter for the labels.
+             *
+             * @param {Formatter} formatter
+             * @returns {InterpolatedColorLegend} The calling InterpolatedColorLegend.
+             */
+            formatter(formatter: Formatter): InterpolatedColorLegend;
+            /**
+             * Gets whether the InterpolatedColorLegend expands to occupy all offered space in the long direction
+             */
+            expands(): boolean;
+            /**
+             * Sets whether the InterpolatedColorLegend expands to occupy all offered space in the long direction
+             *
+             * @param {expands} boolean
+             * @returns {InterpolatedColorLegend} The calling InterpolatedColorLegend.
+             */
+            expands(expands: boolean): InterpolatedColorLegend;
+            private static _ensureOrientation(orientation);
+            /**
+             * Gets the orientation.
+             */
+            orientation(): string;
+            /**
+             * Sets the orientation.
+             *
+             * @param {string} orientation One of "horizontal"/"left"/"right".
+             * @returns {InterpolatedColorLegend} The calling InterpolatedColorLegend.
+             */
+            orientation(orientation: string): InterpolatedColorLegend;
+            fixedWidth(): boolean;
+            fixedHeight(): boolean;
+            private _generateTicks(numSwatches?);
+            protected _setup(): void;
+            requestedSpace(offeredWidth: number, offeredHeight: number): SpaceRequest;
+            private _isVertical();
+            renderImmediately(): InterpolatedColorLegend;
+        }
+    }
+}
+
+
+declare module Plottable {
+    module Components {
+        class Gridlines extends Component {
+            private _xScale;
+            private _yScale;
+            private _xLinesContainer;
+            private _yLinesContainer;
+            private _renderCallback;
+            /**
+             * @constructor
+             * @param {QuantitativeScale} xScale The scale to base the x gridlines on. Pass null if no gridlines are desired.
+             * @param {QuantitativeScale} yScale The scale to base the y gridlines on. Pass null if no gridlines are desired.
+             */
+            constructor(xScale: QuantitativeScale<any>, yScale: QuantitativeScale<any>);
+            destroy(): Gridlines;
+            protected _setup(): void;
+            renderImmediately(): Gridlines;
+            computeLayout(origin?: Point, availableWidth?: number, availableHeight?: number): Gridlines;
+            private _redrawXLines();
+            private _redrawYLines();
+        }
+    }
+}
+
+
+declare module Plottable {
+    module Components {
+        class Table extends ComponentContainer {
+            private _rowPadding;
+            private _columnPadding;
+            private _rows;
+            private _rowWeights;
+            private _columnWeights;
+            private _nRows;
+            private _nCols;
+            private _calculatedLayout;
+            /**
+             * A Table combines Components in the form of a grid. A
+             * common case is combining a y-axis, x-axis, and the plotted data via
+             * ```typescript
+             * new Table([[yAxis, plot],
+             *            [null,  xAxis]]);
+             * ```
+             *
+             * @constructor
+             * @param {Component[][]} [rows=[]] A 2-D array of Components to be added to the Table.
+             *   null can be used if a cell is empty.
+             */
+            constructor(rows?: Component[][]);
+            protected _forEach(callback: (component: Component) => any): void;
+            /**
+             * Checks whether the specified Component is in the Table.
+             */
+            has(component: Component): boolean;
+            /**
+             * Adds a Component in the specified row and column position.
+             *
+             * For example, instead of calling `new Table([[a, b], [null, c]])`, you
+             * could call
+             * var table = new Plottable.Components.Table();
+             * table.add(a, 0, 0);
+             * table.add(b, 0, 1);
+             * table.add(c, 1, 1);
+             *
+             * @param {Component} component The Component to be added.
+             * @param {number} row
+             * @param {number} col
+             * @returns {Table} The calling Table.
+             */
+            add(component: Component, row: number, col: number): Table;
+            protected _remove(component: Component): boolean;
+            private _iterateLayout(availableWidth, availableHeight, isFinalOffer?);
+            private _determineGuarantees(offeredWidths, offeredHeights, isFinalOffer?);
+            requestedSpace(offeredWidth: number, offeredHeight: number): SpaceRequest;
+            computeLayout(origin?: Point, availableWidth?: number, availableHeight?: number): Table;
+            /**
+             * Gets the padding above and below each row in pixels.
+             */
+            rowPadding(): number;
+            /**
+             * Sets the padding above and below each row in pixels.
+             *
+             * @param {number} rowPadding
+             * @returns {Table} The calling Table.
+             */
+            rowPadding(rowPadding: number): Table;
+            /**
+             * Gets the padding to the left and right of each column in pixels.
+             */
+            columnPadding(): number;
+            /**
+             * Sets the padding to the left and right of each column in pixels.
+             *
+             * @param {number} columnPadding
+             * @returns {Table} The calling Table.
+             */
+            columnPadding(columnPadding: number): Table;
+            /**
+             * Gets the weight of the specified row.
+             *
+             * @param {number} index
+             */
+            rowWeight(index: number): number;
+            /**
+             * Sets the weight of the specified row.
+             * Space is allocated to rows based on their weight. Rows with higher weights receive proportionally more space.
+             *
+             * A common case would be to have one row take up 2/3rds of the space,
+             * and the other row take up 1/3rd.
+             *
+             * Example:
+             *
+             * ```JavaScript
+             * plot = new Plottable.Component.Table([
+             *  [row1],
+             *  [row2]
+             * ]);
+             *
+             * // assign twice as much space to the first row
+             * plot
+             *  .rowWeight(0, 2)
+             *  .rowWeight(1, 1)
+             * ```
+             *
+             * @param {number} index
+             * @param {number} weight
+             * @returns {Table} The calling Table.
+             */
+            rowWeight(index: number, weight: number): Table;
+            /**
+             * Gets the weight of the specified column.
+             *
+             * @param {number} index
+             */
+            columnWeight(index: number): number;
+            /**
+             * Sets the weight of the specified column.
+             * Space is allocated to columns based on their weight. Columns with higher weights receive proportionally more space.
+             *
+             * Please see `rowWeight` docs for an example.
+             *
+             * @param {number} index
+             * @param {number} weight
+             * @returns {Table} The calling Table.
+             */
+            columnWeight(index: number, weight: number): Table;
+            fixedWidth(): boolean;
+            fixedHeight(): boolean;
+            private _padTableToSize(nRows, nCols);
+            private static _calcComponentWeights(setWeights, componentGroups, fixityAccessor);
+            private static _calcProportionalSpace(weights, freeSpace);
+            private static _fixedSpace(componentGroup, fixityAccessor);
+        }
+    }
+}
+
+
+declare module Plottable {
+    module Components {
+        enum PropertyMode {
+            VALUE = 0,
+            PIXEL = 1,
+        }
+        class SelectionBoxLayer extends Component {
+            protected _box: d3.Selection<void>;
+            private _boxArea;
+            private _boxVisible;
+            private _boxBounds;
+            private _xExtent;
+            private _yExtent;
+            private _xScale;
+            private _yScale;
+            private _adjustBoundsCallback;
+            protected _xBoundsMode: PropertyMode;
+            protected _yBoundsMode: PropertyMode;
+            constructor();
+            protected _setup(): void;
+            protected _sizeFromOffer(availableWidth: number, availableHeight: number): {
+                width: number;
+                height: number;
+            };
+            /**
+             * Gets the Bounds of the box.
+             */
+            bounds(): Bounds;
+            /**
+             * Sets the Bounds of the box.
+             *
+             * @param {Bounds} newBounds
+             * @return {SelectionBoxLayer} The calling SelectionBoxLayer.
+             */
+            bounds(newBounds: Bounds): SelectionBoxLayer;
+            protected _setBounds(newBounds: Bounds): void;
+            private _getBounds();
+            renderImmediately(): SelectionBoxLayer;
+            /**
+             * Gets whether the box is being shown.
+             */
+            boxVisible(): boolean;
+            /**
+             * Shows or hides the selection box.
+             *
+             * @param {boolean} show Whether or not to show the box.
+             * @return {SelectionBoxLayer} The calling SelectionBoxLayer.
+             */
+            boxVisible(show: boolean): SelectionBoxLayer;
+            fixedWidth(): boolean;
+            fixedHeight(): boolean;
+            /**
+             * Gets the x scale for this SelectionBoxLayer.
+             */
+            xScale(): QuantitativeScale<number | {
+                valueOf(): number;
+            }>;
+            /**
+             * Sets the x scale for this SelectionBoxLayer.
+             *
+             * @returns {SelectionBoxLayer} The calling SelectionBoxLayer.
+             */
+            xScale(xScale: QuantitativeScale<number | {
+                valueOf(): number;
+            }>): SelectionBoxLayer;
+            /**
+             * Gets the y scale for this SelectionBoxLayer.
+             */
+            yScale(): QuantitativeScale<number | {
+                valueOf(): number;
+            }>;
+            /**
+             * Sets the y scale for this SelectionBoxLayer.
+             *
+             * @returns {SelectionBoxLayer} The calling SelectionBoxLayer.
+             */
+            yScale(yScale: QuantitativeScale<number | {
+                valueOf(): number;
+            }>): SelectionBoxLayer;
+            /**
+             * Gets the data values backing the left and right edges of the box.
+             *
+             * Returns an undefined array if the edges are not backed by a scale.
+             */
+            xExtent(): (number | {
+                valueOf(): number;
+            })[];
+            /**
+             * Sets the data values backing the left and right edges of the box.
+             */
+            xExtent(xExtent: (number | {
+                valueOf(): number;
+            })[]): SelectionBoxLayer;
+            private _getXExtent();
+            protected _setXExtent(xExtent: (number | {
+                valueOf(): number;
+            })[]): void;
+            /**
+             * Gets the data values backing the top and bottom edges of the box.
+             *
+             * Returns an undefined array if the edges are not backed by a scale.
+             */
+            yExtent(): (number | {
+                valueOf(): number;
+            })[];
+            /**
+             * Sets the data values backing the top and bottom edges of the box.
+             */
+            yExtent(yExtent: (number | {
+                valueOf(): number;
+            })[]): SelectionBoxLayer;
+            private _getYExtent();
+            protected _setYExtent(yExtent: (number | {
+                valueOf(): number;
+            })[]): void;
+            destroy(): void;
+        }
+    }
+}
+
+
+declare module Plottable {
+    module Components {
+        class GuideLineLayer<D> extends Component {
+            static ORIENTATION_VERTICAL: string;
+            static ORIENTATION_HORIZONTAL: string;
+            private _orientation;
+            private _value;
+            private _scale;
+            private _pixelPosition;
+            private _scaleUpdateCallback;
+            private _guideLine;
+            private _mode;
+            constructor(orientation: string);
+            protected _setup(): void;
+            protected _sizeFromOffer(availableWidth: number, availableHeight: number): {
+                width: number;
+                height: number;
+            };
+            protected _isVertical(): boolean;
+            fixedWidth(): boolean;
+            fixedHeight(): boolean;
+            computeLayout(origin?: Point, availableWidth?: number, availableHeight?: number): GuideLineLayer<D>;
+            renderImmediately(): GuideLineLayer<D>;
+            private _syncPixelPositionAndValue();
+            protected _setPixelPositionWithoutChangingMode(pixelPosition: number): void;
+            /**
+             * Gets the QuantitativeScale on the GuideLineLayer.
+             *
+             * @return {QuantitativeScale<D>}
+             */
+            scale(): QuantitativeScale<D>;
+            /**
+             * Sets the QuantitativeScale on the GuideLineLayer.
+             * If value() was the last property set, pixelPosition() will be updated according to the new scale.
+             * If pixelPosition() was the last property set, value() will be updated according to the new scale.
+             *
+             * @param {QuantitativeScale<D>} scale
+             * @return {GuideLineLayer<D>} The calling GuideLineLayer.
+             */
+            scale(scale: QuantitativeScale<D>): GuideLineLayer<D>;
+            /**
+             * Gets the value of the guide line in data-space.
+             *
+             * @return {D}
+             */
+            value(): D;
+            /**
+             * Sets the value of the guide line in data-space.
+             * If the GuideLineLayer has a scale, pixelPosition() will be updated now and whenever the scale updates.
+             *
+             * @param {D} value
+             * @return {GuideLineLayer<D>} The calling GuideLineLayer.
+             */
+            value(value: D): GuideLineLayer<D>;
+            /**
+             * Gets the position of the guide line in pixel-space.
+             *
+             * @return {number}
+             */
+            pixelPosition(): number;
+            /**
+             * Sets the position of the guide line in pixel-space.
+             * If the GuideLineLayer has a scale, the value() will be updated now and whenever the scale updates.
+             *
+             * @param {number} pixelPosition
+             * @return {GuideLineLayer<D>} The calling GuideLineLayer.
+             */
+            pixelPosition(pixelPosition: number): GuideLineLayer<D>;
+            destroy(): void;
+        }
+    }
+}
+
+
+declare module Plottable {
+    module Plots {
+        interface PlotEntity extends Entity<Plot> {
+            dataset: Dataset;
+            index: number;
+            component: Plot;
+        }
+        interface AccessorScaleBinding<D, R> {
+            accessor: Accessor<any>;
+            scale?: Scale<D, R>;
+        }
+        module Animator {
+            var MAIN: string;
+            var RESET: string;
+        }
+    }
+    class Plot extends Component {
+        protected static _ANIMATION_MAX_DURATION: number;
+        private _dataChanged;
+        private _datasetToDrawer;
+        protected _renderArea: d3.Selection<void>;
+        private _attrBindings;
+        private _attrExtents;
+        private _includedValuesProvider;
+        private _animate;
+        private _animators;
+        protected _renderCallback: ScaleCallback<Scale<any, any>>;
+        private _onDatasetUpdateCallback;
+        protected _propertyExtents: d3.Map<any[]>;
+        protected _propertyBindings: d3.Map<Plots.AccessorScaleBinding<any, any>>;
+        /**
+         * A Plot draws some visualization of the inputted Datasets.
+         *
+         * @constructor
+         */
+        constructor();
+        anchor(selection: d3.Selection<void>): Plot;
+        protected _setup(): void;
+        destroy(): void;
+        protected _createNodesForDataset(dataset: Dataset): Drawer;
+        protected _createDrawer(dataset: Dataset): Drawer;
+        protected _getAnimator(key: string): Animator;
+        protected _onDatasetUpdate(): void;
+        /**
+         * Gets the AccessorScaleBinding for a particular attribute.
+         *
+         * @param {string} attr
+         */
+        attr<A>(attr: string): Plots.AccessorScaleBinding<A, number | string>;
+        /**
+         * Sets a particular attribute to a constant value or the result of an Accessor.
+         *
+         * @param {string} attr
+         * @param {number|string|Accessor<number>|Accessor<string>} attrValue
+         * @returns {Plot} The calling Plot.
+         */
+        attr(attr: string, attrValue: number | string | Accessor<number> | Accessor<string>): Plot;
+        /**
+         * Sets a particular attribute to a scaled constant value or scaled result of an Accessor.
+         * The provided Scale will account for the attribute values when autoDomain()-ing.
+         *
+         * @param {string} attr
+         * @param {A|Accessor<A>} attrValue
+         * @param {Scale<A, number | string>} scale The Scale used to scale the attrValue.
+         * @returns {Plot} The calling Plot.
+         */
+        attr<A>(attr: string, attrValue: A | Accessor<A>, scale: Scale<A, number | string>): Plot;
+        protected _bindProperty(property: string, value: any, scale: Scale<any, any>): void;
+        private _bindAttr(attr, value, scale);
+        protected _generateAttrToProjector(): AttributeToProjector;
+        renderImmediately(): Plot;
+        /**
+         * Returns whether the plot will be animated.
+         */
+        animated(): boolean;
+        /**
+         * Enables or disables animation.
+         */
+        animated(willAnimate: boolean): Plot;
+        detach(): Plot;
+        /**
+         * @returns {Scale[]} A unique array of all scales currently used by the Plot.
+         */
+        private _scales();
+        /**
+         * Updates the extents associated with each attribute, then autodomains all scales the Plot uses.
+         */
+        protected _updateExtents(): void;
+        private _updateExtentsForAttr(attr);
+        protected _updateExtentsForProperty(property: string): void;
+        protected _filterForProperty(property: string): Accessor<boolean>;
+        private _updateExtentsForKey(key, bindings, extents, filter);
+        private _computeExtent(dataset, accScaleBinding, filter);
+        /**
+         * Override in subclass to add special extents, such as included values
+         */
+        protected _extentsForProperty(property: string): any[];
+        private _includedValuesForScale<D>(scale);
+        /**
+         * Get the Animator associated with the specified Animator key.
+         *
+         * @return {Animator}
+         */
+        animator(animatorKey: string): Animator;
+        /**
+         * Set the Animator associated with the specified Animator key.
+         *
+         * @param {string} animatorKey
+         * @param {Animator} animator
+         * @returns {Plot} The calling Plot.
+         */
+        animator(animatorKey: string, animator: Animator): Plot;
+        /**
+         * Adds a Dataset to the Plot.
+         *
+         * @param {Dataset} dataset
+         * @returns {Plot} The calling Plot.
+         */
+        addDataset(dataset: Dataset): Plot;
+        protected _addDataset(dataset: Dataset): Plot;
+        /**
+         * Removes a Dataset from the Plot.
+         *
+         * @param {Dataset} dataset
+         * @returns {Plot} The calling Plot.
+         */
+        removeDataset(dataset: Dataset): Plot;
+        protected _removeDataset(dataset: Dataset): Plot;
+        protected _removeDatasetNodes(dataset: Dataset): void;
+        datasets(): Dataset[];
+        datasets(datasets: Dataset[]): Plot;
+        protected _getDrawersInOrder(): Drawer[];
+        protected _generateDrawSteps(): Drawers.DrawStep[];
+        protected _additionalPaint(time: number): void;
+        protected _getDataToDraw(): Utils.Map<Dataset, any[]>;
+        private _paint();
+        /**
+         * Retrieves Selections of this Plot for the specified Datasets.
+         *
+         * @param {Dataset[]} [datasets] The Datasets to retrieve the Selections for.
+         *   If not provided, Selections will be retrieved for all Datasets on the Plot.
+         * @returns {d3.Selection}
+         */
+        selections(datasets?: Dataset[]): d3.Selection<any>;
+        /**
+         * Gets the Entities associated with the specified Datasets.
+         *
+         * @param {dataset[]} datasets The Datasets to retrieve the Entities for.
+         *   If not provided, returns defaults to all Datasets on the Plot.
+         * @return {Plots.PlotEntity[]}
+         */
+        entities(datasets?: Dataset[]): Plots.PlotEntity[];
+        private _lightweightEntities(datasets?);
+        private _lightweightPlotEntityToPlotEntity(entity);
+        /**
+         * Returns the PlotEntity nearest to the query point by the Euclidian norm, or undefined if no PlotEntity can be found.
+         *
+         * @param {Point} queryPoint
+         * @returns {Plots.PlotEntity} The nearest PlotEntity, or undefined if no PlotEntity can be found.
+         */
+        entityNearest(queryPoint: Point): Plots.PlotEntity;
+        /**
+         * @deprecated As of release v1.1.0, replaced by _entityVisibleOnPlot()
+         */
+        protected _visibleOnPlot(datum: any, pixelPoint: Point, selection: d3.Selection<void>): boolean;
+        protected _entityVisibleOnPlot(pixelPoint: Point, datum: any, index: number, dataset: Dataset): boolean;
+        protected _uninstallScaleForKey(scale: Scale<any, any>, key: string): void;
+        protected _installScaleForKey(scale: Scale<any, any>, key: string): void;
+        protected _propertyProjectors(): AttributeToProjector;
+        protected static _scaledAccessor<D, R>(binding: Plots.AccessorScaleBinding<D, R>): Accessor<any>;
+        protected _pixelPoint(datum: any, index: number, dataset: Dataset): Point;
+        protected _animateOnNextRender(): boolean;
+    }
+}
+
+
+declare module Plottable {
+    module Plots {
+        class Pie extends Plot {
+            private static _INNER_RADIUS_KEY;
+            private static _OUTER_RADIUS_KEY;
+            private static _SECTOR_VALUE_KEY;
+            private _startAngles;
+            private _endAngles;
+            private _labelFormatter;
+            private _labelsEnabled;
+            private _strokeDrawers;
+            /**
+             * @constructor
+             */
+            constructor();
+            protected _setup(): void;
+            computeLayout(origin?: Point, availableWidth?: number, availableHeight?: number): Pie;
+            addDataset(dataset: Dataset): Pie;
+            protected _addDataset(dataset: Dataset): Pie;
+            removeDataset(dataset: Dataset): Pie;
+            protected _removeDatasetNodes(dataset: Dataset): void;
+            protected _removeDataset(dataset: Dataset): Pie;
+            selections(datasets?: Dataset[]): d3.Selection<any>;
+            protected _onDatasetUpdate(): void;
+            protected _createDrawer(dataset: Dataset): Drawers.Arc;
+            entities(datasets?: Dataset[]): PlotEntity[];
+            /**
+             * Gets the AccessorScaleBinding for the sector value.
+             */
+            sectorValue<S>(): AccessorScaleBinding<S, number>;
+            /**
+             * Sets the sector value to a constant number or the result of an Accessor<number>.
+             *
+             * @param {number|Accessor<number>} sectorValue
+             * @returns {Pie} The calling Pie Plot.
+             */
+            sectorValue(sectorValue: number | Accessor<number>): Plots.Pie;
+            /**
+             * Sets the sector value to a scaled constant value or scaled result of an Accessor.
+             * The provided Scale will account for the values when autoDomain()-ing.
+             *
+             * @param {S|Accessor<S>} sectorValue
+             * @param {Scale<S, number>} scale
+             * @returns {Pie} The calling Pie Plot.
+             */
+            sectorValue<S>(sectorValue: S | Accessor<S>, scale: Scale<S, number>): Plots.Pie;
+            /**
+             * Gets the AccessorScaleBinding for the inner radius.
+             */
+            innerRadius<R>(): AccessorScaleBinding<R, number>;
+            /**
+             * Sets the inner radius to a constant number or the result of an Accessor<number>.
+             *
+             * @param {number|Accessor<number>} innerRadius
+             * @returns {Pie} The calling Pie Plot.
+             */
+            innerRadius(innerRadius: number | Accessor<number>): Plots.Pie;
+            /**
+             * Sets the inner radius to a scaled constant value or scaled result of an Accessor.
+             * The provided Scale will account for the values when autoDomain()-ing.
+             *
+             * @param {R|Accessor<R>} innerRadius
+             * @param {Scale<R, number>} scale
+             * @returns {Pie} The calling Pie Plot.
+             */
+            innerRadius<R>(innerRadius: R | Accessor<R>, scale: Scale<R, number>): Plots.Pie;
+            /**
+             * Gets the AccessorScaleBinding for the outer radius.
+             */
+            outerRadius<R>(): AccessorScaleBinding<R, number>;
+            /**
+             * Sets the outer radius to a constant number or the result of an Accessor<number>.
+             *
+             * @param {number|Accessor<number>} outerRadius
+             * @returns {Pie} The calling Pie Plot.
+             */
+            outerRadius(outerRadius: number | Accessor<number>): Plots.Pie;
+            /**
+             * Sets the outer radius to a scaled constant value or scaled result of an Accessor.
+             * The provided Scale will account for the values when autoDomain()-ing.
+             *
+             * @param {R|Accessor<R>} outerRadius
+             * @param {Scale<R, number>} scale
+             * @returns {Pie} The calling Pie Plot.
+             */
+            outerRadius<R>(outerRadius: R | Accessor<R>, scale: Scale<R, number>): Plots.Pie;
+            /**
+             * Get whether slice labels are enabled.
+             *
+             * @returns {boolean} Whether slices should display labels or not.
+             */
+            labelsEnabled(): boolean;
+            /**
+             * Sets whether labels are enabled.
+             *
+             * @param {boolean} labelsEnabled
+             * @returns {Pie} The calling Pie Plot.
+             */
+            labelsEnabled(enabled: boolean): Pie;
+            /**
+             * Gets the Formatter for the labels.
+             */
+            labelFormatter(): Formatter;
+            /**
+             * Sets the Formatter for the labels.
+             *
+             * @param {Formatter} formatter
+             * @returns {Pie} The calling Pie Plot.
+             */
+            labelFormatter(formatter: Formatter): Pie;
+            entitiesAt(queryPoint: Point): PlotEntity[];
+            protected _propertyProjectors(): AttributeToProjector;
+            private _updatePieAngles();
+            protected _getDataToDraw(): Utils.Map<Dataset, any[]>;
+            protected static _isValidData(value: any): boolean;
+            protected _pixelPoint(datum: any, index: number, dataset: Dataset): {
+                x: number;
+                y: number;
+            };
+            protected _additionalPaint(time: number): void;
+            private _generateStrokeDrawSteps();
+            private _sliceIndexForPoint(p);
+            private _drawLabels();
+        }
+    }
+}
+
+
+declare module Plottable {
+    class XYPlot<X, Y> extends Plot {
+        protected static _X_KEY: string;
+        protected static _Y_KEY: string;
+        private _autoAdjustXScaleDomain;
+        private _autoAdjustYScaleDomain;
+        private _adjustYDomainOnChangeFromXCallback;
+        private _adjustXDomainOnChangeFromYCallback;
+        private _deferredRendering;
+        private _cachedDomainX;
+        private _cachedDomainY;
+        /**
+         * An XYPlot is a Plot that displays data along two primary directions, X and Y.
+         *
+         * @constructor
+         * @param {Scale} xScale The x scale to use.
+         * @param {Scale} yScale The y scale to use.
+         */
+        constructor();
+        /**
+         * Returns the whether or not the rendering is deferred for performance boost.
+         * @return {boolean} The deferred rendering option
+         */
+        deferredRendering(): boolean;
+        /**
+         * Sets / unsets the deferred rendering option
+         * Activating this option improves the performance of plot interaction (pan / zoom) by
+         * performing lazy renders, only after the interaction has stopped. Because re-rendering
+         * is no longer performed during the interaction, the zooming might experience a small
+         * resolution degradation, before the lazy re-render is performed.
+         *
+         * This option is intended for cases where performance is an issue.
+         */
+        deferredRendering(deferredRendering: boolean): XYPlot<X, Y>;
+        /**
+         * Gets the AccessorScaleBinding for X.
+         */
+        x(): Plots.AccessorScaleBinding<X, number>;
+        /**
+         * Sets X to a constant number or the result of an Accessor<number>.
+         *
+         * @param {number|Accessor<number>} x
+         * @returns {XYPlot} The calling XYPlot.
+         */
+        x(x: number | Accessor<number>): XYPlot<X, Y>;
+        /**
+         * Sets X to a scaled constant value or scaled result of an Accessor.
+         * The provided Scale will account for the values when autoDomain()-ing.
+         *
+         * @param {X|Accessor<X>} x
+         * @param {Scale<X, number>} xScale
+         * @returns {XYPlot} The calling XYPlot.
+         */
+        x(x: X | Accessor<X>, xScale: Scale<X, number>): XYPlot<X, Y>;
+        /**
+         * Gets the AccessorScaleBinding for Y.
+         */
+        y(): Plots.AccessorScaleBinding<Y, number>;
+        /**
+         * Sets Y to a constant number or the result of an Accessor<number>.
+         *
+         * @param {number|Accessor<number>} y
+         * @returns {XYPlot} The calling XYPlot.
+         */
+        y(y: number | Accessor<number>): XYPlot<X, Y>;
+        /**
+         * Sets Y to a scaled constant value or scaled result of an Accessor.
+         * The provided Scale will account for the values when autoDomain()-ing.
+         *
+         * @param {Y|Accessor<Y>} y
+         * @param {Scale<Y, number>} yScale
+         * @returns {XYPlot} The calling XYPlot.
+         */
+        y(y: Y | Accessor<Y>, yScale: Scale<Y, number>): XYPlot<X, Y>;
+        protected _filterForProperty(property: string): (datum: any, index: number, dataset: Dataset) => boolean;
+        private _makeFilterByProperty(property);
+        protected _uninstallScaleForKey(scale: Scale<any, any>, key: string): void;
+        protected _installScaleForKey(scale: Scale<any, any>, key: string): void;
+        destroy(): XYPlot<X, Y>;
+        /**
+         * Gets the automatic domain adjustment mode for visible points.
+         */
+        autorangeMode(): string;
+        /**
+         * Sets the automatic domain adjustment mode for visible points to operate against the X Scale, Y Scale, or neither.
+         * If "x" or "y" is specified the adjustment is immediately performed.
+         *
+         * @param {string} autorangeMode One of "x"/"y"/"none".
+         *   "x" will adjust the x Scale in relation to changes in the y domain.
+         *   "y" will adjust the y Scale in relation to changes in the x domain.
+         *   "none" means neither Scale will change automatically.
+         * @returns {XYPlot} The calling XYPlot.
+         */
+        autorangeMode(autorangeMode: string): XYPlot<X, Y>;
+        computeLayout(origin?: Point, availableWidth?: number, availableHeight?: number): XYPlot<X, Y>;
+        private _updateXExtentsAndAutodomain();
+        private _updateYExtentsAndAutodomain();
+        /**
+         * Adjusts the domains of both X and Y scales to show all data.
+         * This call does not override the autorange() behavior.
+         *
+         * @returns {XYPlot} The calling XYPlot.
+         */
+        showAllData(): XYPlot<X, Y>;
+        private _adjustYDomainOnChangeFromX();
+        private _adjustXDomainOnChangeFromY();
+        protected _projectorsReady(): boolean;
+        protected _pixelPoint(datum: any, index: number, dataset: Dataset): Point;
+        protected _getDataToDraw(): Utils.Map<Dataset, any[]>;
+    }
+}
+
+
+declare module Plottable {
+    module Plots {
+        class Rectangle<X, Y> extends XYPlot<X, Y> {
+            private static _X2_KEY;
+            private static _Y2_KEY;
+            private _labelsEnabled;
+            private _label;
+            /**
+             * A Rectangle Plot displays rectangles based on the data.
+             * The left and right edges of each rectangle can be set with x() and x2().
+             *   If only x() is set the Rectangle Plot will attempt to compute the correct left and right edge positions.
+             * The top and bottom edges of each rectangle can be set with y() and y2().
+             *   If only y() is set the Rectangle Plot will attempt to compute the correct top and bottom edge positions.
+             *
+             * @constructor
+             * @param {Scale.Scale} xScale
+             * @param {Scale.Scale} yScale
+             */
+            constructor();
+            protected _createDrawer(dataset: Dataset): Drawers.Rectangle;
+            protected _generateAttrToProjector(): {
+                [attr: string]: (datum: any, index: number, dataset: Dataset) => any;
+            };
+            protected _generateDrawSteps(): Drawers.DrawStep[];
+            protected _updateExtentsForProperty(property: string): void;
+            protected _filterForProperty(property: string): (datum: any, index: number, dataset: Dataset) => boolean;
+            /**
+             * Gets the AccessorScaleBinding for X.
+             */
+            x(): AccessorScaleBinding<X, number>;
+            /**
+             * Sets X to a constant number or the result of an Accessor<number>.
+             *
+             * @param {number|Accessor<number>} x
+             * @returns {Plots.Rectangle} The calling Rectangle Plot.
+             */
+            x(x: number | Accessor<number>): Plots.Rectangle<X, Y>;
+            /**
+             * Sets X to a scaled constant value or scaled result of an Accessor.
+             * The provided Scale will account for the values when autoDomain()-ing.
+             *
+             * @param {X|Accessor<X>} x
+             * @param {Scale<X, number>} xScale
+             * @returns {Plots.Rectangle} The calling Rectangle Plot.
+             */
+            x(x: X | Accessor<X>, xScale: Scale<X, number>): Plots.Rectangle<X, Y>;
+            /**
+             * Gets the AccessorScaleBinding for X2.
+             */
+            x2(): AccessorScaleBinding<X, number>;
+            /**
+             * Sets X2 to a constant number or the result of an Accessor.
+             * If a Scale has been set for X, it will also be used to scale X2.
+             *
+             * @param {number|Accessor<number>|X|Accessor<X>} x2
+             * @returns {Plots.Rectangle} The calling Rectangle Plot.
+             */
+            x2(x2: number | Accessor<number> | X | Accessor<X>): Plots.Rectangle<X, Y>;
+            /**
+             * Gets the AccessorScaleBinding for Y.
+             */
+            y(): AccessorScaleBinding<Y, number>;
+            /**
+             * Sets Y to a constant number or the result of an Accessor<number>.
+             *
+             * @param {number|Accessor<number>} y
+             * @returns {Plots.Rectangle} The calling Rectangle Plot.
+             */
+            y(y: number | Accessor<number>): Plots.Rectangle<X, Y>;
+            /**
+             * Sets Y to a scaled constant value or scaled result of an Accessor.
+             * The provided Scale will account for the values when autoDomain()-ing.
+             *
+             * @param {Y|Accessor<Y>} y
+             * @param {Scale<Y, number>} yScale
+             * @returns {Plots.Rectangle} The calling Rectangle Plot.
+             */
+            y(y: Y | Accessor<Y>, yScale: Scale<Y, number>): Plots.Rectangle<X, Y>;
+            /**
+             * Gets the AccessorScaleBinding for Y2.
+             */
+            y2(): AccessorScaleBinding<Y, number>;
+            /**
+             * Sets Y2 to a constant number or the result of an Accessor.
+             * If a Scale has been set for Y, it will also be used to scale Y2.
+             *
+             * @param {number|Accessor<number>|Y|Accessor<Y>} y2
+             * @returns {Plots.Rectangle} The calling Rectangle Plot.
+             */
+            y2(y2: number | Accessor<number> | Y | Accessor<Y>): Plots.Rectangle<X, Y>;
+            /**
+             * Gets the PlotEntities at a particular Point.
+             *
+             * @param {Point} point The point to query.
+             * @returns {PlotEntity[]} The PlotEntities at the particular point
+             */
+            entitiesAt(point: Point): PlotEntity[];
+            /**
+             * Gets the Entities that intersect the Bounds.
+             *
+             * @param {Bounds} bounds
+             * @returns {PlotEntity[]}
+             */
+            entitiesIn(bounds: Bounds): PlotEntity[];
+            /**
+             * Gets the Entities that intersect the area defined by the ranges.
+             *
+             * @param {Range} xRange
+             * @param {Range} yRange
+             * @returns {PlotEntity[]}
+             */
+            entitiesIn(xRange: Range, yRange: Range): PlotEntity[];
+            private _entityBBox(datum, index, dataset, attrToProjector);
+            private _entitiesIntersecting(xValOrRange, yValOrRange);
+            /**
+             * Gets the accessor for labels.
+             *
+             * @returns {Accessor<string>}
+             */
+            label(): Accessor<string>;
+            /**
+             * Sets the text of labels to the result of an Accessor.
+             *
+             * @param {Accessor<string>} label
+             * @returns {Plots.Rectangle} The calling Rectangle Plot.
+             */
+            label(label: Accessor<string>): Plots.Rectangle<X, Y>;
+            /**
+             * Gets whether labels are enabled.
+             *
+             * @returns {boolean}
+             */
+            labelsEnabled(): boolean;
+            /**
+             * Sets whether labels are enabled.
+             * Labels too big to be contained in the rectangle, cut off by edges, or blocked by other rectangles will not be shown.
+             *
+             * @param {boolean} labelsEnabled
+             * @returns {Rectangle} The calling Rectangle Plot.
+             */
+            labelsEnabled(enabled: boolean): Plots.Rectangle<X, Y>;
+            protected _propertyProjectors(): AttributeToProjector;
+            protected _pixelPoint(datum: any, index: number, dataset: Dataset): {
+                x: any;
+                y: any;
+            };
+            private _rectangleWidth(scale);
+            protected _getDataToDraw(): Utils.Map<Dataset, any[]>;
+            protected _additionalPaint(time: number): void;
+            private _drawLabels();
+            private _drawLabel(dataToDraw, dataset, datasetIndex);
+            private _overlayLabel(labelXRange, labelYRange, datumIndex, datasetIndex, dataToDraw);
+        }
+    }
+}
+
+
+declare module Plottable {
+    module Plots {
+        class Scatter<X, Y> extends XYPlot<X, Y> {
+            private static _SIZE_KEY;
+            private static _SYMBOL_KEY;
+            /**
+             * A Scatter Plot draws a symbol at each data point.
+             *
+             * @constructor
+             */
+            constructor();
+            protected _createDrawer(dataset: Dataset): Drawers.Symbol;
+            /**
+             * Gets the AccessorScaleBinding for the size property of the plot.
+             * The size property corresponds to the area of the symbol.
+             */
+            size<S>(): AccessorScaleBinding<S, number>;
+            /**
+             * Sets the size property to a constant number or the result of an Accessor<number>.
+             *
+             * @param {number|Accessor<number>} size
+             * @returns {Plots.Scatter} The calling Scatter Plot.
+             */
+            size(size: number | Accessor<number>): Plots.Scatter<X, Y>;
+            /**
+             * Sets the size property to a scaled constant value or scaled result of an Accessor.
+             * The provided Scale will account for the values when autoDomain()-ing.
+             *
+             * @param {S|Accessor<S>} sectorValue
+             * @param {Scale<S, number>} scale
+             * @returns {Plots.Scatter} The calling Scatter Plot.
+             */
+            size<S>(size: S | Accessor<S>, scale: Scale<S, number>): Plots.Scatter<X, Y>;
+            /**
+             * Gets the AccessorScaleBinding for the symbol property of the plot.
+             * The symbol property corresponds to how the symbol will be drawn.
+             */
+            symbol(): AccessorScaleBinding<any, any>;
+            /**
+             * Sets the symbol property to an Accessor<SymbolFactory>.
+             *
+             * @param {Accessor<SymbolFactory>} symbol
+             * @returns {Plots.Scatter} The calling Scatter Plot.
+             */
+            symbol(symbol: Accessor<SymbolFactory>): Plots.Scatter<X, Y>;
+            protected _generateDrawSteps(): Drawers.DrawStep[];
+            /**
+             * @deprecated As of release v1.1.0, replaced by _entityVisibleOnPlot()
+             */
+            protected _visibleOnPlot(datum: any, pixelPoint: Point, selection: d3.Selection<void>): boolean;
+            protected _entityVisibleOnPlot(pixelPoint: Point, datum: any, index: number, dataset: Dataset): boolean;
+            protected _propertyProjectors(): AttributeToProjector;
+            /**
+             * Gets the Entities that intersect the Bounds.
+             *
+             * @param {Bounds} bounds
+             * @returns {PlotEntity[]}
+             */
+            entitiesIn(bounds: Bounds): PlotEntity[];
+            /**
+             * Gets the Entities that intersect the area defined by the ranges.
+             *
+             * @param {Range} xRange
+             * @param {Range} yRange
+             * @returns {PlotEntity[]}
+             */
+            entitiesIn(xRange: Range, yRange: Range): PlotEntity[];
+            /**
+             * Gets the Entities at a particular Point.
+             *
+             * @param {Point} p
+             * @returns {PlotEntity[]}
+             */
+            entitiesAt(p: Point): PlotEntity[];
+        }
+    }
+}
+
+
+declare module Plottable {
+    module Plots {
+        class Bar<X, Y> extends XYPlot<X, Y> {
+            static ORIENTATION_VERTICAL: string;
+            static ORIENTATION_HORIZONTAL: string;
+            private static _BAR_WIDTH_RATIO;
+            private static _SINGLE_BAR_DIMENSION_RATIO;
+            private static _BAR_AREA_CLASS;
+            private static _LABEL_AREA_CLASS;
+            private static _LABEL_VERTICAL_PADDING;
+            private static _LABEL_HORIZONTAL_PADDING;
+            private _baseline;
+            private _baselineValue;
+            protected _isVertical: boolean;
+            private _labelFormatter;
+            private _labelsEnabled;
+            private _hideBarsIfAnyAreTooWide;
+            private _labelConfig;
+            private _baselineValueProvider;
+            private _barPixelWidth;
+            private _updateBarPixelWidthCallback;
+            /**
+             * A Bar Plot draws bars growing out from a baseline to some value
+             *
+             * @constructor
+             * @param {string} [orientation="vertical"] One of "vertical"/"horizontal".
+             */
+            constructor(orientation?: string);
+            x(): Plots.AccessorScaleBinding<X, number>;
+            x(x: number | Accessor<number>): Bar<X, Y>;
+            x(x: X | Accessor<X>, xScale: Scale<X, number>): Bar<X, Y>;
+            y(): Plots.AccessorScaleBinding<Y, number>;
+            y(y: number | Accessor<number>): Bar<X, Y>;
+            y(y: Y | Accessor<Y>, yScale: Scale<Y, number>): Bar<X, Y>;
+            /**
+             * Gets the orientation of the plot
+             *
+             * @return "vertical" | "horizontal"
+             */
+            orientation(): string;
+            render(): Bar<X, Y>;
+            protected _createDrawer(dataset: Dataset): Drawers.Rectangle;
+            protected _setup(): void;
+            /**
+             * Gets the baseline value.
+             * The baseline is the line that the bars are drawn from.
+             *
+             * @returns {X|Y}
+             */
+            baselineValue(): X | Y;
+            /**
+             * Sets the baseline value.
+             * The baseline is the line that the bars are drawn from.
+             *
+             * @param {X|Y} value
+             * @returns {Bar} The calling Bar Plot.
+             */
+            baselineValue(value: X | Y): Bar<X, Y>;
+            addDataset(dataset: Dataset): Bar<X, Y>;
+            protected _addDataset(dataset: Dataset): Bar<X, Y>;
+            removeDataset(dataset: Dataset): Bar<X, Y>;
+            protected _removeDataset(dataset: Dataset): Bar<X, Y>;
+            datasets(): Dataset[];
+            datasets(datasets: Dataset[]): Plot;
+            /**
+             * Get whether bar labels are enabled.
+             *
+             * @returns {boolean} Whether bars should display labels or not.
+             */
+            labelsEnabled(): boolean;
+            /**
+             * Sets whether labels are enabled.
+             *
+             * @param {boolean} labelsEnabled
+             * @returns {Bar} The calling Bar Plot.
+             */
+            labelsEnabled(enabled: boolean): Bar<X, Y>;
+            /**
+             * Gets the Formatter for the labels.
+             */
+            labelFormatter(): Formatter;
+            /**
+             * Sets the Formatter for the labels.
+             *
+             * @param {Formatter} formatter
+             * @returns {Bar} The calling Bar Plot.
+             */
+            labelFormatter(formatter: Formatter): Bar<X, Y>;
+            protected _createNodesForDataset(dataset: Dataset): Drawer;
+            protected _removeDatasetNodes(dataset: Dataset): void;
+            /**
+             * Returns the PlotEntity nearest to the query point according to the following algorithm:
+             *   - If the query point is inside a bar, returns the PlotEntity for that bar.
+             *   - Otherwise, gets the nearest PlotEntity by the primary direction (X for vertical, Y for horizontal),
+             *     breaking ties with the secondary direction.
+             * Returns undefined if no PlotEntity can be found.
+             *
+             * @param {Point} queryPoint
+             * @returns {PlotEntity} The nearest PlotEntity, or undefined if no PlotEntity can be found.
+             */
+            entityNearest(queryPoint: Point): PlotEntity;
+            /**
+             * @deprecated As of release v1.1.0, replaced by _entityVisibleOnPlot()
+             */
+            protected _visibleOnPlot(datum: any, pixelPoint: Point, selection: d3.Selection<void>): boolean;
+            protected _entityVisibleOnPlot(pixelPoint: Point, datum: any, index: number, dataset: Dataset): boolean;
+            /**
+             * Gets the Entities at a particular Point.
+             *
+             * @param {Point} p
+             * @returns {PlotEntity[]}
+             */
+            entitiesAt(p: Point): PlotEntity[];
+            /**
+             * Gets the Entities that intersect the Bounds.
+             *
+             * @param {Bounds} bounds
+             * @returns {PlotEntity[]}
+             */
+            entitiesIn(bounds: Bounds): PlotEntity[];
+            /**
+             * Gets the Entities that intersect the area defined by the ranges.
+             *
+             * @param {Range} xRange
+             * @param {Range} yRange
+             * @returns {PlotEntity[]}
+             */
+            entitiesIn(xRange: Range, yRange: Range): PlotEntity[];
+            private _entitiesIntersecting(xValOrRange, yValOrRange);
+            private _updateValueScale();
+            protected _additionalPaint(time: number): void;
+            /**
+             * Makes sure the extent takes into account the widths of the bars
+             */
+            protected _extentsForProperty(property: string): any[];
+            private _drawLabels();
+            private _drawLabel(data, dataset);
+            protected _generateDrawSteps(): Drawers.DrawStep[];
+            protected _generateAttrToProjector(): {
+                [attr: string]: (datum: any, index: number, dataset: Dataset) => any;
+            };
+            /**
+             * Computes the barPixelWidth of all the bars in the plot.
+             *
+             * If the position scale of the plot is a CategoryScale and in bands mode, then the rangeBands function will be used.
+             * If the position scale of the plot is a QuantitativeScale, then the bar width is equal to the smallest distance between
+             * two adjacent data points, padded for visualisation.
+             */
+            protected _getBarPixelWidth(): number;
+            private _updateBarPixelWidth();
+            entities(datasets?: Dataset[]): PlotEntity[];
+            protected _pixelPoint(datum: any, index: number, dataset: Dataset): Point;
+            protected _uninstallScaleForKey(scale: Scale<any, number>, key: string): void;
+            protected _getDataToDraw(): Utils.Map<Dataset, any[]>;
+        }
+    }
+}
+
+
+declare module Plottable {
+    module Plots {
+        class Line<X> extends XYPlot<X, number> {
+            private _interpolator;
+            private _autorangeSmooth;
+            private _croppedRenderingEnabled;
+            /**
+             * A Line Plot draws line segments starting from the first data point to the next.
+             *
+             * @constructor
+             */
+            constructor();
+            x(): Plots.AccessorScaleBinding<X, number>;
+            x(x: number | Accessor<number>): Line<X>;
+            x(x: X | Accessor<X>, xScale: Scale<X, number>): Line<X>;
+            y(): Plots.AccessorScaleBinding<number, number>;
+            y(y: number | Accessor<number>): Line<X>;
+            y(y: number | Accessor<number>, yScale: Scale<number, number>): Line<X>;
+            autorangeMode(): string;
+            autorangeMode(autorangeMode: string): Line<X>;
+            /**
+             * Gets whether or not the autoranging is done smoothly.
+             */
+            autorangeSmooth(): boolean;
+            /**
+             * Sets whether or not the autorange is done smoothly.
+             *
+             * Smooth autoranging is done by making sure lines always exit on the left / right side of the plot
+             * and deactivating the nice domain feature on the scales
+             */
+            autorangeSmooth(autorangeSmooth: boolean): Plots.Line<X>;
+            private _setScaleSnapping();
+            /**
+             * Gets the interpolation function associated with the plot.
+             *
+             * @return {string | (points: Array<[number, number]>) => string)}
+             */
+            interpolator(): string | ((points: Array<[number, number]>) => string);
+            /**
+             * Sets the interpolation function associated with the plot.
+             *
+             * @param {string | points: Array<[number, number]>) => string} interpolator Interpolation function
+             * @return Plots.Line
+             */
+            interpolator(interpolator: string | ((points: Array<[number, number]>) => string)): Plots.Line<X>;
+            interpolator(interpolator: "linear"): Line<X>;
+            interpolator(interpolator: "linear-closed"): Line<X>;
+            interpolator(interpolator: "step"): Line<X>;
+            interpolator(interpolator: "step-before"): Line<X>;
+            interpolator(interpolator: "step-after"): Line<X>;
+            interpolator(interpolator: "basis"): Line<X>;
+            interpolator(interpolator: "basis-open"): Line<X>;
+            interpolator(interpolator: "basis-closed"): Line<X>;
+            interpolator(interpolator: "bundle"): Line<X>;
+            interpolator(interpolator: "cardinal"): Line<X>;
+            interpolator(interpolator: "cardinal-open"): Line<X>;
+            interpolator(interpolator: "cardinal-closed"): Line<X>;
+            interpolator(interpolator: "monotone"): Line<X>;
+            /**
+             * Gets if croppedRendering is enabled
+             *
+             * When croppedRendering is enabled, lines that will not be visible in the viewport will not be drawn.
+             */
+            croppedRenderingEnabled(): boolean;
+            /**
+             * Sets if croppedRendering is enabled
+             *
+             * @returns {Plots.Line} The calling Plots.Line
+             */
+            croppedRenderingEnabled(croppedRendering: boolean): Plots.Line<X>;
+            protected _createDrawer(dataset: Dataset): Drawer;
+            protected _extentsForProperty(property: string): any[];
+            private _getEdgeIntersectionPoints();
+            protected _getResetYFunction(): (d: any, i: number, dataset: Dataset) => number;
+            protected _generateDrawSteps(): Drawers.DrawStep[];
+            protected _generateAttrToProjector(): {
+                [attr: string]: (datum: any, index: number, dataset: Dataset) => any;
+            };
+            /**
+             * Returns the PlotEntity nearest to the query point by X then by Y, or undefined if no PlotEntity can be found.
+             *
+             * @param {Point} queryPoint
+             * @returns {PlotEntity} The nearest PlotEntity, or undefined if no PlotEntity can be found.
+             */
+            entityNearest(queryPoint: Point): PlotEntity;
+            protected _propertyProjectors(): AttributeToProjector;
+            protected _constructLineProjector(xProjector: Projector, yProjector: Projector): (datum: any, index: number, dataset: Dataset) => string;
+            protected _getDataToDraw(): Utils.Map<Dataset, any[]>;
+            private _filterCroppedRendering(dataset, indices);
+        }
+    }
+}
+
+
+declare module Plottable {
+    module Plots {
+        class Area<X> extends Line<X> {
+            private static _Y0_KEY;
+            private _lineDrawers;
+            private _constantBaselineValueProvider;
+            /**
+             * An Area Plot draws a filled region (area) between Y and Y0.
+             *
+             * @constructor
+             */
+            constructor();
+            protected _setup(): void;
+            y(): Plots.AccessorScaleBinding<number, number>;
+            y(y: number | Accessor<number>): Area<X>;
+            y(y: number | Accessor<number>, yScale: QuantitativeScale<number>): Area<X>;
+            /**
+             * Gets the AccessorScaleBinding for Y0.
+             */
+            y0(): Plots.AccessorScaleBinding<number, number>;
+            /**
+             * Sets Y0 to a constant number or the result of an Accessor<number>.
+             * If a Scale has been set for Y, it will also be used to scale Y0.
+             *
+             * @param {number|Accessor<number>} y0
+             * @returns {Area} The calling Area Plot.
+             */
+            y0(y0: number | Accessor<number>): Area<X>;
+            protected _onDatasetUpdate(): void;
+            addDataset(dataset: Dataset): Area<X>;
+            protected _addDataset(dataset: Dataset): Area<X>;
+            protected _removeDatasetNodes(dataset: Dataset): void;
+            protected _additionalPaint(): void;
+            private _generateLineDrawSteps();
+            private _generateLineAttrToProjector();
+            protected _createDrawer(dataset: Dataset): Drawers.Area;
+            protected _generateDrawSteps(): Drawers.DrawStep[];
+            protected _updateYScale(): void;
+            protected _getResetYFunction(): Accessor<any>;
+            protected _propertyProjectors(): AttributeToProjector;
+            selections(datasets?: Dataset[]): d3.Selection<any>;
+            protected _constructAreaProjector(xProjector: Projector, yProjector: Projector, y0Projector: Projector): (datum: any[], index: number, dataset: Dataset) => string;
+        }
+    }
+}
+
+
+declare module Plottable {
+    module Plots {
+        class ClusteredBar<X, Y> extends Bar<X, Y> {
+            private _clusterOffsets;
+            /**
+             * A ClusteredBar Plot groups bars across Datasets based on the primary value of the bars.
+             *   On a vertical ClusteredBar Plot, the bars with the same X value are grouped.
+             *   On a horizontal ClusteredBar Plot, the bars with the same Y value are grouped.
+             *
+             * @constructor
+             * @param {string} [orientation="vertical"] One of "vertical"/"horizontal".
+             */
+            constructor(orientation?: string);
+            protected _generateAttrToProjector(): {
+                [attr: string]: (datum: any, index: number, dataset: Dataset) => any;
+            };
+            private _updateClusterPosition();
+            private _makeInnerScale();
+            protected _getDataToDraw(): Utils.Map<Dataset, any[]>;
+        }
+    }
+}
+
+
+declare module Plottable {
+    module Plots {
+        class StackedArea<X> extends Area<X> {
+            private _stackingResult;
+            private _stackedExtent;
+            private _baseline;
+            private _baselineValue;
+            private _baselineValueProvider;
+            /**
+             * @constructor
+             */
+            constructor();
+            protected _getAnimator(key: string): Animator;
+            protected _setup(): void;
+            x(): Plots.AccessorScaleBinding<X, number>;
+            x(x: number | Accessor<number>): StackedArea<X>;
+            x(x: X | Accessor<X>, xScale: Scale<X, number>): StackedArea<X>;
+            y(): Plots.AccessorScaleBinding<number, number>;
+            y(y: number | Accessor<number>): StackedArea<X>;
+            y(y: number | Accessor<number>, yScale: QuantitativeScale<number>): StackedArea<X>;
+            protected _additionalPaint(): void;
+            protected _updateYScale(): void;
+            protected _onDatasetUpdate(): StackedArea<X>;
+            protected _updateExtentsForProperty(property: string): void;
+            protected _extentsForProperty(attr: string): any[];
+            private _updateStackExtentsAndOffsets();
+            private _checkSameDomain(datasets, keyAccessor);
+            /**
+             * Given an array of Datasets and the accessor function for the key, computes the
+             * set reunion (no duplicates) of the domain of each Dataset. The keys are stringified
+             * before being returned.
+             *
+             * @param {Dataset[]} datasets The Datasets for which we extract the domain keys
+             * @param {Accessor<any>} keyAccessor The accessor for the key of the data
+             * @return {string[]} An array of stringified keys
+             */
+            private static _domainKeys(datasets, keyAccessor);
+            protected _propertyProjectors(): AttributeToProjector;
+            protected _pixelPoint(datum: any, index: number, dataset: Dataset): Point;
+        }
+    }
+}
+
+
+declare module Plottable {
+    module Plots {
+        class StackedBar<X, Y> extends Bar<X, Y> {
+            private _stackingResult;
+            private _stackedExtent;
+            /**
+             * A StackedBar Plot stacks bars across Datasets based on the primary value of the bars.
+             *   On a vertical StackedBar Plot, the bars with the same X value are stacked.
+             *   On a horizontal StackedBar Plot, the bars with the same Y value are stacked.
+             *
+             * @constructor
+             * @param {Scale} xScale
+             * @param {Scale} yScale
+             * @param {string} [orientation="vertical"] One of "vertical"/"horizontal".
+             */
+            constructor(orientation?: string);
+            x(): Plots.AccessorScaleBinding<X, number>;
+            x(x: number | Accessor<number>): StackedBar<X, Y>;
+            x(x: X | Accessor<X>, xScale: Scale<X, number>): StackedBar<X, Y>;
+            y(): Plots.AccessorScaleBinding<Y, number>;
+            y(y: number | Accessor<number>): StackedBar<X, Y>;
+            y(y: Y | Accessor<Y>, yScale: Scale<Y, number>): StackedBar<X, Y>;
+            protected _generateAttrToProjector(): {
+                [attr: string]: (datum: any, index: number, dataset: Dataset) => any;
+            };
+            protected _onDatasetUpdate(): StackedBar<X, Y>;
+            protected _updateExtentsForProperty(property: string): void;
+            protected _extentsForProperty(attr: string): any[];
+            private _updateStackExtentsAndOffsets();
+        }
+    }
+}
+
+
+declare module Plottable {
+    module Plots {
+        class Segment<X, Y> extends XYPlot<X, Y> {
+            private static _X2_KEY;
+            private static _Y2_KEY;
+            /**
+             * A Segment Plot displays line segments based on the data.
+             *
+             * @constructor
+             */
+            constructor();
+            protected _createDrawer(dataset: Dataset): Drawers.Segment;
+            protected _generateDrawSteps(): Drawers.DrawStep[];
+            protected _updateExtentsForProperty(property: string): void;
+            protected _filterForProperty(property: string): (datum: any, index: number, dataset: Dataset) => boolean;
+            /**
+             * Gets the AccessorScaleBinding for X
+             */
+            x(): AccessorScaleBinding<X, number>;
+            /**
+             * Sets X to a constant value or the result of an Accessor.
+             *
+             * @param {X|Accessor<X>} x
+             * @returns {Plots.Segment} The calling Segment Plot.
+             */
+            x(x: number | Accessor<number>): Plots.Segment<X, Y>;
+            /**
+             * Sets X to a scaled constant value or scaled result of an Accessor.
+             * The provided Scale will account for the values when autoDomain()-ing.
+             *
+             * @param {X|Accessor<X>} x
+             * @param {Scale<X, number>} xScale
+             * @returns {Plots.Segment} The calling Segment Plot.
+             */
+            x(x: X | Accessor<X>, xScale: Scale<X, number>): Plots.Segment<X, Y>;
+            /**
+             * Gets the AccessorScaleBinding for X2
+             */
+            x2(): AccessorScaleBinding<X, number>;
+            /**
+             * Sets X2 to a constant number or the result of an Accessor.
+             * If a Scale has been set for X, it will also be used to scale X2.
+             *
+             * @param {number|Accessor<number>|Y|Accessor<Y>} y2
+             * @returns {Plots.Segment} The calling Segment Plot
+             */
+            x2(x2: number | Accessor<number> | X | Accessor<X>): Plots.Segment<X, Y>;
+            /**
+             * Gets the AccessorScaleBinding for Y
+             */
+            y(): AccessorScaleBinding<Y, number>;
+            /**
+             * Sets Y to a constant value or the result of an Accessor.
+             *
+             * @param {Y|Accessor<Y>} y
+             * @returns {Plots.Segment} The calling Segment Plot.
+             */
+            y(y: number | Accessor<number>): Plots.Segment<X, Y>;
+            /**
+             * Sets Y to a scaled constant value or scaled result of an Accessor.
+             * The provided Scale will account for the values when autoDomain()-ing.
+             *
+             * @param {Y|Accessor<Y>} y
+             * @param {Scale<Y, number>} yScale
+             * @returns {Plots.Segment} The calling Segment Plot.
+             */
+            y(y: Y | Accessor<Y>, yScale: Scale<Y, number>): Plots.Segment<X, Y>;
+            /**
+             * Gets the AccessorScaleBinding for Y2.
+             */
+            y2(): AccessorScaleBinding<Y, number>;
+            /**
+             * Sets Y2 to a constant number or the result of an Accessor.
+             * If a Scale has been set for Y, it will also be used to scale Y2.
+             *
+             * @param {number|Accessor<number>|Y|Accessor<Y>} y2
+             * @returns {Plots.Segment} The calling Segment Plot.
+             */
+            y2(y2: number | Accessor<number> | Y | Accessor<Y>): Plots.Segment<X, Y>;
+            protected _propertyProjectors(): AttributeToProjector;
+            /**
+             * Gets the Entities that intersect the Bounds.
+             *
+             * @param {Bounds} bounds
+             * @returns {PlotEntity[]}
+             */
+            entitiesIn(bounds: Bounds): PlotEntity[];
+            /**
+             * Gets the Entities that intersect the area defined by the ranges.
+             *
+             * @param {Range} xRange
+             * @param {Range} yRange
+             * @returns {PlotEntity[]}
+             */
+            entitiesIn(xRange: Range, yRange: Range): PlotEntity[];
+            private _entitiesIntersecting(xRange, yRange);
+            private _lineIntersectsBox(entity, xRange, yRange, attrToProjector);
+            private _lineIntersectsSegment(point1, point2, point3, point4);
+        }
+    }
+}
+
+
+declare module Plottable {
+    module Plots {
+        class Waterfall<X, Y> extends Bar<X, number> {
+            private static _BAR_DECLINE_CLASS;
+            private static _BAR_GROWTH_CLASS;
+            private static _BAR_TOTAL_CLASS;
+            private static _CONNECTOR_CLASS;
+            private static _CONNECTOR_AREA_CLASS;
+            private static _TOTAL_KEY;
+            private _connectorArea;
+            private _connectorsEnabled;
+            private _extent;
+            private _subtotals;
+            constructor();
+            /**
+             * Gets whether connectors are enabled.
+             *
+             * @returns {boolean} Whether connectors should be shown or not.
+             */
+            connectorsEnabled(): boolean;
+            /**
+             * Sets whether connectors are enabled.
+             *
+             * @param {boolean} enabled
+             * @returns {Plots.Waterfall} The calling Waterfall Plot.
+             */
+            connectorsEnabled(enabled: boolean): Waterfall<X, Y>;
+            /**
+             * Gets the AccessorScaleBinding for whether a bar represents a total or a delta.
+             */
+            total<T>(): Plots.AccessorScaleBinding<T, boolean>;
+            /**
+             * Sets total to a constant number or the result of an Accessor
+             *
+             * @param {Accessor<boolean>}
+             * @returns {Plots.Waterfall} The calling Waterfall Plot.
+             */
+            total(total: Accessor<boolean>): Waterfall<X, Y>;
+            protected _additionalPaint(time: number): void;
+            protected _createNodesForDataset(dataset: Dataset): Drawer;
+            protected _extentsForProperty(attr: string): any[];
+            protected _generateAttrToProjector(): {
+                [attr: string]: (datum: any, index: number, dataset: Dataset) => any;
+            };
+            protected _onDatasetUpdate(): Waterfall<X, Y>;
+            private _calculateSubtotalsAndExtent(dataset);
+            private _drawConnectors();
+            private _updateSubtotals();
+        }
+    }
+}
+
+
+declare module Plottable {
+    module Plots {
+        class Wheel<R, T> extends Plot {
+            private static _R_KEY;
+            private static _R2_KEY;
+            private static _T_KEY;
+            private static _T2_KEY;
+            /**
+             * @constructor
+             */
+            constructor();
+            computeLayout(origin?: Point, availableWidth?: number, availableHeight?: number): Wheel<R, T>;
+            protected _createDrawer(dataset: Dataset): Drawers.Arc;
+            entities(datasets?: Dataset[]): PlotEntity[];
+            protected _getDataToDraw(): Utils.Map<Dataset, any[]>;
+            protected _propertyProjectors(): AttributeToProjector;
+            /**
+             * Gets the AccessorScaleBinding for t in degrees.
+             */
+            t(): AccessorScaleBinding<T, number>;
+            /**
+             * Sets t to a constant number or the result of an Accessor<number> in degrees.
+             *
+             * @param {number|Accessor<number>} t
+             * @returns {Wheel} The calling Wheel Plot.
+             */
+            t(t: number | Accessor<number>): Plots.Wheel<R, T>;
+            /**
+             * Sets t to a scaled constant value or scaled result of an Accessor in degrees.
+             * The supplied Scale will also be used for t2().
+             * The provided Scale will account for the values when autoDomain()-ing.
+             *
+             * @param {T|Accessor<T>} t
+             * @param {QuantitativeScale<T>} scale
+             * @returns {Wheel} The calling Wheel Plot.
+             */
+            t(t: T | Accessor<T>, scale: QuantitativeScale<T>): Plots.Wheel<R, T>;
+            /**
+             * Gets the AccessorScaleBinding for t2 in degrees.
+             */
+            t2(): AccessorScaleBinding<T, number>;
+            /**
+             * Sets t2 to a constant number or the result of an Accessor<number> in degrees.
+             * If a Scale has been set for t, it will also be used to scale t2.
+             *
+             * @param {number|Accessor<number|T|Accessor<T>>} t2
+             * @returns {Wheel} The calling Wheel Plot.
+             */
+            t2(t2: number | Accessor<number> | T | Accessor<T>): Plots.Wheel<R, T>;
+            /**
+             * Gets the AccessorScaleBinding for r.
+             */
+            r(): AccessorScaleBinding<R, number>;
+            /**
+             * Sets r to a constant number or the result of an Accessor<number>.
+             *
+             * @param {number|Accessor<number>} r
+             * @returns {Wheel} The calling Wheel Plot.
+             */
+            r(r: number | Accessor<number>): Plots.Wheel<R, T>;
+            /**
+             * Sets r to a scaled constant value or scaled result of an Accessor.
+             * The supplied Scale will also be used for r2().
+             * The provided Scale will account for the values when autoDomain()-ing.
+             *
+             * @param {R|Accessor<R>} r
+             * @param {QuantitativeScale<R>} scale
+             * @returns {Wheel} The calling Wheel Plot.
+             */
+            r(r: R | Accessor<R>, scale: QuantitativeScale<R>): Plots.Wheel<R, T>;
+            /**
+             * Gets the AccessorScaleBinding for r2.
+             */
+            r2(): AccessorScaleBinding<R, number>;
+            /**
+             * Sets r2 to a constant number or the result of an Accessor<number>.
+             * If a Scale has been set for r, it will also be used to scale r2.
+             *
+             * @param {number|Accessor<number>|R|Accessor<R>} r2
+             * @returns {Wheel} The calling Wheel Plot.
+             */
+            r2(r2: number | Accessor<number> | R | Accessor<R>): Plots.Wheel<R, T>;
+            protected _pixelPoint(datum: any, index: number, dataset: Dataset): {
+                x: number;
+                y: number;
+            };
+        }
+    }
+}
+
+
+declare module Plottable {
+    interface Animator {
+        /**
+         * Applies the supplied attributes to a d3.Selection with some animation.
+         *
+         * @param {d3.Selection} selection The update selection or transition selection that we wish to animate.
+         * @param {AttributeToAppliedProjector} attrToAppliedProjector The set of
+         *     AppliedProjectors that we will use to set attributes on the selection.
+         * @return {any} Animators should return the selection or
+         *     transition object so that plots may chain the transitions between
+         *     animators.
+         */
+        animate(selection: d3.Selection<any>, attrToAppliedProjector: AttributeToAppliedProjector): d3.Selection<any> | d3.Transition<any>;
+        /**
+         * Given the number of elements, return the total time the animation requires
+         *
+         * @param {number} numberofIterations The number of elements that will be drawn
+         * @returns {number}
+         */
+        totalTime(numberOfIterations: number): number;
+    }
+}
+
+
+declare module Plottable {
+    module Animators {
+        /**
+         * An animator implementation with no animation. The attributes are
+         * immediately set on the selection.
+         */
+        class Null implements Animator {
+            totalTime(selection: any): number;
+            animate(selection: d3.Selection<any>, attrToAppliedProjector: AttributeToAppliedProjector): d3.Selection<any>;
+        }
+    }
+}
+
+
+declare module Plottable {
+    module Animators {
+        /**
+         * An Animator with easing and configurable durations and delays.
+         */
+        class Easing implements Animator {
+            /**
+             * The default starting delay of the animation in milliseconds
+             */
+            private static _DEFAULT_START_DELAY_MILLISECONDS;
+            /**
+             * The default duration of one animation step in milliseconds
+             */
+            private static _DEFAULT_STEP_DURATION_MILLISECONDS;
+            /**
+             * The default maximum start delay between each step of an animation
+             */
+            private static _DEFAULT_ITERATIVE_DELAY_MILLISECONDS;
+            /**
+             * The default maximum total animation duration
+             */
+            private static _DEFAULT_MAX_TOTAL_DURATION_MILLISECONDS;
+            /**
+             * The default easing of the animation
+             */
+            private static _DEFAULT_EASING_MODE;
+            private _startDelay;
+            private _stepDuration;
+            private _stepDelay;
+            private _maxTotalDuration;
+            private _easingMode;
+            /**
+             * Constructs the default animator
+             *
+             * @constructor
+             */
+            constructor();
+            totalTime(numberOfSteps: number): number;
+            animate(selection: d3.Selection<any>, attrToAppliedProjector: AttributeToAppliedProjector): d3.Transition<any>;
+            /**
+             * Gets the start delay of the animation in milliseconds.
+             *
+             * @returns {number} The current start delay.
+             */
+            startDelay(): number;
+            /**
+             * Sets the start delay of the animation in milliseconds.
+             *
+             * @param {number} startDelay The start delay in milliseconds.
+             * @returns {Easing} The calling Easing Animator.
+             */
+            startDelay(startDelay: number): Easing;
+            /**
+             * Gets the duration of one animation step in milliseconds.
+             *
+             * @returns {number} The current duration.
+             */
+            stepDuration(): number;
+            /**
+             * Sets the duration of one animation step in milliseconds.
+             *
+             * @param {number} stepDuration The duration in milliseconds.
+             * @returns {Easing} The calling Easing Animator.
+             */
+            stepDuration(stepDuration: number): Easing;
+            /**
+             * Gets the maximum start delay between animation steps in milliseconds.
+             *
+             * @returns {number} The current maximum iterative delay.
+             */
+            stepDelay(): number;
+            /**
+             * Sets the maximum start delay between animation steps in milliseconds.
+             *
+             * @param {number} stepDelay The maximum iterative delay in milliseconds.
+             * @returns {Easing} The calling Easing Animator.
+             */
+            stepDelay(stepDelay: number): Easing;
+            /**
+             * Gets the maximum total animation duration constraint in milliseconds.
+             *
+             * If the animation time would exceed the specified time, the duration of each step
+             * and the delay between each step will be reduced until the animation fits within
+             * the specified time.
+             *
+             * @returns {number} The current maximum total animation duration.
+             */
+            maxTotalDuration(): number;
+            /**
+             * Sets the maximum total animation duration constraint in miliseconds.
+             *
+             * If the animation time would exceed the specified time, the duration of each step
+             * and the delay between each step will be reduced until the animation fits within
+             * the specified time.
+             *
+             * @param {number} maxTotalDuration The maximum total animation duration in milliseconds.
+             * @returns {Easing} The calling Easing Animator.
+             */
+            maxTotalDuration(maxTotalDuration: number): Easing;
+            /**
+             * Gets the current easing mode of the animation.
+             *
+             * @returns {string} the current easing mode.
+             */
+            easingMode(): string;
+            /**
+             * Sets the easing mode of the animation.
+             *
+             * @param {string} easingMode The desired easing mode.
+             * @returns {Easing} The calling Easing Animator.
+             */
+            easingMode(easingMode: string): Easing;
+            /**
+             * Adjust the iterative delay, such that it takes into account the maxTotalDuration constraint
+             */
+            private _getAdjustedIterativeDelay(numberOfSteps);
+        }
+    }
+}
+
+
+declare module Plottable {
+    class Dispatcher {
+        protected _eventToCallback: {
+            [eventName: string]: (e: Event) => any;
+        };
+        protected _callbacks: Utils.CallbackSet<Function>[];
+        private _connected;
+        private _hasNoListeners();
+        private _connect();
+        private _disconnect();
+        protected _setCallback(callbackSet: Utils.CallbackSet<Function>, callback: Function): void;
+        protected _unsetCallback(callbackSet: Utils.CallbackSet<Function>, callback: Function): void;
+    }
+}
+
+
+declare module Plottable {
+    module Dispatchers {
+        type MouseCallback = (p: Point, event: MouseEvent) => void;
+        class Mouse extends Dispatcher {
+            private static _DISPATCHER_KEY;
+            private _translator;
+            private _lastMousePosition;
+            private _moveCallbacks;
+            private _downCallbacks;
+            private _upCallbacks;
+            private _wheelCallbacks;
+            private _dblClickCallbacks;
+            /**
+             * Get a Mouse Dispatcher for the <svg> containing elem.
+             * If one already exists on that <svg>, it will be returned; otherwise, a new one will be created.
+             *
+             * @param {SVGElement} elem
+             * @return {Dispatchers.Mouse}
+             */
+            static getDispatcher(elem: SVGElement): Dispatchers.Mouse;
+            /**
+             * This constructor not be invoked directly.
+             *
+             * @constructor
+             * @param {SVGElement} svg The root <svg> to attach to.
+             */
+            constructor(svg: SVGElement);
+            /**
+             * Registers a callback to be called when the mouse position changes.
+             *
+             * @param {MouseCallback} callback
+             * @return {Dispatchers.Mouse} The calling Mouse Dispatcher.
+             */
+            onMouseMove(callback: MouseCallback): Dispatchers.Mouse;
+            /**
+             * Removes a callback that would be called when the mouse position changes.
+             *
+             * @param {MouseCallback} callback
+             * @return {Dispatchers.Mouse} The calling Mouse Dispatcher.
+             */
+            offMouseMove(callback: MouseCallback): Dispatchers.Mouse;
+            /**
+             * Registers a callback to be called when a mousedown occurs.
+             *
+             * @param {MouseCallback} callback
+             * @return {Dispatchers.Mouse} The calling Mouse Dispatcher.
+             */
+            onMouseDown(callback: MouseCallback): Dispatchers.Mouse;
+            /**
+             * Removes a callback that would be called when a mousedown occurs.
+             *
+             * @param {MouseCallback} callback
+             * @return {Dispatchers.Mouse} The calling Mouse Dispatcher.
+             */
+            offMouseDown(callback: MouseCallback): Dispatchers.Mouse;
+            /**
+             * Registers a callback to be called when a mouseup occurs.
+             *
+             * @param {MouseCallback} callback
+             * @return {Dispatchers.Mouse} The calling Mouse Dispatcher.
+             */
+            onMouseUp(callback: MouseCallback): Dispatchers.Mouse;
+            /**
+             * Removes a callback that would be called when a mouseup occurs.
+             *
+             * @param {MouseCallback} callback
+             * @return {Dispatchers.Mouse} The calling Mouse Dispatcher.
+             */
+            offMouseUp(callback: MouseCallback): Dispatchers.Mouse;
+            /**
+             * Registers a callback to be called when a wheel event occurs.
+             *
+             * @param {MouseCallback} callback
+             * @return {Dispatchers.Mouse} The calling Mouse Dispatcher.
+             */
+            onWheel(callback: MouseCallback): Dispatchers.Mouse;
+            /**
+             * Removes a callback that would be called when a wheel event occurs.
+             *
+             * @param {MouseCallback} callback
+             * @return {Dispatchers.Mouse} The calling Mouse Dispatcher.
+             */
+            offWheel(callback: MouseCallback): Dispatchers.Mouse;
+            /**
+             * Registers a callback to be called when a dblClick occurs.
+             *
+             * @param {MouseCallback} callback
+             * @return {Dispatchers.Mouse} The calling Mouse Dispatcher.
+             */
+            onDblClick(callback: MouseCallback): Dispatchers.Mouse;
+            /**
+             * Removes a callback that would be called when a dblClick occurs.
+             *
+             * @param {MouseCallback} callback
+             * @return {Dispatchers.Mouse} The calling Mouse Dispatcher.
+             */
+            offDblClick(callback: MouseCallback): Dispatchers.Mouse;
+            /**
+             * Computes the mouse position from the given event, and if successful
+             * calls all the callbacks in the provided callbackSet.
+             */
+            private _measureAndDispatch(event, callbackSet, scope?);
+            eventInsideSVG(event: MouseEvent): boolean;
+            /**
+             * Returns the last computed mouse position in <svg> coordinate space.
+             *
+             * @return {Point}
+             */
+            lastMousePosition(): Point;
+        }
+    }
+}
+
+
+declare module Plottable {
+    module Dispatchers {
+        type TouchCallback = (ids: number[], idToPoint: {
+            [id: number]: Point;
+        }, event: TouchEvent) => void;
+        class Touch extends Dispatcher {
+            private static _DISPATCHER_KEY;
+            private _translator;
+            private _startCallbacks;
+            private _moveCallbacks;
+            private _endCallbacks;
+            private _cancelCallbacks;
+            /**
+             * Gets a Touch Dispatcher for the <svg> containing elem.
+             * If one already exists on that <svg>, it will be returned; otherwise, a new one will be created.
+             *
+             * @param {SVGElement} elem
+             * @return {Dispatchers.Touch}
+             */
+            static getDispatcher(elem: SVGElement): Dispatchers.Touch;
+            /**
+             * This constructor should not be invoked directly.
+             *
+             * @constructor
+             * @param {SVGElement} svg The root <svg> to attach to.
+             */
+            constructor(svg: SVGElement);
+            /**
+             * Registers a callback to be called when a touch starts.
+             *
+             * @param {TouchCallback} callback
+             * @return {Dispatchers.Touch} The calling Touch Dispatcher.
+             */
+            onTouchStart(callback: TouchCallback): Dispatchers.Touch;
+            /**
+             * Removes a callback that would be called when a touch starts.
+             *
+             * @param {TouchCallback} callback
+             * @return {Dispatchers.Touch} The calling Touch Dispatcher.
+             */
+            offTouchStart(callback: TouchCallback): Dispatchers.Touch;
+            /**
+             * Registers a callback to be called when the touch position changes.
+             *
+             * @param {TouchCallback} callback
+             * @return {Dispatchers.Touch} The calling Touch Dispatcher.
+             */
+            onTouchMove(callback: TouchCallback): Dispatchers.Touch;
+            /**
+             * Removes a callback that would be called when the touch position changes.
+             *
+             * @param {TouchCallback} callback
+             * @return {Dispatchers.Touch} The calling Touch Dispatcher.
+             */
+            offTouchMove(callback: TouchCallback): Dispatchers.Touch;
+            /**
+             * Registers a callback to be called when a touch ends.
+             *
+             * @param {TouchCallback} callback
+             * @return {Dispatchers.Touch} The calling Touch Dispatcher.
+             */
+            onTouchEnd(callback: TouchCallback): Dispatchers.Touch;
+            /**
+             * Removes a callback that would be called when a touch ends.
+             *
+             * @param {TouchCallback} callback
+             * @return {Dispatchers.Touch} The calling Touch Dispatcher.
+             */
+            offTouchEnd(callback: TouchCallback): Dispatchers.Touch;
+            /**
+             * Registers a callback to be called when a touch is cancelled.
+             *
+             * @param {TouchCallback} callback
+             * @return {Dispatchers.Touch} The calling Touch Dispatcher.
+             */
+            onTouchCancel(callback: TouchCallback): Dispatchers.Touch;
+            /**
+             * Removes a callback that would be called when a touch is cancelled.
+             *
+             * @param {TouchCallback} callback
+             * @return {Dispatchers.Touch} The calling Touch Dispatcher.
+             */
+            offTouchCancel(callback: TouchCallback): Dispatchers.Touch;
+            /**
+             * Computes the Touch position from the given event, and if successful
+             * calls all the callbacks in the provided callbackSet.
+             */
+            private _measureAndDispatch(event, callbackSet, scope?);
+            eventInsideSVG(event: TouchEvent): boolean;
+        }
+    }
+}
+
+
+declare module Plottable {
+    module Dispatchers {
+        type KeyCallback = (keyCode: number, event: KeyboardEvent) => void;
+        class Key extends Dispatcher {
+            private static _DISPATCHER_KEY;
+            private _keydownCallbacks;
+            private _keyupCallbacks;
+            /**
+             * Gets a Key Dispatcher. If one already exists it will be returned;
+             * otherwise, a new one will be created.
+             *
+             * @return {Dispatchers.Key}
+             */
+            static getDispatcher(): Dispatchers.Key;
+            /**
+             * This constructor should not be invoked directly.
+             *
+             * @constructor
+             */
+            constructor();
+            /**
+             * Registers a callback to be called whenever a key is pressed.
+             *
+             * @param {KeyCallback} callback
+             * @return {Dispatchers.Key} The calling Key Dispatcher.
+             */
+            onKeyDown(callback: KeyCallback): Key;
+            /**
+             * Removes the callback to be called whenever a key is pressed.
+             *
+             * @param {KeyCallback} callback
+             * @return {Dispatchers.Key} The calling Key Dispatcher.
+             */
+            offKeyDown(callback: KeyCallback): Key;
+            /** Registers a callback to be called whenever a key is released.
+             *
+             * @param {KeyCallback} callback
+             * @return {Dispatchers.Key} The calling Key Dispatcher.
+             */
+            onKeyUp(callback: KeyCallback): Key;
+            /**
+             * Removes the callback to be called whenever a key is released.
+             *
+             * @param {KeyCallback} callback
+             * @return {Dispatchers.Key} The calling Key Dispatcher.
+             */
+            offKeyUp(callback: KeyCallback): Key;
+            private _processKeydown(event);
+            private _processKeyup(event);
+        }
+    }
+}
+
+
+declare module Plottable {
+    class Interaction {
+        protected _componentAttachedTo: Component;
+        private _anchorCallback;
+        private _isAnchored;
+        private _enabled;
+        protected _anchor(component: Component): void;
+        protected _unanchor(): void;
+        /**
+         * Attaches this Interaction to a Component.
+         * If the Interaction was already attached to a Component, it first detaches itself from the old Component.
+         *
+         * @param {Component} component
+         * @returns {Interaction} The calling Interaction.
+         */
+        attachTo(component: Component): Interaction;
+        private _connect();
+        /**
+         * Detaches this Interaction from the Component.
+         * This Interaction can be reused.
+         *
+         * @param {Component} component
+         * @returns {Interaction} The calling Interaction.
+         */
+        detachFrom(component: Component): Interaction;
+        private _disconnect();
+        /**
+         * Gets whether this Interaction is enabled.
+         */
+        enabled(): boolean;
+        /**
+         * Enables or disables this Interaction.
+         *
+         * @param {boolean} enabled Whether the Interaction should be enabled.
+         * @return {Interaction} The calling Interaction.
+         */
+        enabled(enabled: boolean): Interaction;
+        /**
+         * Translates an <svg>-coordinate-space point to Component-space coordinates.
+         *
+         * @param {Point} p A Point in <svg>-space coordinates.
+         * @return {Point} The same location in Component-space coordinates.
+         */
+        protected _translateToComponentSpace(p: Point): Point;
+        /**
+         * Checks whether a Component-coordinate-space Point is inside the Component.
+         *
+         * @param {Point} p A Point in Compoennt-space coordinates.
+         * @return {boolean} Whether or not the point is inside the Component.
+         */
+        protected _isInsideComponent(p: Point): boolean;
+    }
+}
+
+
+declare module Plottable {
+    type ClickCallback = (point: Point) => void;
+    module Interactions {
+        class Click extends Interaction {
+            private _mouseDispatcher;
+            private _touchDispatcher;
+            private _clickedDown;
+            private _onClickCallbacks;
+            private _mouseDownCallback;
+            private _mouseUpCallback;
+            private _touchStartCallback;
+            private _touchEndCallback;
+            private _touchCancelCallback;
+            protected _anchor(component: Component): void;
+            protected _unanchor(): void;
+            private _handleClickDown(p);
+            private _handleClickUp(p);
+            /**
+             * Adds a callback to be called when the Component is clicked.
+             *
+             * @param {ClickCallback} callback
+             * @return {Interactions.Click} The calling Click Interaction.
+             */
+            onClick(callback: ClickCallback): Click;
+            /**
+             * Removes a callback that would be called when the Component is clicked.
+             *
+             * @param {ClickCallback} callback
+             * @return {Interactions.Click} The calling Click Interaction.
+             */
+            offClick(callback: ClickCallback): Click;
+        }
+    }
+}
+
+
+declare module Plottable {
+    module Interactions {
+        class DoubleClick extends Interaction {
+            private _mouseDispatcher;
+            private _touchDispatcher;
+            private _clickState;
+            private _clickedDown;
+            private _clickedPoint;
+            private _onDoubleClickCallbacks;
+            private _mouseDownCallback;
+            private _mouseUpCallback;
+            private _dblClickCallback;
+            private _touchStartCallback;
+            private _touchEndCallback;
+            private _touchCancelCallback;
+            protected _anchor(component: Component): void;
+            protected _unanchor(): void;
+            private _handleClickDown(p);
+            private _handleClickUp(p);
+            private _handleDblClick();
+            private _handleClickCancel();
+            private static _pointsEqual(p1, p2);
+            /**
+             * Adds a callback to be called when the Component is double-clicked.
+             *
+             * @param {ClickCallback} callback
+             * @return {Interactions.DoubleClick} The calling DoubleClick Interaction.
+             */
+            onDoubleClick(callback: ClickCallback): DoubleClick;
+            /**
+             * Removes a callback that would be called when the Component is double-clicked.
+             *
+             * @param {ClickCallback} callback
+             * @return {Interactions.DoubleClick} The calling DoubleClick Interaction.
+             */
+            offDoubleClick(callback: ClickCallback): DoubleClick;
+        }
+    }
+}
+
+
+declare module Plottable {
+    type KeyCallback = (keyCode: number) => void;
+    module Interactions {
+        class Key extends Interaction {
+            /**
+             * A Key Interaction listens to key events that occur while the Component is
+             * moused over.
+             */
+            private _positionDispatcher;
+            private _keyDispatcher;
+            private _keyPressCallbacks;
+            private _keyReleaseCallbacks;
+            private _mouseMoveCallback;
+            private _downedKeys;
+            private _keyDownCallback;
+            private _keyUpCallback;
+            protected _anchor(component: Component): void;
+            protected _unanchor(): void;
+            private _handleKeyDownEvent(keyCode, event);
+            private _handleKeyUpEvent(keyCode);
+            /**
+             * Adds a callback to be called when the key with the given keyCode is
+             * pressed and the user is moused over the Component.
+             *
+             * @param {number} keyCode
+             * @param {KeyCallback} callback
+             * @returns {Interactions.Key} The calling Key Interaction.
+             */
+            onKeyPress(keyCode: number, callback: KeyCallback): Key;
+            /**
+             * Removes a callback that would be called when the key with the given keyCode is
+             * pressed and the user is moused over the Component.
+             *
+             * @param {number} keyCode
+             * @param {KeyCallback} callback
+             * @returns {Interactions.Key} The calling Key Interaction.
+             */
+            offKeyPress(keyCode: number, callback: KeyCallback): Key;
+            /**
+             * Adds a callback to be called when the key with the given keyCode is
+             * released if the key was pressed with the mouse inside of the Component.
+             *
+             * @param {number} keyCode
+             * @param {KeyCallback} callback
+             * @returns {Interactions.Key} The calling Key Interaction.
+             */
+            onKeyRelease(keyCode: number, callback: KeyCallback): Key;
+            /**
+             * Removes a callback that would be called when the key with the given keyCode is
+             * released if the key was pressed with the mouse inside of the Component.
+             *
+             * @param {number} keyCode
+             * @param {KeyCallback} callback
+             * @returns {Interactions.Key} The calling Key Interaction.
+             */
+            offKeyRelease(keyCode: number, callback: KeyCallback): Key;
+        }
+    }
+}
+
+
+declare module Plottable {
+    type PointerCallback = (point: Point) => void;
+    module Interactions {
+        class Pointer extends Interaction {
+            private _mouseDispatcher;
+            private _touchDispatcher;
+            private _insideComponent;
+            private _pointerEnterCallbacks;
+            private _pointerMoveCallbacks;
+            private _pointerExitCallbacks;
+            private _mouseMoveCallback;
+            private _touchStartCallback;
+            protected _anchor(component: Component): void;
+            protected _unanchor(): void;
+            private _handleMouseEvent(p, e);
+            private _handleTouchEvent(p, e);
+            private _handlePointerEvent(p, insideSVG);
+            /**
+             * Adds a callback to be called when the pointer enters the Component.
+             *
+             * @param {PointerCallback} callback
+             * @return {Interactions.Pointer} The calling Pointer Interaction.
+             */
+            onPointerEnter(callback: PointerCallback): Pointer;
+            /**
+             * Removes a callback that would be called when the pointer enters the Component.
+             *
+             * @param {PointerCallback} callback
+             * @return {Interactions.Pointer} The calling Pointer Interaction.
+             */
+            offPointerEnter(callback: PointerCallback): Pointer;
+            /**
+             * Adds a callback to be called when the pointer moves within the Component.
+             *
+             * @param {PointerCallback} callback
+             * @return {Interactions.Pointer} The calling Pointer Interaction.
+             */
+            onPointerMove(callback: PointerCallback): Pointer;
+            /**
+             * Removes a callback that would be called when the pointer moves within the Component.
+             *
+             * @param {PointerCallback} callback
+             * @return {Interactions.Pointer} The calling Pointer Interaction.
+             */
+            offPointerMove(callback: PointerCallback): Pointer;
+            /**
+             * Adds a callback to be called when the pointer exits the Component.
+             *
+             * @param {PointerCallback} callback
+             * @return {Interactions.Pointer} The calling Pointer Interaction.
+             */
+            onPointerExit(callback: PointerCallback): Pointer;
+            /**
+             * Removes a callback that would be called when the pointer exits the Component.
+             *
+             * @param {PointerCallback} callback
+             * @return {Interactions.Pointer} The calling Pointer Interaction.
+             */
+            offPointerExit(callback: PointerCallback): Pointer;
+        }
+    }
+}
+
+
+declare module Plottable {
+    module Interactions {
+        class PanZoom extends Interaction {
+            /**
+             * The number of pixels occupied in a line.
+             */
+            private static _PIXELS_PER_LINE;
+            private _xScales;
+            private _yScales;
+            private _dragInteraction;
+            private _mouseDispatcher;
+            private _touchDispatcher;
+            private _touchIds;
+            private _wheelCallback;
+            private _touchStartCallback;
+            private _touchMoveCallback;
+            private _touchEndCallback;
+            private _touchCancelCallback;
+            private _minDomainExtents;
+            private _maxDomainExtents;
+            /**
+             * A PanZoom Interaction updates the domains of an x-scale and/or a y-scale
+             * in response to the user panning or zooming.
+             *
+             * @constructor
+             * @param {QuantitativeScale} [xScale] The x-scale to update on panning/zooming.
+             * @param {QuantitativeScale} [yScale] The y-scale to update on panning/zooming.
+             */
+            constructor(xScale?: QuantitativeScale<any>, yScale?: QuantitativeScale<any>);
+            protected _anchor(component: Component): void;
+            protected _unanchor(): void;
+            private _handleTouchStart(ids, idToPoint, e);
+            private _handlePinch(ids, idToPoint, e);
+            private static _centerPoint(point1, point2);
+            private static _pointDistance(point1, point2);
+            private _handleTouchEnd(ids, idToPoint, e);
+            private _magnifyScale<D>(scale, magnifyAmount, centerValue);
+            private _translateScale<D>(scale, translateAmount);
+            private _handleWheelEvent(p, e);
+            private _constrainedZoomAmount(scale, zoomAmount);
+            private _setupDragInteraction();
+            private _nonLinearScaleWithExtents(scale);
+            /**
+             * Gets the x scales for this PanZoom Interaction.
+             */
+            xScales(): QuantitativeScale<any>[];
+            /**
+             * Sets the x scales for this PanZoom Interaction.
+             *
+             * @returns {Interactions.PanZoom} The calling PanZoom Interaction.
+             */
+            xScales(xScales: QuantitativeScale<any>[]): Interactions.PanZoom;
+            /**
+             * Gets the y scales for this PanZoom Interaction.
+             */
+            yScales(): QuantitativeScale<any>[];
+            /**
+             * Sets the y scales for this PanZoom Interaction.
+             *
+             * @returns {Interactions.PanZoom} The calling PanZoom Interaction.
+             */
+            yScales(yScales: QuantitativeScale<any>[]): Interactions.PanZoom;
+            /**
+             * Adds an x scale to this PanZoom Interaction
+             *
+             * @param {QuantitativeScale<any>} An x scale to add
+             * @returns {Interactions.PanZoom} The calling PanZoom Interaction.
+             */
+            addXScale(xScale: QuantitativeScale<any>): PanZoom;
+            /**
+             * Removes an x scale from this PanZoom Interaction
+             *
+             * @param {QuantitativeScale<any>} An x scale to remove
+             * @returns {Interactions.PanZoom} The calling PanZoom Interaction.
+             */
+            removeXScale(xScale: QuantitativeScale<any>): PanZoom;
+            /**
+             * Adds a y scale to this PanZoom Interaction
+             *
+             * @param {QuantitativeScale<any>} A y scale to add
+             * @returns {Interactions.PanZoom} The calling PanZoom Interaction.
+             */
+            addYScale(yScale: QuantitativeScale<any>): PanZoom;
+            /**
+             * Removes a y scale from this PanZoom Interaction
+             *
+             * @param {QuantitativeScale<any>} A y scale to remove
+             * @returns {Interactions.PanZoom} The calling PanZoom Interaction.
+             */
+            removeYScale(yScale: QuantitativeScale<any>): PanZoom;
+            /**
+             * Gets the minimum domain extent for the scale, specifying the minimum allowable amount
+             * between the ends of the domain.
+             *
+             * Note that extents will mainly work on scales that work linearly like Linear Scale and Time Scale
+             *
+             * @param {QuantitativeScale<any>} quantitativeScale The scale to query
+             * @returns {D} The minimum domain extent for the scale.
+             */
+            minDomainExtent<D>(quantitativeScale: QuantitativeScale<D>): D;
+            /**
+             * Sets the minimum domain extent for the scale, specifying the minimum allowable amount
+             * between the ends of the domain.
+             *
+             * Note that extents will mainly work on scales that work linearly like Linear Scale and Time Scale
+             *
+             * @param {QuantitativeScale<any>} quantitativeScale The scale to query
+             * @param {D} minDomainExtent The minimum domain extent for the scale.
+             * @returns {Interactions.PanZoom} The calling PanZoom Interaction.
+             */
+            minDomainExtent<D>(quantitativeScale: QuantitativeScale<D>, minDomainExtent: D): Interactions.PanZoom;
+            /**
+             * Gets the maximum domain extent for the scale, specifying the maximum allowable amount
+             * between the ends of the domain.
+             *
+             * Note that extents will mainly work on scales that work linearly like Linear Scale and Time Scale
+             *
+             * @param {QuantitativeScale<any>} quantitativeScale The scale to query
+             * @returns {D} The maximum domain extent for the scale.
+             */
+            maxDomainExtent<D>(quantitativeScale: QuantitativeScale<D>): D;
+            /**
+             * Sets the maximum domain extent for the scale, specifying the maximum allowable amount
+             * between the ends of the domain.
+             *
+             * Note that extents will mainly work on scales that work linearly like Linear Scale and Time Scale
+             *
+             * @param {QuantitativeScale<any>} quantitativeScale The scale to query
+             * @param {D} minDomainExtent The maximum domain extent for the scale.
+             * @returns {Interactions.PanZoom} The calling PanZoom Interaction.
+             */
+            maxDomainExtent<D>(quantitativeScale: QuantitativeScale<D>, maxDomainExtent: D): Interactions.PanZoom;
+        }
+    }
+}
+
+
+declare module Plottable {
+    type DragCallback = (start: Point, end: Point) => void;
+    module Interactions {
+        class Drag extends Interaction {
+            private _dragging;
+            private _constrainedToComponent;
+            private _mouseDispatcher;
+            private _touchDispatcher;
+            private _dragOrigin;
+            private _dragStartCallbacks;
+            private _dragCallbacks;
+            private _dragEndCallbacks;
+            private _mouseDownCallback;
+            private _mouseMoveCallback;
+            private _mouseUpCallback;
+            private _touchStartCallback;
+            private _touchMoveCallback;
+            private _touchEndCallback;
+            protected _anchor(component: Component): void;
+            protected _unanchor(): void;
+            private _translateAndConstrain(p);
+            private _startDrag(point, event);
+            private _doDrag(point, event);
+            private _endDrag(point, event);
+            /**
+             * Gets whether the Drag Interaction constrains Points passed to its
+             * callbacks to lie inside its Component.
+             *
+             * If true, when the user drags outside of the Component, the closest Point
+             * inside the Component will be passed to the callback instead of the actual
+             * cursor position.
+             *
+             * @return {boolean}
+             */
+            constrainedToComponent(): boolean;
+            /**
+             * Sets whether the Drag Interaction constrains Points passed to its
+             * callbacks to lie inside its Component.
+             *
+             * If true, when the user drags outside of the Component, the closest Point
+             * inside the Component will be passed to the callback instead of the actual
+             * cursor position.
+             *
+             * @param {boolean}
+             * @return {Interactions.Drag} The calling Drag Interaction.
+             */
+            constrainedToComponent(constrainedToComponent: boolean): Drag;
+            /**
+             * Adds a callback to be called when dragging starts.
+             *
+             * @param {DragCallback} callback
+             * @returns {Drag} The calling Drag Interaction.
+             */
+            onDragStart(callback: DragCallback): Drag;
+            /**
+             * Removes a callback that would be called when dragging starts.
+             *
+             * @param {DragCallback} callback
+             * @returns {Drag} The calling Drag Interaction.
+             */
+            offDragStart(callback: DragCallback): Drag;
+            /**
+             * Adds a callback to be called during dragging.
+             *
+             * @param {DragCallback} callback
+             * @returns {Drag} The calling Drag Interaction.
+             */
+            onDrag(callback: DragCallback): Drag;
+            /**
+             * Removes a callback that would be called during dragging.
+             *
+             * @param {DragCallback} callback
+             * @returns {Drag} The calling Drag Interaction.
+             */
+            offDrag(callback: DragCallback): Drag;
+            /**
+             * Adds a callback to be called when dragging ends.
+             *
+             * @param {DragCallback} callback
+             * @returns {Drag} The calling Drag Interaction.
+             */
+            onDragEnd(callback: DragCallback): Drag;
+            /**
+             * Removes a callback that would be called when dragging ends.
+             *
+             * @param {DragCallback} callback
+             * @returns {Drag} The calling Drag Interaction.
+             */
+            offDragEnd(callback: DragCallback): Drag;
+        }
+    }
+}
+
+
+declare module Plottable {
+    type DragBoxCallback = (bounds: Bounds) => void;
+    module Components {
+        class DragBoxLayer extends Components.SelectionBoxLayer {
+            private _dragInteraction;
+            private _detectionEdgeT;
+            private _detectionEdgeB;
+            private _detectionEdgeL;
+            private _detectionEdgeR;
+            private _detectionCornerTL;
+            private _detectionCornerTR;
+            private _detectionCornerBL;
+            private _detectionCornerBR;
+            private _detectionRadius;
+            private _resizable;
+            private _movable;
+            protected _hasCorners: boolean;
+            private _dragStartCallbacks;
+            private _dragCallbacks;
+            private _dragEndCallbacks;
+            private _disconnectInteraction;
+            /**
+             * Constructs a DragBoxLayer.
+             *
+             * A DragBoxLayer is a SelectionBoxLayer with a built-in Drag Interaction.
+             * A drag gesture will set the Bounds of the box.
+             * If resizing is enabled using resizable(true), the edges of box can be repositioned.
+             *
+             * @constructor
+             */
+            constructor();
+            private _setUpCallbacks();
+            protected _setup(): void;
+            private _getResizingEdges(p);
+            renderImmediately(): DragBoxLayer;
+            /**
+             * Gets the detection radius of the drag box in pixels.
+             */
+            detectionRadius(): number;
+            /**
+             * Sets the detection radius of the drag box in pixels.
+             *
+             * @param {number} r
+             * @return {DragBoxLayer} The calling DragBoxLayer.
+             */
+            detectionRadius(r: number): DragBoxLayer;
+            /**
+             * Gets whether or not the drag box is resizable.
+             */
+            resizable(): boolean;
+            /**
+             * Sets whether or not the drag box is resizable.
+             *
+             * @param {boolean} canResize
+             * @return {DragBoxLayer} The calling DragBoxLayer.
+             */
+            resizable(canResize: boolean): DragBoxLayer;
+            protected _setResizableClasses(canResize: boolean): void;
+            /**
+             * Gets whether or not the drag box is movable.
+             */
+            movable(): boolean;
+            /**
+             * Sets whether or not the drag box is movable.
+             *
+             * @param {boolean} movable
+             * @return {DragBoxLayer} The calling DragBoxLayer.
+             */
+            movable(movable: boolean): DragBoxLayer;
+            private _setMovableClass();
+            /**
+             * Sets the callback to be called when dragging starts.
+             *
+             * @param {DragBoxCallback} callback
+             * @returns {DragBoxLayer} The calling DragBoxLayer.
+             */
+            onDragStart(callback: DragBoxCallback): DragBoxLayer;
+            /**
+             * Removes a callback to be called when dragging starts.
+             *
+             * @param {DragBoxCallback} callback
+             * @returns {DragBoxLayer} The calling DragBoxLayer.
+             */
+            offDragStart(callback: DragBoxCallback): DragBoxLayer;
+            /**
+             * Sets a callback to be called during dragging.
+             *
+             * @param {DragBoxCallback} callback
+             * @returns {DragBoxLayer} The calling DragBoxLayer.
+             */
+            onDrag(callback: DragBoxCallback): DragBoxLayer;
+            /**
+             * Removes a callback to be called during dragging.
+             *
+             * @param {DragBoxCallback} callback
+             * @returns {DragBoxLayer} The calling DragBoxLayer.
+             */
+            offDrag(callback: DragBoxCallback): DragBoxLayer;
+            /**
+             * Sets a callback to be called when dragging ends.
+             *
+             * @param {DragBoxCallback} callback
+             * @returns {DragBoxLayer} The calling DragBoxLayer.
+             */
+            onDragEnd(callback: DragBoxCallback): DragBoxLayer;
+            /**
+             * Removes a callback to be called when dragging ends.
+             *
+             * @param {DragBoxCallback} callback
+             * @returns {DragBoxLayer} The calling DragBoxLayer.
+             */
+            offDragEnd(callback: DragBoxCallback): DragBoxLayer;
+            /**
+             * Gets the internal Interactions.Drag of the DragBoxLayer.
+             */
+            dragInteraction(): Interactions.Drag;
+            /**
+             * Enables or disables the interaction and drag box.
+             */
+            enabled(enabled: boolean): DragBoxLayer;
+            /**
+             * Gets the enabled state.
+             */
+            enabled(): boolean;
+            destroy(): void;
+            detach(): Component;
+            anchor(selection: d3.Selection<void>): Component;
+            private _resetState();
+        }
+    }
+}
+
+
+declare module Plottable {
+    module Components {
+        class XDragBoxLayer extends DragBoxLayer {
+            /**
+             * An XDragBoxLayer is a DragBoxLayer whose size can only be set in the X-direction.
+             * The y-values of the bounds() are always set to 0 and the height() of the XDragBoxLayer.
+             *
+             * @constructor
+             */
+            constructor();
+            computeLayout(origin?: Point, availableWidth?: number, availableHeight?: number): XDragBoxLayer;
+            protected _setBounds(newBounds: Bounds): void;
+            protected _setResizableClasses(canResize: boolean): void;
+            yScale<D extends number | {
+                valueOf(): number;
+            }>(): QuantitativeScale<D>;
+            yScale<D extends number | {
+                valueOf(): number;
+            }>(yScale: QuantitativeScale<D>): SelectionBoxLayer;
+            yExtent(): (number | {
+                valueOf(): number;
+            })[];
+            yExtent(yExtent: (number | {
+                valueOf(): number;
+            })[]): SelectionBoxLayer;
+        }
+    }
+}
+
+
+declare module Plottable {
+    module Components {
+        class YDragBoxLayer extends DragBoxLayer {
+            /**
+             * A YDragBoxLayer is a DragBoxLayer whose size can only be set in the Y-direction.
+             * The x-values of the bounds() are always set to 0 and the width() of the YDragBoxLayer.
+             *
+             * @constructor
+             */
+            constructor();
+            computeLayout(origin?: Point, availableWidth?: number, availableHeight?: number): YDragBoxLayer;
+            protected _setBounds(newBounds: Bounds): void;
+            protected _setResizableClasses(canResize: boolean): void;
+            xScale<D extends number | {
+                valueOf(): number;
+            }>(): QuantitativeScale<D>;
+            xScale<D extends number | {
+                valueOf(): number;
+            }>(xScale: QuantitativeScale<D>): SelectionBoxLayer;
+            xExtent(): (number | {
+                valueOf(): number;
+            })[];
+            xExtent(xExtent: (number | {
+                valueOf(): number;
+            })[]): SelectionBoxLayer;
+        }
+    }
+}
+
+
+declare module Plottable {
+    interface DragLineCallback<D> {
+        (dragLineLayer: Components.DragLineLayer<D>): void;
+    }
+    module Components {
+        class DragLineLayer<D> extends GuideLineLayer<D> {
+            private _dragInteraction;
+            private _detectionRadius;
+            private _detectionEdge;
+            private _enabled;
+            private _dragStartCallbacks;
+            private _dragCallbacks;
+            private _dragEndCallbacks;
+            private _disconnectInteraction;
+            constructor(orientation: string);
+            protected _setup(): void;
+            renderImmediately(): DragLineLayer<D>;
+            /**
+             * Gets the detection radius of the drag line in pixels.
+             */
+            detectionRadius(): number;
+            /**
+             * Sets the detection radius of the drag line in pixels.
+             *
+             * @param {number} detectionRadius
+             * @return {DragLineLayer<D>} The calling DragLineLayer.
+             */
+            detectionRadius(detectionRadius: number): DragLineLayer<D>;
+            /**
+             * Gets whether the DragLineLayer is enabled.
+             */
+            enabled(): boolean;
+            /**
+             * Enables or disables the DragLineLayer.
+             *
+             * @param {boolean} enabled
+             * @return {DragLineLayer<D>} The calling DragLineLayer.
+             */
+            enabled(enabled: boolean): DragLineLayer<D>;
+            /**
+             * Sets the callback to be called when dragging starts.
+             * The callback will be passed the calling DragLineLayer.
+             *
+             * @param {DragLineCallback<D>} callback
+             * @returns {DragLineLayer<D>} The calling DragLineLayer.
+             */
+            onDragStart(callback: DragLineCallback<D>): DragLineLayer<D>;
+            /**
+             * Removes a callback that would be called when dragging starts.
+             *
+             * @param {DragLineCallback<D>} callback
+             * @returns {DragLineLayer<D>} The calling DragLineLayer.
+             */
+            offDragStart(callback: DragLineCallback<D>): DragLineLayer<D>;
+            /**
+             * Sets a callback to be called during dragging.
+             * The callback will be passed the calling DragLineLayer.
+             *
+             * @param {DragLineCallback<D>} callback
+             * @returns {DragLineLayer<D>} The calling DragLineLayer.
+             */
+            onDrag(callback: DragLineCallback<D>): DragLineLayer<D>;
+            /**
+             * Removes a callback that would be called during dragging.
+             *
+             * @param {DragLineCallback<D>} callback
+             * @returns {DragLineLayer<D>} The calling DragLineLayer.
+             */
+            offDrag(callback: DragLineCallback<D>): DragLineLayer<D>;
+            /**
+             * Sets a callback to be called when dragging ends.
+             * The callback will be passed the calling DragLineLayer.
+             *
+             * @param {DragLineCallback<D>} callback
+             * @returns {DragLineLayer<D>} The calling DragLineLayer.
+             */
+            onDragEnd(callback: DragLineCallback<D>): DragLineLayer<D>;
+            /**
+             * Removes a callback that would be called when dragging ends.
+             *
+             * @param {DragLineCallback<D>} callback
+             * @returns {DragLineLayer<D>} The calling DragLineLayer.
+             */
+            offDragEnd(callback: DragLineCallback<D>): DragLineLayer<D>;
+            destroy(): void;
+        }
+    }
+}