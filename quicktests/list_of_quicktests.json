[
  {
    "name":"animate_area",
    "categories":["Linear Scale", "Numeric Axis", "Area Plot", "Project", "Animate", "Click Interaction"]
  },  {
    "name":"animate_horizontalBar",
    "categories":["Linear Scale", "Numeric Axis", "Horizontal Bar Plot", "Project", "Animate", "Click Interaction"]
  },  {
    "name":"animate_line",
    "categories":["Linear Scale", "Numeric Axis", "Line Plot", "Project", "Animate", "Click Interaction"]
  },  {
    "name":"animate_scatter",
    "categories":["Linear Scale", "Numeric Axis", "Scatter Plot", "Project", "Animate", "Click Interaction"]
  },  {
      "name":"animate_verticalBar",
      "categories":["Linear Scale", "Numeric Axis", "Vertical Bar Plot", "Project", "Animate", "Click Interaction"]
  },  {
    "name":"basic_allPlots",
    "categories":["Linear Scale", "Numeric Axis", "Area Plot", "Scatter Plot", "Vertical Bar Plot", "Horizontal Bar Plot", "Line Plot", "Table", "Layout"]
  },  {
    "name":"basic_area",
    "categories":["Accessor", "Data", "Linear Scale", "Numeric Axis", "Project", "Area Plot", "Gridlines", "Group", "Merge", "Standard Chart"]
  },  {
    "name":"basic_moveToFront",
    "categories":["Accessor", "Datasource", "Linear Scale", "Numeric Axis", "Project", "Area Plot", "Scatter Plot", "Line Plot", "Group", "Merge", "Click Interaction"]
  },  {
    "name":"category_horizontalBar",
    "categories":["Data", "Datasource", "Ordinal Scale", "Category Axis", "Linear Scale", "Numeric Axis", "Horizontal Bar Plot", "Project", "Animate"]
  },  {
    "name":"category_project",
    "categories":["Data", "Datasource", "Ordinal Scale", "Category Axis", "Linear Scale", "Numeric Axis", "Vertical Bar Plot", "Project", "Animate", "Title", "Label"]
  },  {
    "name":"category_verticalBar",
    "categories":["Data", "Datasource", "Ordinal Scale", "Category Axis", "Linear Scale", "Numeric Axis", "Vertical Bar Plot", "Project", "Animate"]
  },  {
    "name":"changeData_onClick",
    "categories":["Data", "Datasource", "Linear Scale", "Numeric Axis", "Vertical Bar Plot", "Scatter Plot", "Animate", "Merge", "Click Interaction"]
  },  {
    "name":"domainChange",
    "categories":["Datasource", "Linear Scale", "Numeric Axis", "Line Plot", "Scatter Plot", "Label", "Click Interaction", "Domain"]
  },  {
    "name":"formatter",
    "categories":["Linear Scale", "Numeric Axis", "Line Plot", "Formatter", "Click Interaction", "Layout", "Data"]
  },  {
    "name":"heightWeight_project",
    "categories":["Linear Scale", "Numeric Axis", "Scatter Plot", "Accessor", "Project"]
  },  {
    "name":"interaction_dragzoomx",
    "categories":["Data", "Linear Scale", "Numeric Axis", "Accessor", "Project", "Area Plot", "Gridlines", "Merge", "Group"]
  },  {
    "name":"interaction_panzoom",
    "categories":["Linear Scale", "Numeric Axis", "Scatter Plot", "Gridlines", "Merge", "PanZoom Interaction"]
  },  {
    "name":"layout_tables",
    "categories":["Linear Scale", "Numeric Axis", "Line Plot", "Area Plot", "Layout", "Label", "Table", "Project"]
  },  {
    "name":"legend_basic",
    "categories":["Legend", "Title", "Gridlines", "Color Scale", "Scatter Plot", "Line Plot", "Numeric Axis", "Metadata", "Project", "Merge", "Linear Scale"]
  },  {
    "name":"modifiedLog",
    "categories":["Datasource", "Metadata", "Modified Log Scale", "Color Scale", "Line Plot", "Numeric Axis", "Accessor", "Project", "Merge", "Detach"]
  },  {
    "name":"no_data",
    "categories":[ "Linear Scale", "Numeric Axis", "Area Plot", "Scatter Plot", "Vertical Bar Plot", "Horizontal Bar Plot", "Line Plot", "Table", "Layout"]
  },  {
    "name":"no_renderer",
    "categories":[ "Linear Scale", "Numeric Axis", "Area Plot", "Scatter Plot", "Vertical Bar Plot", "Horizontal Bar Plot", "Line Plot", "Table", "Layout"]
  }, {
    "name":"project_scatter",
    "categories":["Linear Scale", "Numeric Axis", "Project", "Accessor", "Scatter Plot", "Title"]
  },  {
    "name":"project_width",
    "categories":["Linear Scale", "Numeric Axis", "Ordinal Scale", "Category Axis", "Vertical Bar Plot", "Gridlines", "Accessor", "Project", "Click Interaction"]
  },  {
    "name":"scale_date",
    "categories":["Data", "Time Scale", "Linear Scale", "Numeric Axis", "Project", "Accessor", "Line Plot"]
  },  {
    "name":"scale_interactive",
    "categories":["Linear Scale", "Numeric Axis", "Scatter Plot", "Gridlines", "Merge", "Table", "Layout", "PanZoom Interaction"]
  },  {
    "name":"select_bars",
    "categories":["Linear Scale", "Numeric Axis", "Vertical Bar Plot", "Gridlines", "Merge", "Click Interaction", "XYDragBox Interaction", "Title"]
  },  {
    "name":"select_zoom",
    "categories":["Linear Scale", "Numeric Axis", "Scatter Plot", "Merge", "Title", "Legend", "XYDragBox Interaction", "Double Click Interaction"]
  },  {
<<<<<<< HEAD
    "name":"stacked_area",
    "categories":["Datasource", "Category Axis", "Area Plot"]
=======
    "name":"stacked-bar-test",
    "categories":["Linear Scale", "Numeric Axis", "Animate", "Legend", "Category Axis", "Linear Scale", "Vertical Bar Plot", "Stacked Plot"]
>>>>>>> 0f2e2c13
  }
]<|MERGE_RESOLUTION|>--- conflicted
+++ resolved
@@ -84,12 +84,10 @@
     "name":"select_zoom",
     "categories":["Linear Scale", "Numeric Axis", "Scatter Plot", "Merge", "Title", "Legend", "XYDragBox Interaction", "Double Click Interaction"]
   },  {
-<<<<<<< HEAD
     "name":"stacked_area",
-    "categories":["Datasource", "Category Axis", "Area Plot"]
-=======
+    "categories":["Datasource", "Category Axis", "Area Plot", "Ordinal Scale", "Quantitative Scale"]
+  },  {
     "name":"stacked-bar-test",
     "categories":["Linear Scale", "Numeric Axis", "Animate", "Legend", "Category Axis", "Linear Scale", "Vertical Bar Plot", "Stacked Plot"]
->>>>>>> 0f2e2c13
   }
 ]