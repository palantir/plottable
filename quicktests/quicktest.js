(function iife(){
"use strict";
var quicktests = {};

function loadScript(url) {
  return new Promise(function(resolve, reject) {
    var element = document.createElement("script");
    element.type = "text/javascript";
    element.src = url;
    element.onload = resolve;
    document.head.appendChild(element);
  });
}

var Plottables = {};
function loadPlottable(branchName) {
  return new Promise(function (fulfill, reject) {
    if (Plottables[branchName] != null) {
      fulfill();
    }
    var url;
    if (branchName !== "#local") {
      url = "https://rawgithub.com/palantir/plottable/" + branchName + "/plottable.js";
    } else {
      url = "/plottable.js"; //load local version
    }
    return loadScript(url).then(function() {
      Plottables[branchName] = Plottable;
      Plottable = null;
      fulfill();
    });
  });
}

function runSingleQuicktest(container, quickTest, data, Plottable) {
  container.append("p").text(quickTest.name);
  var div = container.append("div");
  try {
    quickTest.run(div, data, Plottable);
  } catch (err) {
    setTimeout(function() {throw err;}, 0);
  }
}

function runQuicktest(tableSelection, quickTest, Plottable1, Plottable2) {
  var tr = tableSelection.append("tr").classed("quicktest-row", true);
  var data = quickTest.makeData();
  runSingleQuicktest(tr.append("td"), quickTest, data, Plottable1);
  tr.append("td");
  runSingleQuicktest(tr.append("td"), quickTest, data, Plottable2);
}
function loadTheQuicktests(quicktestsJSONArray) {
  window.quicktests = [];
  var numToLoad = quicktestsJSONArray.length;
  var numLoaded = 0;
  return new Promise(function (f, r) {
    quicktestsJSONArray.forEach(function(q) {
      var name = q.name;
      d3.text("/quicktests/" + name + ".js", function(error, text) {
        if (error !== null) {
          console.warn("Tried to load nonexistant quicktest " + name);
          if (++numLoaded === numToLoad) {
            f();
          }
          return;
        }
        text = "(function(){" + text +
          "\nreturn {makeData: makeData, run: run};" +
               "})();" +
          "\n////# sourceURL=" + name + ".js\n";

        var result = eval(text);
        q.makeData = result.makeData;
        q.run = result.run;
        window.quicktests.push(q);
        if (++numLoaded === numToLoad) {
          f();
        }
      });
    });
  });
}

function loadListOfQuicktests() {
  return new Promise(function (f, r) {
    d3.json("/quicktests/list_of_quicktests.json", function (error, json) {
      if (json !== undefined) {
        f(json);
      } else {
        console.log("got an error loading quicktests json", error);
        r(error);
      }
    });
  });
}

function initializeByLoadingAllQuicktests() {
  return new Promise(function(f, r) {
    if (window.list_of_quicktests == null) {
      loadListOfQuicktests()
        .then(loadTheQuicktests)
        .then(f);
    } else {
      f();
    }
  });
}

function main() {
  //load keyword dropdown
  var keywordList = {};
  d3.json("/quicktests/list_of_quicktests.json", function(data) {
    for(var obj in data){
      for(var keyword in data[obj].categories){
        keywordList[data[obj].categories[keyword]] = data[obj].categories[keyword];
      }
    }
    var keywordDropdown = $('#filterWord');
    keywordDropdown.empty();
        $.each(keywordList, function(val, text) {
          keywordDropdown.append(
              $('<option></option>').val(text).html(text)
          );
      });
      $("#filterWord").html($("#filterWord option").sort(function (a, b) {
          return a.text === b.text ? 0 : a.text < b.text ? -1 : 1;
      }));
  });

  d3.text("/quicktests/github_token.txt", function (err, data) {
    var auth = "";
    if (err != null) {
      console.log("Something went wrong acquiring the Github token. Using unauthenticated requests for feature branches");
      console.log("To acquire a github token, go here: https://github.com/settings/applications#personal-access-tokens");
      console.log("Make a new token (it needs no permissions) and then save it as quicktests/github_token.txt");
    } else {
      auth = "?access_token=" + data.substring(0,40);
    }
    //load github branch dropdown
    var branchOptions = {};
    $.get("https://api.github.com/repos/palantir/plottable/branches" + auth, function(data,status){
      for(var i = 0; i < data.length; i++){
        branchOptions["val" + i] = data[i].name;
      }
      var branchDropdown = $('#featureBranch');
      branchDropdown.empty();
        $.each(branchOptions, function(val, text) {
          branchDropdown.append(
              $('<option></option>').val(text).html(text)
          );
      });
    });
  });

  var table = d3.select("table");
  table.selectAll(".quicktest-row").remove();
  var firstBranch = "master";
  var secondBranch = $('#featureBranch').val();
<<<<<<< HEAD
  if (secondBranch === "") {secondBranch = "#local"};
  $('#featureHeader').text(secondBranch);
=======
  if (secondBranch === "") {secondBranch = "#local";}
>>>>>>> 0f2e2c13
  var quicktestCategory = $('#filterWord').val();
  if (quicktestCategory == null || quicktestCategory === "") {
    var query = window.location.search.substring(1);
    var vars = query.split("&");
    vars.forEach(function(v) {
      v = v.split("=");
      if (v[0] === "filterWord") {
        quicktestCategory = v[1];
      }
    });
  }
  console.log(quicktestCategory);
  initializeByLoadingAllQuicktests()
      .then(function() {
        return loadPlottable(firstBranch);
      })
      .then(function() {
        return loadPlottable(secondBranch);
      })
      .then(function () {
        return window.quicktests.filter(function(q) {
          if (quicktestCategory === "" || quicktestCategory === undefined) {
            return true;
          } else {
            return q.categories.map(function(s) {return s.toLowerCase();}).indexOf(quicktestCategory.toLowerCase()) !== -1;
          }
        });
      })
      .then(function(qts) {
        return Promise.all(qts.map(function(q) {
          return new Promise(function() {
            runQuicktest(table, q, Plottables[firstBranch], Plottables[secondBranch]);
          });
        }));
      }).catch(function(error) {
        // errors in Promises are swallowed into the abyss by default, we must
        // throw the error in a non-promise callback to get a stack trace
        setTimeout(function() {
          throw error;
        }, 0);
      });
}


var button = document.getElementById('button');
button.onclick = main;

window.onload = main;
})();<|MERGE_RESOLUTION|>--- conflicted
+++ resolved
@@ -156,12 +156,7 @@
   table.selectAll(".quicktest-row").remove();
   var firstBranch = "master";
   var secondBranch = $('#featureBranch').val();
-<<<<<<< HEAD
-  if (secondBranch === "") {secondBranch = "#local"};
-  $('#featureHeader').text(secondBranch);
-=======
   if (secondBranch === "") {secondBranch = "#local";}
->>>>>>> 0f2e2c13
   var quicktestCategory = $('#filterWord').val();
   if (quicktestCategory == null || quicktestCategory === "") {
     var query = window.location.search.substring(1);
