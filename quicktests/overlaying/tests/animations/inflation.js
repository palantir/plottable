--- conflicted
+++ resolved
@@ -60,13 +60,8 @@
     var avg_ds = new Plottable.Dataset(avg_data);
     var lineRenderer = new Plottable.Plots.Line()
               .addDataset(avg_ds)
-<<<<<<< HEAD
-              .x(function(d) { return d.x; }, xScale)
-              .y(function(d) { return d.y; }, yScale)
-=======
-              .x(function(datum, i) { return datum.x; }, xScale)
+              .x(function(datum) { return datum.x; }, xScale)
               .y(function(datum) { return datum.y; }, yScale)
->>>>>>> 29149fce
               .attr("stroke", "#FF0000")
               .animated(true);
     plot_array.push(lineRenderer);
