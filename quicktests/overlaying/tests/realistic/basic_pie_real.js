function makeData() {
  "use strict";
  return [[{product: "a", region: "North America" , percent: 39.53},
          {product: "a", region: "Europe" , percent: 23.72},
          {product: "a", region: "Asia" , percent: 13.83},
          {product: "a", region: "Africa" , percent: 7.91},
          {product: "a", region: "Australia" , percent: 9.88},
          {product: "a", region: "South America" , percent: 5.14}],
          [{product: "b", region: "North America" , percent: 6.71},
          {product: "b", region: "Europe" , percent: 33.56},
          {product: "b", region: "Asia" , percent: 16.78},
          {product: "b", region: "Africa" , percent: 8.72},
          {product: "b", region: "Australia" , percent: 14.09},
          {product: "b", region: "South America" , percent: 20.13}],
          [{product: "ab", region: "North America" , percent: 31.63},
          {product: "ab", region: "Europe" , percent: 17.03},
          {product: "ab", region: "Asia" , percent: 20.68},
          {product: "ab", region: "Africa" , percent: 10.95},
          {product: "ab", region: "Australia" , percent: 9.25},
          {product: "ab", region: "South America" , percent: 10.46}]
        ];
}

function run(svg, data, Plottable) {
  "use strict";

  var colorScale = new Plottable.Scales.Color();
  var legend = new Plottable.Components.Legend(colorScale).xAlign("left");
  legend.maxEntriesPerRow(1);
  var title = new Plottable.Components.TitleLabel("Sales by Region");
  var Alabel = new Plottable.Components.Label("Product A");
  var Blabel = new Plottable.Components.Label("Product B");
  var ABlabel = new Plottable.Components.Label("Combined");

  var Aplot = new Plottable.Plots.Pie();
<<<<<<< HEAD
    Aplot.addDataset("d1", data[0]);
    Aplot.sectorValue(function(d) { return d.percent; });
=======
    Aplot.addDataset(new Plottable.Dataset(data[0]));
    Aplot.project("value", "percent");
>>>>>>> 0760ff2f
    Aplot.project("fill", "region", colorScale);
    Aplot.innerRadius(40);
    Aplot.outerRadius(80);
    Aplot = Alabel.above(Aplot);

  var Bplot = new Plottable.Plots.Pie();
<<<<<<< HEAD
    Bplot.addDataset("d2", data[1]);
    Bplot.sectorValue(function(d) { return d.percent; });
=======
    Bplot.addDataset(new Plottable.Dataset(data[1]));
    Bplot.project("value", "percent");
>>>>>>> 0760ff2f
    Bplot.project("fill", "region", colorScale);
    Bplot.innerRadius(40);
    Bplot.outerRadius(80);
    Bplot = Blabel.above(Bplot);

  var ABplot = new Plottable.Plots.Pie();
<<<<<<< HEAD
    ABplot.addDataset("d3", data[2]);
    ABplot.sectorValue(function(d) { return d.percent; });
=======
    ABplot.addDataset(new Plottable.Dataset(data[2]));
    ABplot.project("value", "percent");
>>>>>>> 0760ff2f
    ABplot.project("fill", "region", colorScale);
    ABplot.innerRadius(50);
    ABplot.outerRadius(100);
    ABplot = ABlabel.above(ABplot);

  var productPlots = new Plottable.Components.Table([
      [Aplot],
      [Bplot],
  ]);

  var allPlots = new Plottable.Components.Table([
      [productPlots, ABplot, legend]
  ]);

  var chart = new Plottable.Components.Table([
      [title],
      [allPlots]
  ]);


  chart.renderTo(svg);
}<|MERGE_RESOLUTION|>--- conflicted
+++ resolved
@@ -33,39 +33,24 @@
   var ABlabel = new Plottable.Components.Label("Combined");
 
   var Aplot = new Plottable.Plots.Pie();
-<<<<<<< HEAD
-    Aplot.addDataset("d1", data[0]);
+    Aplot.addDataset(new Plottable.Dataset(data[0]));
     Aplot.sectorValue(function(d) { return d.percent; });
-=======
-    Aplot.addDataset(new Plottable.Dataset(data[0]));
-    Aplot.project("value", "percent");
->>>>>>> 0760ff2f
     Aplot.project("fill", "region", colorScale);
     Aplot.innerRadius(40);
     Aplot.outerRadius(80);
     Aplot = Alabel.above(Aplot);
 
   var Bplot = new Plottable.Plots.Pie();
-<<<<<<< HEAD
-    Bplot.addDataset("d2", data[1]);
+    Bplot.addDataset(new Plottable.Dataset(data[1]));
     Bplot.sectorValue(function(d) { return d.percent; });
-=======
-    Bplot.addDataset(new Plottable.Dataset(data[1]));
-    Bplot.project("value", "percent");
->>>>>>> 0760ff2f
     Bplot.project("fill", "region", colorScale);
     Bplot.innerRadius(40);
     Bplot.outerRadius(80);
     Bplot = Blabel.above(Bplot);
 
   var ABplot = new Plottable.Plots.Pie();
-<<<<<<< HEAD
-    ABplot.addDataset("d3", data[2]);
+    ABplot.addDataset(new Plottable.Dataset(data[2]));
     ABplot.sectorValue(function(d) { return d.percent; });
-=======
-    ABplot.addDataset(new Plottable.Dataset(data[2]));
-    ABplot.project("value", "percent");
->>>>>>> 0760ff2f
     ABplot.project("fill", "region", colorScale);
     ABplot.innerRadius(50);
     ABplot.outerRadius(100);
