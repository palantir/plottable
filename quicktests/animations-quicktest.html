<!DOCTYPE html>
<html>
  <head>
    <title>Animations Quicktest</title>
    <link rel="stylesheet" type="text/css" href="../../plottable.css">
<<<<<<< HEAD
    <script src="http://d3js.org/d3.v3.min.js" charset="utf-8"></script>
    <script src="../../plottable_multifile.js"></script>
=======
    <script src="../bower_components/d3/d3.min.js" charset="utf-8"></script>
    <script src="../../plottable.js"></script>
>>>>>>> 92956634
    <script src="../../examples/exampleUtil.js"></script>

    <script>

      function randomData(n) {
        var res = [];
        for (var i=0;i++<n;){
          res.push({x:10*i/n,y:10*i/n*Math.random()});
        }
        return res;
      }
      var xyDataSource = new Plottable.DataSource(makeRandomData(40));

      var doAnimate = true;

      function generate_bar_value() {
        return Math.random()*10 - 2;
      }
      var barData = [];
      for (var i=0; i<18; i++) {
        barData.push({ x: String.fromCharCode(65+i), y: generate_bar_value() });
      }
      var barDataSource = new Plottable.DataSource(barData);

      var circleRenderer;
      function makeCircleChart() {
        var xScale = new Plottable.LinearScale();
        var xAxis = new Plottable.XAxis(xScale, "bottom");

        var yScale = new Plottable.LinearScale();
        var yAxis = new Plottable.YAxis(yScale, "left");

        circleRenderer = new Plottable.CircleRenderer(xyDataSource, xScale, yScale);
        circleRenderer.project("r", 8);
        circleRenderer.project("opacity", 0.75);
        circleRenderer.animate(doAnimate);

        var circleChart = new Plottable.Table([[yAxis, circleRenderer],
                                               [null,  xAxis]]);
        circleChart.renderTo("#circles");
      }

      var barRenderer;
      function makeBarChart() {
        var xScale = new Plottable.OrdinalScale().rangeType("bands");
        var xAxis = new Plottable.XAxis(xScale, "bottom", function(d) { return d; } );

        var yScale = new Plottable.LinearScale();
        var yAxis = new Plottable.YAxis(yScale, "left");
        yAxis.showEndTickLabels(true);

        barRenderer = new Plottable.BarRenderer(barDataSource, xScale, yScale)
                                .project("fill", function() {return "steelblue"});
        barRenderer.animate(doAnimate);
        var barChart = new Plottable.Table([[yAxis, barRenderer],
                                         [null,  xAxis]]);
        barChart.renderTo("#bars");
      }

      var lineRenderer;
      function makeLineChart() {
        var xScale = new Plottable.LinearScale();
        var xAxis = new Plottable.XAxis(xScale, "bottom");

        var yScale = new Plottable.LinearScale();
        var yAxis = new Plottable.YAxis(yScale, "left");

        lineRenderer = new Plottable.LineRenderer(xyDataSource, xScale, yScale);

        lineRenderer.animate(doAnimate);
        var lineChart = new Plottable.Table([[yAxis, lineRenderer],
                                               [null,  xAxis]]);
        lineChart.renderTo("#line");
      }

      var areaRenderer;
      function makeAreaChart() {
        var xScale = new Plottable.LinearScale();
        var xAxis = new Plottable.XAxis(xScale, "bottom");

        var yScale = new Plottable.LinearScale();
        var yAxis = new Plottable.YAxis(yScale, "left");

        areaRenderer = new Plottable.AreaRenderer(xyDataSource, xScale, yScale);
        areaRenderer.animate(doAnimate);
        var areaChart = new Plottable.Table([[yAxis, areaRenderer],
                                               [null,  xAxis]]);
        areaChart.renderTo("#area");
      }

      window.onload = function() {
        makeCircleChart();
        makeBarChart();
        makeLineChart();
        makeAreaChart();
      }

      function changeData() {
        xyDataSource.data(makeRandomData(40));
        barData.forEach(function(d) { d.y = generate_bar_value(); });
        barDataSource.data(barData);
      }

      function toggleAnimations() {
        doAnimate = !doAnimate;
        circleRenderer.animate(doAnimate);
        barRenderer.animate(doAnimate);
        lineRenderer.animate(doAnimate);
        areaRenderer.animate(doAnimate);
        d3.select("#toggle").text((doAnimate?"Disable":"Enable")+" Animations");
      }

    </script>
  </head>
  <body>
    <table>
      <tr>
        <td><svg id="circles" width="480" height="320"></svg></td>
        <td><svg id="bars" width="480" height="320"></svg></td>
      </tr>
      <tr>
        <td colspan="2"><div style="text-align:center;">
          <button name="changeData" onclick="changeData()">Change Data</button>
          <button id="toggle" onclick="toggleAnimations()">Disable Animations</button>
        </div></td>
      </tr>
      <tr>
        <td><svg id="line" width="480" height="320"></svg></td>
        <td><svg id="area" width="480" height="320"></svg></td>
      </tr>
  </body>

</html><|MERGE_RESOLUTION|>--- conflicted
+++ resolved
@@ -3,13 +3,8 @@
   <head>
     <title>Animations Quicktest</title>
     <link rel="stylesheet" type="text/css" href="../../plottable.css">
-<<<<<<< HEAD
-    <script src="http://d3js.org/d3.v3.min.js" charset="utf-8"></script>
+    <script src="../bower_components/d3/d3.min.js" charset="utf-8"></script>
     <script src="../../plottable_multifile.js"></script>
-=======
-    <script src="../bower_components/d3/d3.min.js" charset="utf-8"></script>
-    <script src="../../plottable.js"></script>
->>>>>>> 92956634
     <script src="../../examples/exampleUtil.js"></script>
 
     <script>
