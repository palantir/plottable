--- conflicted
+++ resolved
@@ -1,29 +1,10 @@
 function makeData() {
-<<<<<<< HEAD
-  "use strict"
-=======
   "use strict";
 
->>>>>>> 0f2e2c13
   return [makeRandomData(50), makeRandomData(50)];
 }
 
 function run(div, data, Plottable) {
-<<<<<<< HEAD
-  "use strict"
-  var svg = div.append("svg").attr("height", 500);
-  data = _.cloneDeep(data);
-
-  var large_x = function(d){
-    d.x = d.x*100000000;
-  }
-  var custFormatter = function(d) {
-    if(parseInt(d) < 1){
-      d = "less than 1";
-    }
-    return d;
-  };
-=======
   "use strict";
 
   var svg = div.append("svg").attr("height", 500);
@@ -32,7 +13,6 @@
     var large_x = function(d){
          d.x = d.x*100000000;
     };
->>>>>>> 0f2e2c13
 
 
   var big_numbers = data[0].slice(0, 5);
@@ -48,21 +28,11 @@
 
   var plot = new Plottable.Plot.Line(dataseries1, xScale, yScale);
 
-<<<<<<< HEAD
-  var IdTitle = new Plottable.Component.Label("Identity");
-  var GenTitle = new Plottable.Component.Label("General");
-  var FixTitle = new Plottable.Component.Label("Fixed");
-  var CurrTitle = new Plottable.Component.Label("Currency");
-  var PerTitle = new Plottable.Component.Label("Percentage");
-  var SITitle = new Plottable.Component.Label("SI");
-  var CustTitle = new Plottable.Component.Label("Custom");
-=======
     var basicTable = new Plottable.Component.Table([[yAxis, plot], [null, xAxis]]);
 	  var formatChoices = new Plottable.Component.Table([[IdTitle, GenTitle, FixTitle],[CurrTitle, null, PerTitle], [SITitle, null, CustTitle]]);
     var bigTable = new Plottable.Component.Table([[basicTable],[formatChoices]]);
     formatChoices.xAlign("center");
     bigTable.renderTo(svg);
->>>>>>> 0f2e2c13
 
   var basicTable = new Plottable.Component.Table([[yAxis, plot], [null, xAxis]])
   var formatChoices = new Plottable.Component.Table([[IdTitle, GenTitle, FixTitle],[CurrTitle, null, PerTitle], [SITitle, null, CustTitle]]);
@@ -121,4 +91,6 @@
   new Plottable.Interaction.Click(CustTitle)
     .callback(custom_frmt)
     .registerWithComponent();
+
+
 }