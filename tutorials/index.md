---
layout: default
title: Tutorials
page_id: page-tutorials
---
Get started with the Plottable Tutorial: Download the packaged tutorial
files at <https://palantir.github.io/plottable/tutorials.zip>; extract
it, and each subdirectory corresponds to a different tutorial. You can
open the \`.html\` files directly in the browser, and modify the
associated \`.js\` files with your favorite text editor. Alternatively,
you can clone the entire repository from
<https://github.com/palantir/plottable>.

<nav markdown="1">
- [Plottable Concepts](#plottable-concepts)
- [Using Plottable](#using-plottable)
  - [Tutorial 1 - Creating a Basic Chart](#tutorial-1---creating-a-basic-chart)
  - [Tutorial 2 - Customization with Projectors](#tutorial-2---customization-with-projectors)
    - [Projection and Accessors](#projection-and-accessors)
  - [Tutorial 3 - Flexible Layout](#tutorial-3---flexible-layout)
  - [Tutorial 4 - Labels and Nested Tables](#tutorial-4---labels-and-nested-tables)
  - [Tutorial 5 - Bars](#tutorial-5---bars)
</nav>


Plottable Concepts
------------------

Each Plottable chart consists of three main pieces:

-   [SVG](http://en.wikipedia.org/wiki/Scalable_vector_Graphics) element - an HTML5 scalable vector graphic tag that Plottable
    draws the chart into.
-   Table - a grid-based layout engine that handles positioning, sizing,
    and alignment of components.
-   Components - objects that requires visual space and can be placed on
    a table (axes, labels, legends, gridlines, plots).

Think of Plottable as a table within an `svg` element, where each cell in
the table can draw a component or another table. For example, in the
screenshot below, there is one table with 2 columns and 2 rows. Cell
(0,0) holds a y-axis, cell (1,1) holds an x-axis, cell (0,1) holds the
plot. Cell (1,0) is empty.

![]({{ site.baseurl }}/build/images/tutorials/tablePlotConcept.png)

In JavaScript, we represent this table as an array of arrays of
components like, `[[yAxis, line], [null, xAxis]]`.

Because you can nest tables within other tables, you can imagine that
there are many ways to layout a complicated chart. For example, you can
have four tables nested inside one larger table. In this case, cell
`(0,0)` is another table, with its own axes and plots.

![]({{ site.baseurl }}/build/images/tutorials/tablePlotConceptNested.png)

Technically, you can create the same visualization without nesting,
however, nesting makes things cleaner and more modular.


Using Plottable
---------------

While Plottable.js is developed in Typescript, it is released in
JavaScript.

### Tutorial 1 - Creating a Basic Chart

In the following tutorial we will create a basic chart by plotting
numerical `(x,y)` coordinate data.

The following is the html that you'll need to run Plottable.


{% highlight xml %}
<html>
  <head>
    <title>Plottable Tutorial 1: A Basic Chart</title>

    <!-- use the Plottable css -->
    <link rel="stylesheet" type="text/css" href="http://palantir.github.io/plottable/plottable.css" />

    <!-- import D3 -->
    <script src="http://d3js.org/d3.v3.min.js" charset="utf-8"></script>

    <!-- import Plottable-->
    <script src="http://palantir.github.io/plottable/plottable.js"></script>

    <!-- import the data file -->
    <script src="xyData.js"></script>

    <!-- load the script that draws the chart -->
    <script src="basicChart.js"></script>

  </head>
  <body>
    <!-- Plottable will draw the chart in the svg tag. -->
    <!-- You must specify the ID attribute so that Plottable knows where to draw. -->
    <!-- The width and height attributes are optional; by default svg tags occupy their entire container. -->
    <svg id="basicChart" width="640" height="480"/>
  </body>

  <!-- ensure that this script will not run until the window has loaded -->
  <script> window.onload = makeBasicChart; </script>
</html>
{% endhighlight %}
<<<<<<< HEAD
=======

>>>>>>> 49288add

Now for the Plottable code. Before we get started, you need to create a
new JavaScript file called `basicChart.js`. This is where we will write
our script that draws the chart.


<<<<<<< HEAD
**Step 1**
First we need to specify the scales. Plottable uses Scales to
determine how to draw things to the screen. A Scale takes the data
values (which determine the domain) and maps them to
pixel values (the range). This is important because certain objects,
such as axes and plots, need to be drawn to the same scale in order
to provide meaning to the chart.
To specify a Scale in this example, we create two linear scales, named `xScale` and `yScale`.
Your code should look like:

{% highlight javascript %}
function makeBasicChart() {
  var xScale = new Plottable.Scale.Linear();
  var yScale = new Plottable.Scale.Linear();
}
{% endhighlight %}


**Step 2**
Once we've specified the Scale, we need to set the axes' locations.
Again, we need two variables, an `xAxis` and a `yAxis`.
The `Axis.Numeric` class creates an axis for displaying numeric data. Its constructor
requires a Scale (in this case we use the xScale variable that
we just created) and a String denoting the orientation. In this
case, we will use a standard bottom orientation for the x-axis.
=======

{% highlight javascript %}
    function makeBasicChart() {
      var xScale = new Plottable.Scale.Linear();
      var yScale = new Plottable.Scale.Linear();
    }
    {% endhighlight %}


2.  Once we've specified the Scale, we need to set the axes' locations.
    Again, we need two variables, an `xAxis` and a `yAxis`.
    The `Axis.Numeric` class creates an axis for displaying numeric data. Its constructor
    requires a Scale (in this case we use the xScale variable that
    we just created) and a String denoting the orientation. In this
    case, we will use a standard bottom orientation for the x-axis.

>>>>>>> 49288add

{% highlight javascript %}
function makeBasicChart() {
  var xScale = new Plottable.Scale.Linear();
  var yScale = new Plottable.Scale.Linear();

  var xAxis = new Plottable.Axis.Numeric(xScale, "bottom");
  var yAxis = new Plottable.Axis.Numeric(yScale, "left");
}
{% endhighlight %}

<<<<<<< HEAD
=======
          var xAxis = new Plottable.Axis.Numeric(xScale, "bottom");
          var yAxis = new Plottable.Axis.Numeric(yScale, "left");
        }
        {% endhighlight %}

>>>>>>> 49288add

**Step 3**
Next we need to create the plot. In this case we want a line chart
so we'll need the Line class. Line requires the following
parameters: the dataset to plot, an x scale and a y scale.

<<<<<<< HEAD
{% highlight javascript %}
function makeBasicChart() {
  var xScale = new Plottable.Scale.Linear();
  var yScale = new Plottable.Scale.Linear();

  var xAxis = new Plottable.Axis.Numeric(xScale, "bottom");
  var yAxis = new Plottable.Axis.Numeric(yScale, "left");

  var plot = new Plottable.Plot.Line(xyData, xScale, yScale);
}
{% endhighlight %}


**Step 4**
Finally, we need to put all the pieces together to create a chart.
To do this we will create a Table. (Check out [Concept of
Tables](#Plottable-ConceptofTables) to learn more about tables.) We
want to create a basic chart, with a y-axis on the left side, an
x-axis on the bottom, and the time series plotted within those
boundaries. With this in mind, the first row of our Table is [
yAxis, plot] (the yAxis is on the left and the plot is next to it).
The second row of our table [ null, xAxis]. Note that we need a null
in the first column because otherwise the xAxis would not align
underneath our plot.

![]({{ site.baseurl }}/build/images/tutorials/alignment.png)

{% highlight javascript %}
function makeBasicChart() {
  var xScale = new Plottable.Scale.Linear();
  var yScale = new Plottable.Scale.Linear();

  var xAxis = new Plottable.Axis.Numeric(xScale, "bottom");
  var yAxis = new Plottable.Axis.Numeric(yScale, "left");

  var plot = new Plottable.Plot.Line(xyData, xScale, yScale);

  var chart = new Plottable.Component.Table([
                    [yAxis, plot],
                    [null,  xAxis]
                  ]);
}
{% endhighlight %}


**Step 5**
We now have a table graphing our chart. The final step is drawing
that chart on your screen. To do this we use the line
`chart.renderTo("#basicChart")`. "\#basicChart" says to look for the
svg with the ID equal to "basicChart" and to draw the chart in that
svg. If you look back at our original html code, you see that our
svg has the ID "basicChart".


**Step 6**
The final code:

=======

{% highlight javascript %}
    function makeBasicChart() {
      var xScale = new Plottable.Scale.Linear();
      var yScale = new Plottable.Scale.Linear();

      var xAxis = new Plottable.Axis.Numeric(xScale, "bottom");
      var yAxis = new Plottable.Axis.Numeric(yScale, "left");

      var plot = new Plottable.Plot.Line(xyData, xScale, yScale);
    }
    {% endhighlight %}


4.  Finally, we need to put all the pieces together to create a chart.
    To do this we will create a Table. (Check out [Concept of
    Tables](#Plottable-ConceptofTables) to learn more about tables.) We
    want to create a basic chart, with a y-axis on the left side, an
    x-axis on the bottom, and the time series plotted within those
    boundaries. With this in mind, the first row of our Table is [
    yAxis, plot] (the yAxis is on the left and the plot is next to it).
    The second row of our table [ null, xAxis]. Note that we need a null
    in the first column because otherwise the xAxis would not align
    underneath our plot.

    ![]({{ site.baseurl }}/build/images/tutorials/alignment.png)


{% highlight javascript %}
    function makeBasicChart() {
      var xScale = new Plottable.Scale.Linear();
      var yScale = new Plottable.Scale.Linear();

      var xAxis = new Plottable.Axis.Numeric(xScale, "bottom");
      var yAxis = new Plottable.Axis.Numeric(yScale, "left");

      var plot = new Plottable.Plot.Line(xyData, xScale, yScale);

      var chart = new Plottable.Component.Table([
                        [yAxis, plot],
                        [null,  xAxis]
                      ]);
    }
    {% endhighlight %}


5.  We now have a table graphing our chart. The final step is drawing
    that chart on your screen. To do this we use the line
    `chart.renderTo("#basicChart")`. "\#basicChart" says to look for the
    svg with the ID equal to "basicChart" and to draw the chart in that
    svg. If you look back at our original html code, you see that our
    svg has the ID "basicChart".
6.  The final code:


>>>>>>> 49288add
{% highlight javascript %}
function makeBasicChart() {
  var xScale = new Plottable.Scale.Linear();
  var yScale = new Plottable.Scale.Linear();

  var xAxis = new Plottable.Axis.Numeric(xScale, "bottom");
  var yAxis = new Plottable.Axis.Numeric(yScale, "left");

  var plot = new Plottable.Plot.Line(xyData, xScale, yScale);

  var chart = new Plottable.Component.Table([
                    [yAxis, plot],
                    [null,  xAxis]
                  ]);

  chart.renderTo("#basicChart");
}
{% endhighlight %}

<<<<<<< HEAD
=======
      chart.renderTo("#basicChart");
    }
    {% endhighlight %}

>>>>>>> 49288add

**Step 7**
You can now load the basicChart tutorial and see your chart.

![]({{ site.baseurl }}/build/images/tutorials/basicChart.png)

Plottable offers a multitude of different types of plots. For example,
if instead of a line plot we want to display our chart with points, we
can swap out the Line plot for a Scatter plot just by changing one line
of code:

Instead of the line
`var plot = new Plottable.Plot.Line(xyData, xScale, yScale);` which
specifies a Line plot, we can use
`var plot = new Plottable.Plot.Scatter(xyData, xScale, yScale);` to
create a Scatterplot. If you save the code and refresh your page, the
chart will now display the data in circles rather than as a line.

![]({{ site.baseurl }}/build/images/tutorials/basicChartCircle.png)


Tutorial 2 - Customization with Projectors
------------------------------------------

### Projection and Accessors

Plots work by taking each point of data and determining what it needs to
do to draw that piece of data. Each type of plot has a specific set of
visual properties, or **attributes**. For example, a Scatterplot has
attributes, x, y, fill, and radius. A Line plot has x, y, and stroke, which determines the color.

If your JavaScript data object already has the correct property names,
then you do not need to specify the data; Plottable picks it up
automatically. For instance, the basicChart example above had data that
was an array of {x,y} pairs:

<<<<<<< HEAD
=======

>>>>>>> 49288add
{% highlight javascript %}
var xyData = [
  {"x": 0, "y": 1},
  {"x": 0.11865740740740742, "y": 2},
  {"x": 0.11887731481481482, "y": 3},
  {"x": 1.1845949074074074, "y": 4},
  {"x": 1.2361342592592592, "y": 5},
  {"x": 1.2718402777777778, "y": 6},
  {"x": 4.949074074074074, "y": 7},
...
]
{% endhighlight %}
<<<<<<< HEAD
=======

>>>>>>> 49288add

The name of the property is already `x`, which directly maps to the x
values of a Line Plot and the same is true of the y values.

However, data is not usually that neatly formatted. For example, if your
data is an object with the properties `{committer, days, total\_commits,
additions, deletions}`, Plottable cannot automatically determine the
property for `x` and `y`.


{% highlight javascript %}
gitData = [
  {
    "committer": "derek",
    "day": 0,
    "total_commits": 0,
    "additions": 204,
    "deletions": 0
  },
  {
    "committer": "dan",
    "day": 0.11865740740740742,
    "total_commits": 1,
    "additions": 824,
    "deletions": 0
  },
  {
    "committer": "dan",
    "day": 0.11887731481481482,
    "total_commits": 2,
    "additions": 3,
    "deletions": 0
  },
...
]
{% endhighlight %}
<<<<<<< HEAD
=======

>>>>>>> 49288add

We thus need a way to select which pieces of the data we want to use for
each attribute.

An **accessor** is a function that defines how to assign a piece of the
data to a specific attribute. For example, if you want `numbersOfCommits`
to be your y-axis, your accessor would be a function that takes each
data point (or each object in the array) and returns the `numberOfCommits`
for each point and uses that for the y values.

A **perspective** is a view of the data. A perspective is essentially
equivalent to the accessor plus the data source.

A **projector** is a function that takes a perspective and maps it onto
a visualization (a projection). In other words, a projector is a scale;
it determines how to correspond data to a visual property.

In practice, the projector tells the plot how to assign data to each
attribute and what scale to use. Think of this as,
`Plot.project(“attribute”, howToGetThatAttribute, scale)`.

The next example will walk you through using projectors. Be sure to note
that while the code is slightly different, we are really just accessing
data in a different way, so the resulting chart will look the same as
the one we previously created.

**Step 1**
As in the BasicChart example above, we start with the html file. The
only difference from the previous example is that we are using a
different data file and the name of our javascript file is specific
to this example.

<<<<<<< HEAD
{% highlight xml %}
<html>
  <head>
    <title>Plottable Tutorial 2: Projectors</title>

    <link rel="stylesheet" type="text/css" href="http://palantir.github.io/plottable/plottable.css" />

    <script src="http://d3js.org/d3.v3.min.js" charset="utf-8"></script>
    <script src="http://palantir.github.io/plottable/plottable.js"></script>
    <script src="gitData.js"></script>
    <script src="customProjectors.js"></script>
  </head>
  <body>
    <svg id="customProjectorChart" width="640" height="480"/>
  </body>
  <script> window.onload = makeCustomProjectorChart; </script>
</html>
{% endhighlight %}

**Step 2**
Create a new JavaScript file called `customProjectors.js`. The first
several lines of our code are exactly the same as in the previous
example: we specify a linear scale, and denote where to place the
axes.
=======

{% highlight xml %}
    <html>
      <head>
        <title>Plottable Tutorial 2: Projectors</title>

        <link rel="stylesheet" type="text/css" href="http://palantir.github.io/plottable/plottable.css" />

        <script src="http://d3js.org/d3.v3.min.js" charset="utf-8"></script>
        <script src="http://palantir.github.io/plottable/plottable.js"></script>
        <script src="gitData.js"></script>
        <script src="customProjectors.js"></script>
      </head>
      <body>
        <svg id="customProjectorChart" width="640" height="480"/>
      </body>
      <script> window.onload = makeCustomProjectorChart; </script>
    </html>
    {% endhighlight %}


2.  Create a new JavaScript file called `customProjectors.js`. The first
    several lines of our code are exactly the same as in the previous
    example: we specify a linear scale, and denote where to place the
    axes.

>>>>>>> 49288add

{% highlight javascript %}
function makeCustomProjectorChart() {
  var xScale = new Plottable.Scale.Linear();
  var yScale = new Plottable.Scale.Linear();

<<<<<<< HEAD
  var xAxis = new Plottable.Axis.Numeric(xScale, "bottom");
  var yAxis = new Plottable.Axis.Numeric(yScale, "left");
}
{% endhighlight %}
=======
      var xAxis = new Plottable.Axis.Numeric(xScale, "bottom");
      var yAxis = new Plottable.Axis.Numeric(yScale, "left");
    }
    {% endhighlight %}

>>>>>>> 49288add

**Step 3**
We now have enough information to evoke the Line class. Recall that
the Line plot requires the following parameters: the dataset, an x
scale and a y scale.

<<<<<<< HEAD
{% highlight javascript %}
function makeCustomProjectorChart() {
  var xScale = new Plottable.Scale.Linear();
  var yScale = new Plottable.Scale.Linear();

  var xAxis = new Plottable.Axis.Numeric(xScale, "bottom");
  var yAxis = new Plottable.Axis.Numeric(yScale, "left");
  var plot = new Plottable.Plot.Line(gitData, xScale, yScale);
}
{% endhighlight %}

**Step 4**
Since our data is not obviously mapped to x and y values, we need a
function to define how to assign a piece of our data to a specific
attribute. In other words, we need an accessor.

{% highlight javascript %}
function getXDataValue(d) {
    return d.day;
  }
{% endhighlight %}
=======

{% highlight javascript %}
    function makeCustomProjectorChart() {
      var xScale = new Plottable.Scale.Linear();
      var yScale = new Plottable.Scale.Linear();

      var xAxis = new Plottable.Axis.Numeric(xScale, "bottom");
      var yAxis = new Plottable.Axis.Numeric(yScale, "left");
      var plot = new Plottable.Plot.Line(gitData, xScale, yScale);
    }
    {% endhighlight %}


4.  Since our data is not obviously mapped to x and y values, we need a
    function to define how to assign a piece of our data to a specific
    attribute. In other words, we need an accessor.


{% highlight javascript %}
    function getXDataValue(d) {
        return d.day;
      }
    {% endhighlight %}

>>>>>>> 49288add

The above function says that for every data point d, return the
"day" value from that data point. So if we look at the first item in
our dataset

<<<<<<< HEAD
{% highlight javascript %}
{
  "committer": "derek",
  "day": 0,
  "total_commits": 0,
  "additions": 204,
  "deletions": 0
},
{% endhighlight %}

The accessor function would return 0 since that first data object
has 0 as the day value.

**Step 5**
An accessor is just a way to assign a piece of data to an attribute.
We still need to do that mapping from data to visualization. For
this we need a projector.

{% highlight javascript %}
plot.project("x", getXDataValue, xScale);
{% endhighlight %}

In the above line, plot is the plot we created above and it's
calling the project function. Plot.project needs parameters to tell
it the attribute, how to get that attribute, and the scale to use.
In this case, we want to assign a value for x. The code therefore
reads that for each datapoint given to the plot, assign x as the day
value and use the xScale we defined previously.
=======

{% highlight javascript %}
      {
        "committer": "derek",
        "day": 0,
        "total_commits": 0,
        "additions": 204,
        "deletions": 0
      },
    {% endhighlight %}


    The accessor function would return 0 since that first data object
    has 0 as the day value.

5.  An accessor is just a way to assign a piece of data to an attribute.
    We still need to do that mapping from data to visualization. For
    this we need a projector.


{% highlight javascript %}
     plot.project("x", getXDataValue, xScale);
    {% endhighlight %}


    In the above line, plot is the plot we created above and it's
    calling the project function. `Plot.project` needs parameters to tell
    it the attribute, how to get that attribute, and the scale to use.
    In this case, we want to assign a value for `x`. The code therefore
    reads that for each datapoint given to the plot, assign `x` as the day
    value and use the `xScale` we defined previously.
>>>>>>> 49288add

We need another accessor that will determine the y attribute. By
similar logic, we do the following:

<<<<<<< HEAD
=======

>>>>>>> 49288add
{% highlight javascript %}
function getYDataValue(d) {
  return d.total_commits;
}

<<<<<<< HEAD
plot.project("y", getYDataValue, yScale);
{% endhighlight %}
=======
    plot.project("y", getYDataValue, yScale);
    {% endhighlight %}

>>>>>>> 49288add

**Step 7**
Now that we have a map from the data to our linear chart, we can add
in the rest of the code to build the chart. Notice it is the same as
in the previous example.

**Step 8**
Our final code looks like the following:

<<<<<<< HEAD
{% highlight javascript %}
function makeCustomProjectorChart() {
  var xScale = new Plottable.Scale.Linear();
  var yScale = new Plottable.Scale.Linear();

  var xAxis = new Plottable.Axis.Numeric(xScale, "bottom");
  var yAxis = new Plottable.Axis.Numeric(yScale, "left");
  var plot = new Plottable.Plot.Line(gitData, xScale, yScale);

  function getXDataValue(d) {
    return d.day;
  }
  plot.project("x", getXDataValue, xScale);

  function getYDataValue(d) {
    return d.total_commits;
  }
  plot.project("y", getYDataValue, yScale);

  var chart = new Plottable.Component.Table([
                    [yAxis, plot],
                    [null,  xAxis   ]
                  ]);

  chart.renderTo("#customProjectorChart");
}
{% endhighlight %}
=======

{% highlight javascript %}
    function makeCustomProjectorChart() {
      var xScale = new Plottable.Scale.Linear();
      var yScale = new Plottable.Scale.Linear();

      var xAxis = new Plottable.Axis.Numeric(xScale, "bottom");
      var yAxis = new Plottable.Axis.Numeric(yScale, "left");
      var plot = new Plottable.Plot.Line(gitData, xScale, yScale);

      function getXDataValue(d) {
        return d.day;
      }
      plot.project("x", getXDataValue, xScale);

      function getYDataValue(d) {
        return d.total_commits;
      }
      plot.project("y", getYDataValue, yScale);

      var chart = new Plottable.Component.Table([
                        [yAxis, plot],
                        [null,  xAxis   ]
                      ]);

      chart.renderTo("#customProjectorChart");
    }
    {% endhighlight %}

>>>>>>> 49288add

![]({{ site.baseurl }}/build/images/tutorials/customProj.png)


Tutorial 3 - Flexible Layout
----------------------------

In the next example, we will create a chart with two subplots. Each plot
will have a different y-axis that displays different information - total
commits versus net commits - but both plots will share the same x-axis.
The first subplot will use a Line plot, and the second a Scatterplot.
Both plots will use the same data, which is why we can use the same
x-axis for each subplot.

![]({{ site.baseurl }}/build/images/tutorials/tableSubplotConcept.png)

**Step 1**
First we need the html file. Notice that the data is the same as was
used in the previous tutorial.

<<<<<<< HEAD
{% highlight xml %}
<html>
  <head>
    <title>Plottable Tutorial 3: Layout</title>

    <link rel="stylesheet" type="text/css" href="http://palantir.github.io/plottable/plottable.css" />

    <script src="http://d3js.org/d3.v3.min.js" charset="utf-8"></script>
    <script src="http://palantir.github.io/plottable/plottable.js"></script>
    <script src="gitData.js"></script>
    <script src="subplots.js"></script>
  </head>
  <body>
    <svg id="chart" width="640" height="480"/>
  </body>
  <script> window.onload = makeChartWithSubplots; </script>
</html>
{% endhighlight %}

**Step 2**
Create a new JavaScript file called `subplots.js`. Since each
subplot relies on the same x-axis, we start by creating the xScale
and xAxis.

{% highlight javascript %}
function makeChartWithSubplots() {
  var xScale = new Plottable.Scale.Linear();
  var xAxis = new Plottable.Axis.Numeric(xScale, "bottom");
}
{% endhighlight %}

**Step 3**
Since we want two subplots, we need two y-axes and two y scales. The
first subplot uses a Line plot and the second a Scatterplot. Notice
that the same data and the same xScale are passed to each plot.
=======

{% highlight xml %}
    <html>
      <head>
        <title>Plottable Tutorial 3: Layout</title>

        <link rel="stylesheet" type="text/css" href="http://palantir.github.io/plottable/plottable.css" />

        <script src="http://d3js.org/d3.v3.min.js" charset="utf-8"></script>
        <script src="http://palantir.github.io/plottable/plottable.js"></script>
        <script src="gitData.js"></script>
        <script src="subplots.js"></script>
      </head>
      <body>
        <svg id="chart" width="640" height="480"/>
      </body>
      <script> window.onload = makeChartWithSubplots; </script>
    </html>
    {% endhighlight %}


2.  Create a new JavaScript file called `subplots.js`. Since each
    subplot relies on the same x-axis, we start by creating the xScale
    and xAxis.


{% highlight javascript %}
    function makeChartWithSubplots() {
      var xScale = new Plottable.Scale.Linear();
      var xAxis = new Plottable.Axis.Numeric(xScale, "bottom");
    }
    {% endhighlight %}


3.  Since we want two subplots, we need two y-axes and two y scales. The
    first subplot uses a Line plot and the second a Scatterplot. Notice
    that the same data and the same `xScale` are passed to each plot.

>>>>>>> 49288add

{% highlight javascript %}
function makeChartWithSubplots() {
  var xScale = new Plottable.Scale.Linear();
  var xAxis = new Plottable.Axis.Numeric(xScale, "bottom");

  var lineYScale = new Plottable.Scale.Linear();
  var lineYAxis = new Plottable.Axis.Numeric(lineYScale, "left");
  var linePlot = new Plottable.Plot.Line(gitData, xScale, lineYScale);

<<<<<<< HEAD
  var circleYScale = new Plottable.Scale.Linear();
  var circleYAxis = new Plottable.Axis.Numeric(circleYScale, "left");
  var circlePlot = new Plottable.Plot.Scatter(gitData, xScale, circleYScale);
{% endhighlight %}

**Step 4**
As per the previous tutorial, we use projectors to choose the
information to plot. The x-axis accessor is the same as in the
previous tutorial because we again want days on the x-axis.

{% highlight javascript %}
function getDayValue(d) {
  return d.day;
}
linePlot.project("x", getDayValue, xScale);
circlePlot.project("x", getDayValue, xScale);
{% endhighlight %}

Both the linePlot and the circlePlot use the same x-axis, which
corresponds to the fact that they have the same scale. Additionally,
in this case, since they both are using the same data, their
projectors can use the same accessor.

**Step 5**
Next we need projectors for each y-axis. As in the previous example,
the first y accessor returns total commits.

{% highlight javascript %}
function getTotalCommits(d) {
  return d.total_commits;
}
linePlot.project("y", getTotalCommits, lineYScale);
{% endhighlight %}
=======
      var circleYScale = new Plottable.Scale.Linear();
      var circleYAxis = new Plottable.Axis.Numeric(circleYScale, "left");
      var circlePlot = new Plottable.Plot.Scatter(gitData, xScale, circleYScale);
    {% endhighlight %}


4.  As per the previous tutorial, we use projectors to choose the
    information to plot. The x accessor is the same as in the
    previous tutorial because we again want days on the x-axis.


{% highlight javascript %}
      function getDayValue(d) {
        return d.day;
      }
      linePlot.project("x", getDayValue, xScale);
      circlePlot.project("x", getDayValue, xScale);
    {% endhighlight %}


    Both the `linePlot` and the `circlePlot` share the same x-axis, which
    corresponds to the fact that they have the same scale. Additionally,
    in this case, since they both are using the same data format (the same data, in this case), their
    projectors can use the same accessor.

5.  Next we need projectors for each y-axis. As in the previous example,
    the first y accessor returns total commits.


{% highlight javascript %}
      function getTotalCommits(d) {
        return d.total_commits;
      }
      linePlot.project("y", getTotalCommits, lineYScale);
    {% endhighlight %}

>>>>>>> 49288add

Only the linePlot needs access to the totalCommits data.

**Step 6**
For the second subplot, we want to display the commit size (i.e. the
number of additions in the commit minus the deletions for a specific
data point). Accessors can grab data or compute/derive it on the
fly.

<<<<<<< HEAD
{% highlight javascript %}
function getNetCommitSize(d) {
  return d.additions - d.deletions;
}
circlePlot.project("y", getNetCommitSize, circleYScale);
{% endhighlight %}

**Step 7**
The last thing we need is to put the pieces together - i.e add each
subplot to a single chart. Unlike in the previous examples where the
table only had two rows (one for the y-axis and plot, and one for
the x-axis), in this example we need a table with three rows - one
for each y-axis and plot, and one for the x-axis.

{% highlight javascript %}
var chart = new Plottable.Component.Table([
                  [lineYAxis,   linePlot],
                  [circleYAxis, circlePlot],
                  [null,        xAxis   ]
                ]);
{% endhighlight %}
=======

{% highlight javascript %}
      function getNetCommitSize(d) {
        return d.additions - d.deletions;
      }
      circlePlot.project("y", getNetCommitSize, circleYScale);
    {% endhighlight %}


7.  The last thing we need is to put the pieces together - i.e add each
    subplot to a single chart. Unlike in the previous examples where the
    table only had two rows (one for the y-axis and plot, and one for
    the x-axis), in this example we need a table with three rows - one
    for each y-axis and plot, and one for the x-axis.


{% highlight javascript %}
      var chart = new Plottable.Component.Table([
                        [lineYAxis,   linePlot],
                        [circleYAxis, circlePlot],
                        [null,        xAxis   ]
                      ]);
    {% endhighlight %}

>>>>>>> 49288add

**Step 8**
Your final code should look like the following:

<<<<<<< HEAD
{% highlight javascript %}
function makeChartWithSubplots() {
  var xScale = new Plottable.Scale.Linear();
  var xAxis = new Plottable.Axis.Numeric(xScale, "bottom");

  var lineYScale = new Plottable.Scale.Linear();
  var lineYAxis = new Plottable.Axis.Numeric(lineYScale, "left");
  var linePlot = new Plottable.Plot.Line(gitData, xScale, lineYScale);

  var circleYScale = new Plottable.Scale.Linear();
  var circleYAxis = new Plottable.Axis.Numeric(circleYScale, "left");
  var circlePlot = new Plottable.Plot.Scatter(gitData, xScale, circleYScale);

  function getDayValue(d) {
    return d.day;
  }
  linePlot.project("x", getDayValue, xScale);
  circlePlot.project("x", getDayValue, xScale);

  function getTotalCommits(d) {
    return d.total_commits;
  }
  linePlot.project("y", getTotalCommits, lineYScale);

  function getNetCommitSize(d) {
    return d.additions - d.deletions;
  }
  circlePlot.project("y", getNetCommitSize, circleYScale);

  var chart = new Plottable.Component.Table([
                    [lineYAxis,   linePlot],
                    [circleYAxis, circlePlot],
                    [null,        xAxis   ]
                  ]);

  chart.renderTo("#chart");
}
{% endhighlight %}
=======

{% highlight javascript %}
    function makeChartWithSubplots() {
      var xScale = new Plottable.Scale.Linear();
      var xAxis = new Plottable.Axis.Numeric(xScale, "bottom");

      var lineYScale = new Plottable.Scale.Linear();
      var lineYAxis = new Plottable.Axis.Numeric(lineYScale, "left");
      var linePlot = new Plottable.Plot.Line(gitData, xScale, lineYScale);

      var circleYScale = new Plottable.Scale.Linear();
      var circleYAxis = new Plottable.Axis.Numeric(circleYScale, "left");
      var circlePlot = new Plottable.Plot.Scatter(gitData, xScale, circleYScale);

      function getDayValue(d) {
        return d.day;
      }
      linePlot.project("x", getDayValue, xScale);
      circlePlot.project("x", getDayValue, xScale);

      function getTotalCommits(d) {
        return d.total_commits;
      }
      linePlot.project("y", getTotalCommits, lineYScale);

      function getNetCommitSize(d) {
        return d.additions - d.deletions;
      }
      circlePlot.project("y", getNetCommitSize, circleYScale);

      var chart = new Plottable.Component.Table([
                        [lineYAxis,   linePlot],
                        [circleYAxis, circlePlot],
                        [null,        xAxis   ]
                      ]);

      chart.renderTo("#chart");
    }
    {% endhighlight %}

>>>>>>> 49288add

![]({{ site.baseurl }}/build/images/tutorials/subplot.png)


Tutorial 4 - Labels and Nested Tables
-------------------------------------

The chart in Tutorial 3 accurately plots the data, but it lacks visual
information that describes the data, such as a title.

![]({{ site.baseurl }}/build/images/tutorials/nestedTitleGeneric.png)

As in the previous tutorials, we start with html code:

<<<<<<< HEAD
{% highlight xml %}
<html>
  <head>
    <title>Plottable Tutorial 4: Advanced Layout and Labels</title>

    <link rel="stylesheet" type="text/css" href="http://palantir.github.io/plottable/plottable.css" />

    <script src="http://d3js.org/d3.v3.min.js" charset="utf-8"></script>
    <script src="http://palantir.github.io/plottable/plottable.js"></script>
    <script src="gitData.js"></script>
    <script src="labels.js"></script>
  </head>
  <body>
    <svg id="chart" width="640" height="480"/>
  </body>
  <script> window.onload = makeNestedTables; </script>
</html>
{% endhighlight %}
=======

{% highlight xml %}
    <html>
      <head>
        <title>Plottable Tutorial 4: Advanced Layout and Labels</title>

        <link rel="stylesheet" type="text/css" href="http://palantir.github.io/plottable/plottable.css" />

        <script src="http://d3js.org/d3.v3.min.js" charset="utf-8"></script>
        <script src="http://palantir.github.io/plottable/plottable.js"></script>
        <script src="gitData.js"></script>
        <script src="labels.js"></script>
      </head>
      <body>
        <svg id="chart" width="640" height="480"/>
      </body>
      <script> window.onload = makeNestedTables; </script>
    </html>
    {% endhighlight %}

>>>>>>> 49288add

The majority of the code in `labels.js` follows what we did in previous
tutorials. We create axes, scales, plots, and projectors before putting
everything into a table to create the chart. The new piece for this
example are nested tables, and use of the Label class.

The Label constructor requires a string for the title, and offers an optional parameter for the title's orientation. Options for orientation include horizontal, vertical-left, which indicates that the title is rotated counterclockwise 90 degrees, and vertical-right, which indicates the word is rotated clockwise 90 degrees.

For this tutorial we will create a title, centered over the chart.

**Step 1**
The first part of `labels.js` should look like the following:

<<<<<<< HEAD
=======

>>>>>>> 49288add
{% highlight javascript %}
function makeNestedTables() {

  var xScale = new Plottable.Scale.Linear();
  var xAxis = new Plottable.Axis.Numeric(xScale, "bottom");

  var yScale = new Plottable.Scale.Linear();
  var yAxis = new Plottable.Axis.Numeric(yScale, "left");

<<<<<<< HEAD
  var linePlot = new Plottable.Plot.Line(gitData, xScale, yScale);
{% endhighlight %}
=======
      var linePlot = new Plottable.Plot.Line(gitData, xScale, yScale);
    {% endhighlight %}

>>>>>>> 49288add

**Step 2**
We can use the same projectors as in the previous tutorial:

<<<<<<< HEAD
=======

{% highlight javascript %}
      function getDayValue(d) {
        return d.day;
      }
      linePlot.project("x", getDayValue, xScale);

      function getTotalCommits(d) {
        return d.total_commits;
      }
      linePlot.project("y", getTotalCommits, yScale);
    {% endhighlight %}


3.  We still need to create the actual labels. We want a title for our
    chart, as well as a subtitle giving more detail.


>>>>>>> 49288add
{% highlight javascript %}
function getDayValue(d) {
  return d.day;
}
linePlot.project("x", getDayValue, xScale);

<<<<<<< HEAD
function getTotalCommits(d) {
  return d.total_commits;
}
linePlot.project("y", getTotalCommits, yScale);
{% endhighlight %}
=======
      var title = new Plottable.Component.TitleLabel("Plottable Git Data");
      var subtitle = new Plottable.Component.Label("Total Commits, by day, to the Plottable repo");
    {% endhighlight %}

>>>>>>> 49288add

**Step 3**
We still need to create the actual labels. We want a title for our
chart, as well as a subtitle giving more detail.

<<<<<<< HEAD
{% highlight javascript %}
var title = new Plottable.Component.TitleLabel("Plottable Git Data");
var subtitle = new Plottable.Component.Label("Total Commits, by day, to the Plottable repo");
{% endhighlight %}

**Step 4**
Next we need to create the subtables to nest in the main table. We
want one table to contain the title and subtitle for the chart, and
the other table to contain the axes and plot. For the title table,
we need one column with two rows (one row for the title and one for
the subtitle).

{% highlight javascript %}
var titleTable = new Plottable.Component.Table([
                  [title],
                  [subtitle]
                ]);
titleTable.xAlign("center");
{% endhighlight %}

The chart we are building is a larger table, with cells containing
the smaller, nested tables. The `titleTable.xAlign("center");` line
ensures that the titleTable is centered in the cell of that larger
table. Without specifying the alignment, it will align to the left
side by default.

**Step 5**
Our other table contains the axes and plot - just like in previous
tutorials we create the table by placing the y-axis in cell (0,0),
the plot in (0,1), null in (1,0) and the x-axis in (1,1).

{% highlight javascript %}
var dataTable = new Plottable.Component.Table([
                  [yAxis, linePlot],
                  [null, xAxis]
                ]);
{% endhighlight %}
=======

{% highlight javascript %}
      var titleTable = new Plottable.Component.Table([
                        [title],
                        [subtitle]
                      ]);
      titleTable.xAlign("center");
    {% endhighlight %}


    The chart we are building is a larger table, with cells containing
    the smaller, nested tables. The `titleTable.xAlign("center");` line
    ensures that the titleTable is centered in the cell of that larger
    table. Without specifying the alignment, it will align to the left
    side by default.

5.  Our other table contains the axes and plot - just like in previous
    tutorials we create the table by placing the y-axis in cell (0,0),
    the plot in (0,1), null in (1,0) and the x-axis in (1,1).


{% highlight javascript %}
      var dataTable = new Plottable.Component.Table([
                        [yAxis, linePlot],
                        [null, xAxis]
                      ]);
    {% endhighlight %}


6.  Finally, we can embed the tables. Here instead of placing components
    in each cell, we place the two tables we just created. So in cell
    (0,0), we put titleTable, and in cell (1,0), we put the dataTable.


{% highlight javascript %}
      var chart = new Plottable.Component.Table([
                        [titleTable],
                        [dataTable]
                      ]);
    {% endhighlight %}

>>>>>>> 49288add

**Step 6**
Finally, we can embed the tables. Here instead of placing components
in each cell, we place the two tables we just created. So in cell
(0,0), we put titleTable, and in cell (1,0), we put the dataTable.

{% highlight javascript %}
var chart = new Plottable.Component.Table([
                  [titleTable],
                  [dataTable]
                ]);
{% endhighlight %}

We now have a table with two subtables: one displaying the title and
subtitle, and the other displaying the axes and plot.

**Step 7**
Your final code should look like:

<<<<<<< HEAD
=======

>>>>>>> 49288add
{% highlight javascript %}
function makeNestedTables() {

  var xScale = new Plottable.Scale.Linear();
  var xAxis = new Plottable.Axis.Numeric(xScale, "bottom");

  var yScale = new Plottable.Scale.Linear();
  var yAxis = new Plottable.Axis.Numeric(yScale, "left");

  var linePlot = new Plottable.Plot.Line(gitData, xScale, yScale);


  function getDayValue(d) {
    return d.day;
  }
  linePlot.project("x", getDayValue, xScale);

  function getTotalCommits(d) {
    return d.total_commits;
  }
  linePlot.project("y", getTotalCommits, yScale);

  var title = new Plottable.Component.TitleLabel("Plottable Git Data");
  var subtitle = new Plottable.Component.Label("Total Commits, by day, to the Plottable repo");
  var titleTable = new Plottable.Component.Table([
                    [title],
                    [subtitle]
                  ]);
  titleTable.xAlign("center");

  var dataTable = new Plottable.Component.Table([
                    [yAxis, linePlot],
                    [null, xAxis]
                  ]);

  var chart = new Plottable.Component.Table([
                    [titleTable],
                    [dataTable]
                  ]);

<<<<<<< HEAD
  chart.renderTo("#chart");
}
{% endhighlight %}
=======
      chart.renderTo("#chart");
    }
    {% endhighlight %}

>>>>>>> 49288add

![]({{ site.baseurl }}/build/images/tutorials/nestedTitle.png)


Tutorial 5 - Bars
-----------------

Creating bar charts and histograms are relatively similar to what we've
done in previous tutorials. The main difference is the introduction of
an Ordinal Scale instead of a Linear Scale. Additionally, we'll need a
function that sets the rangeType (i.e. the range bounds for the bar) as
either **bands** or **points** (concepts native to D3). Bands is the
default, and the recommended, so we'll focus only on bands and forgo a
discussion on points.

Simply put, bands are used as the rangeType when you want to create bar
charts; the width of the band is set by the scale (if you want to adjust
the width of the bars, you need to set padding parameters in the
function). In the diagram below, the bars are separated by a **step**.
The step is a set size, the padding between the bars is set as a
proportion of the step itself, and the bars take up the remaining length
of the step.

You can also specify the distance to the left of the first bar and the
right of the last bar.

![]({{ site.baseurl }}/build/images/tutorials/bands.png)

The D3 documentation on each of these concepts is comprehensive and we
recommend you look there before continuing:

-   [Bands](https://github.com/mbostock/d3/wiki/Ordinal-Scales#ordinal_rangeBands)
-   [Points](https://github.com/mbostock/d3/wiki/Ordinal-Scales#ordinal_rangePoints)

The following example will walk you through the creation of a bar chart.
Here we are using a simple data set just to introduce the topic of bar
charts:

<<<<<<< HEAD
=======

>>>>>>> 49288add
{% highlight javascript %}
//population, in millions
wordWrapData = [
  {
    y: "China",
    x: 1365
  },
  {
    y: "The Republic of India",
    x: 1237
  },
  {
    y: "United States of America",
    x: 313
  },
  {
    y: "Indonesia",
    x: 247
  },
  {
    y: "Brazil",
    x: 199
  }
];
{% endhighlight %}
<<<<<<< HEAD

As always, we start with the html code:

=======


As always, we start with the html code:


>>>>>>> 49288add
{% highlight xml %}
<html>
  <head>
    <title>Plottable Tutorial 5: Using Ordinal Scales and Category Axes</title>

    <link rel="stylesheet" type="text/css" href="../plottable.css" />

    <script src="http://d3js.org/d3.v3.min.js" charset="utf-8"></script>
    <script src="../plottable.js"></script>
    <script src="wordWrapData.js"></script>
    <script src="wordWrap.js"></script>
  </head>
  <body>
    <svg id="chart" width="640" height="480"/>
  </body>
  <script> window.onload = makeBarChart; </script>
</html>
{% endhighlight %}
<<<<<<< HEAD
=======

>>>>>>> 49288add

The majority of the code in `makeBarChart.js` follows what we did in
previous tutorials. We create axes, scales, plots, and projectors before
putting everything into a table to create the chart. The new classes used in
this example are Ordinal scales and HorizontalBar.

As always, we start by defining our scales. Here, since this is a
horizontal bar chart, we want the y scale to be ordinal, the x scale can
remain linear.

<<<<<<< HEAD
=======

>>>>>>> 49288add
{% highlight javascript %}
var xScale = new Plottable.Scale.Linear();
var yScale = new Plottable.Scale.Ordinal();
{% endhighlight %}
<<<<<<< HEAD
=======

>>>>>>> 49288add

Next we create the axes, which are very similar to the other axes we
have seen. However, this time, since we want to use Strings instead of
Numbers for the y-axis, we use Category, instead of Numeric.

<<<<<<< HEAD
=======

>>>>>>> 49288add
{% highlight javascript %}
var xAxis = new Plottable.Axis.Numeric(xScale, "bottom");
var yAxis = new Plottable.Axis.Category(yScale, "left");
{% endhighlight %}
<<<<<<< HEAD
=======

>>>>>>> 49288add

Now we need to create the actual bar plot. As with previous plots, we
need to specify the data to use, and the scales. The only difference is
that now are going to make a HorizontalBar plot.

<<<<<<< HEAD
{% highlight javascript %}
var barPlot = new Plottable.Plot.HorizontalBar(wordWrapData, xScale, yScale);
{% endhighlight %}
=======

{% highlight javascript %}
var barPlot = new Plottable.Plot.HorizontalBar(wordWrapData, xScale, yScale);
{% endhighlight %}

>>>>>>> 49288add

Finally, we put everything in a table to create the chart. This looks
exactly the same as in previous examples. Your final code should look
like the following:

<<<<<<< HEAD
=======

>>>>>>> 49288add
{% highlight javascript %}
function makeBarChart() {

  var xScale = new Plottable.Scale.Linear();
  var xAxis = new Plottable.Axis.Numeric(xScale, "bottom");
  var yScale = new Plottable.Scale.Ordinal();
  var yAxis = new Plottable.Axis.Category(yScale, "left");
  var barPlot = new Plottable.Plot.HorizontalBar(wordWrapData, xScale, yScale);


  var title = new Plottable.Component.TitleLabel("Population of Countries");
  var subtitle = new Plottable.Component.Label(" (in millions)");
  subtitle.yAlign("bottom");

  var titleTable = new Plottable.Component.Table([
                    [title, subtitle],
                  ]);
  titleTable.xAlign("center");

  var dataTable = new Plottable.Component.Table([
                    [yAxis, barPlot],
                    [null, xAxis]
                  ]);

  var chart = new Plottable.Component.Table([
                    [titleTable],
                    [dataTable]
                  ]);

  chart.renderTo("#chart");
}
<<<<<<< HEAD
{% endhighlight %}
=======
{% endhighlight %}
>>>>>>> 49288add
<|MERGE_RESOLUTION|>--- conflicted
+++ resolved
@@ -103,17 +103,12 @@
   <script> window.onload = makeBasicChart; </script>
 </html>
 {% endhighlight %}
-<<<<<<< HEAD
-=======
-
->>>>>>> 49288add
 
 Now for the Plottable code. Before we get started, you need to create a
 new JavaScript file called `basicChart.js`. This is where we will write
 our script that draws the chart.
 
 
-<<<<<<< HEAD
 **Step 1**
 First we need to specify the scales. Plottable uses Scales to
 determine how to draw things to the screen. A Scale takes the data
@@ -139,24 +134,6 @@
 requires a Scale (in this case we use the xScale variable that
 we just created) and a String denoting the orientation. In this
 case, we will use a standard bottom orientation for the x-axis.
-=======
-
-{% highlight javascript %}
-    function makeBasicChart() {
-      var xScale = new Plottable.Scale.Linear();
-      var yScale = new Plottable.Scale.Linear();
-    }
-    {% endhighlight %}
-
-
-2.  Once we've specified the Scale, we need to set the axes' locations.
-    Again, we need two variables, an `xAxis` and a `yAxis`.
-    The `Axis.Numeric` class creates an axis for displaying numeric data. Its constructor
-    requires a Scale (in this case we use the xScale variable that
-    we just created) and a String denoting the orientation. In this
-    case, we will use a standard bottom orientation for the x-axis.
-
->>>>>>> 49288add
 
 {% highlight javascript %}
 function makeBasicChart() {
@@ -168,21 +145,12 @@
 }
 {% endhighlight %}
 
-<<<<<<< HEAD
-=======
-          var xAxis = new Plottable.Axis.Numeric(xScale, "bottom");
-          var yAxis = new Plottable.Axis.Numeric(yScale, "left");
-        }
-        {% endhighlight %}
-
->>>>>>> 49288add
 
 **Step 3**
 Next we need to create the plot. In this case we want a line chart
 so we'll need the Line class. Line requires the following
 parameters: the dataset to plot, an x scale and a y scale.
 
-<<<<<<< HEAD
 {% highlight javascript %}
 function makeBasicChart() {
   var xScale = new Plottable.Scale.Linear();
@@ -240,63 +208,6 @@
 **Step 6**
 The final code:
 
-=======
-
-{% highlight javascript %}
-    function makeBasicChart() {
-      var xScale = new Plottable.Scale.Linear();
-      var yScale = new Plottable.Scale.Linear();
-
-      var xAxis = new Plottable.Axis.Numeric(xScale, "bottom");
-      var yAxis = new Plottable.Axis.Numeric(yScale, "left");
-
-      var plot = new Plottable.Plot.Line(xyData, xScale, yScale);
-    }
-    {% endhighlight %}
-
-
-4.  Finally, we need to put all the pieces together to create a chart.
-    To do this we will create a Table. (Check out [Concept of
-    Tables](#Plottable-ConceptofTables) to learn more about tables.) We
-    want to create a basic chart, with a y-axis on the left side, an
-    x-axis on the bottom, and the time series plotted within those
-    boundaries. With this in mind, the first row of our Table is [
-    yAxis, plot] (the yAxis is on the left and the plot is next to it).
-    The second row of our table [ null, xAxis]. Note that we need a null
-    in the first column because otherwise the xAxis would not align
-    underneath our plot.
-
-    ![]({{ site.baseurl }}/build/images/tutorials/alignment.png)
-
-
-{% highlight javascript %}
-    function makeBasicChart() {
-      var xScale = new Plottable.Scale.Linear();
-      var yScale = new Plottable.Scale.Linear();
-
-      var xAxis = new Plottable.Axis.Numeric(xScale, "bottom");
-      var yAxis = new Plottable.Axis.Numeric(yScale, "left");
-
-      var plot = new Plottable.Plot.Line(xyData, xScale, yScale);
-
-      var chart = new Plottable.Component.Table([
-                        [yAxis, plot],
-                        [null,  xAxis]
-                      ]);
-    }
-    {% endhighlight %}
-
-
-5.  We now have a table graphing our chart. The final step is drawing
-    that chart on your screen. To do this we use the line
-    `chart.renderTo("#basicChart")`. "\#basicChart" says to look for the
-    svg with the ID equal to "basicChart" and to draw the chart in that
-    svg. If you look back at our original html code, you see that our
-    svg has the ID "basicChart".
-6.  The final code:
-
-
->>>>>>> 49288add
 {% highlight javascript %}
 function makeBasicChart() {
   var xScale = new Plottable.Scale.Linear();
@@ -316,13 +227,6 @@
 }
 {% endhighlight %}
 
-<<<<<<< HEAD
-=======
-      chart.renderTo("#basicChart");
-    }
-    {% endhighlight %}
-
->>>>>>> 49288add
 
 **Step 7**
 You can now load the basicChart tutorial and see your chart.
@@ -359,10 +263,6 @@
 automatically. For instance, the basicChart example above had data that
 was an array of {x,y} pairs:
 
-<<<<<<< HEAD
-=======
-
->>>>>>> 49288add
 {% highlight javascript %}
 var xyData = [
   {"x": 0, "y": 1},
@@ -375,10 +275,6 @@
 ...
 ]
 {% endhighlight %}
-<<<<<<< HEAD
-=======
-
->>>>>>> 49288add
 
 The name of the property is already `x`, which directly maps to the x
 values of a Line Plot and the same is true of the y values.
@@ -415,10 +311,6 @@
 ...
 ]
 {% endhighlight %}
-<<<<<<< HEAD
-=======
-
->>>>>>> 49288add
 
 We thus need a way to select which pieces of the data we want to use for
 each attribute.
@@ -451,7 +343,6 @@
 different data file and the name of our javascript file is specific
 to this example.
 
-<<<<<<< HEAD
 {% highlight xml %}
 <html>
   <head>
@@ -476,59 +367,24 @@
 several lines of our code are exactly the same as in the previous
 example: we specify a linear scale, and denote where to place the
 axes.
-=======
-
-{% highlight xml %}
-    <html>
-      <head>
-        <title>Plottable Tutorial 2: Projectors</title>
-
-        <link rel="stylesheet" type="text/css" href="http://palantir.github.io/plottable/plottable.css" />
-
-        <script src="http://d3js.org/d3.v3.min.js" charset="utf-8"></script>
-        <script src="http://palantir.github.io/plottable/plottable.js"></script>
-        <script src="gitData.js"></script>
-        <script src="customProjectors.js"></script>
-      </head>
-      <body>
-        <svg id="customProjectorChart" width="640" height="480"/>
-      </body>
-      <script> window.onload = makeCustomProjectorChart; </script>
-    </html>
-    {% endhighlight %}
-
-
-2.  Create a new JavaScript file called `customProjectors.js`. The first
-    several lines of our code are exactly the same as in the previous
-    example: we specify a linear scale, and denote where to place the
-    axes.
-
->>>>>>> 49288add
+
 
 {% highlight javascript %}
 function makeCustomProjectorChart() {
   var xScale = new Plottable.Scale.Linear();
   var yScale = new Plottable.Scale.Linear();
 
-<<<<<<< HEAD
   var xAxis = new Plottable.Axis.Numeric(xScale, "bottom");
   var yAxis = new Plottable.Axis.Numeric(yScale, "left");
 }
 {% endhighlight %}
-=======
-      var xAxis = new Plottable.Axis.Numeric(xScale, "bottom");
-      var yAxis = new Plottable.Axis.Numeric(yScale, "left");
-    }
-    {% endhighlight %}
-
->>>>>>> 49288add
+
 
 **Step 3**
 We now have enough information to evoke the Line class. Recall that
 the Line plot requires the following parameters: the dataset, an x
 scale and a y scale.
 
-<<<<<<< HEAD
 {% highlight javascript %}
 function makeCustomProjectorChart() {
   var xScale = new Plottable.Scale.Linear();
@@ -550,38 +406,11 @@
     return d.day;
   }
 {% endhighlight %}
-=======
-
-{% highlight javascript %}
-    function makeCustomProjectorChart() {
-      var xScale = new Plottable.Scale.Linear();
-      var yScale = new Plottable.Scale.Linear();
-
-      var xAxis = new Plottable.Axis.Numeric(xScale, "bottom");
-      var yAxis = new Plottable.Axis.Numeric(yScale, "left");
-      var plot = new Plottable.Plot.Line(gitData, xScale, yScale);
-    }
-    {% endhighlight %}
-
-
-4.  Since our data is not obviously mapped to x and y values, we need a
-    function to define how to assign a piece of our data to a specific
-    attribute. In other words, we need an accessor.
-
-
-{% highlight javascript %}
-    function getXDataValue(d) {
-        return d.day;
-      }
-    {% endhighlight %}
-
->>>>>>> 49288add
 
 The above function says that for every data point d, return the
 "day" value from that data point. So if we look at the first item in
 our dataset
 
-<<<<<<< HEAD
 {% highlight javascript %}
 {
   "committer": "derek",
@@ -610,60 +439,17 @@
 In this case, we want to assign a value for x. The code therefore
 reads that for each datapoint given to the plot, assign x as the day
 value and use the xScale we defined previously.
-=======
-
-{% highlight javascript %}
-      {
-        "committer": "derek",
-        "day": 0,
-        "total_commits": 0,
-        "additions": 204,
-        "deletions": 0
-      },
-    {% endhighlight %}
-
-
-    The accessor function would return 0 since that first data object
-    has 0 as the day value.
-
-5.  An accessor is just a way to assign a piece of data to an attribute.
-    We still need to do that mapping from data to visualization. For
-    this we need a projector.
-
-
-{% highlight javascript %}
-     plot.project("x", getXDataValue, xScale);
-    {% endhighlight %}
-
-
-    In the above line, plot is the plot we created above and it's
-    calling the project function. `Plot.project` needs parameters to tell
-    it the attribute, how to get that attribute, and the scale to use.
-    In this case, we want to assign a value for `x`. The code therefore
-    reads that for each datapoint given to the plot, assign `x` as the day
-    value and use the `xScale` we defined previously.
->>>>>>> 49288add
 
 We need another accessor that will determine the y attribute. By
 similar logic, we do the following:
 
-<<<<<<< HEAD
-=======
-
->>>>>>> 49288add
 {% highlight javascript %}
 function getYDataValue(d) {
   return d.total_commits;
 }
 
-<<<<<<< HEAD
 plot.project("y", getYDataValue, yScale);
 {% endhighlight %}
-=======
-    plot.project("y", getYDataValue, yScale);
-    {% endhighlight %}
-
->>>>>>> 49288add
 
 **Step 7**
 Now that we have a map from the data to our linear chart, we can add
@@ -673,7 +459,6 @@
 **Step 8**
 Our final code looks like the following:
 
-<<<<<<< HEAD
 {% highlight javascript %}
 function makeCustomProjectorChart() {
   var xScale = new Plottable.Scale.Linear();
@@ -701,37 +486,6 @@
   chart.renderTo("#customProjectorChart");
 }
 {% endhighlight %}
-=======
-
-{% highlight javascript %}
-    function makeCustomProjectorChart() {
-      var xScale = new Plottable.Scale.Linear();
-      var yScale = new Plottable.Scale.Linear();
-
-      var xAxis = new Plottable.Axis.Numeric(xScale, "bottom");
-      var yAxis = new Plottable.Axis.Numeric(yScale, "left");
-      var plot = new Plottable.Plot.Line(gitData, xScale, yScale);
-
-      function getXDataValue(d) {
-        return d.day;
-      }
-      plot.project("x", getXDataValue, xScale);
-
-      function getYDataValue(d) {
-        return d.total_commits;
-      }
-      plot.project("y", getYDataValue, yScale);
-
-      var chart = new Plottable.Component.Table([
-                        [yAxis, plot],
-                        [null,  xAxis   ]
-                      ]);
-
-      chart.renderTo("#customProjectorChart");
-    }
-    {% endhighlight %}
-
->>>>>>> 49288add
 
 ![]({{ site.baseurl }}/build/images/tutorials/customProj.png)
 
@@ -752,7 +506,6 @@
 First we need the html file. Notice that the data is the same as was
 used in the previous tutorial.
 
-<<<<<<< HEAD
 {% highlight xml %}
 <html>
   <head>
@@ -788,46 +541,6 @@
 Since we want two subplots, we need two y-axes and two y scales. The
 first subplot uses a Line plot and the second a Scatterplot. Notice
 that the same data and the same xScale are passed to each plot.
-=======
-
-{% highlight xml %}
-    <html>
-      <head>
-        <title>Plottable Tutorial 3: Layout</title>
-
-        <link rel="stylesheet" type="text/css" href="http://palantir.github.io/plottable/plottable.css" />
-
-        <script src="http://d3js.org/d3.v3.min.js" charset="utf-8"></script>
-        <script src="http://palantir.github.io/plottable/plottable.js"></script>
-        <script src="gitData.js"></script>
-        <script src="subplots.js"></script>
-      </head>
-      <body>
-        <svg id="chart" width="640" height="480"/>
-      </body>
-      <script> window.onload = makeChartWithSubplots; </script>
-    </html>
-    {% endhighlight %}
-
-
-2.  Create a new JavaScript file called `subplots.js`. Since each
-    subplot relies on the same x-axis, we start by creating the xScale
-    and xAxis.
-
-
-{% highlight javascript %}
-    function makeChartWithSubplots() {
-      var xScale = new Plottable.Scale.Linear();
-      var xAxis = new Plottable.Axis.Numeric(xScale, "bottom");
-    }
-    {% endhighlight %}
-
-
-3.  Since we want two subplots, we need two y-axes and two y scales. The
-    first subplot uses a Line plot and the second a Scatterplot. Notice
-    that the same data and the same `xScale` are passed to each plot.
-
->>>>>>> 49288add
 
 {% highlight javascript %}
 function makeChartWithSubplots() {
@@ -838,7 +551,6 @@
   var lineYAxis = new Plottable.Axis.Numeric(lineYScale, "left");
   var linePlot = new Plottable.Plot.Line(gitData, xScale, lineYScale);
 
-<<<<<<< HEAD
   var circleYScale = new Plottable.Scale.Linear();
   var circleYAxis = new Plottable.Axis.Numeric(circleYScale, "left");
   var circlePlot = new Plottable.Plot.Scatter(gitData, xScale, circleYScale);
@@ -872,44 +584,6 @@
 }
 linePlot.project("y", getTotalCommits, lineYScale);
 {% endhighlight %}
-=======
-      var circleYScale = new Plottable.Scale.Linear();
-      var circleYAxis = new Plottable.Axis.Numeric(circleYScale, "left");
-      var circlePlot = new Plottable.Plot.Scatter(gitData, xScale, circleYScale);
-    {% endhighlight %}
-
-
-4.  As per the previous tutorial, we use projectors to choose the
-    information to plot. The x accessor is the same as in the
-    previous tutorial because we again want days on the x-axis.
-
-
-{% highlight javascript %}
-      function getDayValue(d) {
-        return d.day;
-      }
-      linePlot.project("x", getDayValue, xScale);
-      circlePlot.project("x", getDayValue, xScale);
-    {% endhighlight %}
-
-
-    Both the `linePlot` and the `circlePlot` share the same x-axis, which
-    corresponds to the fact that they have the same scale. Additionally,
-    in this case, since they both are using the same data format (the same data, in this case), their
-    projectors can use the same accessor.
-
-5.  Next we need projectors for each y-axis. As in the previous example,
-    the first y accessor returns total commits.
-
-
-{% highlight javascript %}
-      function getTotalCommits(d) {
-        return d.total_commits;
-      }
-      linePlot.project("y", getTotalCommits, lineYScale);
-    {% endhighlight %}
-
->>>>>>> 49288add
 
 Only the linePlot needs access to the totalCommits data.
 
@@ -919,7 +593,6 @@
 data point). Accessors can grab data or compute/derive it on the
 fly.
 
-<<<<<<< HEAD
 {% highlight javascript %}
 function getNetCommitSize(d) {
   return d.additions - d.deletions;
@@ -941,37 +614,10 @@
                   [null,        xAxis   ]
                 ]);
 {% endhighlight %}
-=======
-
-{% highlight javascript %}
-      function getNetCommitSize(d) {
-        return d.additions - d.deletions;
-      }
-      circlePlot.project("y", getNetCommitSize, circleYScale);
-    {% endhighlight %}
-
-
-7.  The last thing we need is to put the pieces together - i.e add each
-    subplot to a single chart. Unlike in the previous examples where the
-    table only had two rows (one for the y-axis and plot, and one for
-    the x-axis), in this example we need a table with three rows - one
-    for each y-axis and plot, and one for the x-axis.
-
-
-{% highlight javascript %}
-      var chart = new Plottable.Component.Table([
-                        [lineYAxis,   linePlot],
-                        [circleYAxis, circlePlot],
-                        [null,        xAxis   ]
-                      ]);
-    {% endhighlight %}
-
->>>>>>> 49288add
 
 **Step 8**
 Your final code should look like the following:
 
-<<<<<<< HEAD
 {% highlight javascript %}
 function makeChartWithSubplots() {
   var xScale = new Plottable.Scale.Linear();
@@ -1010,48 +656,6 @@
   chart.renderTo("#chart");
 }
 {% endhighlight %}
-=======
-
-{% highlight javascript %}
-    function makeChartWithSubplots() {
-      var xScale = new Plottable.Scale.Linear();
-      var xAxis = new Plottable.Axis.Numeric(xScale, "bottom");
-
-      var lineYScale = new Plottable.Scale.Linear();
-      var lineYAxis = new Plottable.Axis.Numeric(lineYScale, "left");
-      var linePlot = new Plottable.Plot.Line(gitData, xScale, lineYScale);
-
-      var circleYScale = new Plottable.Scale.Linear();
-      var circleYAxis = new Plottable.Axis.Numeric(circleYScale, "left");
-      var circlePlot = new Plottable.Plot.Scatter(gitData, xScale, circleYScale);
-
-      function getDayValue(d) {
-        return d.day;
-      }
-      linePlot.project("x", getDayValue, xScale);
-      circlePlot.project("x", getDayValue, xScale);
-
-      function getTotalCommits(d) {
-        return d.total_commits;
-      }
-      linePlot.project("y", getTotalCommits, lineYScale);
-
-      function getNetCommitSize(d) {
-        return d.additions - d.deletions;
-      }
-      circlePlot.project("y", getNetCommitSize, circleYScale);
-
-      var chart = new Plottable.Component.Table([
-                        [lineYAxis,   linePlot],
-                        [circleYAxis, circlePlot],
-                        [null,        xAxis   ]
-                      ]);
-
-      chart.renderTo("#chart");
-    }
-    {% endhighlight %}
-
->>>>>>> 49288add
 
 ![]({{ site.baseurl }}/build/images/tutorials/subplot.png)
 
@@ -1066,7 +670,6 @@
 
 As in the previous tutorials, we start with html code:
 
-<<<<<<< HEAD
 {% highlight xml %}
 <html>
   <head>
@@ -1085,28 +688,6 @@
   <script> window.onload = makeNestedTables; </script>
 </html>
 {% endhighlight %}
-=======
-
-{% highlight xml %}
-    <html>
-      <head>
-        <title>Plottable Tutorial 4: Advanced Layout and Labels</title>
-
-        <link rel="stylesheet" type="text/css" href="http://palantir.github.io/plottable/plottable.css" />
-
-        <script src="http://d3js.org/d3.v3.min.js" charset="utf-8"></script>
-        <script src="http://palantir.github.io/plottable/plottable.js"></script>
-        <script src="gitData.js"></script>
-        <script src="labels.js"></script>
-      </head>
-      <body>
-        <svg id="chart" width="640" height="480"/>
-      </body>
-      <script> window.onload = makeNestedTables; </script>
-    </html>
-    {% endhighlight %}
-
->>>>>>> 49288add
 
 The majority of the code in `labels.js` follows what we did in previous
 tutorials. We create axes, scales, plots, and projectors before putting
@@ -1120,10 +701,6 @@
 **Step 1**
 The first part of `labels.js` should look like the following:
 
-<<<<<<< HEAD
-=======
-
->>>>>>> 49288add
 {% highlight javascript %}
 function makeNestedTables() {
 
@@ -1133,63 +710,28 @@
   var yScale = new Plottable.Scale.Linear();
   var yAxis = new Plottable.Axis.Numeric(yScale, "left");
 
-<<<<<<< HEAD
   var linePlot = new Plottable.Plot.Line(gitData, xScale, yScale);
 {% endhighlight %}
-=======
-      var linePlot = new Plottable.Plot.Line(gitData, xScale, yScale);
-    {% endhighlight %}
-
->>>>>>> 49288add
 
 **Step 2**
 We can use the same projectors as in the previous tutorial:
 
-<<<<<<< HEAD
-=======
-
-{% highlight javascript %}
-      function getDayValue(d) {
-        return d.day;
-      }
-      linePlot.project("x", getDayValue, xScale);
-
-      function getTotalCommits(d) {
-        return d.total_commits;
-      }
-      linePlot.project("y", getTotalCommits, yScale);
-    {% endhighlight %}
-
-
-3.  We still need to create the actual labels. We want a title for our
-    chart, as well as a subtitle giving more detail.
-
-
->>>>>>> 49288add
 {% highlight javascript %}
 function getDayValue(d) {
   return d.day;
 }
 linePlot.project("x", getDayValue, xScale);
 
-<<<<<<< HEAD
 function getTotalCommits(d) {
   return d.total_commits;
 }
 linePlot.project("y", getTotalCommits, yScale);
 {% endhighlight %}
-=======
-      var title = new Plottable.Component.TitleLabel("Plottable Git Data");
-      var subtitle = new Plottable.Component.Label("Total Commits, by day, to the Plottable repo");
-    {% endhighlight %}
-
->>>>>>> 49288add
 
 **Step 3**
 We still need to create the actual labels. We want a title for our
 chart, as well as a subtitle giving more detail.
 
-<<<<<<< HEAD
 {% highlight javascript %}
 var title = new Plottable.Component.TitleLabel("Plottable Git Data");
 var subtitle = new Plottable.Component.Label("Total Commits, by day, to the Plottable repo");
@@ -1227,49 +769,6 @@
                   [null, xAxis]
                 ]);
 {% endhighlight %}
-=======
-
-{% highlight javascript %}
-      var titleTable = new Plottable.Component.Table([
-                        [title],
-                        [subtitle]
-                      ]);
-      titleTable.xAlign("center");
-    {% endhighlight %}
-
-
-    The chart we are building is a larger table, with cells containing
-    the smaller, nested tables. The `titleTable.xAlign("center");` line
-    ensures that the titleTable is centered in the cell of that larger
-    table. Without specifying the alignment, it will align to the left
-    side by default.
-
-5.  Our other table contains the axes and plot - just like in previous
-    tutorials we create the table by placing the y-axis in cell (0,0),
-    the plot in (0,1), null in (1,0) and the x-axis in (1,1).
-
-
-{% highlight javascript %}
-      var dataTable = new Plottable.Component.Table([
-                        [yAxis, linePlot],
-                        [null, xAxis]
-                      ]);
-    {% endhighlight %}
-
-
-6.  Finally, we can embed the tables. Here instead of placing components
-    in each cell, we place the two tables we just created. So in cell
-    (0,0), we put titleTable, and in cell (1,0), we put the dataTable.
-
-
-{% highlight javascript %}
-      var chart = new Plottable.Component.Table([
-                        [titleTable],
-                        [dataTable]
-                      ]);
-    {% endhighlight %}
-
->>>>>>> 49288add
 
 **Step 6**
 Finally, we can embed the tables. Here instead of placing components
@@ -1289,10 +788,6 @@
 **Step 7**
 Your final code should look like:
 
-<<<<<<< HEAD
-=======
-
->>>>>>> 49288add
 {% highlight javascript %}
 function makeNestedTables() {
 
@@ -1332,17 +827,9 @@
                     [titleTable],
                     [dataTable]
                   ]);
-
-<<<<<<< HEAD
   chart.renderTo("#chart");
 }
 {% endhighlight %}
-=======
-      chart.renderTo("#chart");
-    }
-    {% endhighlight %}
-
->>>>>>> 49288add
 
 ![]({{ site.baseurl }}/build/images/tutorials/nestedTitle.png)
 
@@ -1381,10 +868,6 @@
 Here we are using a simple data set just to introduce the topic of bar
 charts:
 
-<<<<<<< HEAD
-=======
-
->>>>>>> 49288add
 {% highlight javascript %}
 //population, in millions
 wordWrapData = [
@@ -1410,17 +893,9 @@
   }
 ];
 {% endhighlight %}
-<<<<<<< HEAD
 
 As always, we start with the html code:
 
-=======
-
-
-As always, we start with the html code:
-
-
->>>>>>> 49288add
 {% highlight xml %}
 <html>
   <head>
@@ -1439,10 +914,6 @@
   <script> window.onload = makeBarChart; </script>
 </html>
 {% endhighlight %}
-<<<<<<< HEAD
-=======
-
->>>>>>> 49288add
 
 The majority of the code in `makeBarChart.js` follows what we did in
 previous tutorials. We create axes, scales, plots, and projectors before
@@ -1453,60 +924,32 @@
 horizontal bar chart, we want the y scale to be ordinal, the x scale can
 remain linear.
 
-<<<<<<< HEAD
-=======
-
->>>>>>> 49288add
 {% highlight javascript %}
 var xScale = new Plottable.Scale.Linear();
 var yScale = new Plottable.Scale.Ordinal();
 {% endhighlight %}
-<<<<<<< HEAD
-=======
-
->>>>>>> 49288add
 
 Next we create the axes, which are very similar to the other axes we
 have seen. However, this time, since we want to use Strings instead of
 Numbers for the y-axis, we use Category, instead of Numeric.
 
-<<<<<<< HEAD
-=======
-
->>>>>>> 49288add
 {% highlight javascript %}
 var xAxis = new Plottable.Axis.Numeric(xScale, "bottom");
 var yAxis = new Plottable.Axis.Category(yScale, "left");
 {% endhighlight %}
-<<<<<<< HEAD
-=======
-
->>>>>>> 49288add
 
 Now we need to create the actual bar plot. As with previous plots, we
 need to specify the data to use, and the scales. The only difference is
 that now are going to make a HorizontalBar plot.
 
-<<<<<<< HEAD
 {% highlight javascript %}
 var barPlot = new Plottable.Plot.HorizontalBar(wordWrapData, xScale, yScale);
 {% endhighlight %}
-=======
-
-{% highlight javascript %}
-var barPlot = new Plottable.Plot.HorizontalBar(wordWrapData, xScale, yScale);
-{% endhighlight %}
-
->>>>>>> 49288add
 
 Finally, we put everything in a table to create the chart. This looks
 exactly the same as in previous examples. Your final code should look
 like the following:
 
-<<<<<<< HEAD
-=======
-
->>>>>>> 49288add
 {% highlight javascript %}
 function makeBarChart() {
 
@@ -1538,8 +981,4 @@
 
   chart.renderTo("#chart");
 }
-<<<<<<< HEAD
-{% endhighlight %}
-=======
-{% endhighlight %}
->>>>>>> 49288add
+{% endhighlight %}