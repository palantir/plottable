--- conflicted
+++ resolved
@@ -1,11 +1,7 @@
 ---
 layout: default
 title: Tutorials
-<<<<<<< HEAD
 page_id: page-tutorials
-=======
-page_id: page-tutorial
->>>>>>> d3a2c51d
 ---
 Get started with the Plottable Tutorial: Download the packaged tutorial
 files at <https://palantir.github.io/plottable/tutorials.zip>; extract
@@ -15,16 +11,6 @@
 you can clone the entire repository from
 <https://github.com/palantir/plottable>.
 
-<<<<<<< HEAD
-- [Plottable Concepts](#plottable-concepts)
-- [Using Plottable](#using-plottable)
-  - [Tutorial 1 - Creating a Basic Chart](#tutorial-1---creating-a-basic-chart)
-  - [Tutorial 2 - Customization with Projectors](#Plottable-Tutorial2CustomizationwithProjectors)
-    - [Projection and Accessors](#Plottable-ProjectionandAccessors)
-  - [Tutorial 3 - Flexible Layout](#Plottable-Tutorial3FlexibleLayout)
-  - [Tutorial 4 - Labels and Nested Tables](#Plottable-Tutorial4LabelsandNestedTables)
-  - [Tutorial 5 - Bars](#Plottable-Tutorial5Bars)
-=======
 <nav markdown="1">
 - [Plottable Concepts](#plottable-concepts)
 - [Using Plottable](#using-plottable)
@@ -36,7 +22,6 @@
   - [Tutorial 5 - Bars](#tutorial-5---bars)
 </nav>
 
->>>>>>> d3a2c51d
 
 Plottable Concepts
 ------------------
