{
  "name": "plottable.js",
  "version": "0.28.1",
<<<<<<< HEAD
  "description": "Build flexible, performant, interactive charts using D3",
=======
  "description": "Modular chart components, built with D3",
>>>>>>> 030a57bf
  "repository": {
    "type": "git",
    "url": "https://github.com/palantir/plottable.git"
  },
  "author": "Palantir Technologies",
  "scripts": {
    "test": "grunt test-travis"
  },
  "devDependencies": {
    "grunt": "~0.4.2",
    "grunt-cli": "0.1.6",
    "grunt-contrib-watch": "~0.5.3",
    "load-grunt-tasks": "~0.2.0",
    "grunt-ts": "~1.11.6",
    "grunt-tslint": "~0.4.0",
    "grunt-contrib-concat": "~0.3.0",
    "grunt-mocha-phantomjs": "~0.4.0",
    "grunt-contrib-connect": "~0.6.0",
    "grunt-blanket-mocha": "~0.4.0",
    "grunt-saucelabs": "8.1.1",
    "typescript": "1.0.1",
    "grunt-sed": "~0.1.1",
    "grunt-git": "~0.2.6",
    "grunt-contrib-clean": "~0.4.0",
    "grunt-bump": "0.0.13",
    "grunt-contrib-compress": "~0.9.1",
    "grunt-contrib-uglify": "~0.4.0",
    "grunt-shell": "0.7.0",
    "grunt-contrib-jshint": "^0.10.0"
  }
}<|MERGE_RESOLUTION|>--- conflicted
+++ resolved
@@ -1,11 +1,7 @@
 {
   "name": "plottable.js",
+  "description": "A library for creating charts out of D3",
   "version": "0.28.1",
-<<<<<<< HEAD
-  "description": "Build flexible, performant, interactive charts using D3",
-=======
-  "description": "Modular chart components, built with D3",
->>>>>>> 030a57bf
   "repository": {
     "type": "git",
     "url": "https://github.com/palantir/plottable.git"
