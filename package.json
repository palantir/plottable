--- conflicted
+++ resolved
@@ -1,11 +1,7 @@
 {
   "name": "plottable.js",
   "description": "A library for creating charts out of D3",
-<<<<<<< HEAD
-  "version": "1.3.0",
-=======
   "version": "1.4.0",
->>>>>>> 24a03e84
   "repository": {
     "type": "git",
     "url": "https://github.com/palantir/plottable.git"
