--- conflicted
+++ resolved
@@ -281,21 +281,12 @@
           archive: "plottable.zip"
         },
         files: [
-<<<<<<< HEAD
-        {src: 'plottable.js',     dest: '.'},
-        {src: 'plottable.min.js', dest: '.'},
-        {src: 'plottable.d.ts',   dest: '.'},
-        {src: 'plottable.css',    dest: '.'},
-        {src: 'README.md',        dest: '.'},
-        {src: 'LICENSE',          dest: '.'}]
-=======
-        {src: "plottable.js"  , dest: "."},
+        {src: "plottable.js",     dest: "."},
         {src: "plottable.min.js", dest: "."},
-        {src: "plottable.d.ts", dest: "."},
-        {src: "plottable.css" , dest: "."},
-        {src: "README.md"     , dest: "."},
-        {src: "LICENSE"       , dest: "."}]
->>>>>>> a5cadf28
+        {src: "plottable.d.ts",   dest: "."},
+        {src: "plottable.css",    dest: "."},
+        {src: "README.md",        dest: "."},
+        {src: "LICENSE",          dest: "."}]
       }
     },
     uglify: {
