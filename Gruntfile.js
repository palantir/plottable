--- conflicted
+++ resolved
@@ -109,16 +109,12 @@
     sublime: {
       pattern: "(.*\\.ts)",
       replacement: '/// <reference path="../$1" />',
-<<<<<<< HEAD
       path: "build/all.d.ts",
-=======
-      path: "build/sublime.d.ts",
     },
     version_number: {
       pattern: "@VERSION",
       replacement: "<%= pkg.version %>",
       path: "plottable.js"
->>>>>>> c2341662
     }
   };
 
@@ -399,11 +395,8 @@
                                   "sed:sublime",
                                   ]);
 
-<<<<<<< HEAD
   grunt.registerTask("doc", [
                               "sublime",
                               "shell:doc",
                               ]);
-=======
->>>>>>> c2341662
 };