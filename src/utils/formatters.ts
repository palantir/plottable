--- conflicted
+++ resolved
@@ -111,13 +111,8 @@
      *
      * @returns {Formatter} A formatter for percentage values.
      */
-<<<<<<< HEAD
-    public static percentage(precision = 0, onlyShowUnchanged = true) {
+    export function percentage(precision = 0, onlyShowUnchanged = true) {
       var fixedFormatter = Formatters.fixed(precision, onlyShowUnchanged);
-=======
-    export function percentage(precision = 0, onlyShowUnchanged = true) {
-      var fixedFormatter = Formatters.fixed(precision);
->>>>>>> b66a2b70
       return function(d: any) {
         var valToFormat = d * 100;
 
