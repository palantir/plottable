--- conflicted
+++ resolved
@@ -1,19 +1,13 @@
-<<<<<<< HEAD
-=======
 /**
  * Copyright 2014-present Palantir Technologies
  * @license MIT
  */
 
-import { Point } from "../core/interfaces";
-
->>>>>>> 96850e20
 import * as DOM from "./domUtils";
 import { PlottableSVGElement } from "./plottableElement";
 import { Translator } from "./translator";
 
 import { IComponent } from "../components";
-import { Point } from "../core/interfaces";
 
 export class ClientToSVGTranslator {
   private static _TRANSLATOR_KEY = "__Plottable_ClientToSVGTranslator";
