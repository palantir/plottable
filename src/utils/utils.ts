///<reference path="../reference.ts" />

module Plottable {
export module Util {
  export module Methods {

    /**
     * Checks if x is between a and b.
     *
     * @param {number} x The value to test if in range
     * @param {number} a The beginning of the (inclusive) range
     * @param {number} b The ending of the (inclusive) range
     * @return {boolean} Whether x is in [a, b]
     */
    export function inRange(x: number, a: number, b: number) {
      return (Math.min(a,b) <= x && x <= Math.max(a,b));
    }

    /** Print a warning message to the console, if it is available.
     *
     * @param {string} The warnings to print
     */
    export function warn(warning: string) {
      /* tslint:disable:no-console */
      if ((<any> window).console != null) {
        if ((<any> window).console.warn != null) {
          console.warn(warning);
        } else if ((<any> window).console.log != null) {
          console.log(warning);
        }
      }
      /* tslint:enable:no-console */
    }

    /**
     * Takes two arrays of numbers and adds them together
     *
     * @param {number[]} alist The first array of numbers
     * @param {number[]} blist The second array of numbers
     * @return {number[]} An array of numbers where x[i] = alist[i] + blist[i]
     */
    export function addArrays(alist: number[], blist: number[]): number[] {
      if (alist.length !== blist.length) {
        throw new Error("attempted to add arrays of unequal length");
      }
      return alist.map((_: number, i: number) => alist[i] + blist[i]);
    }

    /**
     * Takes two sets and returns the intersection
     *
     * @param {D3.Set} set1 The first set
     * @param {D3.Set} set2 The second set
     * @return {D3.Set} A set that contains elements that appear in both set1 and set2
     */
    export function intersection(set1: D3.Set<any>, set2: D3.Set<any>) {
      var set: D3.Set<string> = d3.set();
      set1.forEach((v) => {
        if(set2.has(v)) {
          set.add(v);
        }
      });
      return set;
    }

    /**
     * Take an accessor object (may be a string to be made into a key, or a value, or a color code)
     * and "activate" it by turning it into a function in (datum, index, metadata)
     */
    export function _accessorize(accessor: any): IAccessor {
      if (typeof(accessor) === "function") {
        return (<IAccessor> accessor);
      } else if (typeof(accessor) === "string" && accessor[0] !== "#") {
        return (d: any, i: number, s: any) => d[accessor];
      } else {
        return (d: any, i: number, s: any) => accessor;
      };
    }

    /**
     * Takes two sets and returns the union
     *
     * @param{D3.Set} set1 The first set
     * @param{D3.Set} set2 The second set
     * @return{D3.Set} A set that contains elements that appear in either set1 or set2
     */
    export function union(set1: D3.Set<any>, set2: D3.Set<any>) {
      var set: D3.Set<string> = d3.set();
      set1.forEach((v) => set.add(v));
      set2.forEach((v) => set.add(v));
      return set;
    }

    /**
     * Populates a map from an array of keys and a transformation function.
     *
     * @param {string[]} keys The array of keys.
     * @param {(string) => any} transform A transformation function to apply to the keys.
     * @return {D3.Map} A map mapping keys to their transformed values.
     */
    export function populateMap<T>(keys: string[], transform: (key: string) => T) {
      var map: D3.Map<T> = d3.map();
      keys.forEach((key: string) => {
        map.set(key, transform(key));
      });
      return map;
    }

    /**
     * Take an accessor object, activate it, and partially apply it to a Plot's datasource's metadata
     */
    export function _applyAccessor(accessor: IAccessor, plot: Abstract.Plot) {
      var activatedAccessor = _accessorize(accessor);
      return (d: any, i: number) => activatedAccessor(d, i, plot.dataSource().metadata());
    }

<<<<<<< HEAD
    export function uniq(strings: string[]): string[] {
      return d3.set(strings).values();
    }

    export function uniqNumbers(a: number[]): number[] {
      var seen = d3.set();
      var result: number[] = [];
      a.forEach((n) =>  {
=======
    /**
     * Take an array of values, and return the unique values.
     * Will work iff ∀ a, b, a.toString() == b.toString() => a == b; will break on Object inputs
     *
     * @param {T[]} values The values to find uniqueness for
     * @return {T[]} The unique values
     */
    export function uniq<T>(arr: T[]): T[] {
      var seen: D3.Set<T> = d3.set();
      var result: T[] = [];
      arr.forEach((n) =>  {
>>>>>>> 7434bc28
        if (!seen.has(n)) {
          seen.add(n);
          result.push(n);
        }
      });
      return result;
    }

    /**
     * Creates an array of length `count`, filled with value or (if value is a function), value()
     *
     * @param {any} value The value to fill the array with, or, if a function, a generator for values
     * @param {number} count The length of the array to generate
     * @return {any[]}
     */
    export function createFilledArray<T>(value: T, count: number): T[];
    export function createFilledArray<T>(func: () => T, count: number): T[];
    export function createFilledArray<T>(value: any, count: number) {
      var out: T[] = [];
      for (var i = 0; i<count; i++) {
        out[i] = typeof(value) === "function" ? value(i) : value;
      }
      return out;
    }

    /**
     * @param {T[][]} a The 2D array that will have its elements joined together.
     * @return {T[]} Every array in a, concatenated together in the order they appear.
     */
    export function flatten<T>(a: T[][]): T[] {
      return Array.prototype.concat.apply([], a);
    }

    /**
     * Check if two arrays are equal by strict equality.
     */
    export function arrayEq<T>(a: T[], b: T[]): boolean {
      // Technically, null and undefined are arrays too
      if (a == null || b == null) {
        return a === b;
      }
      if (a.length !== b.length) {
        return false;
      }
      for (var i = 0; i < a.length; i++) {
        if (a[i] !== b[i]) {
          return false;
        }
      }
      return true;
    }

    /**
     * @param {any} a Object to check against b for equality.
     * @param {any} b Object to check against a for equality.
     *
     * @returns {boolean} whether or not two objects share the same keys, and
     *          values associated with those keys. Values will be compared
     *          with ===.
     */
    export function objEq(a: any, b: any): boolean {
      if (a == null || b == null) {
        return a === b;
      }
      var keysA = Object.keys(a).sort();
      var keysB = Object.keys(b).sort();
      var valuesA = keysA.map((k) => a[k]);
      var valuesB = keysB.map((k) => b[k]);
      return arrayEq(keysA, keysB) && arrayEq(valuesA, valuesB);
    }
  }
}
}<|MERGE_RESOLUTION|>--- conflicted
+++ resolved
@@ -114,16 +114,7 @@
       return (d: any, i: number) => activatedAccessor(d, i, plot.dataSource().metadata());
     }
 
-<<<<<<< HEAD
-    export function uniq(strings: string[]): string[] {
-      return d3.set(strings).values();
-    }
-
-    export function uniqNumbers(a: number[]): number[] {
-      var seen = d3.set();
-      var result: number[] = [];
-      a.forEach((n) =>  {
-=======
+
     /**
      * Take an array of values, and return the unique values.
      * Will work iff ∀ a, b, a.toString() == b.toString() => a == b; will break on Object inputs
@@ -135,7 +126,6 @@
       var seen: D3.Set<T> = d3.set();
       var result: T[] = [];
       arr.forEach((n) =>  {
->>>>>>> 7434bc28
         if (!seen.has(n)) {
           seen.add(n);
           result.push(n);
