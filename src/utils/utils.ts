///<reference path="../reference.ts" />

module Plottable {
export module Utils {
  export module Methods {

    /**
     * Take an accessor object (may be a string to be made into a key, or a value, or a color code)
     * and "activate" it by turning it into a function in (datum, index, metadata)
     */
    export function accessorize(accessor: any): _Accessor {
      if (typeof(accessor) === "function") {
        return (<_Accessor> accessor);
      } else if (typeof(accessor) === "string" && accessor[0] !== "#") {
        return (d: any, i: number, s: any) => d[accessor];
      } else {
        return (d: any, i: number, s: any) => accessor;
      };
    }

    /**
     * Takes two arrays of numbers and adds them together
     *
     * @param {number[]} alist The first array of numbers
     * @param {number[]} blist The second array of numbers
     * @return {number[]} An array of numbers where x[i] = alist[i] + blist[i]
     */
    export function addArrays(alist: number[], blist: number[]): number[] {
      if (alist.length !== blist.length) {
        throw new Error("attempted to add arrays of unequal length");
      }
      return alist.map((_: number, i: number) => alist[i] + blist[i]);
    }

    /**
     * Check if two arrays are equal by strict equality.
     */
<<<<<<< HEAD
    export function arrayEq<T>(a: T[], b: T[]): boolean {
      // Technically, null and undefined are arrays too
      if (a == null || b == null) {
        return a === b;
      }
      if (a.length !== b.length) {
        return false;
      }
      for (var i = 0; i < a.length; i++) {
        if (a[i] !== b[i]) {
          return false;
=======
    export function intersection<T>(set1: D3.Set<T>, set2: D3.Set<T>): D3.Set<string> {
      var set: D3.Set<string> = d3.set();
      set1.forEach((v) => {
        if (set2.has(<any> v)) { // checking a string is always appropriate due to d3.set implementation
          set.add(v);
>>>>>>> 6f118464
        }
      }
      return true;
    }

    /**
     * Clamps x to the range [min, max].
     *
     * @param {number} x The value to be clamped.
     * @param {number} min The minimum value.
     * @param {number} max The maximum value.
     * @return {number} A clamped value in the range [min, max].
     */
    export function clamp(x: number, min: number, max: number) {
      return Math.min(Math.max(min, x), max);
    }

    export function colorTest(colorTester: D3.Selection, className: string) {
      colorTester.classed(className, true);
      // Use regex to get the text inside the rgb parentheses
      var colorStyle = colorTester.style("background-color");
      if (colorStyle === "transparent") {
        return null;
      }
      var rgb = /\((.+)\)/.exec(colorStyle)[1]
                          .split(",")
                          .map((colorValue: string) => {
                            var colorNumber = +colorValue;
                            var hexValue = colorNumber.toString(16);
                            return colorNumber < 16 ? "0" + hexValue : hexValue;
                          });
      if (rgb.length === 4 && rgb[3] === "00") {
        return null;
      }
      var hexCode = "#" + rgb.join("");
      colorTester.classed(className, false);
      return hexCode;
    }

    /**
     * Creates shallow copy of map.
     * @param {{ [key: string]: any }} oldMap Map to copy
     *
     * @returns {[{ [key: string]: any }} coppied map.
     */
    export function copyMap<T>(oldMap: { [key: string]: T }): { [key: string]: T } {
      var newMap: { [key: string]: any } = {};
      d3.keys(oldMap).forEach(key => newMap[key] = oldMap[key]);
      return newMap;
    }

    /**
     * Creates an array of length `count`, filled with value or (if value is a function), value()
     *
     * @param {T | ((index?: number) => T)} value The value to fill the array with or a value generator (called with index as arg)
     * @param {number} count The length of the array to generate
     * @return {any[]}
     */
    export function createFilledArray<T>(value: T | ((index?: number) => T), count: number) {
      var out: T[] = [];
      for (var i = 0; i < count; i++) {
        out[i] = typeof(value) === "function" ? (<(index?: number) => T> value)(i) : <T> value;
      }
      return out;
    }

    export function distanceSquared(p1: Point, p2: Point) {
      return Math.pow(p2.y - p1.y, 2) + Math.pow(p2.x - p1.x, 2);
    }

    /**
     * @param {T[][]} a The 2D array that will have its elements joined together.
     * @return {T[]} Every array in a, concatenated together in the order they appear.
     */
    export function flatten<T>(a: T[][]): T[] {
      return Array.prototype.concat.apply([], a);
    }

    /**
     * Checks if x is between a and b.
     *
     * @param {number} x The value to test if in range
     * @param {number} a The beginning of the (inclusive) range
     * @param {number} b The ending of the (inclusive) range
     * @return {boolean} Whether x is in [a, b]
     */
    export function inRange(x: number, a: number, b: number) {
      return (Math.min(a, b) <= x && x <= Math.max(a, b));
    }

    /**
     * Takes two sets and returns the intersection
     *
     * Due to the fact that D3.Sets store strings internally, return type is always a string set
     *
     * @param {D3.Set<T>} set1 The first set
     * @param {D3.Set<T>} set2 The second set
     * @return {D3.Set<string>} A set that contains elements that appear in both set1 and set2
     */
    export function intersection<T>(set1: D3.Set<T>, set2: D3.Set<T>): D3.Set<string> {
      var set: D3.Set<string> = d3.set();
      set1.forEach((v) => {
        if(set2.has(<any> v)) { // checking a string is always appropriate due to d3.set implementation
          set.add(v);
        }
      });
      return set;
    }

    /**
     * Returns true if the supplied coordinates or Extents intersect or are contained by bbox.
     *
     * @param {number | Extent} xValOrExtent The x coordinate or Extent to test
     * @param {number | Extent} yValOrExtent The y coordinate or Extent to test
     * @param {SVGRect} bbox The bbox
     * @param {number} tolerance Amount by which to expand bbox, in each dimension, before
     * testing intersection
     *
     * @returns {boolean} True if the supplied coordinates or Extents intersect or are
     * contained by bbox, false otherwise.
     */
    export function intersectsBBox(xValOrExtent: number | Extent, yValOrExtent: number | Extent,
      bbox: SVGRect, tolerance = 0.5): boolean {
      var xExtent: Extent = parseExtent(xValOrExtent);
      var yExtent: Extent = parseExtent(yValOrExtent);

      // SVGRects are positioned with sub-pixel accuracy (the default unit
      // for the x, y, height & width attributes), but user selections (e.g. via
      // mouse events) usually have pixel accuracy. A tolerance of half-a-pixel
      // seems appropriate.
      return bbox.x + bbox.width >= xExtent.min - tolerance && bbox.x <= xExtent.max + tolerance &&
        bbox.y + bbox.height >= yExtent.min - tolerance && bbox.y <= yExtent.max + tolerance;
    }

    export function isIE() {
      var userAgent = window.navigator.userAgent;
      return userAgent.indexOf("MSIE ") > -1 || userAgent.indexOf("Trident/") > -1;
    }


    /**
     * Returns true **only** if x is NaN
     */
    export function isNaN(n: any) {
      return n !== n;
    }

    /**
     * Returns true if the argument is a number, which is not NaN
     * Numbers represented as strings do not pass this function
     */
    export function isValidNumber(n: any) {
      return typeof n === "number" && !Plottable.Utils.Methods.isNaN(n) && isFinite(n);
    }

    export function lightenColor(color: string, factor: number) {
      var hsl = <D3.Color.HSLColor> d3.hsl(color).brighter(factor);
      return hsl.rgb().toString();
    }

    /**
     * Computes the max value from the array.
     *
     * If type is not comparable then t will be converted to a comparable before computing max.
     */
    export function max<C>(arr: C[], default_val: C): C;
    export function max<T, C>(arr: T[], acc: (x?: T, i?: number) => C, default_val: C): C;
    export function max(arr: any[], one: any, two?: any): any {
      if (arr.length === 0) {
        if (typeof(one) !== "function") {
          return one;
        } else {
          return two;
        }
      }
      /* tslint:disable:ban */
      var acc = typeof(one) === "function" ? one : typeof(two) === "function" ? two : undefined;
      return acc === undefined ? d3.max(arr) : d3.max(arr, acc);
      /* tslint:enable:ban */
    }

    /**
     * Computes the min value from the array.
     *
     * If type is not comparable then t will be converted to a comparable before computing min.
     */
    export function min<C>(arr: C[], default_val: C): C;
    export function min<T, C>(arr: T[], acc: (x?: T, i?: number) => C, default_val: C): C;
    export function min(arr: any[], one: any, two?: any): any {
      if (arr.length === 0) {
        if (typeof(one) !== "function") {
          return one;
        } else {
          return two;
        }
      }
      /* tslint:disable:ban */
      var acc = typeof(one) === "function" ? one : typeof(two) === "function" ? two : undefined;
      return acc === undefined ? d3.min(arr) : d3.min(arr, acc);
      /* tslint:enable:ban */
    }

    /**
     * @param {any} a Object to check against b for equality.
     * @param {any} b Object to check against a for equality.
     *
     * @returns {boolean} whether or not two objects share the same keys, and
     *          values associated with those keys. Values will be compared
     *          with ===.
     */
    export function objEq(a: any, b: any): boolean {
      if (a == null || b == null) {
        return a === b;
      }
      var keysA = Object.keys(a).sort();
      var keysB = Object.keys(b).sort();
      var valuesA = keysA.map((k) => a[k]);
      var valuesB = keysB.map((k) => b[k]);
      return arrayEq(keysA, keysB) && arrayEq(valuesA, valuesB);
    }

    /**
     * Create an Extent from a number or an object with "min" and "max" defined.
     *
     * @param {any} input The object to parse
     *
     * @returns {Extent} The generated Extent
     */
    export function parseExtent(input: any): Extent {
      if (typeof (input) === "number") {
        return { min: input, max: input };
      } else if (input instanceof Object && "min" in input && "max" in input) {
        return <Extent> input;
      } else {
        throw new Error("input '" + input + "' can't be parsed as an Extent");
      }
    }

    /**
     * Returns true if two Points are equal.
     *
     * @param {Point} p1 First Point
     * @param {Point} p2 Second Point
     *
     * @returns {boolean} True if the Points are in equal location
     */
    export function pointsEqual(p1: Point, p2: Point): boolean {
      return p1.x === p2.x && p1.y === p2.y;
    }

    /**
     * Populates a map from an array of keys and a transformation function.
     *
     * @param {string[]} keys The array of keys.
     * @param {(string, number) => T} transform A transformation function to apply to the keys.
     * @return {D3.Map<T>} A map mapping keys to their transformed values.
     */
    export function populateMap<T>(keys: string[], transform: (key: string, index: number) => T): D3.Map<T> {
      var map: D3.Map<T> = d3.map();
      keys.forEach((key: string, i: number) => {
        map.set(key, transform(key, i));
      });
      return map;
    }

    export function range(start: number, stop: number, step = 1): number[] {
      if (step === 0) {
        throw new Error("step cannot be 0");
      }
      var length = Math.max(Math.ceil((stop - start) / step), 0);
      var range: number[] = [];

      for (var i = 0; i < length; ++i) {
        range[i] = start + step * i;
      }

      return range;
    }

    /** Is like setTimeout, but activates synchronously if time=0
     * We special case 0 because of an observed issue where calling setTimeout causes visible flickering.
     * We believe this is because when requestAnimationFrame calls into the paint function, as soon as that function finishes
     * evaluating, the results are painted to the screen. As a result, if we want something to occur immediately but call setTimeout
     * with time=0, then it is pushed to the call stack and rendered in the next frame, so the component that was rendered via
     * setTimeout appears out-of-sync with the rest of the plot.
     */
    export function setTimeout(f: Function, time: number, ...args: any[]) {
      if (time === 0) {
        f(args);
        return -1;
      } else {
        return window.setTimeout(f, time, args);
      }
    }

    /**
     * Takes two sets and returns the union
     *
     * Due to the fact that D3.Sets store strings internally, return type is always a string set
     *
     * @param {D3.Set<T>} set1 The first set
     * @param {D3.Set<T>} set2 The second set
     * @return {D3.Set<string>} A set that contains elements that appear in either set1 or set2
     */
    export function union<T>(set1: D3.Set<T>, set2: D3.Set<T>) {
      var set: D3.Set<string> = d3.set();
      set1.forEach((v) => set.add(v));
      set2.forEach((v) => set.add(v));
      return set;
    }

    /**
     * Take an array of values, and return the unique values.
     * Will work iff ∀ a, b, a.toString() == b.toString() => a == b; will break on Object inputs
     *
     * @param {T[]} values The values to find uniqueness for
     * @return {T[]} The unique values
     */
    export function uniq<T>(arr: T[]): T[] {
      var seen: D3.Set<T> = d3.set();
      var result: T[] = [];
      arr.forEach((x) =>  {
        if (!seen.has(x)) {
          seen.add(x);
          result.push(x);
        }
      });
      return result;
    }

    /** Print a warning message to the console, if it is available.
     *
     * @param {string} The warnings to print
     */
    export function warn(warning: string) {
      if (!Configs.SHOW_WARNINGS) {
        return;
      }
      /* tslint:disable:no-console */
      if ((<any> window).console != null) {
        if ((<any> window).console.warn != null) {
          console.warn(warning);
        } else if ((<any> window).console.log != null) {
          console.log(warning);
        }
      }
      /* tslint:enable:no-console */
    }
  }
}
}<|MERGE_RESOLUTION|>--- conflicted
+++ resolved
@@ -35,7 +35,6 @@
     /**
      * Check if two arrays are equal by strict equality.
      */
-<<<<<<< HEAD
     export function arrayEq<T>(a: T[], b: T[]): boolean {
       // Technically, null and undefined are arrays too
       if (a == null || b == null) {
@@ -47,13 +46,6 @@
       for (var i = 0; i < a.length; i++) {
         if (a[i] !== b[i]) {
           return false;
-=======
-    export function intersection<T>(set1: D3.Set<T>, set2: D3.Set<T>): D3.Set<string> {
-      var set: D3.Set<string> = d3.set();
-      set1.forEach((v) => {
-        if (set2.has(<any> v)) { // checking a string is always appropriate due to d3.set implementation
-          set.add(v);
->>>>>>> 6f118464
         }
       }
       return true;
