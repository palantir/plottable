///<reference path="../reference.ts" />

module Plottable {

  export class Domainer {
    private doNice = false;
    private niceCount: number;
    private padProportion = 0.0;
    private paddingExceptions: D3.Map<any> = d3.map();
    private unregisteredPaddingExceptions: D3.Set<any> = d3.set();
    private includedValues: D3.Map<any> = d3.map();
    // _includedValues needs to be a map, even unregistered, to support getting un-stringified values back out
    private unregisteredIncludedValues: D3.Map<any> = d3.map();
    private combineExtents: (extents: any[][]) => any[];
    private static PADDING_FOR_IDENTICAL_DOMAIN = 1;
    private static ONE_DAY = 1000 * 60 * 60 * 24;

    /**
     * Constructs a new Domainer.
     *
     * @constructor
     * @param {(extents: any[][]) => any[]} combineExtents
     *        If present, this function will be used by the Domainer to merge
     *        all the extents that are present on a scale.
     *
     *        A plot may draw multiple things relative to a scale, e.g.
     *        different stocks over time. The plot computes their extents,
     *        which are a [min, max] pair. combineExtents is responsible for
     *        merging them all into one [min, max] pair. It defaults to taking
     *        the min of the first elements and the max of the second arguments.
     */
    constructor(combineExtents?: (extents: any[][]) => any[]) {
      this.combineExtents = combineExtents;
    }

    /**
     * @param {any[][]} extents The list of extents to be reduced to a single
     *        extent.
     * @param {QuantitativeScaleScale} scale
     *        Since nice() must do different things depending on Linear, Log,
     *        or Time scale, the scale must be passed in for nice() to work.
     * @returns {any[]} The domain, as a merging of all exents, as a [min, max]
     *                 pair.
     */
    public computeDomain(extents: any[][], scale: QuantitativeScale<any>): any[] {
      var domain: any[];
      if (this.combineExtents != null) {
        domain = this.combineExtents(extents);
      } else if (extents.length === 0) {
        domain = scale.defaultExtent();
      } else {
        domain = [Utils.Methods.min(extents, (e) => e[0], 0), Utils.Methods.max(extents, (e) => e[1], 0)];
      }
<<<<<<< HEAD
      domain = this._includeDomain(domain);
      domain = this._padDomain(scale, domain);
=======
      domain = this.includeDomain(domain);
      domain = this.padDomain(scale, domain);
>>>>>>> f58d1ea8
      domain = this.niceDomain(scale, domain);
      return domain;
    }

    /**
     * Sets the Domainer to pad by a given ratio.
     *
     * @param {number} padProportion Proportionally how much bigger the
     *         new domain should be (0.05 = 5% larger).
     *
     *         A domainer will pad equal visual amounts on each side.
     *         On a linear scale, this means both sides are padded the same
     *         amount: [10, 20] will be padded to [5, 25].
     *         On a log scale, the top will be padded more than the bottom, so
     *         [10, 100] will be padded to [1, 1000].
     *
     * @returns {Domainer} The calling Domainer.
     */
    public pad(padProportion = 0.05): Domainer {
      this.padProportion = padProportion;
      return this;
    }

    /**
     * Adds a padding exception, a value that will not be padded at either end of the domain.
     *
     * Eg, if a padding exception is added at x=0, then [0, 100] will pad to [0, 105] instead of [-2.5, 102.5].
     * If a key is provided, it will be registered under that key with standard map semantics. (Overwrite / remove by key)
     * If a key is not provided, it will be added with set semantics (Can be removed by value)
     *
     * @param {any} exception The padding exception to add.
     * @param {string} key The key to register the exception under.
     * @returns {Domainer} The calling domainer
     */
    public addPaddingException(exception: any, key?: string): Domainer {
      if (key != null) {
        this.paddingExceptions.set(key, exception);
      } else {
        this.unregisteredPaddingExceptions.add(exception);
      }
      return this;
    }


    /**
     * Removes a padding exception, allowing the domain to pad out that value again.
     *
     * If a string is provided, it is assumed to be a key and the exception associated with that key is removed.
     * If a non-string is provdied, it is assumed to be an unkeyed exception and that exception is removed.
     *
     * @param {any} keyOrException The key for the value to remove, or the value to remove
     * @return {Domainer} The calling domainer
     */
    public removePaddingException(keyOrException: any): Domainer {
      if (typeof(keyOrException) === "string") {
        this.paddingExceptions.remove(keyOrException);
      } else {
        this.unregisteredPaddingExceptions.remove(keyOrException);
      }
      return this;
    }

    /**
     * Adds an included value, a value that must be included inside the domain.
     *
     * Eg, if a value exception is added at x=0, then [50, 100] will expand to [0, 100] rather than [50, 100].
     * If a key is provided, it will be registered under that key with standard map semantics. (Overwrite / remove by key)
     * If a key is not provided, it will be added with set semantics (Can be removed by value)
     *
     * @param {any} value The included value to add.
     * @param {string} key The key to register the value under.
     * @returns {Domainer} The calling domainer
     */
    public addIncludedValue(value: any, key?: string): Domainer {
      if (key != null) {
        this.includedValues.set(key, value);
      } else {
        this.unregisteredIncludedValues.set(value, value);
      }
      return this;
    }

    /**
     * Remove an included value, allowing the domain to not include that value gain again.
     *
     * If a string is provided, it is assumed to be a key and the value associated with that key is removed.
     * If a non-string is provdied, it is assumed to be an unkeyed value and that value is removed.
     *
     * @param {any} keyOrException The key for the value to remove, or the value to remove
     * @return {Domainer} The calling domainer
     */
    public removeIncludedValue(valueOrKey: any) {
      if (typeof(valueOrKey) === "string") {
        this.includedValues.remove(valueOrKey);
      } else {
        this.unregisteredIncludedValues.remove(valueOrKey);
      }
      return this;
    }

    /**
     * Extends the scale's domain so it starts and ends with "nice" values.
     *
     * @param {number} count The number of ticks that should fit inside the new domain.
     * @return {Domainer} The calling Domainer.
     */
    public nice(count?: number): Domainer {
      this.doNice = true;
      this.niceCount = count;
      return this;
    }

    private padDomain(scale: QuantitativeScale<any>, domain: any[]): any[] {
      var min = domain[0];
      var max = domain[1];
      // valueOf accounts for dates properly
      if (min.valueOf() === max.valueOf() && this.padProportion > 0.0) {
        var d = min.valueOf();
        if (min instanceof Date) {
          return [d - Domainer.ONE_DAY, d + Domainer.ONE_DAY];
        } else {
          return [d - Domainer.PADDING_FOR_IDENTICAL_DOMAIN,
                  d + Domainer.PADDING_FOR_IDENTICAL_DOMAIN];
        }
      }

      var scaleDomain = scale.domain();
      if (scaleDomain[0].valueOf() === scaleDomain[1].valueOf()) {
        return domain;
      }
      var p = this.padProportion / 2;
      // This scaling is done to account for log scales and other non-linear
      // scales. A log scale should be padded more on the max than on the min.
      var newMin = scale.invert(scale.scale(min) -
                                        (scale.scale(max) - scale.scale(min)) * p);
      var newMax = scale.invert(scale.scale(max) +
                                        (scale.scale(max) - scale.scale(min)) * p);
      var exceptionValues = this.paddingExceptions.values().concat(this.unregisteredPaddingExceptions.values());
      var exceptionSet = d3.set(exceptionValues);
      if (exceptionSet.has(min)) {
        newMin = min;
      }
      if (exceptionSet.has(max)) {
        newMax = max;
      }
      return [newMin, newMax];
    }

    private niceDomain(scale: QuantitativeScale<any>, domain: any[]): any[] {
<<<<<<< HEAD
      if (this._doNice) {
        return scale.niceDomain(domain, this._niceCount);
=======
      if (this.doNice) {
        return scale._niceDomain(domain, this.niceCount);
>>>>>>> f58d1ea8
      } else {
        return domain;
      }
    }

    private includeDomain(domain: any[]): any[] {
      var includedValues = this.includedValues.values().concat(this.unregisteredIncludedValues.values());
      return includedValues.reduce(
        (domain, value) => [Math.min(domain[0], value), Math.max(domain[1], value)],
        domain
      );
    }
  }
}<|MERGE_RESOLUTION|>--- conflicted
+++ resolved
@@ -51,13 +51,8 @@
       } else {
         domain = [Utils.Methods.min(extents, (e) => e[0], 0), Utils.Methods.max(extents, (e) => e[1], 0)];
       }
-<<<<<<< HEAD
-      domain = this._includeDomain(domain);
-      domain = this._padDomain(scale, domain);
-=======
       domain = this.includeDomain(domain);
       domain = this.padDomain(scale, domain);
->>>>>>> f58d1ea8
       domain = this.niceDomain(scale, domain);
       return domain;
     }
@@ -207,13 +202,8 @@
     }
 
     private niceDomain(scale: QuantitativeScale<any>, domain: any[]): any[] {
-<<<<<<< HEAD
-      if (this._doNice) {
-        return scale.niceDomain(domain, this._niceCount);
-=======
       if (this.doNice) {
-        return scale._niceDomain(domain, this.niceCount);
->>>>>>> f58d1ea8
+        return scale.niceDomain(domain, this.niceCount);
       } else {
         return domain;
       }
