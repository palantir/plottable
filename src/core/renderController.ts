--- conflicted
+++ resolved
@@ -91,23 +91,13 @@
     export function flush() {
       if (animationRequested) {
         // Layout
-<<<<<<< HEAD
-        var toCompute = d3.values(_componentsNeedingComputeLayout);
+        var toCompute = d3.values(componentsNeedingComputeLayout);
         toCompute.forEach((c) => c.computeLayout());
 
         // Top level render.
         // Containers will put their children in the toRender queue
-        var toRender = d3.values(_componentsNeedingRender);
+        var toRender = d3.values(componentsNeedingRender);
         toRender.forEach((c) => c.render());
-=======
-        var toCompute = d3.values(componentsNeedingComputeLayout);
-        toCompute.forEach((c) => c._computeLayout());
-
-        // Top level render.
-        // Containers will put their children in the toRender queue
-        var toRender = d3.values(componentsNeedingRender);
-        toRender.forEach((c) => c._render());
->>>>>>> f58d1ea8
 
         // now we are flushing
         isCurrentlyFlushing = true;
