module Plottable {

export type DatasetCallback = (dataset: Dataset) => void;

export class KeyFunctions {
  private static counter: number = 0;
<<<<<<< HEAD
  public static noConstancy = (d: any, i: number) => {
=======
  public static noConstancy = () => {
>>>>>>> 36962065
    return KeyFunctions.counter++;
  };
  public static useIndex = (d: any, i: number) => {
    return i;
  };
  public static useProperty(propertyname: string) {
<<<<<<< HEAD
    return (d: any, i: number) => { return d[propertyname]; };
=======
    return (d: any) => { return d[propertyname]; };
>>>>>>> 36962065
  };
}

export class Dataset {
  private _data: any[];
  private _metadata: any;
  private _keyFunction = KeyFunctions.useIndex;
  private _callbacks: Utils.CallbackSet<DatasetCallback>;

  /**
   * A Dataset contains an array of data and some metadata.
   * Changes to the data or metadata will cause anything subscribed to the Dataset to update.
   *
   * @constructor
   * @param {any[]} [data=[]] The data for this Dataset.
   * @param {any} [metadata={}] An object containing additional information.
   */
  constructor(data: any[] = [], metadata: any = {}) {
    this._data = data;
    this._metadata = metadata;
    this._callbacks = new Utils.CallbackSet<DatasetCallback>();
  }

  /**
   * Adds a callback to be called when the Dataset updates.
   *
   * @param {DatasetCallback} callback.
   * @returns {Dataset} The calling Dataset.
   */
  public onUpdate(callback: DatasetCallback) {
    this._callbacks.add(callback);
    return this;
  }

  /**
   * Removes a callback that would be called when the Dataset updates.
   *
   * @param {DatasetCallback} callback
   * @returns {Dataset} The calling Dataset.
   */
  public offUpdate(callback: DatasetCallback) {
    this._callbacks.delete(callback);
    return this;
  }

  /**
   * Gets the data.
   *
   * @returns {any[]}
   */
  public data(): any[];
  /**
   * Sets the data.
   *
   * @param {any[]} data
   * @returns {Dataset} The calling Dataset.
   */
  public data(data: any[]): Dataset;
  public data(data?: any[]): any {
    if (data == null) {
      return this._data;
    } else {
      this._data = data;
      this._callbacks.callCallbacks(this);
      return this;
    }
  }

  /**
   * Gets the metadata.
   *
   * @returns {any}
   */
  public metadata(): any;
  /**
   * Sets the metadata.
   *
   * @param {any} metadata
   * @returns {Dataset} The calling Dataset.
   */
  public metadata(metadata: any): Dataset;
  public metadata(metadata?: any): any {
    if (metadata == null) {
      return this._metadata;
    } else {
      this._metadata = metadata;
      this._callbacks.callCallbacks(this);
      return this;
    }
  }

  public keyFunction(): (datum: any, index: number) => any;
  /**
   * Sets the keyFunction.
<<<<<<< HEAD
   * in d3, when binding data using selection.data(), a keyFunction may be supplied
   * to generate a unique identifier for each datum. When data is updated, d3 uses this identifier to
=======
   * in D3, when binding data using selection.data(), a keyFunction may be supplied
   * to generate a unique identifier for each datum. When data is updated, D3 uses this identifier to
>>>>>>> 36962065
   * determine which data points have entered or exited the visualisation.
   *
   * @param { (d: any, i: number) => any} keyFunction
   * @returns {Dataset} The calling Dataset.
   */
  public keyFunction(keyFunction: (datum: any, index: number) => any): Dataset;
  public keyFunction(keyFunction?: (datum: any, index: number) => any): any {
    if (keyFunction == null) {
      return this._keyFunction;
    } else {
      this._keyFunction = keyFunction;
      this._callbacks.callCallbacks(this);
      return this;
    }
  }
}
}<|MERGE_RESOLUTION|>--- conflicted
+++ resolved
@@ -4,22 +4,14 @@
 
 export class KeyFunctions {
   private static counter: number = 0;
-<<<<<<< HEAD
-  public static noConstancy = (d: any, i: number) => {
-=======
   public static noConstancy = () => {
->>>>>>> 36962065
     return KeyFunctions.counter++;
   };
   public static useIndex = (d: any, i: number) => {
     return i;
   };
   public static useProperty(propertyname: string) {
-<<<<<<< HEAD
-    return (d: any, i: number) => { return d[propertyname]; };
-=======
     return (d: any) => { return d[propertyname]; };
->>>>>>> 36962065
   };
 }
 
@@ -114,13 +106,8 @@
   public keyFunction(): (datum: any, index: number) => any;
   /**
    * Sets the keyFunction.
-<<<<<<< HEAD
-   * in d3, when binding data using selection.data(), a keyFunction may be supplied
-   * to generate a unique identifier for each datum. When data is updated, d3 uses this identifier to
-=======
    * in D3, when binding data using selection.data(), a keyFunction may be supplied
    * to generate a unique identifier for each datum. When data is updated, D3 uses this identifier to
->>>>>>> 36962065
    * determine which data points have entered or exited the visualisation.
    *
    * @param { (d: any, i: number) => any} keyFunction
