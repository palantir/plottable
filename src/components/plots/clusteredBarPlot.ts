///<reference path="../../reference.ts" />

module Plottable {
export module Plot {
  export interface ClusteredPlotMetadata extends PlotMetadata {
    position: number;
  }

  export class ClusteredBar<X,Y> extends Bar<X,Y> {

    /**
     * Creates a ClusteredBarPlot.
     *
     * A ClusteredBarPlot is a plot that plots several bar plots next to each
     * other. For example, when plotting life expectancy across each country,
     * you would want each country to have a "male" and "female" bar.
     *
     * @constructor
     * @param {Scale} xScale The x scale to use.
     * @param {Scale} yScale The y scale to use.
     */
    constructor(xScale: Scale.AbstractScale<X, number>, yScale: Scale.AbstractScale<Y, number>, isVertical = true) {
      super(xScale, yScale, isVertical);
    }

    protected _generateAttrToProjector() {
      var attrToProjector = super._generateAttrToProjector();
      // the width is constant, so set the inner scale range to that
      var innerScale = this._makeInnerScale();
      var innerWidthF = (d: any, i: number) => innerScale.rangeBand();
      attrToProjector["width"] = this._isVertical ? innerWidthF : attrToProjector["width"];
      attrToProjector["height"] = !this._isVertical ? innerWidthF : attrToProjector["height"];

      var xAttr = attrToProjector["x"];
      var yAttr = attrToProjector["y"];
      attrToProjector["x"] = (d: any, i: number, u: any, m: ClusteredPlotMetadata) =>
        this._isVertical ? xAttr(d, i, u, m) + m.position : xAttr(d, u, u, m);
      attrToProjector["y"] = (d: any, i: number, u: any, m: ClusteredPlotMetadata) =>
        this._isVertical ? yAttr(d, i, u, m) : yAttr(d, i, u, m) + m.position;

      return attrToProjector;
    }

    private _updateClusterPosition() {
      var innerScale = this._makeInnerScale();
      this._datasetKeysInOrder.forEach((key: string) => {
        var plotMetadata = <ClusteredPlotMetadata>this._key2PlotDatasetKey.get(key).plotMetadata;
        plotMetadata.position = innerScale.scale(key);
      });
    }

    private _makeInnerScale(){
      var innerScale = new Scale.Ordinal();
      innerScale.domain(this._datasetKeysInOrder);
      if (!this._projections["width"]) {
<<<<<<< HEAD
        var secondaryScale: Scale.AbstractScale<any,number> = this._isVertical ? this._xScale : this._yScale;
        var bandsMode = (secondaryScale instanceof Plottable.Scale.Ordinal)
                      && (<Plottable.Scale.Ordinal> <any> secondaryScale).rangeType() === "bands";
        var constantWidth = bandsMode ? (<Scale.Ordinal> <any> secondaryScale).rangeBand() : Bar._DEFAULT_WIDTH;
        innerScale.range([0, constantWidth]);
=======
        innerScale.range([0, this._getBarPixelWidth()]);
>>>>>>> 7f4f2846
      } else {
        var projection = this._projections["width"];
        var accessor = projection.accessor;
        var scale = projection.scale;
        var fn = scale ? (d: any, i: number, u: any, m: PlotMetadata) => scale.scale(accessor(d, i, u, m)) : accessor;
        innerScale.range([0, fn(null, 0, null, null)]);
      }
      return innerScale;
    }

    protected _getDataToDraw() {
      this._updateClusterPosition();
      return super._getDataToDraw();
    }

    protected _getPlotMetadataForDataset(key: string): ClusteredPlotMetadata {
      var metadata = <ClusteredPlotMetadata>super._getPlotMetadataForDataset(key);
      metadata.position = 0;
      return metadata;
    }
  }
}
}<|MERGE_RESOLUTION|>--- conflicted
+++ resolved
@@ -53,15 +53,7 @@
       var innerScale = new Scale.Ordinal();
       innerScale.domain(this._datasetKeysInOrder);
       if (!this._projections["width"]) {
-<<<<<<< HEAD
-        var secondaryScale: Scale.AbstractScale<any,number> = this._isVertical ? this._xScale : this._yScale;
-        var bandsMode = (secondaryScale instanceof Plottable.Scale.Ordinal)
-                      && (<Plottable.Scale.Ordinal> <any> secondaryScale).rangeType() === "bands";
-        var constantWidth = bandsMode ? (<Scale.Ordinal> <any> secondaryScale).rangeBand() : Bar._DEFAULT_WIDTH;
-        innerScale.range([0, constantWidth]);
-=======
         innerScale.range([0, this._getBarPixelWidth()]);
->>>>>>> 7f4f2846
       } else {
         var projection = this._projections["width"];
         var accessor = projection.accessor;
