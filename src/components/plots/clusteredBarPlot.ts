--- conflicted
+++ resolved
@@ -44,26 +44,15 @@
       return attrToProjector;
     }
 
-<<<<<<< HEAD
     public _updateClusterPosition() {
-      var innerScale = this.makeInnerScale();
-=======
-    public _getDataToDraw() {
-      var accessor = this._isVertical ? this._projections["x"].accessor : this._projections["y"].accessor;
       var innerScale = this._makeInnerScale();
-      var clusters: D3.Map<any[]> = d3.map();
->>>>>>> 3adc8ea0
       this._datasetKeysInOrder.forEach((key: string) => {
         var plotMetadata = <ClusteredPlotMetadata>this._key2PlotDatasetKey.get(key).plotMetadata;
         plotMetadata.position = innerScale.scale(key);
       });
     }
 
-<<<<<<< HEAD
-    private makeInnerScale() {
-=======
     private _makeInnerScale(){
->>>>>>> 3adc8ea0
       var innerScale = new Scale.Ordinal();
       innerScale.domain(this._datasetKeysInOrder);
       // TODO: it might be replaced with _getBarPixelWidth call after closing #1180.
