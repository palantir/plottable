///<reference path="../../reference.ts" />

module Plottable {
export module Plot {
  export class StackedBar<X,Y> extends AbstractBarPlot<X, Y> {
    public _baselineValue: number;
    public _baseline: D3.Selection;
    public _barAlignmentFactor: number;

    /**
     * Constructs a StackedBar plot.
     * A StackedBarPlot is a plot that plots several bar plots stacking on top of each
     * other.
     * @constructor
     * @param {Scale} xScale the x scale of the plot.
     * @param {Scale} yScale the y scale of the plot.
     * @param {boolean} isVertical if the plot if vertical.
     */
    constructor(xScale?: Scale.AbstractScale<X,number>, yScale?: Scale.AbstractScale<Y,number>, isVertical = true) {
      this._isVertical = isVertical; // Has to be set before super()
      this._baselineValue = 0;
      super(xScale, yScale);
      this.classed("bar-plot", true);

      this.baseline(this._baselineValue);
      this._isVertical = isVertical;
    }

    public _getAnimator(key: string): Animator.PlotAnimator {
      if (this._animate && this._animateOnNextRender) {
        if (this._animators[key]) {
          return this._animators[key];
        } else if (key === "stacked-bar") {
          var primaryScale: Scale.AbstractScale<any,number> = this._isVertical ? this._yScale : this._xScale;
          var scaledBaseline = primaryScale.scale(this._baselineValue);
          return new Animator.MovingRect(scaledBaseline, this._isVertical);
        }
      }

      return new Animator.Null();
    }

    public _generateAttrToProjector() {
      var attrToProjector = super._generateAttrToProjector();

      var primaryAttr = this._isVertical ? "y" : "x";
      var primaryScale: Scale.AbstractScale<any,number> = this._isVertical ? this._yScale : this._xScale;
      var primaryAccessor = this._projections[primaryAttr].accessor;
      var getStart = (d: any, i: number, u: any, m: PlotMetadata) =>
        primaryScale.scale(d["_PLOTTABLE_PROTECTED_FIELD_STACK_OFFSET"]);
      var getEnd = (d: any, i: number, u: any, m: PlotMetadata) =>
        primaryScale.scale(+primaryAccessor(d, i, u, m) + d["_PLOTTABLE_PROTECTED_FIELD_STACK_OFFSET"]);

      var heightF = (d: any, i: number, u: any, m: PlotMetadata) => Math.abs(getEnd(d, i, u, m) - getStart(d, i, u, m));
      var widthF = attrToProjector["width"];
      attrToProjector["height"] = this._isVertical ? heightF : widthF;
      attrToProjector["width"] = this._isVertical ? widthF : heightF;

<<<<<<< HEAD
      var attrFunction = (d: any) => +primaryAccessor(d) < 0 ? getStart(d) : getEnd(d);
      attrToProjector[primaryAttr] = (d: any) => this._isVertical ? attrFunction(d) : attrFunction(d) - heightF(d);

=======
      var attrFunction = (d: any, i: number, u: any, m: PlotMetadata) =>
        +primaryAccessor(d, i, u, m) < 0 ? getStart(d, i, u, m) : getEnd(d, i, u, m);
      attrToProjector[primaryAttr] = (d: any, i: number, u: any, m: PlotMetadata) =>
        this._isVertical ? attrFunction(d, i, u, m) : attrFunction(d, i, u, m) - heightF(d, i, u, m);
>>>>>>> 0986d3a5
      return attrToProjector;
    }

    public _generateDrawSteps(): _Drawer.DrawStep[] {
      return [{attrToProjector: this._generateAttrToProjector(), animator: this._getAnimator("stacked-bar")}];
    }

    public project(attrToSet: string, accessor: any, scale?: Scale.AbstractScale<any, any>) {
      super.project(attrToSet, accessor, scale);
      AbstractStacked.prototype.project.apply(this, [attrToSet, accessor, scale]);
      return this;
    }

    public _onDatasetUpdate() {
      super._onDatasetUpdate();
      AbstractStacked.prototype._onDatasetUpdate.apply(this);
      return this;
    }

    //===== Stack logic from AbstractStackedPlot =====
    public _updateStackOffsets() {
      AbstractStacked.prototype._updateStackOffsets.call(this);
    }

    public _updateStackExtents() {
      AbstractStacked.prototype._updateStackExtents.call(this);
    }

    public _stack(dataArray: D3.Map<StackedDatum>[]): D3.Map<StackedDatum>[] {
      return AbstractStacked.prototype._stack.call(this, dataArray);
    }

    public _setDatasetStackOffsets(positiveDataMapArray: D3.Map<StackedDatum>[], negativeDataMapArray: D3.Map<StackedDatum>[]) {
      AbstractStacked.prototype._setDatasetStackOffsets.call(this, positiveDataMapArray, negativeDataMapArray);
    }

    public _getDomainKeys() {
      return AbstractStacked.prototype._getDomainKeys.call(this);
    }

    public _generateDefaultMapArray(): D3.Map<StackedDatum>[] {
      return AbstractStacked.prototype._generateDefaultMapArray.call(this);
    }

    public _updateScaleExtents() {
      AbstractStacked.prototype._updateScaleExtents.call(this);
    }

    public _keyAccessor(): _Accessor {
      return AbstractStacked.prototype._keyAccessor.call(this);
    }

    public _valueAccessor(): _Accessor {
      return AbstractStacked.prototype._valueAccessor.call(this);
    }
    //===== /Stack logic =====
  }
}
}<|MERGE_RESOLUTION|>--- conflicted
+++ resolved
@@ -56,16 +56,11 @@
       attrToProjector["height"] = this._isVertical ? heightF : widthF;
       attrToProjector["width"] = this._isVertical ? widthF : heightF;
 
-<<<<<<< HEAD
-      var attrFunction = (d: any) => +primaryAccessor(d) < 0 ? getStart(d) : getEnd(d);
-      attrToProjector[primaryAttr] = (d: any) => this._isVertical ? attrFunction(d) : attrFunction(d) - heightF(d);
-
-=======
       var attrFunction = (d: any, i: number, u: any, m: PlotMetadata) =>
         +primaryAccessor(d, i, u, m) < 0 ? getStart(d, i, u, m) : getEnd(d, i, u, m);
       attrToProjector[primaryAttr] = (d: any, i: number, u: any, m: PlotMetadata) =>
         this._isVertical ? attrFunction(d, i, u, m) : attrFunction(d, i, u, m) - heightF(d, i, u, m);
->>>>>>> 0986d3a5
+
       return attrToProjector;
     }
 
