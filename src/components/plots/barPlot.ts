--- conflicted
+++ resolved
@@ -1,13 +1,8 @@
 ///<reference path="../../reference.ts" />
 
 module Plottable {
-<<<<<<< HEAD
 export module Plots {
-  export class Bar<X, Y> extends AbstractXYPlot<X, Y> implements Interaction.Hoverable {
-=======
-export module Plot {
   export class Bar<X, Y> extends AbstractXYPlot<X, Y> implements Interactions.Hoverable {
->>>>>>> 08fb4697
     protected static _BarAlignmentToFactor: {[alignment: string]: number} = {"left": 0, "center": 0.5, "right": 1};
     protected static _DEFAULT_WIDTH = 10;
     private static _BAR_WIDTH_RATIO = 0.95;
@@ -33,17 +28,10 @@
     constructor(xScale: Scales.AbstractScale<X, number>, yScale: Scales.AbstractScale<Y, number>, isVertical = true) {
       super(xScale, yScale);
       this.classed("bar-plot", true);
-<<<<<<< HEAD
-      this._defaultFillColor = new Scale.Color().range()[0];
+      this._defaultFillColor = new Scales.Color().range()[0];
       this.animator("bars-reset", new Animators.Null());
       this.animator("bars", new Animators.Base());
       this.animator("baseline", new Animators.Null());
-=======
-      this._defaultFillColor = new Scales.Color().range()[0];
-      this.animator("bars-reset", new Animator.Null());
-      this.animator("bars", new Animator.Base());
-      this.animator("baseline", new Animator.Null());
->>>>>>> 08fb4697
       this._isVertical = isVertical;
       this.baseline(0);
     }
