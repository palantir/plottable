--- conflicted
+++ resolved
@@ -28,17 +28,10 @@
     protected _dataChanged = false;
     protected _datasetToDrawer: Utils.Map<Dataset, Drawer>;
 
-<<<<<<< HEAD
-    protected _renderArea: D3.Selection;
-    protected _attrBindings: D3.Map<_Projection>;
-    protected _attrExtents: D3.Map<any[]>;
-    private _includedValuesProvider: Scales.IncludedValuesProvider<any>;
-=======
     protected _renderArea: d3.Selection<void>;
     protected _attrBindings: d3.Map<Plots.AccessorScaleBinding<any, any>>;
     protected _attrExtents: d3.Map<any[]>;
-    private _extentsProvider: Scales.ExtentsProvider<any>;
->>>>>>> 0f58d69f
+    private _includedValuesProvider: Scales.IncludedValuesProvider<any>;
 
     protected _animate: boolean = false;
     private _animators: {[animator: string]: Animators.Plot} = {};
@@ -58,15 +51,9 @@
       this._clipPathEnabled = true;
       this.classed("plot", true);
       this._datasetToDrawer = new Utils.Map<Dataset, Drawer>();
-<<<<<<< HEAD
-      this._attrBindings = d3.map();
-      this._attrExtents = d3.map();
-      this._includedValuesProvider = (scale: Scale<any, any>) => this._includedValuesForScale(scale);
-=======
       this._attrBindings = d3.map<Plots.AccessorScaleBinding<any, any>>();
       this._attrExtents = d3.map<any[]>();
-      this._extentsProvider = (scale: Scale<any, any>) => this._extentsForScale(scale);
->>>>>>> 0f58d69f
+      this._includedValuesProvider = (scale: Scale<any, any>) => this._includedValuesForScale(scale);
       this._renderCallback = (scale) => this.render();
       this._onDatasetUpdateCallback = () => this._onDatasetUpdate();
       this._propertyBindings = d3.map<Plots.AccessorScaleBinding<any, any>>();
@@ -324,7 +311,7 @@
         if (binding.scale === scale) {
           var extents = this._attrExtents.get(attr);
           if (extents != null) {
-            includedValues = includedValues.concat(d3.merge(extents));
+            includedValues = includedValues.concat(<D[]> d3.merge(extents));
           }
         }
       });
@@ -333,7 +320,7 @@
         if (binding.scale === scale) {
           var extents = this._extentsForProperty(property);
           if (extents != null) {
-            includedValues = includedValues.concat(d3.merge(extents));
+            includedValues = includedValues.concat(<D[]> d3.merge(extents));
           }
         }
       });
