///<reference path="../../reference.ts" />

module Plottable {
export module Plot {
  export class AbstractXYPlot<X,Y> extends AbstractPlot {
    public _xScale: Scale.AbstractScale<X, number>;
    public _yScale: Scale.AbstractScale<Y, number>;
    public _autoAdjustXScaleDomain = false;
    public _autoAdjustYScaleDomain = false;

    /**
     * Constructs an XYPlot.
     *
     * An XYPlot is a plot from drawing 2-dimensional data. Common examples
     * include Scale.Line and Scale.Bar.
     *
     * @constructor
     * @param {any[]|Dataset} [dataset] The data or Dataset to be associated with this Renderer.
     * @param {Scale} xScale The x scale to use.
     * @param {Scale} yScale The y scale to use.
     */
    constructor(xScale: Scale.AbstractScale<X, number>, yScale: Scale.AbstractScale<Y, number>) {
      super();
      if (xScale == null || yScale == null) {
        throw new Error("XYPlots require an xScale and yScale");
      }
      this.classed("xy-plot", true);

      this._xScale = xScale;
      this._yScale = yScale;
      this._updateXDomainer();
      xScale.broadcaster.registerListener("yDomainAdjustment" + this._plottableID, () => this._adjustYDomainOnChangeFromX());
      this._updateYDomainer();
      yScale.broadcaster.registerListener("xDomainAdjustment" + this._plottableID, () => this._adjustXDomainOnChangeFromY());
    }

    /**
     * @param {string} attrToSet One of ["x", "y"] which determines the point's
     * x and y position in the Plot.
     */
    public project(attrToSet: string, accessor: any, scale?: Scale.AbstractScale<any, any>) {
      // We only want padding and nice-ing on scales that will correspond to axes / pixel layout.
      // So when we get an "x" or "y" scale, enable autoNiceing and autoPadding.
      if (attrToSet === "x" && scale) {
        if (this._xScale) {
          this._xScale.broadcaster.deregisterListener("yDomainAdjustment" + this._plottableID);
        }
        this._xScale = scale;
        this._updateXDomainer();
        scale.broadcaster.registerListener("yDomainAdjustment" + this._plottableID, () => this._adjustYDomainOnChangeFromX());
      }

      if (attrToSet === "y" && scale) {
        if (this._yScale) {
          this._yScale.broadcaster.deregisterListener("xDomainAdjustment" + this._plottableID);
        }
        this._yScale = scale;
        this._updateYDomainer();
        scale.broadcaster.registerListener("xDomainAdjustment" + this._plottableID, () => this._adjustXDomainOnChangeFromY());
      }

      super.project(attrToSet, accessor, scale);

      return this;
    }

    public remove() {
      super.remove();
      if (this._xScale) {
        this._xScale.broadcaster.deregisterListener("yDomainAdjustment" + this._plottableID);
      }
      if (this._yScale) {
        this._yScale.broadcaster.deregisterListener("xDomainAdjustment" + this._plottableID);
      }
      return this;
    }

    /**
     * Sets the automatic domain adjustment over visible points for y scale.
     *
     * If autoAdjustment is true adjustment is immediately performend.
     *
     * @param {boolean} autoAdjustment The new value for the automatic adjustment domain for y scale.
     * @returns {AbstractXYPlot} The calling AbstractXYPlot.
     */
    public automaticallyAdjustYScaleOverVisiblePoints(autoAdjustment: boolean): AbstractXYPlot<X,Y> {
      this._autoAdjustYScaleDomain = autoAdjustment;
      this._adjustYDomainOnChangeFromX();
      return this;
    }

    /**
     * Sets the automatic domain adjustment over visible points for x scale.
     *
     * If autoAdjustment is true adjustment is immediately performend.
     *
     * @param {boolean} autoAdjustment The new value for the automatic adjustment domain for x scale.
     * @returns {AbstractXYPlot} The calling AbstractXYPlot.
     */
    public automaticallyAdjustXScaleOverVisiblePoints(autoAdjustment: boolean): AbstractXYPlot<X,Y>  {
      this._autoAdjustXScaleDomain = autoAdjustment;
      this._adjustXDomainOnChangeFromY();
      return this;
    }

    public _generateAttrToProjector(): AttributeToProjector {
      var attrToProjector: AttributeToProjector = super._generateAttrToProjector();
      var positionXFn = attrToProjector["x"];
      var positionYFn = attrToProjector["y"];
      attrToProjector["defined"] = (d: any, i: number, u: any, m: PlotMetadata) => {
        var positionX = positionXFn(d, i, u, m);
        var positionY = positionYFn(d, i, u, m);
        return positionX != null && positionX === positionX &&
               positionY != null && positionY === positionY;
      };
      return attrToProjector;
    }

    public _computeLayout(xOffset?: number, yOffset?: number, availableWidth?: number, availableHeight?: number) {
      super._computeLayout(xOffset, yOffset, availableWidth, availableHeight);
      this._xScale.range([0, this.width()]);
      if (this._yScale instanceof Scale.Ordinal) {
        this._yScale.range([0, this.height()]);
      } else {
        this._yScale.range([this.height(), 0]);
      }
    }

    public _updateXDomainer() {
      if (this._xScale instanceof Scale.AbstractQuantitative) {
        var scale = <Scale.AbstractQuantitative<any>> this._xScale;
        if (!scale._userSetDomainer) {
          scale.domainer().pad().nice();
        }
      }
    }

    public _updateYDomainer() {
      if (this._yScale instanceof Scale.AbstractQuantitative) {
        var scale = <Scale.AbstractQuantitative<any>> this._yScale;
        if (!scale._userSetDomainer) {
          scale.domainer().pad().nice();
        }
      }
    }

    /**
     * Adjusts both domains' extents to show all datasets.
     *
     * This call does not override auto domain adjustment behavior over visible points.
     */
    public showAllData() {
      this._xScale.autoDomain();
      if(!this._autoAdjustYScaleDomain) {
        this._yScale.autoDomain();
      }
    }

    private _adjustYDomainOnChangeFromX() {
      if (!this._projectorsReady()) { return; }
      if(this._autoAdjustYScaleDomain) {
        this._adjustDomainToVisiblePoints<X,Y>(this._xScale, this._yScale, true);
      }
    }
    private _adjustXDomainOnChangeFromY() {
      if (!this._projectorsReady()) { return; }
      if(this._autoAdjustXScaleDomain) {
        this._adjustDomainToVisiblePoints<Y,X>(this._yScale, this._xScale, false);
      }
    }

    private _adjustDomainToVisiblePoints<A,B>(fromScale: Scale.AbstractScale<A, number>,
                                             toScale: Scale.AbstractScale<B, number>,
                                             fromX: boolean) {
      if (toScale instanceof Scale.AbstractQuantitative) {
        var toScaleQ = <Scale.AbstractQuantitative<B>> toScale;
        var normalizedData = this._normalizeDatasets<A,B>(fromX);
<<<<<<< HEAD
        var adjustedDomain = this.adjustDomainOverVisiblePoints<A,B>(normalizedData, fromScale.domain());
=======
        var adjustedDomain = this._adjustDomainOverVisiblePoints<A,B>(normalizedData, fromScale.domain());
>>>>>>> 3adc8ea0
        if(adjustedDomain.length === 0) {
          return;
        }
        adjustedDomain = toScaleQ.domainer().computeDomain([adjustedDomain], toScaleQ);
        toScaleQ.domain(adjustedDomain);
      }
    }

<<<<<<< HEAD
    public _normalizeDatasets<A,B>(fromX: boolean): {a: A; b: B;}[] {
=======
    private _normalizeDatasets<A,B>(fromX: boolean): {a: A; b: B;}[] {
>>>>>>> 3adc8ea0
      var aAccessor: (d: any, i: number, u: any, m: PlotMetadata) => A = this._projections[fromX ? "x" : "y"].accessor;
      var bAccessor: (d: any, i: number, u: any, m: PlotMetadata) => B = this._projections[fromX ? "y" : "x"].accessor;
      return _Util.Methods.flatten(this._datasetKeysInOrder.map((key: string) => {
        var dataset = this._key2PlotDatasetKey.get(key).dataset;
        var plotMetadata = this._key2PlotDatasetKey.get(key).plotMetadata;
        return dataset.data().map((d, i) => {
          return { a: aAccessor(d, i, dataset.metadata(), plotMetadata), b: bAccessor(d, i, dataset.metadata(), plotMetadata) };
        });
      }));
    }

    private _adjustDomainOverVisiblePoints<A,B>(values: {a: A; b: B}[], fromDomain: A[]): B[] {
      var bVals = values.filter(v => fromDomain[0] <= v.a && v.a <= fromDomain[1]).map(v => v.b);
      var retVal: B[] = [];
      if (bVals.length !== 0) {
        retVal = [_Util.Methods.min<B>(bVals, null), _Util.Methods.max<B>(bVals, null)];
      }
      return retVal;
    }

    public _projectorsReady() {
      return this._projections["x"] && this._projections["y"];
    }
  }
}
}<|MERGE_RESOLUTION|>--- conflicted
+++ resolved
@@ -175,11 +175,7 @@
       if (toScale instanceof Scale.AbstractQuantitative) {
         var toScaleQ = <Scale.AbstractQuantitative<B>> toScale;
         var normalizedData = this._normalizeDatasets<A,B>(fromX);
-<<<<<<< HEAD
-        var adjustedDomain = this.adjustDomainOverVisiblePoints<A,B>(normalizedData, fromScale.domain());
-=======
         var adjustedDomain = this._adjustDomainOverVisiblePoints<A,B>(normalizedData, fromScale.domain());
->>>>>>> 3adc8ea0
         if(adjustedDomain.length === 0) {
           return;
         }
@@ -188,11 +184,7 @@
       }
     }
 
-<<<<<<< HEAD
     public _normalizeDatasets<A,B>(fromX: boolean): {a: A; b: B;}[] {
-=======
-    private _normalizeDatasets<A,B>(fromX: boolean): {a: A; b: B;}[] {
->>>>>>> 3adc8ea0
       var aAccessor: (d: any, i: number, u: any, m: PlotMetadata) => A = this._projections[fromX ? "x" : "y"].accessor;
       var bAccessor: (d: any, i: number, u: any, m: PlotMetadata) => B = this._projections[fromX ? "y" : "x"].accessor;
       return _Util.Methods.flatten(this._datasetKeysInOrder.map((key: string) => {
