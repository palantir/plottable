--- conflicted
+++ resolved
@@ -50,15 +50,9 @@
 
     public _updateStackExtents() {
       var datasets = this.datasets();
-<<<<<<< HEAD
       var valueAccessor = this._valueAccessor();
-      var maxStackExtent = _Util.Methods.max(datasets, (dataset: Dataset) => {
-        return _Util.Methods.max(dataset.data(), (datum: any) => {
-=======
-      var valueAccessor = this.valueAccessor();
       var maxStackExtent = _Util.Methods.max<Dataset, number>(datasets, (dataset: Dataset) => {
         return _Util.Methods.max<any, number>(dataset.data(), (datum: any) => {
->>>>>>> 21e2e7e6
           return +valueAccessor(datum) + datum["_PLOTTABLE_PROTECTED_FIELD_STACK_OFFSET"];
         }, 0);
       }, 0);
