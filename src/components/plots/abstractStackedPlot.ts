///<reference path="../../reference.ts" />

module Plottable {

  export module Plots {
    export interface StackedPlotMetadata extends PlotMetadata {
      offsets: D3.Map<number>;
    }

    export type StackedDatum = {
      key: any;
      value: number;
      offset?: number;
    }
  }

  export class Stacked<X, Y> extends XYPlot<X, Y> {
    private _stackedExtent = [0, 0];
    protected _isVertical: boolean;

    public _getPlotMetadataForDataset(key: string): Plots.StackedPlotMetadata {
      var metadata = <Plots.StackedPlotMetadata> super._getPlotMetadataForDataset(key);
      metadata.offsets = d3.map();
      return metadata;
    }

    public project(attrToSet: string, accessor: any, scale?: Scale<any, any>) {
      super.project(attrToSet, accessor, scale);
      if (this._projections["x"] && this._projections["y"] && (attrToSet === "x" || attrToSet === "y")) {
        this._updateStackOffsets();
      }
      return this;
    }

    public _onDatasetUpdate() {
      if (this._projectorsReady()) {
        this._updateStackOffsets();
      }
      super._onDatasetUpdate();
    }

    public _updateStackOffsets() {
      var dataMapArray = this._generateDefaultMapArray();
      var domainKeys = this._getDomainKeys();

      var positiveDataMapArray: D3.Map<Plots.StackedDatum>[] = dataMapArray.map((dataMap) => {
        return Utils.Methods.populateMap(domainKeys, (domainKey) => {
          return { key: domainKey, value: Math.max(0, dataMap.get(domainKey).value) || 0 };
        });
      });

      var negativeDataMapArray: D3.Map<Plots.StackedDatum>[] = dataMapArray.map((dataMap) => {
        return Utils.Methods.populateMap(domainKeys, (domainKey) => {
          return { key: domainKey, value: Math.min(dataMap.get(domainKey).value, 0) || 0 };
        });
      });

      this._setDatasetStackOffsets(this._stack(positiveDataMapArray), this._stack(negativeDataMapArray));
      this._updateStackExtents();
    }

    public _updateStackExtents() {
      var datasets = this.datasets();
      var valueAccessor = this._valueAccessor();
      var keyAccessor = this._keyAccessor();
      var maxStackExtent = Utils.Methods.max<string, number>(this._datasetKeysInOrder, (k: string) => {
        var dataset = this._key2PlotDatasetKey.get(k).dataset;
        var plotMetadata = <Plots.StackedPlotMetadata>this._key2PlotDatasetKey.get(k).plotMetadata;
        return Utils.Methods.max<any, number>(dataset.data(), (datum: any, i: number) => {
          return +valueAccessor(datum, i, dataset.metadata(), plotMetadata) +
            plotMetadata.offsets.get(keyAccessor(datum, i, dataset.metadata(), plotMetadata));
        }, 0);
      }, 0);

      var minStackExtent = Utils.Methods.min<string, number>(this._datasetKeysInOrder, (k: string) => {
        var dataset = this._key2PlotDatasetKey.get(k).dataset;
        var plotMetadata = <Plots.StackedPlotMetadata>this._key2PlotDatasetKey.get(k).plotMetadata;
        return Utils.Methods.min<any, number>(dataset.data(), (datum: any, i: number) => {
          return +valueAccessor(datum, i, dataset.metadata(), plotMetadata) +
            plotMetadata.offsets.get(keyAccessor(datum, i, dataset.metadata(), plotMetadata));
        }, 0);
      }, 0);

      this._stackedExtent = [Math.min(minStackExtent, 0), Math.max(0, maxStackExtent)];
    }

    /**
     * Feeds the data through d3's stack layout function which will calculate
     * the stack offsets and use the the function declared in .out to set the offsets on the data.
     */
    public _stack(dataArray: D3.Map<Plots.StackedDatum>[]): D3.Map<Plots.StackedDatum>[] {
      var outFunction = (d: Plots.StackedDatum, y0: number, y: number) => {
        d.offset = y0;
      };

      d3.layout.stack()
               .x((d) => d.key)
               .y((d) => +d.value)
               .values((d) => this._getDomainKeys().map((domainKey) => d.get(domainKey)))
               .out(outFunction)(dataArray);

      return dataArray;
    }

    /**
     * After the stack offsets have been determined on each separate dataset, the offsets need
     * to be determined correctly on the overall datasets
     */
    public _setDatasetStackOffsets(positiveDataMapArray: D3.Map<Plots.StackedDatum>[], negativeDataMapArray: D3.Map<Plots.StackedDatum>[]) {
      var keyAccessor = this._keyAccessor();
      var valueAccessor = this._valueAccessor();

      this._datasetKeysInOrder.forEach((k, index) => {
        var dataset = this._key2PlotDatasetKey.get(k).dataset;
        var plotMetadata = <Plots.StackedPlotMetadata>this._key2PlotDatasetKey.get(k).plotMetadata;
        var positiveDataMap = positiveDataMapArray[index];
        var negativeDataMap = negativeDataMapArray[index];
        var isAllNegativeValues = dataset.data().every((datum, i) => valueAccessor(datum, i, dataset.metadata(), plotMetadata) <= 0);

        dataset.data().forEach((datum: any, datumIndex: number) => {
          var key = keyAccessor(datum, datumIndex, dataset.metadata(), plotMetadata);
          var positiveOffset = positiveDataMap.get(key).offset;
          var negativeOffset = negativeDataMap.get(key).offset;

          var value = valueAccessor(datum, datumIndex, dataset.metadata(), plotMetadata);
          var offset: number;
          if (!+value) {
            offset = isAllNegativeValues ? negativeOffset : positiveOffset;
          } else {
            offset = value > 0 ? positiveOffset : negativeOffset;
          }
          plotMetadata.offsets.set(key, offset);
        });
      });
    }

    public _getDomainKeys(): string[] {
      var keyAccessor = this._keyAccessor();
      var domainKeys = d3.set();

      this._datasetKeysInOrder.forEach((k) => {
        var dataset = this._key2PlotDatasetKey.get(k).dataset;
        var plotMetadata = this._key2PlotDatasetKey.get(k).plotMetadata;
        dataset.data().forEach((datum, index) => {
          domainKeys.add(keyAccessor(datum, index, dataset.metadata(), plotMetadata));
        });
      });

      return domainKeys.values();
    }

    public _generateDefaultMapArray(): D3.Map<Plots.StackedDatum>[] {
      var keyAccessor = this._keyAccessor();
      var valueAccessor = this._valueAccessor();
      var domainKeys = this._getDomainKeys();

      var dataMapArray = this._datasetKeysInOrder.map(() => {
        return Utils.Methods.populateMap(domainKeys, (domainKey) => {
          return {key: domainKey, value: 0};
        });
      });

      this._datasetKeysInOrder.forEach((k, datasetIndex) => {
        var dataset = this._key2PlotDatasetKey.get(k).dataset;
        var plotMetadata = this._key2PlotDatasetKey.get(k).plotMetadata;
        dataset.data().forEach((datum, index) => {
          var key = keyAccessor(datum, index, dataset.metadata(), plotMetadata);
          var value = valueAccessor(datum, index, dataset.metadata(), plotMetadata);
          dataMapArray[datasetIndex].set(key, {key: key, value: value});
        });
      });

      return dataMapArray;
    }

    public _updateScaleExtents() {
      super._updateScaleExtents();
      var primaryScale: Scale<any, number> = this._isVertical ? this._yScale : this._xScale;
      if (!primaryScale) {
        return;
      }
<<<<<<< HEAD
      if (this.isAnchored && this._stackedExtent.length > 0) {
        primaryScale._updateExtent(this.getID().toString(), "_PLOTTABLE_PROTECTED_FIELD_STACK_EXTENT", this._stackedExtent);
=======
      if (this._isAnchored && this._stackedExtent.length > 0) {
        primaryScale.updateExtent(this.getID().toString(), "_PLOTTABLE_PROTECTED_FIELD_STACK_EXTENT", this._stackedExtent);
>>>>>>> 4d368a77
      } else {
        primaryScale.removeExtent(this.getID().toString(), "_PLOTTABLE_PROTECTED_FIELD_STACK_EXTENT");
      }
    }

    public _normalizeDatasets<A, B>(fromX: boolean): {a: A; b: B}[] {
      var aAccessor = this._projections[fromX ? "x" : "y"].accessor;
      var bAccessor = this._projections[fromX ? "y" : "x"].accessor;
      var aStackedAccessor = (d: any, i: number, u: any, m: Plots.StackedPlotMetadata) => {
        var value = aAccessor(d, i, u, m);
        if (this._isVertical ? !fromX : fromX) {
          value += m.offsets.get(bAccessor(d, i, u, m));
        }
        return value;
      };

      var bStackedAccessor = (d: any, i: number, u: any, m: Plots.StackedPlotMetadata) => {
        var value = bAccessor(d, i, u, m);
        if (this._isVertical ? fromX : !fromX) {
          value += m.offsets.get(aAccessor(d, i, u, m));
        }
        return value;
      };

      return Utils.Methods.flatten(this._datasetKeysInOrder.map((key: string) => {
        var dataset = this._key2PlotDatasetKey.get(key).dataset;
        var plotMetadata = <Plots.StackedPlotMetadata>this._key2PlotDatasetKey.get(key).plotMetadata;
        return dataset.data().map((d, i) => {
          return {
            a: aStackedAccessor(d, i, dataset.metadata(), plotMetadata),
            b: bStackedAccessor(d, i, dataset.metadata(), plotMetadata)
          };
        });
      }));
    }

    public _keyAccessor(): Accessor {
       return this._isVertical ? this._projections["x"].accessor : this._projections["y"].accessor;
    }

    public _valueAccessor(): Accessor {
       return this._isVertical ? this._projections["y"].accessor : this._projections["x"].accessor;
    }
  }
}<|MERGE_RESOLUTION|>--- conflicted
+++ resolved
@@ -179,13 +179,8 @@
       if (!primaryScale) {
         return;
       }
-<<<<<<< HEAD
       if (this.isAnchored && this._stackedExtent.length > 0) {
-        primaryScale._updateExtent(this.getID().toString(), "_PLOTTABLE_PROTECTED_FIELD_STACK_EXTENT", this._stackedExtent);
-=======
-      if (this._isAnchored && this._stackedExtent.length > 0) {
         primaryScale.updateExtent(this.getID().toString(), "_PLOTTABLE_PROTECTED_FIELD_STACK_EXTENT", this._stackedExtent);
->>>>>>> 4d368a77
       } else {
         primaryScale.removeExtent(this.getID().toString(), "_PLOTTABLE_PROTECTED_FIELD_STACK_EXTENT");
       }
