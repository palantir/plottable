--- conflicted
+++ resolved
@@ -44,24 +44,20 @@
 
     public _updateYDomainer() {
       super._updateYDomainer();
-<<<<<<< HEAD
-=======
-      var scale = <Abstract.QuantitativeScale<any>> <any> this._yScale;
->>>>>>> dd7612ef
 
       var y0Projector = this._projectors["y0"];
       var y0Accessor = y0Projector != null ? y0Projector.accessor : null;
       var extent:  number[] = y0Accessor != null ? this.dataset()._getExtent(y0Accessor) : [];
       var constantBaseline = (extent.length === 2 && extent[0] === extent[1]) ? extent[0] : null;
 
-      if (!this.yScale._userSetDomainer) {
+      if (!this._yScale._userSetDomainer) {
         if (constantBaseline != null) {
-          this.yScale.domainer().addPaddingException(constantBaseline, "AREA_PLOT+" + this._plottableID);
+          this._yScale.domainer().addPaddingException(constantBaseline, "AREA_PLOT+" + this._plottableID);
         } else {
-          this.yScale.domainer().removePaddingException("AREA_PLOT+" + this._plottableID);
+          this._yScale.domainer().removePaddingException("AREA_PLOT+" + this._plottableID);
         }
         // prepending "AREA_PLOT" is unnecessary but reduces likely of user accidentally creating collisions
-        this.yScale._autoDomainIfAutomaticMode();
+        this._yScale._autoDomainIfAutomaticMode();
       }
     }
 
