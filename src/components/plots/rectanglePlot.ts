///<reference path="../../reference.ts" />

module Plottable {
export module Plots {
  export class Rectangle<X, Y> extends XYPlot<X, Y> {
    private static _X2_KEY = "x2";
    private static _Y2_KEY = "y2";

    /**
     * Constructs a RectanglePlot.
     *
     * A RectanglePlot consists of a bunch of rectangles. The user is required to
     * project the left and right bounds of the rectangle (x and x1 respectively)
     * as well as the bottom and top bounds (y and y1 respectively). If x1/y1 is
     * not set, the plot will apply auto-centering logic to the extent of x/y
     *
     * @constructor
     * @param {Scale.Scale} xScale The x scale to use.
     * @param {Scale.Scale} yScale The y scale to use.
     */
    constructor(xScale: Scale<X, any>, yScale: Scale<Y, any>) {
      super(xScale, yScale);

      this.animator("rectangles", new Animators.Null());
      this.classed("rectangle-plot", true);

      // The x and y scales should render in bands with no padding for category scales
      if (xScale instanceof Scales.Category) {
        (<Scales.Category> <any> xScale).innerPadding(0).outerPadding(0);
      }
      if (yScale instanceof Scales.Category) {
        (<Scales.Category> <any> yScale).innerPadding(0).outerPadding(0);
      }
    }

    protected _getDrawer(key: string) {
      return new Drawers.Rect(key, true);
    }

    protected _generateAttrToProjector() {
      var attrToProjector = super._generateAttrToProjector();

      // Copy each of the different projectors.
      var xAttr = attrToProjector[Rectangle._X_KEY];
      var x1Attr = attrToProjector[Rectangle._X2_KEY];
      var yAttr = attrToProjector[Rectangle._Y_KEY];
      var y1Attr = attrToProjector[Rectangle._Y2_KEY];

      var xScale = this.x().scale;
      var yScale = this.y().scale;

      if (x1Attr != null) {
        attrToProjector["width"] = (d, i, dataset) => Math.abs(x1Attr(d, i, dataset) - xAttr(d, i, dataset));
        attrToProjector["x"] = (d, i, dataset) => Math.min(x1Attr(d, i, dataset), xAttr(d, i, dataset));
      } else {
        attrToProjector["width"] = (d, i, dataset) => this._rectangleWidth(xScale);
        attrToProjector["x"] = (d, i, dataset) => xAttr(d, i, dataset) - 0.5 * attrToProjector["width"](d, i, dataset);
      }

      if (y1Attr != null) {
        attrToProjector["height"] = (d, i, dataset) => Math.abs(y1Attr(d, i, dataset) - yAttr(d, i, dataset));
        attrToProjector["y"] = (d, i, dataset) => {
	        return Math.max(y1Attr(d, i, dataset), yAttr(d, i, dataset)) - attrToProjector["height"](d, i, dataset);
        };
      } else {
        attrToProjector["height"] = (d, i, dataset) => this._rectangleWidth(yScale);
        attrToProjector["y"] = (d, i, dataset) => yAttr(d, i, dataset) - 0.5 * attrToProjector["height"](d, i, dataset);
      }

      // Clean up the attributes projected onto the SVG elements
      delete attrToProjector["x1"];
      delete attrToProjector["y1"];

      return attrToProjector;
    }

    protected _generateDrawSteps(): Drawers.DrawStep[] {
      return [{attrToProjector: this._generateAttrToProjector(), animator: this._getAnimator("rectangles")}];
    }

    public x(): AccessorScaleBinding<X, number>;
    public x(x: number | Accessor<number>): Plots.Rectangle<X, Y>;
    public x(x: X | Accessor<X>, scale: Scale<X, number>): Plots.Rectangle<X, Y>;
    public x(x?: number | Accessor<number> | X | Accessor<X>, scale?: Scale<X, number>): any {
      if (x == null) {
        return super.x();
      }
<<<<<<< HEAD
      if (scale == null) {
        return super.x(<number | Accessor<number>> x);
      }
      return super.x(<X | Accessor<X>> x, scale);
=======
      this._bindProperty(Rectangle._X1_KEY, x1, scale);
      this.render();
      return this;
>>>>>>> 3a4e8ae9
    }

    public x2(): AccessorScaleBinding<X, number>;
    public x2(x2: number | Accessor<number>): Plots.Rectangle<X, Y>;
    public x2(x2: X | Accessor<X>, scale: Scale<X, number>): Plots.Rectangle<X, Y>;
    public x2(x2?: number | Accessor<number> | X | Accessor<X>, scale?: Scale<X, number>): any {
      if (x2 == null) {
        return this._propertyBindings.get(Rectangle._X2_KEY);
      }
      this._bindProperty(Rectangle._X2_KEY, x2, scale);
      this.render();
      return this;
    }

    public y(): AccessorScaleBinding<Y, number>;
    public y(y: number | Accessor<number>): Plots.Rectangle<X, Y>;
    public y(y: Y | Accessor<Y>, scale: Scale<Y, number>): Plots.Rectangle<X, Y>;
    public y(y?: number | Accessor<number> | Y | Accessor<Y>, scale?: Scale<Y, number>): any {
      if (y == null) {
        return super.y();
      }
<<<<<<< HEAD
      if (scale == null) {
        return super.y(<number | Accessor<number>> y);
      }
      return super.y(<Y | Accessor<Y>> y, scale);
=======
      this._bindProperty(Rectangle._Y1_KEY, y1, scale);
      this.render();
      return this;
>>>>>>> 3a4e8ae9
    }

    public y2(): AccessorScaleBinding<Y, number>;
    public y2(y2: number | Accessor<number>): Plots.Rectangle<X, Y>;
    public y2(y2: Y | Accessor<Y>, scale: Scale<Y, number>): Plots.Rectangle<X, Y>;
    public y2(y2?: number | Accessor<number> | Y | Accessor<Y>, scale?: Scale<Y, number>): any {
      if (y2 == null) {
        return this._propertyBindings.get(Rectangle._Y2_KEY);
      }
      this._bindProperty(Rectangle._Y2_KEY, y2, scale);
      this.render();
      return this;
    }

    private _rectangleWidth(scale: Scale<any, number>) {
      if (scale instanceof Plottable.Scales.Category) {
        return (<Plottable.Scales.Category> scale).rangeBand();
      } else {
        var accessor = scale === this.x().scale ? this.x().accessor : this.y().accessor;
        var accessorData = d3.set(Utils.Methods.flatten(this._datasetKeysInOrder.map((k) => {
          var dataset = this._key2PlotDatasetKey.get(k).dataset;
          return dataset.data().map((d, i) => accessor(d, i, dataset).valueOf());
        }))).values().map((value) => +value);
        // Get the absolute difference between min and max
        var min = Plottable.Utils.Methods.min(accessorData, 0);
        var max = Plottable.Utils.Methods.max(accessorData, 0);
        var scaledMin = scale.scale(min);
        var scaledMax = scale.scale(max);
        return (scaledMax - scaledMin) / Math.abs(max - min);
      }
    }

  }
}
}<|MERGE_RESOLUTION|>--- conflicted
+++ resolved
@@ -85,16 +85,10 @@
       if (x == null) {
         return super.x();
       }
-<<<<<<< HEAD
       if (scale == null) {
         return super.x(<number | Accessor<number>> x);
       }
       return super.x(<X | Accessor<X>> x, scale);
-=======
-      this._bindProperty(Rectangle._X1_KEY, x1, scale);
-      this.render();
-      return this;
->>>>>>> 3a4e8ae9
     }
 
     public x2(): AccessorScaleBinding<X, number>;
@@ -116,16 +110,10 @@
       if (y == null) {
         return super.y();
       }
-<<<<<<< HEAD
       if (scale == null) {
         return super.y(<number | Accessor<number>> y);
       }
       return super.y(<Y | Accessor<Y>> y, scale);
-=======
-      this._bindProperty(Rectangle._Y1_KEY, y1, scale);
-      this.render();
-      return this;
->>>>>>> 3a4e8ae9
     }
 
     public y2(): AccessorScaleBinding<Y, number>;
