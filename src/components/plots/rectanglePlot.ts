--- conflicted
+++ resolved
@@ -90,7 +90,7 @@
         return this._propertyBindings.get(Rectangle._X_KEY);
       }
       this._bindProperty(Rectangle._X_KEY, x, scale);
-      this._render();
+      this.renderImmediately();
       return this;
     }
 
@@ -113,13 +113,8 @@
       if (y == null) {
         return this._propertyBindings.get(Rectangle._Y_KEY);
       }
-<<<<<<< HEAD
       this._bindProperty(Rectangle._Y_KEY, y, scale);
-      this._render();
-=======
-      this._bindProperty(Rectangle._X2_KEY, x2, scale);
       this.renderImmediately();
->>>>>>> a16b3973
       return this;
     }
 
@@ -152,14 +147,7 @@
         var scaledMax = scale.scale(max);
         return (scaledMax - scaledMin) / Math.abs(max - min);
       }
-<<<<<<< HEAD
-=======
-      this._bindProperty(Rectangle._Y2_KEY, y2, scale);
-      this.renderImmediately();
-      return this;
->>>>>>> a16b3973
     }
-
   }
 }
 }