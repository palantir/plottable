///<reference path="../../reference.ts" />

module Plottable {
export module Plot {
  /**
   * A key that is also coupled with a dataset, a drawer and a metadata in Plot.
   */
  export interface PlotDatasetKey {
    dataset: Dataset;
    drawer: _Drawer.AbstractDrawer;
    plotMetadata: PlotMetadata;
    key: string;
  }

  export interface PlotMetadata {
    datasetKey: string
  }

  export class AbstractPlot extends Component.AbstractComponent {
    protected _dataChanged = false;
    protected _key2PlotDatasetKey: D3.Map<PlotDatasetKey>;
    protected _datasetKeysInOrder: string[];

    protected _renderArea: D3.Selection;
    protected _projections: { [attrToSet: string]: _Projection; } = {};

<<<<<<< HEAD
    protected _animate: boolean = false;
    public _animators: Animator.PlotAnimatorMap = {};
    public _ANIMATION_DURATION = 250; // milliseconds
=======
    public _animate: boolean = false;
    private _animators: Animator.PlotAnimatorMap = {};
>>>>>>> be6c3f89
    public _animateOnNextRender = true;
    private _nextSeriesIndex: number;

    /**
     * Constructs a Plot.
     *
     * Plots render data. Common example include Plot.Scatter, Plot.Bar, and Plot.Line.
     *
     * A bare Plot has a DataSource and any number of projectors, which take
     * data and "project" it onto the Plot, such as "x", "y", "fill", "r".
     *
     * @constructor
     * @param {any[]|Dataset} [dataset] If provided, the data or Dataset to be associated with this Plot.
     */
    constructor() {
      super();
      this.clipPathEnabled = true;
      this.classed("plot", true);
      this._key2PlotDatasetKey = d3.map();
      this._datasetKeysInOrder = [];
      this._nextSeriesIndex = 0;
    }

    public _anchor(element: D3.Selection) {
      super._anchor(element);
      this._animateOnNextRender = true;
      this._dataChanged = true;
      this._updateScaleExtents();
    }

    protected setup() {
      super.setup();
      this._renderArea = this._content.append("g").classed("render-area", true);
      // HACKHACK on 591
      this._getDrawersInOrder().forEach((d) => d.setup(this._renderArea.append("g")));
    }

    public remove() {
      super.remove();
      this._datasetKeysInOrder.forEach((k) => this.removeDataset(k));
      // deregister from all scales
      var properties = Object.keys(this._projections);
      properties.forEach((property) => {
        var projector = this._projections[property];
        if (projector.scale) {
          projector.scale.broadcaster.deregisterListener(this);
        }
      });
    }

    /**
     * Adds a dataset to this plot. Identify this dataset with a key.
     *
     * A key is automatically generated if not supplied.
     *
     * @param {string} [key] The key of the dataset.
     * @param {any[]|Dataset} dataset dataset to add.
     * @returns {Plot} The calling Plot.
     */
    public addDataset(key: string, dataset: Dataset): AbstractPlot;
    public addDataset(key: string, dataset: any[]): AbstractPlot;
    public addDataset(dataset: Dataset): AbstractPlot;
    public addDataset(dataset: any[]): AbstractPlot;
    public addDataset(keyOrDataset: any, dataset?: any): AbstractPlot {
      if (typeof(keyOrDataset) !== "string" && dataset !== undefined) {
        throw new Error("invalid input to addDataset");
      }
      if (typeof(keyOrDataset) === "string" && keyOrDataset[0] === "_") {
        _Util.Methods.warn("Warning: Using _named series keys may produce collisions with unlabeled data sources");
      }
      var key  = typeof(keyOrDataset) === "string" ? keyOrDataset : "_" + this._nextSeriesIndex++;
      var data = typeof(keyOrDataset) !== "string" ? keyOrDataset : dataset;
      dataset = (data instanceof Dataset) ? data : new Dataset(data);

      this._addDataset(key, dataset);
      return this;
    }

    public _addDataset(key: string, dataset: Dataset) {
      if (this._key2PlotDatasetKey.has(key)) {
        this.removeDataset(key);
      };
      var drawer = this._getDrawer(key);
      var metadata = this._getPlotMetadataForDataset(key);
      var pdk = {drawer: drawer, dataset: dataset, key: key, plotMetadata: metadata};
      this._datasetKeysInOrder.push(key);
      this._key2PlotDatasetKey.set(key, pdk);

      if (this._isSetup) {
        drawer.setup(this._renderArea.append("g"));
      }
      dataset.broadcaster.registerListener(this, () => this._onDatasetUpdate());
      this._onDatasetUpdate();
    }

    protected _getDrawer(key: string): _Drawer.AbstractDrawer {
      return new _Drawer.AbstractDrawer(key);
    }

    protected _getAnimator(key: string): Animator.PlotAnimator {
      if (this._animate && this._animateOnNextRender) {
        return this._animators[key] || new Animator.Null();
      } else {
        return new Animator.Null();
      }
    }

    protected _onDatasetUpdate() {
      this._updateScaleExtents();
      this._animateOnNextRender = true;
      this._dataChanged = true;
      this._render();
    }

    /**
     * Sets an attribute of every data point.
     *
     * Here's a common use case:
     * ```typescript
     * plot.attr("r", function(d) { return d.foo; });
     * ```
     * This will set the radius of each datum `d` to be `d.foo`.
     *
     * @param {string} attrToSet The attribute to set across each data
     * point. Popular examples include "x", "y", "r". Scales that inherit from
     * Plot define their meaning.
     *
     * @param {Function|string|any} accessor Function to apply to each element
     * of the dataSource. If a Function, use `accessor(d, i)`. If a string,
     * `d[accessor]` is used. If anything else, use `accessor` as a constant
     * across all data points.
     *
     * @param {Scale.AbstractScale} scale If provided, the result of the accessor
     * is passed through the scale, such as `scale.scale(accessor(d, i))`.
     *
     * @returns {Plot} The calling Plot.
     */
    public attr(attrToSet: string, accessor: any, scale?: Scale.AbstractScale<any,any>) {
      return this.project(attrToSet, accessor, scale);
    }

    /**
     * Identical to plot.attr
     */
    public project(attrToSet: string, accessor: any, scale?: Scale.AbstractScale<any, any>) {
      attrToSet = attrToSet.toLowerCase();
      var currentProjection = this._projections[attrToSet];
      var existingScale = currentProjection && currentProjection.scale;

      if (existingScale) {
        this._datasetKeysInOrder.forEach((key) => {
          existingScale._removeExtent(this._plottableID.toString() + "_" + key, attrToSet);
          existingScale.broadcaster.deregisterListener(this);
        });
      }

      if (scale) {
        scale.broadcaster.registerListener(this, () => this._render());
      }
      accessor = _Util.Methods.accessorize(accessor);
      this._projections[attrToSet] = {accessor: accessor, scale: scale, attribute: attrToSet};
      this._updateScaleExtent(attrToSet);
      this._render(); // queue a re-render upon changing projector
      return this;
    }

    protected _generateAttrToProjector(): AttributeToProjector {
      var h: AttributeToProjector = {};
      d3.keys(this._projections).forEach((a) => {
        var projection = this._projections[a];
        var accessor = projection.accessor;
        var scale = projection.scale;
        var fn = scale ? (d: any, i: number, u: any, m: PlotMetadata) => scale.scale(accessor(d, i, u, m)) : accessor;
        h[a] = fn;
      });
      return h;
    }

    public _doRender() {
      if (this._isAnchored) {
        this._paint();
        this._dataChanged = false;
        this._animateOnNextRender = false;
      }
    }

    /**
     * Enables or disables animation.
     *
     * @param {boolean} enabled Whether or not to animate.
     */
    public animate(enabled: boolean) {
      this._animate = enabled;
      return this;
    }

    public detach() {
      super.detach();
      // make the domain resize
      this._updateScaleExtents();
      return this;
    }

    /**
     * This function makes sure that all of the scales in this._projections
     * have an extent that includes all the data that is projected onto them.
     */
    protected _updateScaleExtents() {
      d3.keys(this._projections).forEach((attr: string) => this._updateScaleExtent(attr));
    }

    public _updateScaleExtent(attr: string) {
      var projector = this._projections[attr];
      if (projector.scale) {
        this._key2PlotDatasetKey.forEach((key, pdk) => {
          var extent = pdk.dataset._getExtent(projector.accessor, projector.scale._typeCoercer, pdk.plotMetadata);
          var scaleKey = this._plottableID.toString() + "_" + key;
          if (extent.length === 0 || !this._isAnchored) {
            projector.scale._removeExtent(scaleKey, attr);
          } else {
            projector.scale._updateExtent(scaleKey, attr, extent);
          }
        });
      }
    }

    /**
     * Get the animator associated with the specified Animator key.
     *
     * @return {PlotAnimator} The Animator for the specified key.
     */
    public animator(animatorKey: string): Animator.PlotAnimator;
    /**
     * Set the animator associated with the specified Animator key.
     *
     * @param {string} animatorKey The key for the Animator.
     * @param {PlotAnimator} animator An Animator to be assigned to
     * the specified key.
     * @returns {Plot} The calling Plot.
     */
    public animator(animatorKey: string, animator: Animator.PlotAnimator): AbstractPlot;
    public animator(animatorKey: string, animator?: Animator.PlotAnimator): any {
      if (animator === undefined){
        return this._animators[animatorKey];
      } else {
        this._animators[animatorKey] = animator;
        return this;
      }
    }

    /**
     * Gets the dataset order by key
     *
     * @returns {string[]} A string array of the keys in order
     */
    public datasetOrder(): string[];
    /**
     * Sets the dataset order by key
     *
     * @param {string[]} order If provided, a string array which represents the order of the keys.
     * This must be a permutation of existing keys.
     *
     * @returns {Plot} The calling Plot.
     */
    public datasetOrder(order: string[]): AbstractPlot;
    public datasetOrder(order?: string[]): any {
      if (order === undefined) {
        return this._datasetKeysInOrder;
      }
      function isPermutation(l1: string[], l2: string[]) {
        var intersection = _Util.Methods.intersection(d3.set(l1), d3.set(l2));
        var size = (<any> intersection).size(); // HACKHACK pending on borisyankov/definitelytyped/ pr #2653
        return size === l1.length && size === l2.length;
      }
      if (isPermutation(order, this._datasetKeysInOrder)) {
        this._datasetKeysInOrder = order;
        this._onDatasetUpdate();
      } else {
        _Util.Methods.warn("Attempted to change datasetOrder, but new order is not permutation of old. Ignoring.");
      }
      return this;
    }

    /**
     * Removes a dataset by string key
     *
     * @param {string} key The key of the dataset
     * @return {Plot} The calling Plot.
     */
    public removeDataset(key: string): AbstractPlot;
    /**
     * Remove a dataset given the dataset itself
     *
     * @param {Dataset} dataset The dataset to remove
     * @return {Plot} The calling Plot.
     */
    public removeDataset(dataset: Dataset): AbstractPlot;
    /**
     * Remove a dataset given the underlying data array
     *
     * @param {any[]} dataArray The data to remove
     * @return {Plot} The calling Plot.
     */
    public removeDataset(dataArray: any[]): AbstractPlot;
    public removeDataset(datasetOrKeyOrArray: any): AbstractPlot {
      var key: string;
      if (typeof(datasetOrKeyOrArray) === "string") {
        key = datasetOrKeyOrArray;
      } else if (datasetOrKeyOrArray instanceof Dataset || datasetOrKeyOrArray instanceof Array) {
        var array: any[] = (datasetOrKeyOrArray instanceof Dataset) ? this.datasets() : this.datasets().map(d => d.data());
        var idx = array.indexOf(datasetOrKeyOrArray);
        if (idx !== -1) {
          key = this._datasetKeysInOrder[idx];
        }
      }
      return this._removeDataset(key);
    }

    public _removeDataset(key: string): AbstractPlot {
      if (key != null && this._key2PlotDatasetKey.has(key)) {
        var pdk = this._key2PlotDatasetKey.get(key);
        pdk.drawer.remove();

        var projectors = d3.values(this._projections);
        var scaleKey = this._plottableID.toString() + "_" + key;
        projectors.forEach((p) => {
          if (p.scale != null) {
            p.scale._removeExtent(scaleKey, p.attribute);
          }
        });

        pdk.dataset.broadcaster.deregisterListener(this);
        this._datasetKeysInOrder.splice(this._datasetKeysInOrder.indexOf(key), 1);
        this._key2PlotDatasetKey.remove(key);
        this._onDatasetUpdate();
      }
      return this;
    }

    public datasets(): Dataset[] {
      return this._datasetKeysInOrder.map((k) => this._key2PlotDatasetKey.get(k).dataset);
    }

    protected _getDrawersInOrder(): _Drawer.AbstractDrawer[] {
      return this._datasetKeysInOrder.map((k) => this._key2PlotDatasetKey.get(k).drawer);
    }

    protected _generateDrawSteps(): _Drawer.DrawStep[] {
      return [{attrToProjector: this._generateAttrToProjector(), animator: new Animator.Null()}];
    }

    protected _additionalPaint(time: number) {
      // no-op
    }

    protected _getDataToDraw() {
      var datasets: D3.Map<any[]> = d3.map();
      this._datasetKeysInOrder.forEach((key: string) => {
        datasets.set(key, this._key2PlotDatasetKey.get(key).dataset.data());
      });
      return datasets;
    }

    /**
     * Gets the new plot metadata for new dataset with provided key
     *
     * @param {string} key The key of new dataset
     */
    protected _getPlotMetadataForDataset(key: string): PlotMetadata {
      return {
        datasetKey: key
      };
    }

    private _paint() {
      var drawSteps = this._generateDrawSteps();
      var dataToDraw = this._getDataToDraw();
      var drawers = this._getDrawersInOrder();

      // TODO: Use metadata instead of dataToDraw #1297.
      var times = this._datasetKeysInOrder.map((k, i) =>
        drawers[i].draw(
          dataToDraw.get(k),
          drawSteps,
          this._key2PlotDatasetKey.get(k).dataset.metadata(),
          this._key2PlotDatasetKey.get(k).plotMetadata
        ));
      var maxTime = _Util.Methods.max(times, 0);
      this._additionalPaint(maxTime);
    }
  }
}
}<|MERGE_RESOLUTION|>--- conflicted
+++ resolved
@@ -24,14 +24,8 @@
     protected _renderArea: D3.Selection;
     protected _projections: { [attrToSet: string]: _Projection; } = {};
 
-<<<<<<< HEAD
     protected _animate: boolean = false;
-    public _animators: Animator.PlotAnimatorMap = {};
-    public _ANIMATION_DURATION = 250; // milliseconds
-=======
-    public _animate: boolean = false;
     private _animators: Animator.PlotAnimatorMap = {};
->>>>>>> be6c3f89
     public _animateOnNextRender = true;
     private _nextSeriesIndex: number;
 
