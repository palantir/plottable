--- conflicted
+++ resolved
@@ -20,11 +20,7 @@
     data: any[];
     pixelPoints: Point[];
     selection: D3.Selection;
-<<<<<<< HEAD
-  };
-=======
   }
->>>>>>> 1e77d8e9
 
   export class AbstractPlot extends Component.AbstractComponent {
     protected _dataChanged = false;
