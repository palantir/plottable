--- conflicted
+++ resolved
@@ -19,21 +19,8 @@
       super();
       this.classed("xy-plot", true);
 
-<<<<<<< HEAD
-      this._propertyBindings.set(XYPlot._X_KEY, { accessor: null, scale: xScale });
-      this._propertyBindings.set(XYPlot._Y_KEY, { accessor: null, scale: yScale });
-
       this._adjustYDomainCallback = (scale) => this._adjustYDomain();
       this._adjustXDomainCallback = (scale) => this._adjustXDomain();
-
-      xScale.onUpdate(this._adjustYDomainCallback);
-      yScale.onUpdate(this._adjustXDomainCallback);
-
-      this._adjustingScaleType = "none";
-=======
-      this._adjustYDomainOnChangeFromXCallback = (scale) => this._adjustYDomainOnChangeFromX();
-      this._adjustXDomainOnChangeFromYCallback = (scale) => this._adjustXDomainOnChangeFromY();
->>>>>>> 27439e66
     }
 
     /**
@@ -66,7 +53,7 @@
       }
 
       if (xScale != null) {
-        xScale.onUpdate(this._adjustYDomainOnChangeFromXCallback);
+        xScale.onUpdate(this._adjustYDomainCallback);
       }
 
       this.render();
@@ -104,7 +91,7 @@
       }
 
       if (yScale != null) {
-        yScale.onUpdate(this._adjustXDomainOnChangeFromYCallback);
+        yScale.onUpdate(this._adjustXDomainCallback);
       }
 
       this.render();
