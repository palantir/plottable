///<reference path="../../reference.ts" />

module Plottable {
  export class XYPlot<X, Y> extends Plot {
    protected static _X_KEY = "x";
    protected static _Y_KEY = "y";
    private _autoAdjustXScaleDomain = false;
    private _autoAdjustYScaleDomain = false;
    private _adjustYDomainOnChangeFromXCallback: ScaleCallback<Scale<any, any>>;
    private _adjustXDomainOnChangeFromYCallback: ScaleCallback<Scale<any, any>>;

    /**
     * An XYPlot is a Plot that displays data along two primary directions, X and Y.
     *
     * @constructor
     * @param {Scale} xScale The x scale to use.
     * @param {Scale} yScale The y scale to use.
     */
    constructor() {
      super();
      this.classed("xy-plot", true);

      this._adjustYDomainOnChangeFromXCallback = (scale) => this._adjustYDomainOnChangeFromX();
      this._adjustXDomainOnChangeFromYCallback = (scale) => this._adjustXDomainOnChangeFromY();
    }

    /**
     * Gets the AccessorScaleBinding for X.
     */
    public x(): Plots.AccessorScaleBinding<X, number>;
    /**
     * Sets X to a constant number or the result of an Accessor<number>.
     *
     * @param {number|Accessor<number>} x
     * @returns {XYPlot} The calling XYPlot.
     */
    public x(x: number | Accessor<number>): XYPlot<X, Y>;
    /**
     * Sets X to a scaled constant value or scaled result of an Accessor.
     * The provided Scale will account for the values when autoDomain()-ing.
     *
     * @param {X|Accessor<X>} x
     * @param {Scale<X, number>} xScale
     * @returns {XYPlot} The calling XYPlot.
     */
    public x(x: X | Accessor<X>, xScale: Scale<X, number>): XYPlot<X, Y>;
    public x(x?: number | Accessor<number> | X | Accessor<X>, xScale?: Scale<X, number>): any {
      if (x == null) {
        return this._propertyBindings.get(XYPlot._X_KEY);
      }
      this._bindProperty(XYPlot._X_KEY, x, xScale);
      if (this._autoAdjustYScaleDomain) {
        this._updateYExtentsAndAutodomain();
      }

      if (xScale != null) {
        xScale.onUpdate(this._adjustYDomainOnChangeFromXCallback);
      }

      this.render();
      return this;
    }

    /**
     * Gets the AccessorScaleBinding for Y.
     */
    public y(): Plots.AccessorScaleBinding<Y, number>;
    /**
     * Sets Y to a constant number or the result of an Accessor<number>.
     *
     * @param {number|Accessor<number>} y
     * @returns {XYPlot} The calling XYPlot.
     */
    public y(y: number | Accessor<number>): XYPlot<X, Y>;
    /**
     * Sets Y to a scaled constant value or scaled result of an Accessor.
     * The provided Scale will account for the values when autoDomain()-ing.
     *
     * @param {Y|Accessor<Y>} y
     * @param {Scale<Y, number>} yScale
     * @returns {XYPlot} The calling XYPlot.
     */
    public y(y: Y | Accessor<Y>, yScale: Scale<Y, number>): XYPlot<X, Y>;
    public y(y?: number | Accessor<number> | Y | Accessor<Y>, yScale?: Scale<Y, number>): any {
      if (y == null) {
        return this._propertyBindings.get(XYPlot._Y_KEY);
      }

      this._bindProperty(XYPlot._Y_KEY, y, yScale);
      if (this._autoAdjustXScaleDomain) {
        this._updateXExtentsAndAutodomain();
      }

      if (yScale != null) {
        yScale.onUpdate(this._adjustXDomainOnChangeFromYCallback);
      }

      this.render();
      return this;
    }

    protected _filterForProperty(property: string) {
      if (property === "x" && this._autoAdjustXScaleDomain) {
        return this._makeFilterByProperty("y");
      } else if (property === "y" && this._autoAdjustYScaleDomain) {
        return this._makeFilterByProperty("x");
      }
      return null;
    }

    private _makeFilterByProperty(property: string) {
      var binding = this._propertyBindings.get(property);
      if (binding != null) {
        var accessor = binding.accessor;
        var scale = binding.scale;
        if (scale != null) {
          return (datum: any, index: number, dataset: Dataset) => {
            var range = scale.range();
            return Utils.Methods.inRange(scale.scale(accessor(datum, index, dataset)), range[0], range[1]);
          };
        }
      }
      return null;
    }

    protected _uninstallScaleForKey(scale: Scale<any, any>, key: string) {
      super._uninstallScaleForKey(scale, key);
      var adjustCallback = key === XYPlot._X_KEY ? this._adjustYDomainOnChangeFromXCallback
                                                 : this._adjustXDomainOnChangeFromYCallback;
      scale.offUpdate(adjustCallback);
    }

    protected _installScaleForKey(scale: Scale<any, any>, key: string) {
      super._installScaleForKey(scale, key);
      var adjustCallback = key === XYPlot._X_KEY ? this._adjustYDomainOnChangeFromXCallback
                                                 : this._adjustXDomainOnChangeFromYCallback;
      scale.onUpdate(adjustCallback);
    }

    public destroy() {
      super.destroy();
      if (this.x().scale) {
        this.x().scale.offUpdate(this._adjustYDomainOnChangeFromXCallback);
      }
      if (this.y().scale) {
        this.y().scale.offUpdate(this._adjustXDomainOnChangeFromYCallback);
      }
      return this;
    }

    /**
<<<<<<< HEAD
     * Sets the automatic domain adjustment for visible points to operate against the X scale, Y scale, or neither.
     *
     * If 'x' or 'y' is specified the adjustment is immediately performed.
     *
     * @param {string} scale Must be one of 'x', 'y', or 'none'.
     *
     * 'x' will adjust the x scale in relation to changes in the y domain.
     *
     * 'y' will adjust the y scale in relation to changes in the x domain.
     *
     * 'none' means neither scale will change automatically.
=======
     * Sets the automatic domain adjustment for visible points to operate against the X Scale, Y Scale, or neither.
     * If "x" or "y" is specified the adjustment is immediately performed.
     *
     * @param {string} scaleName One of "x"/"y"/"none".
     *   "x" will adjust the x Scale in relation to changes in the y domain.
     *   "y" will adjust the y Scale in relation to changes in the x domain.
     *   "none" means neither Scale will change automatically.
>>>>>>> d356e8ed
     *
     * @returns {XYPlot} The calling XYPlot.
     */
    public autorange(scaleName: string) {
      switch (scaleName) {
        case "x":
          this._autoAdjustXScaleDomain = true;
          this._autoAdjustYScaleDomain = false;
          this._adjustXDomainOnChangeFromY();
          break;
        case "y":
          this._autoAdjustXScaleDomain = false;
          this._autoAdjustYScaleDomain = true;
          this._adjustYDomainOnChangeFromX();
          break;
        case "none":
          this._autoAdjustXScaleDomain = false;
          this._autoAdjustYScaleDomain = false;
          break;
        default:
          throw new Error("Invalid scale name '" + scaleName + "', must be 'x', 'y' or 'none'");
      }
      return this;
    }

    public computeLayout(origin?: Point, availableWidth?: number, availableHeight?: number) {
      super.computeLayout(origin, availableWidth, availableHeight);
      var xBinding = this.x();
      var xScale = xBinding && xBinding.scale;
      if (xScale != null) {
        xScale.range([0, this.width()]);
      }
      var yBinding = this.y();
      var yScale = yBinding && yBinding.scale;
      if (yScale != null) {
        if (this.y().scale instanceof Scales.Category) {
          this.y().scale.range([0, this.height()]);
        } else {
          this.y().scale.range([this.height(), 0]);
        }
      }
      return this;
    }

    private _updateXExtentsAndAutodomain() {
      this._updateExtentsForProperty("x");
      var xScale = this.x().scale;
      if (xScale != null) {
        xScale.autoDomain();
      }
    }

    private _updateYExtentsAndAutodomain() {
      this._updateExtentsForProperty("y");
      var yScale = this.y().scale;
      if (yScale != null) {
        yScale.autoDomain();
      }
    }

    /**
     * Adjusts the domains of both X and Y scales to show all data.
     * This call does not override the autorange() behavior.
     * 
     * @returns {XYPlot} The calling XYPlot.
     */
    public showAllData() {
      this._updateXExtentsAndAutodomain();
      this._updateYExtentsAndAutodomain();
      return this;
    }

    private _adjustYDomainOnChangeFromX() {
      if (!this._projectorsReady()) { return; }
      if (this._autoAdjustYScaleDomain) {
        this._updateYExtentsAndAutodomain();
      }
    }
    private _adjustXDomainOnChangeFromY() {
      if (!this._projectorsReady()) { return; }
      if (this._autoAdjustXScaleDomain) {
        this._updateXExtentsAndAutodomain();
      }
    }

    protected _projectorsReady() {
      var xBinding = this.x();
      var yBinding = this.y();
      return xBinding != null &&
          xBinding.accessor != null &&
          yBinding != null &&
          yBinding.accessor != null;
    }

    protected _pixelPoint(datum: any, index: number, dataset: Dataset): Point {
      var xProjector = Plot._scaledAccessor(this.x());
      var yProjector = Plot._scaledAccessor(this.y());
      return { x: xProjector(datum, index, dataset), y: yProjector(datum, index, dataset) };
    }

    protected _getDataToDraw() {
      var datasets: D3.Map<any[]> = super._getDataToDraw();

      var definedFunction = (d: any, i: number, dataset: Dataset) => {
        var positionX = Plot._scaledAccessor(this.x())(d, i, dataset);
        var positionY = Plot._scaledAccessor(this.y())(d, i, dataset);
        return Utils.Methods.isValidNumber(positionX) &&
               Utils.Methods.isValidNumber(positionY);
      };

      datasets.forEach((key, data) => {
        var dataset = this._key2PlotDatasetKey.get(key).dataset;
        datasets.set(key, data.filter((d, i) => definedFunction(d, i, dataset)));
      });
      return datasets;
    }
  }
}<|MERGE_RESOLUTION|>--- conflicted
+++ resolved
@@ -149,19 +149,6 @@
     }
 
     /**
-<<<<<<< HEAD
-     * Sets the automatic domain adjustment for visible points to operate against the X scale, Y scale, or neither.
-     *
-     * If 'x' or 'y' is specified the adjustment is immediately performed.
-     *
-     * @param {string} scale Must be one of 'x', 'y', or 'none'.
-     *
-     * 'x' will adjust the x scale in relation to changes in the y domain.
-     *
-     * 'y' will adjust the y scale in relation to changes in the x domain.
-     *
-     * 'none' means neither scale will change automatically.
-=======
      * Sets the automatic domain adjustment for visible points to operate against the X Scale, Y Scale, or neither.
      * If "x" or "y" is specified the adjustment is immediately performed.
      *
@@ -169,7 +156,6 @@
      *   "x" will adjust the x Scale in relation to changes in the y domain.
      *   "y" will adjust the y Scale in relation to changes in the x domain.
      *   "none" means neither Scale will change automatically.
->>>>>>> d356e8ed
      *
      * @returns {XYPlot} The calling XYPlot.
      */
