--- conflicted
+++ resolved
@@ -188,19 +188,9 @@
         var qscale = <Abstract.QuantitiveScale> scale;
         if (!qscale._userSetDomainer && this._baselineValue != null) {
           qscale.domainer()
-<<<<<<< HEAD
             .paddingException(this._baselineValue, "BAR_PLOT+" + this._plottableID)
             .include(this._baselineValue, "BAR_PLOT+" + this._plottableID);
-          if (qscale._autoDomainAutomatically) {
-            qscale.autoDomain();
-          }
-=======
-            .paddingException(this.previousBaselineValue, false)
-            .include(this.previousBaselineValue, false)
-            .paddingException(this._baselineValue)
-            .include(this._baselineValue);
           qscale._autoDomainIfAutomaticMode();
->>>>>>> 81239409
         }
       }
       return this;
