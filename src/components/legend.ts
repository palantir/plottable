--- conflicted
+++ resolved
@@ -165,11 +165,7 @@
       };
     }
 
-<<<<<<< HEAD
-    public requestedSpace(offeredWidth: number, offeredHeight: number): _SpaceRequest {
-=======
-    public _requestedSpace(offeredWidth: number, offeredHeight: number): SpaceRequest {
->>>>>>> f58d1ea8
+    public requestedSpace(offeredWidth: number, offeredHeight: number): SpaceRequest {
       var estimatedLayout = this._calculateLayoutInfo(offeredWidth, offeredHeight);
       var rowLengths = estimatedLayout.rows.map((row: string[]) => {
         return d3.sum(row, (entry: string) => estimatedLayout.entryLengths.get(entry));
