///<reference path="../reference.ts" />

module Plottable {
export module Component {
  export interface ToggleCallback {
      (datum: string, newState: boolean): any;
  }
  export interface HoverCallback {
      (datum?: string): any;
  }

  export class Legend extends AbstractComponent {
    /**
     * The css class applied to each legend row
     */
    public static SUBELEMENT_CLASS = "legend-row";
    private static _MARGIN = 5;

<<<<<<< HEAD
    private colorScale: Scale.Color;
    private nRowsDrawn: number;
=======
    private _colorScale: Scale.Color;
    private _nRowsDrawn: number;
>>>>>>> 5bc906b4

    private _toggleCallback: ToggleCallback;
    private _hoverCallback: HoverCallback;

    private _datumCurrentlyFocusedOn: string;

    // this is the set of all legend domain strings that are currently toggled off
    private _isOff: D3.Set<string>;

    /**
     * Constructs a Legend.
     *
     * A legend consists of a series of legend rows, each with a color and label taken from the `colorScale`.
     * The rows will be displayed in the order of the `colorScale` domain.
     * This legend also allows interactions, through the functions `toggleCallback` and `hoverCallback`
     * Setting a callback will also put classes on the individual rows.
     *
     * @constructor
     * @param {ColorScale} colorScale
     */
    constructor(colorScale?: Scale.Color) {
      super();
      this.classed("legend", true);
      this.scale(colorScale);
      this.xAlign("RIGHT").yAlign("TOP");
      this.xOffset(5).yOffset(5);
      this._fixedWidthFlag = true;
      this._fixedHeightFlag = true;
    }

    public remove() {
      super.remove();
      if (this._colorScale != null) {
        this._colorScale.broadcaster.deregisterListener(this);
      }
    }

    /**
     * Gets the toggle callback from the Legend.
     *
     * This callback is associated with toggle events, which trigger when a legend row is clicked.
     * Internally, this will change the state of of the row from "toggled-on" to "toggled-off" and vice versa.
     * Setting a callback will also set a class to each individual legend row as "toggled-on" or "toggled-off".
     * Call with argument of null to remove the callback. This will also remove the above classes to legend rows.
     *
     * @returns {ToggleCallback} The current toggle callback.
     */
    public toggleCallback(): ToggleCallback;
    /**
     * Assigns a toggle callback to the Legend.
     *
     * This callback is associated with toggle events, which trigger when a legend row is clicked.
     * Internally, this will change the state of of the row from "toggled-on" to "toggled-off" and vice versa.
     * Setting a callback will also set a class to each individual legend row as "toggled-on" or "toggled-off".
     * Call with argument of null to remove the callback. This will also remove the above classes to legend rows.
     *
     * @param {ToggleCallback} callback The new callback function.
     * @returns {Legend} The calling Legend.
     */
    public toggleCallback(callback: ToggleCallback): Legend;
    public toggleCallback(callback?: ToggleCallback): any {
      if (callback !== undefined) {
        this._toggleCallback = callback;
        this._isOff = d3.set();
        this._updateListeners();
        this._updateClasses();
        return this;
      } else {
        return this._toggleCallback;
      }
    }

    /**
     * Gets the hover callback from the Legend.
     *
     * This callback is associated with hover events, which trigger when the mouse enters or leaves a legend row
     * Setting a callback will also set the class "hover" to all legend row,
     * as well as the class "focus" to the legend row being hovered over.
     * Call with argument of null to remove the callback. This will also remove the above classes to legend rows.
     *
     * @returns {HoverCallback} The new current hover callback.
     */
    public hoverCallback(): HoverCallback;
    /**
     * Assigns a hover callback to the Legend.
     *
     * This callback is associated with hover events, which trigger when the mouse enters or leaves a legend row
     * Setting a callback will also set the class "hover" to all legend row,
     * as well as the class "focus" to the legend row being hovered over.
     * Call with argument of null to remove the callback. This will also remove the above classes to legend rows.
     *
     * @param {HoverCallback} callback If provided, the new callback function.
     * @returns {Legend} The calling Legend.
     */
    public hoverCallback(callback: HoverCallback): Legend;
    public hoverCallback(callback?: HoverCallback): any {
      if (callback !== undefined) {
        this._hoverCallback = callback;
        this._datumCurrentlyFocusedOn = undefined;
        this._updateListeners();
        this._updateClasses();
        return this;
      } else {
        return this._hoverCallback;
      }
    }

    /**
     * Gets the current color scale from the Legend.
     *
     * @returns {ColorScale} The current color scale.
     */
    public scale(): Scale.Color;
    /**
     * Assigns a new color scale to the Legend.
     *
     * @param {Scale.Color} scale If provided, the new scale.
     * @returns {Legend} The calling Legend.
     */
    public scale(scale: Scale.Color): Legend;
    public scale(scale?: Scale.Color): any {
      if (scale != null) {
        if (this._colorScale != null) {
          this._colorScale.broadcaster.deregisterListener(this);
        }
        this._colorScale = scale;
        this._colorScale.broadcaster.registerListener(this, () => this._updateDomain());
        this._updateDomain();
        return this;
      } else {
        return this._colorScale;
      }
    }

    private _updateDomain() {
      if (this._toggleCallback != null) {
        this._isOff = _Util.Methods.intersection(this._isOff, d3.set(this.scale().domain()));
      }
      if (this._hoverCallback != null) {
        this._datumCurrentlyFocusedOn = this.scale().domain().indexOf(this._datumCurrentlyFocusedOn) >= 0 ?
          this._datumCurrentlyFocusedOn : undefined;
      }
      this._invalidateLayout();
    }

    public _computeLayout(xOrigin?: number, yOrigin?: number, availableWidth?: number, availableHeight?: number) {
      super._computeLayout(xOrigin, yOrigin, availableWidth, availableHeight);
      var textHeight = this._measureTextHeight();
      var totalNumRows = this._colorScale.domain().length;
      this._nRowsDrawn = Math.min(totalNumRows, Math.floor(this.height() / textHeight));
    }

    public _requestedSpace(offeredWidth: number, offeredHeight: number): _SpaceRequest {
      var textHeight = this._measureTextHeight();
      var totalNumRows = this._colorScale.domain().length;
      var rowsICanFit = Math.min(totalNumRows, Math.floor( (offeredHeight - 2 * Legend._MARGIN) / textHeight));
      var fakeLegendEl = this._content.append("g").classed(Legend.SUBELEMENT_CLASS, true);
      var measure = _Util.Text.getTextMeasurer(fakeLegendEl.append("text"));
      var maxWidth = _Util.Methods.max<string, number>(this._colorScale.domain(), (d: string) => measure(d).width, 0);
      fakeLegendEl.remove();
      maxWidth = maxWidth === undefined ? 0 : maxWidth;
      var desiredWidth  = rowsICanFit === 0 ? 0 : maxWidth + textHeight + 2 * Legend._MARGIN;
      var desiredHeight = rowsICanFit === 0 ? 0 : totalNumRows * textHeight + 2 * Legend._MARGIN;
      return {
        width : desiredWidth,
        height: desiredHeight,
        wantsWidth: offeredWidth < desiredWidth,
        wantsHeight: offeredHeight < desiredHeight
      };
    }

    private _measureTextHeight(): number {
      // note: can't be called before anchoring atm
      var fakeLegendEl = this._content.append("g").classed(Legend.SUBELEMENT_CLASS, true);
      var textHeight = _Util.Text.getTextMeasurer(fakeLegendEl.append("text"))(_Util.Text.HEIGHT_TEXT).height;
      // HACKHACK
      if (textHeight === 0) {
        textHeight = 1;
      }
      fakeLegendEl.remove();
      return textHeight;
    }

    public _doRender() {
      super._doRender();
      var domain = this._colorScale.domain().slice(0, this._nRowsDrawn);
      var textHeight = this._measureTextHeight();
      var availableWidth  = this.width()  - textHeight - Legend._MARGIN;
      var r = textHeight * 0.3;
      var legend: D3.UpdateSelection = this._content.selectAll("." + Legend.SUBELEMENT_CLASS).data(domain, (d) => d);
      var legendEnter = legend.enter()
          .append("g").classed(Legend.SUBELEMENT_CLASS, true);

      legendEnter.each(function(d: String) {
        d3.select(this).classed(d.replace(" ", "-"), true);
      });

      legendEnter.append("circle");
      legendEnter.append("g").classed("text-container", true);

      legend.exit().remove();

      legend.selectAll("circle")
        .attr("cx", textHeight / 2)
        .attr("cy", textHeight / 2)
        .attr("r",  r)
        .attr("fill", this._colorScale._d3Scale);
      legend.selectAll("g.text-container")
        .text("")
        .attr("transform", "translate(" + textHeight + ", 0)")
        .each(function(d: string) {
          var d3this = d3.select(this);
          var measure = _Util.Text.getTextMeasurer(d3this.append("text"));
          var writeLine = _Util.Text.getTruncatedText(d, availableWidth, measure);
          var writeLineMeasure = measure(writeLine);
          _Util.Text.writeLineHorizontally(writeLine, d3this, writeLineMeasure.width, writeLineMeasure.height);
        });

      legend.attr("transform", (d: string) => {
        return "translate(" + Legend._MARGIN + "," + (domain.indexOf(d) * textHeight + Legend._MARGIN) + ")";
      });

      this._updateClasses();
      this._updateListeners();
    }

    private _updateListeners() {
      if (!this._isSetup) {
        return;
      }
      var dataSelection = this._content.selectAll("." + Legend.SUBELEMENT_CLASS);
      if (this._hoverCallback != null) {
        // tag the element that is being hovered over with the class "focus"
        // this callback will trigger with the specific element being hovered over.
        var hoverRow = (mouseover: boolean) => (datum: string) => {
          this._datumCurrentlyFocusedOn = mouseover ? datum : undefined;
          this._hoverCallback(this._datumCurrentlyFocusedOn);
          this._updateClasses();
        };
        dataSelection.on("mouseover", hoverRow(true));
        dataSelection.on("mouseout", hoverRow(false));
      } else {
        // remove all mouseover/mouseout listeners
        dataSelection.on("mouseover", null);
        dataSelection.on("mouseout", null);
      }

      if (this._toggleCallback != null) {
        dataSelection.on("click", (datum: string) => {
          var turningOn = this._isOff.has(datum);
          if (turningOn) {
            this._isOff.remove(datum);
          } else {
            this._isOff.add(datum);
          }
          this._toggleCallback(datum, turningOn);
          this._updateClasses();
        });
      } else {
        // remove all click listeners
        dataSelection.on("click", null);
      }
    }

    private _updateClasses() {
      if (!this._isSetup) {
        return;
      }
      var dataSelection = this._content.selectAll("." + Legend.SUBELEMENT_CLASS);
      if (this._hoverCallback != null) {
        dataSelection.classed("focus", (d: string) => this._datumCurrentlyFocusedOn === d);
        dataSelection.classed("hover", this._datumCurrentlyFocusedOn !== undefined);
      } else {
        dataSelection.classed("hover", false);
        dataSelection.classed("focus", false);
      }
      if (this._toggleCallback != null) {
        dataSelection.classed("toggled-on", (d: string) => !this._isOff.has(d));
        dataSelection.classed("toggled-off", (d: string) => this._isOff.has(d));
      } else {
        dataSelection.classed("toggled-on", false);
        dataSelection.classed("toggled-off", false);
      }
    }
  }
}
}<|MERGE_RESOLUTION|>--- conflicted
+++ resolved
@@ -16,13 +16,8 @@
     public static SUBELEMENT_CLASS = "legend-row";
     private static _MARGIN = 5;
 
-<<<<<<< HEAD
-    private colorScale: Scale.Color;
-    private nRowsDrawn: number;
-=======
     private _colorScale: Scale.Color;
     private _nRowsDrawn: number;
->>>>>>> 5bc906b4
 
     private _toggleCallback: ToggleCallback;
     private _hoverCallback: HoverCallback;
