///<reference path="../reference.ts" />

module Plottable {
export module Components {
  export class Legend extends Component {
    /**
     * The css class applied to each legend row
     */
    public static LEGEND_ROW_CLASS = "legend-row";
    /**
     * The css class applied to each legend entry
     */
    public static LEGEND_ENTRY_CLASS = "legend-entry";
    /**
     * The css class applied to each legend symbol
     */
    public static LEGEND_SYMBOL_CLASS = "legend-symbol";

    private _padding = 5;
    private _scale: Scales.Color;
    private _maxEntriesPerRow: number;
    private _sortFn: (a: string, b: string) => number;
    private _measurer: SVGTypewriter.Measurers.Measurer;
    private _wrapper: SVGTypewriter.Wrappers.Wrapper;
    private _writer: SVGTypewriter.Writers.Writer;
    private _symbolFactoryAccessor: (datum: any, index: number) => SymbolFactory;

    /**
     * Creates a Legend.
     *
     * The legend consists of a series of legend entries, each with a color and label taken from the `colorScale`.
     * The entries will be displayed in the order of the `colorScale` domain.
     *
     * @constructor
     * @param {Scale.Color} colorScale
     */
    constructor(colorScale: Scales.Color) {
      super();
      this.classed("legend", true);
      this.maxEntriesPerRow(1);

      if (colorScale == null ) {
        throw new Error("Legend requires a colorScale");
      }

      this._scale = colorScale;
<<<<<<< HEAD
      this._scale.registerCoolListener(this, () => this._invalidateLayout());
=======
      this._scale.broadcaster.registerListener(this, () => this.redraw());
>>>>>>> 15d2c52f

      this.xAlign("right").yAlign("top");
      this._fixedWidthFlag = true;
      this._fixedHeightFlag = true;
      this._sortFn = (a: string, b: string) => this._scale.domain().indexOf(a) - this._scale.domain().indexOf(b);
      this._symbolFactoryAccessor = () => SymbolFactories.circle();
    }

    protected _setup() {
      super._setup();
      var fakeLegendRow = this._content.append("g").classed(Legend.LEGEND_ROW_CLASS, true);
      var fakeLegendEntry = fakeLegendRow.append("g").classed(Legend.LEGEND_ENTRY_CLASS, true);
      fakeLegendEntry.append("text");
      this._measurer = new SVGTypewriter.Measurers.Measurer(fakeLegendRow);
      this._wrapper = new SVGTypewriter.Wrappers.Wrapper().maxLines(1);
      this._writer = new SVGTypewriter.Writers.Writer(this._measurer, this._wrapper).addTitleElement(true);
    }

    /**
     * Gets the current max number of entries in Legend row.
     * @returns {number} The current max number of entries in row.
     */
    public maxEntriesPerRow(): number;
    /**
     * Sets a new max number of entries in Legend row.
     *
     * @param {number} numEntries If provided, the new max number of entries in row.
     * @returns {Legend} The calling Legend.
     */
    public maxEntriesPerRow(numEntries: number): Legend;
    public maxEntriesPerRow(numEntries?: number): any {
      if (numEntries == null) {
        return this._maxEntriesPerRow;
      } else {
        this._maxEntriesPerRow = numEntries;
        this.redraw();
        return this;
      }
    }

    /**
     * Gets the current sort function for Legend's entries.
     * @returns {(a: string, b: string) => number} The current sort function.
     */
    public sortFunction(): (a: string, b: string) => number;
    /**
     * Sets a new sort function for Legend's entires.
     *
     * @param {(a: string, b: string) => number} newFn If provided, the new compare function.
     * @returns {Legend} The calling Legend.
     */
    public sortFunction(newFn: (a: string, b: string) => number): Legend;
    public sortFunction(newFn?: (a: string, b: string) => number): any {
      if (newFn == null) {
        return this._sortFn;
      } else {
        this._sortFn = newFn;
        this.redraw();
        return this;
      }
    }

    /**
     * Gets the current color scale from the Legend.
     *
     * @returns {ColorScale} The current color scale.
     */
    public scale(): Scales.Color;
    /**
     * Assigns a new color scale to the Legend.
     *
     * @param {Scale.Color} scale If provided, the new scale.
     * @returns {Legend} The calling Legend.
     */
    public scale(scale: Scales.Color): Legend;
    public scale(scale?: Scales.Color): any {
      if (scale != null) {
        this._scale.deregisterCoolListener(this);
        this._scale = scale;
<<<<<<< HEAD
        this._scale.registerCoolListener(this, () => this._invalidateLayout());
        this._invalidateLayout();
=======
        this._scale.broadcaster.registerListener(this, () => this.redraw());
        this.redraw();
>>>>>>> 15d2c52f
        return this;
      } else {
        return this._scale;
      }
    }

    public remove() {
      super.remove();
      this._scale.deregisterCoolListener(this);
    }

    private _calculateLayoutInfo(availableWidth: number, availableHeight: number) {
      var textHeight = this._measurer.measure().height;

      var availableWidthForEntries = Math.max(0, (availableWidth - this._padding));
      var measureEntry = (entryText: string) => {
        var originalEntryLength = (textHeight + this._measurer.measure(entryText).width + this._padding);
        return Math.min(originalEntryLength, availableWidthForEntries);
      };

      var entries = this._scale.domain().slice();
      entries.sort(this.sortFunction());
      var entryLengths = Utils.Methods.populateMap(entries, measureEntry);

      var rows = this._packRows(availableWidthForEntries, entries, entryLengths);

      var rowsAvailable = Math.floor((availableHeight - 2 * this._padding) / textHeight);
      if (rowsAvailable !== rowsAvailable) { // rowsAvailable can be NaN if this.textHeight = 0
        rowsAvailable = 0;
      }

      return {
        textHeight: textHeight,
        entryLengths: entryLengths,
        rows: rows,
        numRowsToDraw: Math.max(Math.min(rowsAvailable, rows.length), 0)
      };
    }

    public _requestedSpace(offeredWidth: number, offeredHeight: number): _SpaceRequest {
      var estimatedLayout = this._calculateLayoutInfo(offeredWidth, offeredHeight);
      var rowLengths = estimatedLayout.rows.map((row: string[]) => {
        return d3.sum(row, (entry: string) => estimatedLayout.entryLengths.get(entry));
      });

      var longestRowLength = Utils.Methods.max(rowLengths, 0);

      var longestUntruncatedEntryLength = Utils.Methods.max<string, number>(this._scale.domain(), (d: string) =>
                                            this._measurer.measure(d).width, 0);
      longestUntruncatedEntryLength += estimatedLayout.textHeight + this._padding;
      var desiredWidth = this._padding + Math.max(longestRowLength, longestUntruncatedEntryLength);

      var acceptableHeight = estimatedLayout.numRowsToDraw * estimatedLayout.textHeight + 2 * this._padding;
      var desiredHeight = estimatedLayout.rows.length * estimatedLayout.textHeight + 2 * this._padding;
      var desiredNumRows = Math.max(Math.ceil(this._scale.domain().length / this._maxEntriesPerRow), 1);
      var wantsFitMoreEntriesInRow = estimatedLayout.rows.length > desiredNumRows;
      return {
        width: this._padding + longestRowLength,
        height: acceptableHeight,
        wantsWidth: offeredWidth < desiredWidth || wantsFitMoreEntriesInRow,
        wantsHeight: offeredHeight < desiredHeight
      };
    }

    private _packRows(availableWidth: number, entries: string[], entryLengths: D3.Map<number>) {
      var rows: string[][] = [];
      var currentRow: string[] = [];
      var spaceLeft = availableWidth;
      entries.forEach((e: string) => {
        var entryLength = entryLengths.get(e);
        if (entryLength > spaceLeft || currentRow.length === this._maxEntriesPerRow) {
          rows.push(currentRow);
          currentRow = [];
          spaceLeft = availableWidth;
        }
        currentRow.push(e);
        spaceLeft -= entryLength;
      });

      if (currentRow.length !== 0) {
        rows.push(currentRow);
      }
      return rows;
    }

    /**
     * Gets the legend entry under the given pixel position.
     *
     * @param {Point} position The pixel position.
     * @returns {D3.Selection} The selected entry, or null selection if no entry was selected.
     */
    public getEntry(position: Point): D3.Selection {
      if (!this._isSetup) {
        return d3.select();
      }

      var entry = d3.select();
      var layout = this._calculateLayoutInfo(this.width(), this.height());
      var legendPadding = this._padding;
      this._content.selectAll("g." + Legend.LEGEND_ROW_CLASS).each(function(d: any, i: number) {
        var lowY = i * layout.textHeight + legendPadding;
        var highY = (i + 1) * layout.textHeight + legendPadding;
        var lowX = legendPadding;
        var highX = legendPadding;
        d3.select(this).selectAll("g." + Legend.LEGEND_ENTRY_CLASS).each(function(value: string) {
          highX += layout.entryLengths.get(value);
          if (highX >= position.x && lowX <= position.x &&
              highY >= position.y && lowY <= position.y) {
            entry = d3.select(this);
          }
          lowX += layout.entryLengths.get(value);
        });
      });

      return entry;
    }

    public _doRender() {
      super._doRender();

      var layout = this._calculateLayoutInfo(this.width(), this.height());

      var rowsToDraw = layout.rows.slice(0, layout.numRowsToDraw);
      var rows = this._content.selectAll("g." + Legend.LEGEND_ROW_CLASS).data(rowsToDraw);
      rows.enter().append("g").classed(Legend.LEGEND_ROW_CLASS, true);
      rows.exit().remove();

      rows.attr("transform", (d: any, i: number) => "translate(0, " + (i * layout.textHeight + this._padding) + ")");

      var entries = rows.selectAll("g." + Legend.LEGEND_ENTRY_CLASS).data((d) => d);
      var entriesEnter = entries.enter().append("g").classed(Legend.LEGEND_ENTRY_CLASS, true);
      entriesEnter.append("path");
      entriesEnter.append("g").classed("text-container", true);
      entries.exit().remove();

      var legendPadding = this._padding;
      rows.each(function (values: string[]) {
        var xShift = legendPadding;
        var entriesInRow = d3.select(this).selectAll("g." + Legend.LEGEND_ENTRY_CLASS);
        entriesInRow.attr("transform", (value: string, i: number) => {
          var translateString = "translate(" + xShift + ", 0)";
          xShift += layout.entryLengths.get(value);
          return translateString;
        });
      });

      entries.select("path").attr("d", (d: any, i: number) => this.symbolFactoryAccessor()(d, i)(layout.textHeight * 0.6))
                            .attr("transform", "translate(" + (layout.textHeight / 2) + "," + layout.textHeight / 2 + ")")
                            .attr("fill", (value: string) => this._scale.scale(value) )
                            .classed(Legend.LEGEND_SYMBOL_CLASS, true);

      var padding = this._padding;
      var textContainers = entries.select("g.text-container");
      textContainers.text(""); // clear out previous results
      textContainers.append("title").text((value: string) => value);
      var self = this;
      textContainers.attr("transform", "translate(" + layout.textHeight + ", 0)")
                    .each(function(value: string) {
                      var container = d3.select(this);
                      var maxTextLength = layout.entryLengths.get(value) - layout.textHeight - padding;
                      var writeOptions = {
                        selection: container,
                        xAlign: "left",
                        yAlign: "top",
                        textRotation: 0
                      };

                      self._writer.write(value, maxTextLength, self.height(), writeOptions);
                    });
    }

    /**
     * Gets the symbolFactoryAccessor of the legend, which dictates how
     * the symbol in each entry is drawn.
     *
     * @returns {(datum: any, index: number) => symbolFactory} The symbolFactory accessor of the legend
     */
    public symbolFactoryAccessor(): (datum: any, index: number) => SymbolFactory;
    /**
     * Sets the symbolFactoryAccessor of the legend
     *
     * @param {(datum: any, index: number) => symbolFactory}  The symbolFactory accessor to set to
     * @returns {Legend} The calling Legend
     */
    public symbolFactoryAccessor(symbolFactoryAccessor: (datum: any, index: number) => SymbolFactory): Legend;
    public symbolFactoryAccessor(symbolFactoryAccessor?: (datum: any, index: number) => SymbolFactory): any {
      if (symbolFactoryAccessor == null) {
        return this._symbolFactoryAccessor;
      } else {
        this._symbolFactoryAccessor = symbolFactoryAccessor;
        this._render();
        return this;
      }
    }
  }
}
}<|MERGE_RESOLUTION|>--- conflicted
+++ resolved
@@ -44,11 +44,7 @@
       }
 
       this._scale = colorScale;
-<<<<<<< HEAD
-      this._scale.registerCoolListener(this, () => this._invalidateLayout());
-=======
-      this._scale.broadcaster.registerListener(this, () => this.redraw());
->>>>>>> 15d2c52f
+      this._scale.registerCoolListener(this, () => this.redraw());
 
       this.xAlign("right").yAlign("top");
       this._fixedWidthFlag = true;
@@ -128,13 +124,8 @@
       if (scale != null) {
         this._scale.deregisterCoolListener(this);
         this._scale = scale;
-<<<<<<< HEAD
-        this._scale.registerCoolListener(this, () => this._invalidateLayout());
-        this._invalidateLayout();
-=======
-        this._scale.broadcaster.registerListener(this, () => this.redraw());
+        this._scale.registerCoolListener(this, () => this.redraw());
         this.redraw();
->>>>>>> 15d2c52f
         return this;
       } else {
         return this._scale;
