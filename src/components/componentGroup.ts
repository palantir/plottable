///<reference path="../reference.ts" />

module Plottable {
export module Components {
  export class Group extends ComponentContainer {

    /**
     * Constructs a Component.Group.
     *
     * A Component.Group is a set of Components that will be rendered on top of
     * each other. When you call Component.above(Component) or Component.below(Component),
     * it creates and returns a Component.Group.
     *
     * Note that the order of the components will determine placement on the z-axis,
     * with the previous items rendered below the later items.
     *
     * @constructor
     * @param {Component[]} components The Components in the resultant Component.Group (default = []).
     */
<<<<<<< HEAD
    constructor(components: Component[] = []){
=======
    constructor(components: AbstractComponent[] = []) {
>>>>>>> 318cf203
      super();
      this.classed("component-group", true);
      components.forEach((c: Component) => this._addComponent(c));
    }

    public _requestedSpace(offeredWidth: number, offeredHeight: number): _SpaceRequest {
      var requests = this.components().map((c: Component) => c._requestedSpace(offeredWidth, offeredHeight));
      return {
        width: Utils.Methods.max<_SpaceRequest, number>(requests, (request: _SpaceRequest) => request.width, 0),
        height: Utils.Methods.max<_SpaceRequest, number>(requests, (request: _SpaceRequest) => request.height, 0),
        wantsWidth: requests.map((r: _SpaceRequest) => r.wantsWidth ).some((x: boolean) => x),
        wantsHeight: requests.map((r: _SpaceRequest) => r.wantsHeight).some((x: boolean) => x)
      };
    }

    public _merge(c: Component, below: boolean): Group {
      this._addComponent(c, !below);
      return this;
    }

    public _computeLayout(offeredXOrigin?: number,
                          offeredYOrigin?: number,
                   availableWidth?: number,
                  availableHeight?: number): Group {
      super._computeLayout(offeredXOrigin, offeredYOrigin, availableWidth, availableHeight);
      this.components().forEach((c) => {
        c._computeLayout(0, 0, this.width(), this.height());
      });
      return this;
    }

    protected _getSize(availableWidth: number, availableHeight: number) {
      return {
        width: availableWidth,
        height: availableHeight
      };
    }

    public _isFixedWidth(): boolean {
      return this.components().every((c) => c._isFixedWidth());
    }

    public _isFixedHeight(): boolean {
      return this.components().every((c) => c._isFixedHeight());
    }
  }
}
}<|MERGE_RESOLUTION|>--- conflicted
+++ resolved
@@ -17,11 +17,7 @@
      * @constructor
      * @param {Component[]} components The Components in the resultant Component.Group (default = []).
      */
-<<<<<<< HEAD
-    constructor(components: Component[] = []){
-=======
-    constructor(components: AbstractComponent[] = []) {
->>>>>>> 318cf203
+    constructor(components: Component[] = []) {
       super();
       this.classed("component-group", true);
       components.forEach((c: Component) => this._addComponent(c));
