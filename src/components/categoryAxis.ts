--- conflicted
+++ resolved
@@ -84,15 +84,9 @@
      * Measures the size of the ticks while also writing them to the DOM.
      * @param {D3.Selection} ticks The tick elements to be written to.
      */
-<<<<<<< HEAD
     public _measureTicks(axisWidth: number, axisHeight: number, scale: Scale.Ordinal, ticks: D3.Selection): Util.Text.IWriteTextResult;
     public _measureTicks(axisWidth: number, axisHeight: number, scale: Scale.Ordinal, dataOrTicks: any): Util.Text.IWriteTextResult {
-      var draw = dataOrTicks instanceof d3.selection;
-=======
-    private measureTicks(axisWidth: number, axisHeight: number, scale: Scale.Ordinal, ticks: D3.Selection): Util.Text.IWriteTextResult;
-    private measureTicks(axisWidth: number, axisHeight: number, scale: Scale.Ordinal, dataOrTicks: any): Util.Text.IWriteTextResult {
       var draw = typeof dataOrTicks[0] !== "string";
->>>>>>> 67d1004b
       var self = this;
       var textWriteResults: Util.Text.IWriteTextResult[] = [];
       var tm = (s: string) => self.measurer.measure(s);
