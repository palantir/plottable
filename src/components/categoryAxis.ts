///<reference path="../reference.ts" />

module Plottable {
export module Axis {
  export class Category extends Abstract.Axis {
    public _scale: Scale.Ordinal;
    public _tickLabelsG: D3.Selection;

    /**
     * Creates a CategoryAxis.
     *
     * A CategoryAxis takes an OrdinalScale and includes word-wrapping algorithms and advanced layout logic to tyr to
     * display the scale as efficiently as possible.
     *
     * @constructor
     * @param {OrdinalScale} scale The scale to base the Axis on.
     * @param {string} orientation The orientation of the Axis (top/bottom/left/right)
     */
    constructor(scale: Scale.Ordinal, orientation = "bottom") {
      super(scale, orientation);
      this.classed("category-axis", true);
      if (scale.rangeType() !== "bands") {
        throw new Error("Only rangeBands category axes are implemented");
      }
      this._registerToBroadcaster(this._scale, () => this._invalidateLayout());
    }

    public _setup() {
      super._setup();
      this._tickLabelsG = this.content.append("g").classed("tick-labels", true);
      return this;
    }

    public _requestedSpace(offeredWidth: number, offeredHeight: number): ISpaceRequest {
      var widthRequiredByTicks = this._isHorizontal() ? 0 : this.tickLength() + this.tickLabelPadding();
      var heightRequiredByTicks = this._isHorizontal() ? this.tickLength() + this.tickLabelPadding() : 0;

      if (offeredWidth < 0 || offeredHeight < 0) {
        return {
          width:  widthRequiredByTicks,
          height: heightRequiredByTicks,
          wantsWidth: !this._isHorizontal(),
          wantsHeight: this._isHorizontal()
        };
      }
      if (this._isHorizontal()) {
        this._scale.range([0, offeredWidth]);
      } else {
        this._scale.range([offeredHeight, 0]);
      }
      var testG = this._tickLabelsG.append("g");
      var fakeTicks = testG.selectAll(".tick").data(this._scale.domain());
      fakeTicks.enter().append("g").classed("tick", true);
      var textResult = this.writeTextToTicks(offeredWidth, offeredHeight, fakeTicks);
      testG.remove();

      return {
        width : textResult.usedWidth  + widthRequiredByTicks,
        height: textResult.usedHeight + heightRequiredByTicks,
        wantsWidth : !textResult.textFits,
        wantsHeight: !textResult.textFits
      };
    }

    public _getTickValues(): string[] {
      return this._scale.domain();
    }

    private writeTextToTicks(axisWidth: number, axisHeight: number, ticks: D3.Selection): Util.Text.IWriteTextResult {
      var self = this;
      var textWriteResults: Util.Text.IWriteTextResult[] = [];
      ticks.each(function (d: string, i: number) {
        var d3this = d3.select(this);
        var bandWidth = self._scale.fullBandStartAndWidth(d)[1];
        var width  = self._isHorizontal() ? bandWidth  : axisWidth - self.tickLength() - self.tickLabelPadding();
        var height = self._isHorizontal() ? axisHeight - self.tickLength() - self.tickLabelPadding() : bandWidth;

        var xAlign: {[s: string]: string} = {left: "right",  right: "left",   top: "center", bottom: "center"};
        var yAlign: {[s: string]: string} = {left: "center", right: "center", top: "bottom", bottom: "top"};

<<<<<<< HEAD
        var textWriteResult = Util.Text.writeText(d, g, width, height,
                                                  xAlign[self._orientation], yAlign[self._orientation], true);
=======
        var textWriteResult = Util.Text.writeText(d, d3this, width, height, xAlign[self._orientation], yAlign[self._orientation]);
>>>>>>> b18d9df4
        textWriteResults.push(textWriteResult);
      });

      var widthFn  = this._isHorizontal() ? d3.sum : d3.max;
      var heightFn = this._isHorizontal() ? d3.max : d3.sum;
      return {
        textFits: textWriteResults.every((t: Util.Text.IWriteTextResult) => t.textFits),
        usedWidth : widthFn(textWriteResults, (t: Util.Text.IWriteTextResult) => t.usedWidth),
        usedHeight: heightFn(textWriteResults, (t: Util.Text.IWriteTextResult) => t.usedHeight)
      };
    }

    public _doRender() {
      super._doRender();
      this._tickLabelsG.selectAll(".tick-label").remove(); // HACKHACK #523
      var tickLabels = this._tickLabelsG.selectAll(".tick-label").data(this._scale.domain());

      var getTickLabelTransform = (d: string, i: number) => {
        var startAndWidth = this._scale.fullBandStartAndWidth(d);
        var bandStartPosition = startAndWidth[0];
        var x = this._isHorizontal() ? bandStartPosition : 0;
        var y = this._isHorizontal() ? 0 : bandStartPosition;
        return "translate(" + x + "," + y + ")";
      };
      tickLabels.enter().append("g").classed("tick-label", true);
      tickLabels.exit().remove();
      tickLabels.attr("transform", getTickLabelTransform);
      this.writeTextToTicks(this.availableWidth, this.availableHeight, tickLabels);
      var translate = this._isHorizontal() ? [this._scale.rangeBand() / 2, 0] : [0, this._scale.rangeBand() / 2];

      var xTranslate = this._orientation === "right" ? this.tickLength() + this.tickLabelPadding() : 0;
      var yTranslate = this._orientation === "bottom" ? this.tickLength() + this.tickLabelPadding() : 0;
      Util.DOM.translate(this._tickLabelsG, xTranslate, yTranslate);
      Util.DOM.translate(this._ticksContainer, translate[0], translate[1]);
      return this;
    }
  }
}
}<|MERGE_RESOLUTION|>--- conflicted
+++ resolved
@@ -78,12 +78,8 @@
         var xAlign: {[s: string]: string} = {left: "right",  right: "left",   top: "center", bottom: "center"};
         var yAlign: {[s: string]: string} = {left: "center", right: "center", top: "bottom", bottom: "top"};
 
-<<<<<<< HEAD
-        var textWriteResult = Util.Text.writeText(d, g, width, height,
+        var textWriteResult = Util.Text.writeText(d, d3this, width, height,
                                                   xAlign[self._orientation], yAlign[self._orientation], true);
-=======
-        var textWriteResult = Util.Text.writeText(d, d3this, width, height, xAlign[self._orientation], yAlign[self._orientation]);
->>>>>>> b18d9df4
         textWriteResults.push(textWriteResult);
       });
 
