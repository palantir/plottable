--- conflicted
+++ resolved
@@ -86,12 +86,7 @@
      */
     public _measureTicks(axisWidth: number, axisHeight: number, scale: Scale.Ordinal, ticks: D3.Selection): Util.Text.IWriteTextResult;
     public _measureTicks(axisWidth: number, axisHeight: number, scale: Scale.Ordinal, dataOrTicks: any): Util.Text.IWriteTextResult {
-<<<<<<< HEAD
-      var draw = dataOrTicks instanceof d3.selection;
-      var draw = typeof dataOrTicks[0] !== "string";
-=======
       var draw = dataOrTicks.node != null;
->>>>>>> 44f81c80
       var self = this;
       var textWriteResults: Util.Text.IWriteTextResult[] = [];
       var tm = (s: string) => self.measurer.measure(s);
