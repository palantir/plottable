///<reference path="../reference.ts" />

module Plottable {
export module Axis {
  export class Category extends Abstract.Axis {
    public _scale: Scale.Ordinal;
    private measurer: _Util.Text.CachingCharacterMeasurer;

    /**
     * Constructs an Axis.Category.
     *
     * An Axis.Category takes a Scale.Ordinal and includes word-wrapping
     * algorithms and advanced layout logic to try to display the scale as
     * efficiently as possible.
     *
     * @constructor
     * @param {OrdinalScale} scale The scale to base the Axis on.
     * @param {string} orientation The orientation of the Axis (top/bottom/left/right)
     * @param {Formatter} [formatter] The Formatter for the Axis (default Formatters.identity())
     */
    constructor(scale: Scale.Ordinal, orientation = "bottom", formatter = Formatters.identity()) {
      super(scale, orientation, formatter);
      this.classed("category-axis", true);
      if (scale.rangeType() !== "bands") {
        throw new Error("Only rangeBands category axes are implemented");
      }
      this._scale.broadcaster.registerListener(this, () => this._invalidateLayout());
    }

    public _setup() {
      super._setup();
      this.measurer = new _Util.Text.CachingCharacterMeasurer(this._tickLabelContainer.append("text"));
    }

<<<<<<< HEAD
    public _requestedSpace(offeredWidth: number, offeredHeight: number): _ISpaceRequest {
      var widthRequiredByTicks = this._isHorizontal() ? 0 : this._maxLabelTickLength() + this.tickLabelPadding();
      var heightRequiredByTicks = this._isHorizontal() ? this._maxLabelTickLength() + this.tickLabelPadding() : 0;
=======
    public _requestedSpace(offeredWidth: number, offeredHeight: number): ISpaceRequest {
      var widthRequiredByTicks = this._isHorizontal() ? 0 : this._maxLabelTickLength() + this.tickLabelPadding() + this.gutter();
      var heightRequiredByTicks = this._isHorizontal() ? this._maxLabelTickLength() + this.tickLabelPadding() + this.gutter() : 0;
>>>>>>> f4b8c765

      if (this._scale.domain().length === 0) {
        return {width: 0, height: 0, wantsWidth: false, wantsHeight: false };
      }

      var fakeScale = this._scale.copy();
      if (this._isHorizontal()) {
        fakeScale.range([0, offeredWidth]);
      } else {
        fakeScale.range([offeredHeight, 0]);
      }
      var textResult = this.measureTicks(offeredWidth, offeredHeight, fakeScale, this._scale.domain());

      return {
        width : textResult.usedWidth  + widthRequiredByTicks,
        height: textResult.usedHeight + heightRequiredByTicks,
        wantsWidth : !textResult.textFits,
        wantsHeight: !textResult.textFits
      };
    }

    public _getTickValues(): string[] {
      return this._scale.domain();
    }

    /**
     * Measures the size of the ticks without making any (permanent) DOM
     * changes.
     *
     * @param {string[]} data The strings that will be printed on the ticks.
     */
    private measureTicks(axisWidth: number, axisHeight: number, scale: Scale.Ordinal, data: string[]): _Util.Text.IWriteTextResult;
    /**
     * Measures the size of the ticks while also writing them to the DOM.
     * @param {D3.Selection} ticks The tick elements to be written to.
     */
    private measureTicks(axisWidth: number, axisHeight: number, scale: Scale.Ordinal, ticks: D3.Selection): _Util.Text.IWriteTextResult;
    private measureTicks(axisWidth: number, axisHeight: number, scale: Scale.Ordinal, dataOrTicks: any): _Util.Text.IWriteTextResult {
      var draw = typeof dataOrTicks[0] !== "string";
      var self = this;
      var textWriteResults: _Util.Text.IWriteTextResult[] = [];
      var tm = (s: string) => self.measurer.measure(s);
      var iterator = draw ? (f: Function) => dataOrTicks.each(f) : (f: Function) => dataOrTicks.forEach(f);

      iterator(function (d: string) {
        var bandWidth = scale.fullBandStartAndWidth(d)[1];
        var width  = self._isHorizontal() ? bandWidth  : axisWidth - self._maxLabelTickLength() - self.tickLabelPadding();
        var height = self._isHorizontal() ? axisHeight - self._maxLabelTickLength() - self.tickLabelPadding() : bandWidth;

        var textWriteResult: _Util.Text.IWriteTextResult;
        var formatter = self._formatter;
        if (draw) {
          var d3this = d3.select(this);
          var xAlign: {[s: string]: string} = {left: "right",  right: "left",   top: "center", bottom: "center"};
          var yAlign: {[s: string]: string} = {left: "center", right: "center", top: "bottom", bottom: "top"};
          textWriteResult = _Util.Text.writeText(formatter(d), width, height, tm, true, {
                                                    g: d3this,
                                                    xAlign: xAlign[self._orientation],
                                                    yAlign: yAlign[self._orientation]
          });
        } else {
          textWriteResult = _Util.Text.writeText(formatter(d), width, height, tm, true);
        }

        textWriteResults.push(textWriteResult);
      });

      var widthFn  = this._isHorizontal() ? d3.sum : d3.max;
      var heightFn = this._isHorizontal() ? d3.max : d3.sum;
      return {
        textFits: textWriteResults.every((t: _Util.Text.IWriteTextResult) => t.textFits),
        usedWidth : widthFn(textWriteResults, (t: _Util.Text.IWriteTextResult) => t.usedWidth),
        usedHeight: heightFn(textWriteResults, (t: _Util.Text.IWriteTextResult) => t.usedHeight)
      };
    }

    public _doRender() {
      super._doRender();
      var tickLabels = this._tickLabelContainer.selectAll("." + Abstract.Axis.TICK_LABEL_CLASS).data(this._scale.domain(), (d) => d);

      var getTickLabelTransform = (d: string, i: number) => {
        var startAndWidth = this._scale.fullBandStartAndWidth(d);
        var bandStartPosition = startAndWidth[0];
        var x = this._isHorizontal() ? bandStartPosition : 0;
        var y = this._isHorizontal() ? 0 : bandStartPosition;
        return "translate(" + x + "," + y + ")";
      };
      tickLabels.enter().append("g").classed(Abstract.Axis.TICK_LABEL_CLASS, true);
      tickLabels.exit().remove();
      tickLabels.attr("transform", getTickLabelTransform);
      // erase all text first, then rewrite
      tickLabels.text("");
      this.measureTicks(this._availableWidth, this._availableHeight, this._scale, tickLabels);
      var translate = this._isHorizontal() ? [this._scale.rangeBand() / 2, 0] : [0, this._scale.rangeBand() / 2];

      var xTranslate = this._orientation === "right" ? this._maxLabelTickLength() + this.tickLabelPadding() : 0;
      var yTranslate = this._orientation === "bottom" ? this._maxLabelTickLength() + this.tickLabelPadding() : 0;
      _Util.DOM.translate(this._tickLabelContainer, xTranslate, yTranslate);
      _Util.DOM.translate(this._tickMarkContainer, translate[0], translate[1]);
      return this;
    }


    public _computeLayout(xOrigin?: number, yOrigin?: number, availableWidth?: number, availableHeight?: number) {
      // When anyone calls _invalidateLayout, _computeLayout will be called
      // on everyone, including this. Since CSS or something might have
      // affected the size of the characters, clear the cache.
      this.measurer.clear();
      return super._computeLayout(xOrigin, yOrigin, availableWidth, availableHeight);
    }
  }
}
}<|MERGE_RESOLUTION|>--- conflicted
+++ resolved
@@ -32,15 +32,9 @@
       this.measurer = new _Util.Text.CachingCharacterMeasurer(this._tickLabelContainer.append("text"));
     }
 
-<<<<<<< HEAD
     public _requestedSpace(offeredWidth: number, offeredHeight: number): _ISpaceRequest {
-      var widthRequiredByTicks = this._isHorizontal() ? 0 : this._maxLabelTickLength() + this.tickLabelPadding();
-      var heightRequiredByTicks = this._isHorizontal() ? this._maxLabelTickLength() + this.tickLabelPadding() : 0;
-=======
-    public _requestedSpace(offeredWidth: number, offeredHeight: number): ISpaceRequest {
       var widthRequiredByTicks = this._isHorizontal() ? 0 : this._maxLabelTickLength() + this.tickLabelPadding() + this.gutter();
       var heightRequiredByTicks = this._isHorizontal() ? this._maxLabelTickLength() + this.tickLabelPadding() + this.gutter() : 0;
->>>>>>> f4b8c765
 
       if (this._scale.domain().length === 0) {
         return {width: 0, height: 0, wantsWidth: false, wantsHeight: false };
