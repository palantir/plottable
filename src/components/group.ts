///<reference path="../reference.ts" />

module Plottable {
export module Components {
  export class Group extends ComponentContainer {
    private _componentList: Component[] = [];

    /**
     * Constructs a Component.Group.
     *
     * A Component.Group is a set of Components that will be rendered on top of
     * each other. When you call Component.above(Component) or Component.below(Component),
     * it creates and returns a Component.Group.
     *
     * Note that the order of the components will determine placement on the z-axis,
     * with the previous items rendered below the later items.
     *
     * @constructor
     * @param {Component[]} components The Components in the resultant Component.Group (default = []).
     */
    constructor(components: Component[] = []) {
      super();
      this.classed("component-group", true);
      components.forEach((c: Component) => this.add(c));
    }

<<<<<<< HEAD
    public requestedSpace(offeredWidth: number, offeredHeight: number): _SpaceRequest {
      var requests = this._components().map((c: Component) => c.requestedSpace(offeredWidth, offeredHeight));
=======
    public requestedSpace(offeredWidth: number, offeredHeight: number): SpaceRequest {
      var requests = this.components().map((c: Component) => c.requestedSpace(offeredWidth, offeredHeight));
>>>>>>> 0c691dbb
      return {
        minWidth: Utils.Methods.max<SpaceRequest, number>(requests, (request) => request.minWidth, 0),
        minHeight: Utils.Methods.max<SpaceRequest, number>(requests, (request) => request.minHeight, 0)
      };
    }

    public _merge(c: Component, below: boolean): Group {
      this.add(c, !below);
      return this;
    }

    public computeLayout(origin?: Point, availableWidth?: number, availableHeight?: number) {
      super.computeLayout(origin, availableWidth, availableHeight);
      this._components().forEach((c) => {
        c.computeLayout({ x: 0, y: 0 }, this.width(), this.height());
      });
      return this;
    }

    protected _getSize(availableWidth: number, availableHeight: number) {
      return {
        width: availableWidth,
        height: availableHeight
      };
    }

    public fixedWidth(): boolean {
      return this._components().every((c) => c.fixedWidth());
    }

    public fixedHeight(): boolean {
      return this._components().every((c) => c.fixedHeight());
    }

    /**
     * @return {Component[]} The Components in this Group.
     */
    public components(): Component[] {
      return this._componentList.slice();
    }

    protected _components(): Component[] {
      return this._componentList;
    }

    /**
     * Adds a Component to the Group.
     * 
     * @param {Component} component
     * @param {boolean} prepend If true, prepends the Component. If false, appends it.
     */
    public add(component: Component, prepend = false) {
      if (component != null && !this.has(component)) {
        component.detach();
        if (prepend) {
          this._componentList.unshift(component);
        } else {
          this._componentList.push(component);
        }

        this._adoptAndAnchor(component);
        this.redraw();
      }
      return this;
    }

    protected _remove(component: Component) {
      var removeIndex = this._componentList.indexOf(component);
      if (removeIndex >= 0) {
        this._componentList.splice(removeIndex, 1);
        return true;
      }
      return false;
    }

  }
}
}<|MERGE_RESOLUTION|>--- conflicted
+++ resolved
@@ -24,13 +24,8 @@
       components.forEach((c: Component) => this.add(c));
     }
 
-<<<<<<< HEAD
-    public requestedSpace(offeredWidth: number, offeredHeight: number): _SpaceRequest {
+    public requestedSpace(offeredWidth: number, offeredHeight: number): SpaceRequest {
       var requests = this._components().map((c: Component) => c.requestedSpace(offeredWidth, offeredHeight));
-=======
-    public requestedSpace(offeredWidth: number, offeredHeight: number): SpaceRequest {
-      var requests = this.components().map((c: Component) => c.requestedSpace(offeredWidth, offeredHeight));
->>>>>>> 0c691dbb
       return {
         minWidth: Utils.Methods.max<SpaceRequest, number>(requests, (request) => request.minWidth, 0),
         minHeight: Utils.Methods.max<SpaceRequest, number>(requests, (request) => request.minHeight, 0)
