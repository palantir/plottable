///<reference path="../reference.ts" />

module Plottable {
export module Components {
  export class Label extends Component {
    private _textContainer: D3.Selection;
    private _text: string; // text assigned to the Label; may not be the actual text displayed due to truncation
    private _orientation: string;
    private _measurer: SVGTypewriter.Measurers.Measurer;
    private _wrapper: SVGTypewriter.Wrappers.Wrapper;
    private _writer: SVGTypewriter.Writers.Writer;
    private _xAlignment: string;
    private _yAlignment: string;
    private _padding: number;

    /**
     * Creates a Label.
     *
     * A label is component that renders just text. The most common use of
     * labels is to create a title or axis labels.
     *
     * @constructor
     * @param {string} displayText The text of the Label (default = "").
     * @param {string} orientation The orientation of the Label (horizontal/left/right) (default = "horizontal").
     */
    constructor(displayText = "", orientation = "horizontal") {
      super();
      this.classed("label", true);
      this.text(displayText);
      this.orient(orientation);
      this.xAlign("center").yAlign("center");
      this.fixedHeightFlag = true;
      this.fixedWidthFlag = true;
      this._padding = 0;
    }

    /**
     * Sets the horizontal side the label will go to given the label is given more space that it needs
     *
     * @param {string} alignment The new setting, one of `["left", "center",
     * "right"]`. Defaults to `"center"`.
     * @returns {Label} The calling Label.
     */
    public xAlign(alignment: string): Label {
      var alignmentLC = alignment.toLowerCase();
      super.xAlign(alignmentLC);
      this._xAlignment = alignmentLC;
      return this;
    }

    /**
     * Sets the vertical side the label will go to given the label is given more space that it needs
     *
     * @param {string} alignment The new setting, one of `["top", "center",
     * "bottom"]`. Defaults to `"center"`.
     * @returns {Label} The calling Label.
     */
    public yAlign(alignment: string): Label {
      var alignmentLC = alignment.toLowerCase();
      super.yAlign(alignmentLC);
      this._yAlignment = alignmentLC;
      return this;
    }

<<<<<<< HEAD
    public requestedSpace(offeredWidth: number, offeredHeight: number): _SpaceRequest {
=======
    public _requestedSpace(offeredWidth: number, offeredHeight: number): SpaceRequest {
>>>>>>> f58d1ea8
      var desiredWH = this._measurer.measure(this._text);
      var desiredWidth  = (this.orient() === "horizontal" ? desiredWH.width : desiredWH.height) + 2 * this.padding();
      var desiredHeight = (this.orient() === "horizontal" ? desiredWH.height : desiredWH.width) + 2 * this.padding();

      return {
        width: desiredWidth,
        height: desiredHeight,
        wantsWidth: desiredWidth  > offeredWidth,
        wantsHeight: desiredHeight > offeredHeight
      };
    }

    protected setup() {
      super.setup();
      this._textContainer = this._content.append("g");
      this._measurer = new SVGTypewriter.Measurers.Measurer(this._textContainer);
      this._wrapper = new SVGTypewriter.Wrappers.Wrapper();
      this._writer = new SVGTypewriter.Writers.Writer(this._measurer, this._wrapper);
      this.text(this._text);
    }

    /**
     * Gets the current text on the Label.
     *
     * @returns {string} the text on the label.
     */
    public text(): string;
    /**
     * Sets the current text on the Label.
     *
     * @param {string} displayText If provided, the new text for the Label.
     * @returns {Label} The calling Label.
     */
    public text(displayText: string): Label;
    public text(displayText?: string): any {
      if (displayText === undefined) {
        return this._text;
      } else {
        this._text = displayText;
        this.invalidateLayout();
        return this;
      }
    }

    /**
     * Gets the orientation of the Label.
     *
     * @returns {string} the current orientation.
     */
    public orient(): string;
    /**
     * Sets the orientation of the Label.
     *
     * @param {string} newOrientation If provided, the desired orientation
     * (horizontal/left/right).
     * @returns {Label} The calling Label.
     */
    public orient(newOrientation: string): Label;
    public orient(newOrientation?: string): any {
      if (newOrientation == null) {
        return this._orientation;
      } else {
        newOrientation = newOrientation.toLowerCase();
        if (newOrientation === "horizontal" || newOrientation === "left" || newOrientation === "right") {
          this._orientation = newOrientation;
        } else {
          throw new Error(newOrientation + " is not a valid orientation for LabelComponent");
        }
        this.invalidateLayout();
        return this;
      }
    }

    /**
     * Gets the amount of padding in pixels around the Label.
     *
     * @returns {number} the current padding amount.
     */
    public padding(): number;
    /**
     * Sets the amount of padding in pixels around the Label.
     *
     * @param {number} padAmount The desired padding amount in pixel values
     * @returns {Label} The calling Label.
     */
    public padding(padAmount: number): Label;
    public padding(padAmount?: number): any {
      if (padAmount == null) {
        return this._padding;
      } else {
        padAmount = +padAmount;
        if (padAmount < 0) {
          throw new Error(padAmount + " is not a valid padding value.  Cannot be less than 0.");
        }
        this._padding = padAmount;
        this.invalidateLayout();
        return this;
      }
    }

    public _doRender() {
      super._doRender();
      // HACKHACK SVGTypewriter should remove existing content - #21 on SVGTypewriter.
      this._textContainer.selectAll("g").remove();
      var textMeasurement = this._measurer.measure(this._text);
      var heightPadding = Math.max(Math.min((this.height() - textMeasurement.height) / 2, this.padding()), 0);
      var widthPadding = Math.max(Math.min((this.width() - textMeasurement.width) / 2, this.padding()), 0);
      this._textContainer.attr("transform", "translate(" + widthPadding + "," + heightPadding + ")");
      var writeWidth = this.width() - 2 * widthPadding;
      var writeHeight = this.height() - 2 * heightPadding;
      var textRotation: {[s: string]: number} = {horizontal: 0, right: 90, left: -90};
      var writeOptions = {
                        selection: this._textContainer,
                        xAlign: this._xAlignment,
                        yAlign: this._yAlignment,
                        textRotation: textRotation[this.orient()]
                    };
      this._writer.write(this._text, writeWidth, writeHeight, writeOptions);
    }
  }

  export class TitleLabel extends Label {
    /**
     * Creates a TitleLabel, a type of label made for rendering titles.
     *
     * @constructor
     */
    constructor(text?: string, orientation?: string) {
      super(text, orientation);
      this.classed("title-label", true);
    }
  }

  export class AxisLabel extends Label {
    /**
     * Creates a AxisLabel, a type of label made for rendering axis labels.
     *
     * @constructor
     */
    constructor(text?: string, orientation?: string) {
      super(text, orientation);
      this.classed("axis-label", true);
    }
  }
}
}<|MERGE_RESOLUTION|>--- conflicted
+++ resolved
@@ -62,11 +62,7 @@
       return this;
     }
 
-<<<<<<< HEAD
-    public requestedSpace(offeredWidth: number, offeredHeight: number): _SpaceRequest {
-=======
-    public _requestedSpace(offeredWidth: number, offeredHeight: number): SpaceRequest {
->>>>>>> f58d1ea8
+    public requestedSpace(offeredWidth: number, offeredHeight: number): SpaceRequest {
       var desiredWH = this._measurer.measure(this._text);
       var desiredWidth  = (this.orient() === "horizontal" ? desiredWH.width : desiredWH.height) + 2 * this.padding();
       var desiredHeight = (this.orient() === "horizontal" ? desiredWH.height : desiredWH.width) + 2 * this.padding();
