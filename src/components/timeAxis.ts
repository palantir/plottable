///<reference path="../reference.ts" />

module Plottable {
export module Axis {
  export interface ITimeInterval {
      timeUnit: D3.Time.Interval;
      step: number;
      formatString: string;
  };

  export class Time extends Abstract.Axis {

    public _majorTickLabels: D3.Selection;
    public _minorTickLabels: D3.Selection;
    public _scale: Scale.Time;

    // default intervals
    // these are for minor tick labels
    public static minorIntervals: ITimeInterval[] = [
      {timeUnit: d3.time.second, step: 1,      formatString: "%I:%M:%S %p"},
      {timeUnit: d3.time.second, step: 5,      formatString: "%I:%M:%S %p"},
      {timeUnit: d3.time.second, step: 10,     formatString: "%I:%M:%S %p"},
      {timeUnit: d3.time.second, step: 15,     formatString: "%I:%M:%S %p"},
      {timeUnit: d3.time.second, step: 30,     formatString: "%I:%M:%S %p"},
      {timeUnit: d3.time.minute, step: 1,      formatString: "%I:%M %p"},
      {timeUnit: d3.time.minute, step: 5,      formatString: "%I:%M %p"},
      {timeUnit: d3.time.minute, step: 10,     formatString: "%I:%M %p"},
      {timeUnit: d3.time.minute, step: 15,     formatString: "%I:%M %p"},
      {timeUnit: d3.time.minute, step: 30,     formatString: "%I:%M %p"},
      {timeUnit: d3.time.hour,   step: 1,      formatString: "%I %p"},
      {timeUnit: d3.time.hour,   step: 3,      formatString: "%I %p"},
      {timeUnit: d3.time.hour,   step: 6,      formatString: "%I %p"},
      {timeUnit: d3.time.hour,   step: 12,     formatString: "%I %p"},
      {timeUnit: d3.time.day,    step: 1,      formatString: "%a %e"},
      {timeUnit: d3.time.day,    step: 1,      formatString: "%e"},
      {timeUnit: d3.time.month,  step: 1,      formatString: "%B"},
      {timeUnit: d3.time.month,  step: 1,      formatString: "%b"},
      {timeUnit: d3.time.month,  step: 3,      formatString: "%B"},
      {timeUnit: d3.time.month,  step: 6,      formatString: "%B"},
      {timeUnit: d3.time.year,   step: 1,      formatString: "%Y"},
      {timeUnit: d3.time.year,   step: 1,      formatString: "%y"},
      {timeUnit: d3.time.year,   step: 5,      formatString: "%Y"},
      {timeUnit: d3.time.year,   step: 25,     formatString: "%Y"},
      {timeUnit: d3.time.year,   step: 50,     formatString: "%Y"},
      {timeUnit: d3.time.year,   step: 100,    formatString: "%Y"},
      {timeUnit: d3.time.year,   step: 200,    formatString: "%Y"},
      {timeUnit: d3.time.year,   step: 500,    formatString: "%Y"},
      {timeUnit: d3.time.year,   step: 1000,   formatString: "%Y"}
    ];

    // these are for major tick labels
    public static majorIntervals: ITimeInterval[] = [
      {timeUnit: d3.time.day,    step: 1,      formatString: "%B %e, %Y"},
      {timeUnit: d3.time.day,    step: 1,      formatString: "%B %e, %Y"},
      {timeUnit: d3.time.day,    step: 1,      formatString: "%B %e, %Y"},
      {timeUnit: d3.time.day,    step: 1,      formatString: "%B %e, %Y"},
      {timeUnit: d3.time.day,    step: 1,      formatString: "%B %e, %Y"},
      {timeUnit: d3.time.day,    step: 1,      formatString: "%B %e, %Y"},
      {timeUnit: d3.time.day,    step: 1,      formatString: "%B %e, %Y"},
      {timeUnit: d3.time.day,    step: 1,      formatString: "%B %e, %Y"},
      {timeUnit: d3.time.day,    step: 1,      formatString: "%B %e, %Y"},
      {timeUnit: d3.time.day,    step: 1,      formatString: "%B %e, %Y"},
      {timeUnit: d3.time.day,    step: 1,      formatString: "%B %e, %Y"},
      {timeUnit: d3.time.day,    step: 1,      formatString: "%B %e, %Y"},
      {timeUnit: d3.time.day,    step: 1,      formatString: "%B %e, %Y"},
      {timeUnit: d3.time.day,    step: 1,      formatString: "%B %e, %Y"},
      {timeUnit: d3.time.month,  step: 1,      formatString: "%B %Y"},
      {timeUnit: d3.time.month,  step: 1,      formatString: "%B %Y"},
      {timeUnit: d3.time.year,   step: 1,      formatString: "%Y"},
      {timeUnit: d3.time.year,   step: 1,      formatString: "%Y"},
      {timeUnit: d3.time.year,   step: 1,      formatString: "%Y"},
      {timeUnit: d3.time.year,   step: 1,      formatString: "%Y"},
      {timeUnit: d3.time.year,   step: 100000, formatString: ""}, // this is essentially blank
      {timeUnit: d3.time.year,   step: 100000, formatString: ""},
      {timeUnit: d3.time.year,   step: 100000, formatString: ""},
      {timeUnit: d3.time.year,   step: 100000, formatString: ""},
      {timeUnit: d3.time.year,   step: 100000, formatString: ""},
      {timeUnit: d3.time.year,   step: 100000, formatString: ""},
      {timeUnit: d3.time.year,   step: 100000, formatString: ""},
      {timeUnit: d3.time.year,   step: 100000, formatString: ""},
      {timeUnit: d3.time.year,   step: 100000, formatString: ""}
    ];

    private previousSpan: number;
    private previousIndex: number;
    private measurer: Util.Text.TextMeasurer;

    /**
     * Creates a TimeAxis
     *
     * @constructor
     * @param {TimeScale} scale The scale to base the Axis on.
     * @param {string} orientation The orientation of the Axis (top/bottom)
     */
    constructor(scale: Scale.Time, orientation: string) {
      orientation = orientation.toLowerCase();
      if (orientation !== "top" && orientation !== "bottom") {
        throw new Error ("unsupported orientation: " + orientation);
      }
      super(scale, orientation);
      this.classed("time-axis", true);
      this.previousSpan = 0;
      this.previousIndex = Time.minorIntervals.length - 1;
      this.tickLabelPadding(5);
    }

    public _computeHeight() {
      if (this._computedHeight !== null) {
        return this._computedHeight;
      }
      var textHeight = this._measureTextHeight(this._majorTickLabels) + this._measureTextHeight(this._minorTickLabels);
      this.tickLength(textHeight);
      this.endTickLength(textHeight);
      this._computedHeight = this._maxLabelTickLength() + 2 * this.tickLabelPadding();
      return this._computedHeight;
    }

    public calculateWorstWidth(container: D3.Selection, format: string): number {
      // returns the worst case width for a format
      // September 29, 9999 at 12:59.9999 PM Wednesday
      var longDate = new Date(9999, 8, 29, 12, 59, 9999);
      return this.measurer(d3.time.format(format)(longDate)).width;
    }

    public getIntervalLength(interval: ITimeInterval) {
      var testDate = this._scale.domain()[0]; // any date could go here
      // meausre how much space one date can get
      var stepLength = Math.abs(this._scale.scale(interval.timeUnit.offset(testDate, interval.step)) - this._scale.scale(testDate));
      return stepLength;
    }

    public isEnoughSpace(container: D3.Selection, interval: ITimeInterval) {
      // compute number of ticks
      // if less than a certain threshold
      var worst = this.calculateWorstWidth(container, interval.formatString) + 2 * this.tickLabelPadding();
      var stepLength = Math.min(this.getIntervalLength(interval), this.availableWidth);
      return worst < stepLength;
    }

    public _setup() {
      super._setup();
      this._majorTickLabels = this.content.append("g").classed(Abstract.Axis.TICK_LABEL_CLASS, true);
      this._minorTickLabels = this.content.append("g").classed(Abstract.Axis.TICK_LABEL_CLASS, true);
<<<<<<< HEAD
      this.measurer = Util.Text.getTextMeasurer(this._majorTickLabels.append("text"));
      return this;
=======
>>>>>>> 4bb65240
    }

    // returns a number to index into the major/minor intervals
    private getTickLevel(): number {
      // for zooming, don't start search all the way from beginning.
      var startingPoint = Time.minorIntervals.length - 1;
      var curSpan = Math.abs(this._scale.domain()[1] - this._scale.domain()[0]);
      if (curSpan <= this.previousSpan + 1) {
        startingPoint = this.previousIndex;
      }
      // find lowest granularity that will fit
      var i = startingPoint;
      while (i >= 0) {
        if (!(this.isEnoughSpace(this._minorTickLabels, Time.minorIntervals[i])
            && this.isEnoughSpace(this._majorTickLabels, Time.majorIntervals[i]))) {
          i++;
          break;
        }
        i--;
      }
      i = Math.min(i, Time.minorIntervals.length - 1);
      if (i < 0) {
        i = 0;
        Util.Methods.warn("could not find suitable interval to display labels");
      }
      this.previousIndex = Math.max(0, i - 1);
      this.previousSpan = curSpan;

      return i;
    }

    public _getTickIntervalValues(interval: ITimeInterval): any[] {
      return this._scale.tickInterval(interval.timeUnit, interval.step);
    }

    public _getTickValues(): any[] {
      var index = this.getTickLevel();
      var minorTicks = this._getTickIntervalValues(Time.minorIntervals[index]);
      var majorTicks = this._getTickIntervalValues(Time.majorIntervals[index]);
      return minorTicks.concat(majorTicks);
    }

    public _measureTextHeight(container: D3.Selection): number {
      var fakeTickLabel = container.append("g").classed(Abstract.Axis.TICK_LABEL_CLASS, true);
      var textHeight = this.measurer(Util.Text.HEIGHT_TEXT).height;
      fakeTickLabel.remove();
      return textHeight;
    }

    private renderTickLabels(container: D3.Selection, interval: ITimeInterval, height: number) {
      container.selectAll("." + Abstract.Axis.TICK_LABEL_CLASS).remove();
      var tickPos = this._scale.tickInterval(interval.timeUnit,
                                              interval.step);
      tickPos.splice(0, 0, this._scale.domain()[0]);
      tickPos.push(this._scale.domain()[1]);
      var shouldCenterText = interval.step === 1;
      // only center when the label should span the whole interval
      var labelPos: Date[] = [];
      if (shouldCenterText) {
        tickPos.map((datum: any, index: any) => {
          if (index + 1 >= tickPos.length) {
            return;
          }
          labelPos.push(new Date((tickPos[index + 1].valueOf() - tickPos[index].valueOf()) / 2 + tickPos[index].valueOf()));
        });
      } else {
        labelPos = tickPos;
      }
      labelPos = labelPos.filter((d: any) =>
        this.canFitLabelFilter(container, d, d3.time.format(interval.formatString)(d), shouldCenterText));
      var tickLabels = container.selectAll("." + Abstract.Axis.TICK_LABEL_CLASS).data(labelPos, (d) => d.valueOf());
      var tickLabelsEnter = tickLabels.enter().append("g").classed(Abstract.Axis.TICK_LABEL_CLASS, true);
      tickLabelsEnter.append("text");
      var xTranslate = shouldCenterText ? 0 : this.tickLabelPadding();
      var yTranslate = (this._orientation === "bottom" ? (this._maxLabelTickLength() / 2 * height) :
          (this.availableHeight - this._maxLabelTickLength() / 2 * height + 2 * this.tickLabelPadding()));
      var textSelection = tickLabels.selectAll("text");
      if (textSelection.size() > 0) {
        Util.DOM.translate(textSelection, xTranslate, yTranslate);
      }
      tickLabels.exit().remove();
      tickLabels.attr("transform", (d: any) => "translate(" + this._scale.scale(d) + ",0)");
      var anchor = shouldCenterText ? "middle" : "start";
      tickLabels.selectAll("text").text((d: any) => d3.time.format(interval.formatString)(d))
                                  .style("text-anchor", anchor);
    }

    private canFitLabelFilter(container: D3.Selection, position: Date, label: string, isCentered: boolean): boolean {
      var endPosition: number;
      var startPosition: number;
      var width = this.measurer(label).width + this.tickLabelPadding();
      if (isCentered) {
          endPosition = this._scale.scale(position) + width / 2;
          startPosition = this._scale.scale(position) - width / 2;
      } else {
          endPosition = this._scale.scale(position) + width;
          startPosition = this._scale.scale(position);
      }

      return endPosition < this.availableWidth && startPosition > 0;
    }

    private adjustTickLength(height: number, interval: ITimeInterval) {
      var tickValues = this._getTickIntervalValues(interval);
      var selection = this._tickMarkContainer.selectAll("." + Abstract.Axis.TICK_MARK_CLASS).filter((d: Date) =>
        // we want to check if d is in tickValues
        // however, if two dates a, b, have the same date, it may not be true that a === b.
        // thus, we convert them to values first, then do the comparison
          tickValues.map((x: Date) => x.valueOf()).indexOf(d.valueOf()) >= 0
      );
      if (this._orientation === "top") {
        height = this.availableHeight - height;
      }
      selection.attr("y2", height);
    }

    private generateLabellessTicks(index: number) {
      if (index < 0) {
        return;
      }

      var smallTicks = this._getTickIntervalValues(Time.minorIntervals[index]);
      var allTicks = this._getTickValues().concat(smallTicks);

      var tickMarks = this._tickMarkContainer.selectAll("." + Abstract.Axis.TICK_MARK_CLASS).data(allTicks);
      tickMarks.enter().append("line").classed(Abstract.Axis.TICK_MARK_CLASS, true);
      tickMarks.attr(this._generateTickMarkAttrHash());
      tickMarks.exit().remove();
      this.adjustTickLength(this.tickLabelPadding(), Time.minorIntervals[index]);
    }

    public _doRender() {
      super._doRender();
      var index = this.getTickLevel();
      this.renderTickLabels(this._minorTickLabels, Time.minorIntervals[index], 1);
      this.renderTickLabels(this._majorTickLabels, Time.majorIntervals[index], 2);
      var domain = this._scale.domain();
      var totalLength = this._scale.scale(domain[1]) - this._scale.scale(domain[0]);
      if (this.getIntervalLength(Time.minorIntervals[index]) * 1.5 >= totalLength) {
        this.generateLabellessTicks(index - 1);
      }
      // make minor ticks shorter
      this.adjustTickLength(this._maxLabelTickLength() / 2, Time.minorIntervals[index]);
      // however, we need to make major ticks longer, since they may have overlapped with some minor ticks
      this.adjustTickLength(this._maxLabelTickLength(), Time.majorIntervals[index]);
    }
  }
}
}<|MERGE_RESOLUTION|>--- conflicted
+++ resolved
@@ -141,11 +141,7 @@
       super._setup();
       this._majorTickLabels = this.content.append("g").classed(Abstract.Axis.TICK_LABEL_CLASS, true);
       this._minorTickLabels = this.content.append("g").classed(Abstract.Axis.TICK_LABEL_CLASS, true);
-<<<<<<< HEAD
       this.measurer = Util.Text.getTextMeasurer(this._majorTickLabels.append("text"));
-      return this;
-=======
->>>>>>> 4bb65240
     }
 
     // returns a number to index into the major/minor intervals
