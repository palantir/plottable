--- conflicted
+++ resolved
@@ -3,12 +3,8 @@
 module Plottable {
 export module Axis {
   export class Numeric extends AbstractAxis {
-<<<<<<< HEAD
-    public _scale: Scale.AbstractQuantitative<number>;
+
     private _tickLabelPositioning = "center";
-=======
-    private tickLabelPositioning = "center";
->>>>>>> e51f7f3c
     // Whether or not first/last tick label will still be displayed even if
     // the label is cut off.
     private _showFirstTickLabel = false;
