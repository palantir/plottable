///<reference path="../../reference.ts" />

module Plottable {
export module Axis {
  /**
   * Defines a configuration for a time axis tier.
   * For details on how ticks are generated see: https://github.com/mbostock/d3/wiki/Time-Scales#ticks
   * interval - A time unit associated with this configuration (seconds, minutes, hours, etc).
   * step - number of intervals between each tick.
   * formatter - formatter used to format tick labels.
   */
  export interface TimeAxisTierConfiguration {
    interval: D3.Time.Interval;
    step: number;
    formatter: Formatter;
  };

  /**
   * An array of linked TimeAxisTierConfigurations.
   * Each configuration will be shown on a different tier.
   * Currently, up to two tiers are supported.
   */
  export interface TimeAxisConfiguration {
    tierConfigurations: TimeAxisTierConfiguration[];
  }

  export class Time extends AbstractAxis {

<<<<<<< HEAD
    protected _scale: Scale.Time;

=======
>>>>>>> 4ceca008
    /*
     * Default possible axis configurations.
     */
    private _possibleTimeAxisConfigurations: TimeAxisConfiguration[] = [
      {tierConfigurations: [
        {interval: d3.time.second, step: 1, formatter: Formatters.time("%I:%M:%S %p")},
        {interval: d3.time.day, step: 1, formatter: Formatters.time("%B %e, %Y")}
      ]},
      {tierConfigurations: [
        {interval: d3.time.second, step: 5, formatter: Formatters.time("%I:%M:%S %p")},
        {interval: d3.time.day, step: 1, formatter: Formatters.time("%B %e, %Y")}
      ]},
      {tierConfigurations: [
        {interval: d3.time.second, step: 10, formatter: Formatters.time("%I:%M:%S %p")},
        {interval: d3.time.day, step: 1, formatter: Formatters.time("%B %e, %Y")}
      ]},
        {tierConfigurations: [
        {interval: d3.time.second, step: 15, formatter: Formatters.time("%I:%M:%S %p")},
        {interval: d3.time.day, step: 1, formatter: Formatters.time("%B %e, %Y")}
      ]},
      {tierConfigurations: [
        {interval: d3.time.second, step: 30, formatter: Formatters.time("%I:%M:%S %p")},
        {interval: d3.time.day, step: 1, formatter: Formatters.time("%B %e, %Y")}
      ]},
      {tierConfigurations: [
        {interval: d3.time.minute, step: 1, formatter: Formatters.time("%I:%M %p")},
        {interval: d3.time.day, step: 1, formatter: Formatters.time("%B %e, %Y")}
      ]},
      {tierConfigurations: [
        {interval: d3.time.minute, step: 5, formatter: Formatters.time("%I:%M %p")},
        {interval: d3.time.day, step: 1, formatter: Formatters.time("%B %e, %Y")}
      ]},
      {tierConfigurations: [
        {interval: d3.time.minute, step: 10, formatter: Formatters.time("%I:%M %p")},
        {interval: d3.time.day, step: 1, formatter: Formatters.time("%B %e, %Y")}
      ]},
      {tierConfigurations: [
        {interval: d3.time.minute, step: 15, formatter: Formatters.time("%I:%M %p")},
        {interval: d3.time.day, step: 1, formatter: Formatters.time("%B %e, %Y")}
      ]},
      {tierConfigurations: [
        {interval: d3.time.minute, step: 30, formatter: Formatters.time("%I:%M %p")},
        {interval: d3.time.day, step: 1, formatter: Formatters.time("%B %e, %Y")}
      ]},
      {tierConfigurations: [
        {interval: d3.time.hour, step: 1, formatter: Formatters.time("%I %p")},
        {interval: d3.time.day, step: 1, formatter: Formatters.time("%B %e, %Y")}
      ]},
      {tierConfigurations: [
        {interval: d3.time.hour, step: 3, formatter: Formatters.time("%I %p")},
        {interval: d3.time.day, step: 1,formatter: Formatters.time("%B %e, %Y")}
      ]},
      {tierConfigurations: [
        {interval: d3.time.hour, step: 6, formatter: Formatters.time("%I %p")},
        {interval: d3.time.day, step: 1, formatter: Formatters.time("%B %e, %Y")}
      ]},
      {tierConfigurations: [
        {interval: d3.time.hour, step: 12, formatter: Formatters.time("%I %p")},
        {interval: d3.time.day, step: 1, formatter: Formatters.time("%B %e, %Y")}
      ]},
      {tierConfigurations: [
        {interval: d3.time.day, step: 1, formatter: Formatters.time("%a %e")},
        {interval: d3.time.month, step: 1, formatter: Formatters.time("%B %Y")}
        ]},
      {tierConfigurations: [
        {interval: d3.time.day, step: 1, formatter: Formatters.time("%e")},
        {interval: d3.time.month, step: 1, formatter: Formatters.time("%B %Y")}
        ]},
      {tierConfigurations: [
        {interval: d3.time.month, step: 1, formatter: Formatters.time("%B")},
        {interval: d3.time.year, step: 1, formatter: Formatters.time("%Y")}
      ]},
      {tierConfigurations: [
        {interval: d3.time.month, step: 1, formatter: Formatters.time("%b")},
        {interval: d3.time.year, step: 1, formatter: Formatters.time("%Y")}
      ]},
      {tierConfigurations: [
        {interval: d3.time.month, step: 3, formatter: Formatters.time("%b")},
        {interval: d3.time.year, step: 1, formatter: Formatters.time("%Y")}
      ]},
      {tierConfigurations: [
        {interval: d3.time.month, step: 6, formatter: Formatters.time("%b")},
        {interval: d3.time.year, step: 1, formatter: Formatters.time("%Y")}
      ]},
      {tierConfigurations: [
        {interval: d3.time.year, step: 1, formatter: Formatters.time("%Y")}
      ]},
      {tierConfigurations: [
        {interval: d3.time.year, step: 1, formatter: Formatters.time("%y")}
      ]},
      {tierConfigurations: [
        {interval: d3.time.year, step: 5, formatter: Formatters.time("%Y")}
      ]},
      {tierConfigurations: [
        {interval: d3.time.year, step: 25, formatter: Formatters.time("%Y")}
      ]},
      {tierConfigurations: [
        {interval: d3.time.year, step: 50, formatter: Formatters.time("%Y")}
      ]},
      {tierConfigurations: [
        {interval: d3.time.year, step: 100, formatter: Formatters.time("%Y")}
      ]},
      {tierConfigurations: [
        {interval: d3.time.year, step: 200, formatter: Formatters.time("%Y")}
      ]},
      {tierConfigurations: [
        {interval: d3.time.year, step: 500, formatter: Formatters.time("%Y")}
      ]},
      {tierConfigurations: [
        {interval: d3.time.year, step: 1000, formatter: Formatters.time("%Y")}
      ]}
    ];

    private _tierLabelContainers: D3.Selection[];
    private _measurer: _Util.Text.TextMeasurer;

    private _mostPreciseConfigIndex: number;

    private static _LONG_DATE = new Date(9999, 8, 29, 12, 59, 9999);

    /**
     * Number of possible tiers.
     */
    private static _NUM_TIERS = 2;

    /**
     * Constructs a TimeAxis.
     *
     * A TimeAxis is used for rendering a TimeScale.
     *
     * @constructor
     * @param {TimeScale} scale The scale to base the Axis on.
     * @param {string} orientation The orientation of the Axis (top/bottom)
     */
    constructor(scale: Scale.Time, orientation: string) {
      super(scale, orientation);
      this.classed("time-axis", true);
      this.tickLabelPadding(5);
    }

    /**
     * Gets the possible Axis configurations.
     *
     * @returns {TimeAxisConfiguration[]} The possible tier configurations.
     */
    public axisConfigurations(): TimeAxisConfiguration[];
    /**
     * Sets possible Axis configurations.
     * The axis will choose the most precise configuration that will display in
     * its current width.
     *
     * @param {TimeAxisConfiguration[]} configurations Possible axis configurations.
     * @returns {Axis.Time} The calling Axis.Time.
     */
    public axisConfigurations(configurations: TimeAxisConfiguration[]): Time;
    public axisConfigurations(configurations?: any): any {
      if(configurations == null){
        return this._possibleTimeAxisConfigurations;
      }
      this._possibleTimeAxisConfigurations = configurations;
      this._invalidateLayout();
      return this;
    }

    /**
     * Gets the index of the most precise TimeAxisConfiguration that will fit in the current width.
     */
    private _getMostPreciseConfigurationIndex(): number {
      var mostPreciseIndex = this._possibleTimeAxisConfigurations.length;
      this._possibleTimeAxisConfigurations.forEach((interval: TimeAxisConfiguration, index: number) => {
        if (index < mostPreciseIndex && interval.tierConfigurations.every((tier: TimeAxisTierConfiguration) =>
          this._checkTimeAxisTierConfigurationWidth(tier))) {
          mostPreciseIndex = index;
        }
      });

      if (mostPreciseIndex === this._possibleTimeAxisConfigurations.length) {
        _Util.Methods.warn("zoomed out too far: could not find suitable interval to display labels");
        --mostPreciseIndex;
      }

      return mostPreciseIndex;
    }

    public orient(): string;
    public orient(orientation: string): Time;
    public orient(orientation?: string): any {
      if (orientation && (orientation.toLowerCase() === "right" || orientation.toLowerCase() === "left")) {
        throw new Error(orientation + " is not a supported orientation for TimeAxis - only horizontal orientations are supported");
      }
      return super.orient(orientation); // maintains getter-setter functionality
    }

    public _computeHeight() {
      if (this._computedHeight !== null) {
        return this._computedHeight;
      }
      var textHeight = this._measureTextHeight() * 2;
      this.tickLength(textHeight);
      this.endTickLength(textHeight);
      this._computedHeight = this._maxLabelTickLength() + 2 * this.tickLabelPadding();
      return this._computedHeight;
    }

    private _getIntervalLength(config: TimeAxisTierConfiguration) {
      var startDate = this._scale.domain()[0];
      var endDate = config.interval.offset(startDate, config.step);
      if (endDate > this._scale.domain()[1]) {
        // this offset is too large, so just return available width
        return this.width();
      }
      // measure how much space one date can get
      var stepLength = Math.abs(this._scale.scale(endDate) - this._scale.scale(startDate));
      return stepLength;
    }

    private _maxWidthForInterval(config: TimeAxisTierConfiguration): number {
      return this._measurer(config.formatter(Time._LONG_DATE)).width;
    }

    /**
     * Check if tier configuration fits in the current width.
     */
    private _checkTimeAxisTierConfigurationWidth(config: TimeAxisTierConfiguration): boolean {
      var worstWidth = this._maxWidthForInterval(config) + 2 * this.tickLabelPadding();
      return Math.min(this._getIntervalLength(config), this.width()) >= worstWidth;
    }

    protected _setup() {
      super._setup();
      this._tierLabelContainers = [];
      for(var i = 0; i < Time._NUM_TIERS; ++i) {
        this._tierLabelContainers.push(this._content.append("g").classed(AbstractAxis.TICK_LABEL_CLASS, true));
      }
      this._measurer = _Util.Text.getTextMeasurer(this._tierLabelContainers[0].append("text"));
    }

<<<<<<< HEAD
    private getTickIntervalValues(config: TimeAxisTierConfiguration): any[] {
      return this._scale.tickInterval(config.interval, config.step);
    }

    protected _getTickValues(): any[] {
      return this.possibleTimeAxisConfigurations[this.mostPreciseConfigIndex].tierConfigurations.reduce(
          (ticks: any[], config: TimeAxisTierConfiguration) => ticks.concat(this.getTickIntervalValues(config)),
          []
        );
    }

    protected _measureTextHeight(): number {
      return this.measurer(_Util.Text.HEIGHT_TEXT).height;
=======

    private _getTickIntervalValues(config: TimeAxisTierConfiguration): any[] {
      return (<Scale.Time> this._scale)._tickInterval(config.interval, config.step);
    }

    public _getTickValues(): any[] {
      return this._possibleTimeAxisConfigurations[this._mostPreciseConfigIndex].tierConfigurations.reduce(
          (ticks: any[], config: TimeAxisTierConfiguration) => ticks.concat(this._getTickIntervalValues(config)),
          []
        );
    }

    public _measureTextHeight(): number {
      return this._measurer(_Util.Text.HEIGHT_TEXT).height;
>>>>>>> 4ceca008
    }

    private _cleanContainer(container: D3.Selection) {
      container.selectAll("." + AbstractAxis.TICK_LABEL_CLASS).remove();
    }

<<<<<<< HEAD
    private renderTierLabels(container: D3.Selection, config: TimeAxisTierConfiguration, height: number) {
      var tickPos = this._scale.tickInterval(config.interval, config.step);
=======
    private _renderTierLabels(container: D3.Selection, config: TimeAxisTierConfiguration, height: number) {
      var tickPos = (<Scale.Time> this._scale)._tickInterval(config.interval, config.step);
>>>>>>> 4ceca008
      tickPos.splice(0, 0, this._scale.domain()[0]);
      tickPos.push(this._scale.domain()[1]);
      var shouldCenterText = config.step === 1;
      // only center when the label should span the whole interval
      var labelPos: Date[] = [];
      if (shouldCenterText) {
        tickPos.map((datum: any, index: any) => {
          if (index + 1 >= tickPos.length) {
            return;
          }
          labelPos.push(new Date((tickPos[index + 1].valueOf() - tickPos[index].valueOf()) / 2 + tickPos[index].valueOf()));
        });
      } else {
        labelPos = tickPos;
      }
      var filteredTicks: Date[] = [];
      labelPos = labelPos.filter((d: any, i: number) => {
        var fits = this._canFitLabelFilter(container, d, tickPos.slice(i, i + 2), config.formatter(d), shouldCenterText);
        if (fits) {
          filteredTicks.push(tickPos[i]);
        }
        return fits;
      });

      var tickLabels = container.selectAll("." + AbstractAxis.TICK_LABEL_CLASS).data(labelPos, (d) => d.valueOf());
      var tickLabelsEnter = tickLabels.enter().append("g").classed(AbstractAxis.TICK_LABEL_CLASS, true);
      tickLabelsEnter.append("text");
      var xTranslate = shouldCenterText ? 0 : this.tickLabelPadding();
      var yTranslate = (this.orient() === "bottom" ? (this._maxLabelTickLength() / 2 * height) :
          (this.height() - this._maxLabelTickLength() / 2 * height + 2 * this.tickLabelPadding()));
      var textSelection = tickLabels.selectAll("text");
      if (textSelection.size() > 0) {
        _Util.DOM.translate(textSelection, xTranslate, yTranslate);
      }
      tickLabels.exit().remove();
      tickLabels.attr("transform", (d: any) => "translate(" + this._scale.scale(d) + ",0)");
      var anchor = shouldCenterText ? "middle" : "start";
      tickLabels.selectAll("text").text(config.formatter).style("text-anchor", anchor);

      return filteredTicks;
    }

    private _canFitLabelFilter(container: D3.Selection, position: Date, bounds: Date[], label: string, isCentered: boolean): boolean {
      var endPosition: number;
      var startPosition: number;
      var width = this._measurer(label).width + this.tickLabelPadding();
      var leftBound = this._scale.scale(bounds[0]);
      var rightBound = this._scale.scale(bounds[1]);
      if (isCentered) {
          endPosition = this._scale.scale(position) + width / 2;
          startPosition = this._scale.scale(position) - width / 2;
      } else {
          endPosition = this._scale.scale(position) + width;
          startPosition = this._scale.scale(position);
      }

      return endPosition <= rightBound && startPosition >= leftBound;
    }

    private _adjustTickLength(tickValues: Date[], height: number) {
      var selection = this._tickMarkContainer.selectAll("." + AbstractAxis.TICK_MARK_CLASS).filter((d: Date) =>
        // we want to check if d is in tickValues
        // however, if two dates a, b, have the same date, it may not be true that a === b.
        // thus, we convert them to values first, then do the comparison
          tickValues.map((x: Date) => x.valueOf()).indexOf(d.valueOf()) >= 0
      );
      if (this.orient() === "top") {
        height = this.height() - height;
      }
      selection.attr("y2", height);
    }

    private _generateLabellessTicks() {
      if (this._mostPreciseConfigIndex < 1) {
        return [];
      }

      return this._getTickIntervalValues(this._possibleTimeAxisConfigurations[this._mostPreciseConfigIndex - 1].
                                            tierConfigurations[0]);
    }

    private _createTickMarks(ticks: Date[]) {
      var tickMarks = this._tickMarkContainer.selectAll("." + AbstractAxis.TICK_MARK_CLASS).data(ticks);
      tickMarks.enter().append("line").classed(AbstractAxis.TICK_MARK_CLASS, true);
      tickMarks.attr(this._generateTickMarkAttrHash());
      tickMarks.exit().remove();
    }

    public _doRender() {
      this._mostPreciseConfigIndex = this._getMostPreciseConfigurationIndex();
      super._doRender();

      var tierConfigs = this._possibleTimeAxisConfigurations[this._mostPreciseConfigIndex].tierConfigurations;

      this._tierLabelContainers.forEach(this._cleanContainer);

      var tierTicks = tierConfigs.map((config: TimeAxisTierConfiguration, i: number) =>
        this._renderTierLabels(this._tierLabelContainers[i], config, i + 1)
      );

      var ticks = tierTicks.slice();
      var labelLessTicks: Date[] = [];
      var domain = this._scale.domain();
      var totalLength = this._scale.scale(domain[1]) - this._scale.scale(domain[0]);
      if (this._getIntervalLength(tierConfigs[0]) * 1.5 >= totalLength) {
        labelLessTicks = this._generateLabellessTicks();
      }
      ticks.push(labelLessTicks);

      this._createTickMarks(_Util.Methods.flatten(ticks));
      this._adjustTickLength(labelLessTicks, this.tickLabelPadding());

      tierConfigs.forEach((config: TimeAxisTierConfiguration, i: number) =>
        this._adjustTickLength(tierTicks[i], this._maxLabelTickLength() * (i + 1) / Time._NUM_TIERS)
      );

      return this;
    }
  }
}
}<|MERGE_RESOLUTION|>--- conflicted
+++ resolved
@@ -26,11 +26,6 @@
 
   export class Time extends AbstractAxis {
 
-<<<<<<< HEAD
-    protected _scale: Scale.Time;
-
-=======
->>>>>>> 4ceca008
     /*
      * Default possible axis configurations.
      */
@@ -268,49 +263,27 @@
       this._measurer = _Util.Text.getTextMeasurer(this._tierLabelContainers[0].append("text"));
     }
 
-<<<<<<< HEAD
-    private getTickIntervalValues(config: TimeAxisTierConfiguration): any[] {
-      return this._scale.tickInterval(config.interval, config.step);
+    private _getTickIntervalValues(config: TimeAxisTierConfiguration): any[] {
+      return (<Scale.Time> this._scale).tickInterval(config.interval, config.step);
     }
 
     protected _getTickValues(): any[] {
-      return this.possibleTimeAxisConfigurations[this.mostPreciseConfigIndex].tierConfigurations.reduce(
-          (ticks: any[], config: TimeAxisTierConfiguration) => ticks.concat(this.getTickIntervalValues(config)),
-          []
-        );
-    }
-
-    protected _measureTextHeight(): number {
-      return this.measurer(_Util.Text.HEIGHT_TEXT).height;
-=======
-
-    private _getTickIntervalValues(config: TimeAxisTierConfiguration): any[] {
-      return (<Scale.Time> this._scale)._tickInterval(config.interval, config.step);
-    }
-
-    public _getTickValues(): any[] {
       return this._possibleTimeAxisConfigurations[this._mostPreciseConfigIndex].tierConfigurations.reduce(
           (ticks: any[], config: TimeAxisTierConfiguration) => ticks.concat(this._getTickIntervalValues(config)),
           []
         );
     }
 
-    public _measureTextHeight(): number {
+    protected _measureTextHeight(): number {
       return this._measurer(_Util.Text.HEIGHT_TEXT).height;
->>>>>>> 4ceca008
     }
 
     private _cleanContainer(container: D3.Selection) {
       container.selectAll("." + AbstractAxis.TICK_LABEL_CLASS).remove();
     }
 
-<<<<<<< HEAD
-    private renderTierLabels(container: D3.Selection, config: TimeAxisTierConfiguration, height: number) {
-      var tickPos = this._scale.tickInterval(config.interval, config.step);
-=======
     private _renderTierLabels(container: D3.Selection, config: TimeAxisTierConfiguration, height: number) {
-      var tickPos = (<Scale.Time> this._scale)._tickInterval(config.interval, config.step);
->>>>>>> 4ceca008
+      var tickPos = (<Scale.Time> this._scale).tickInterval(config.interval, config.step);
       tickPos.splice(0, 0, this._scale.domain()[0]);
       tickPos.push(this._scale.domain()[1]);
       var shouldCenterText = config.step === 1;
