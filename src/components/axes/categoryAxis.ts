--- conflicted
+++ resolved
@@ -135,11 +135,7 @@
       var self = this;
       var xAlign: {[s: string]: string};
       var yAlign: {[s: string]: string};
-<<<<<<< HEAD
       switch(this._tickLabelAngle) {
-=======
-      switch (this.tickLabelAngle()) {
->>>>>>> 6f118464
         case 0:
           xAlign = {left: "right",  right: "left", top: "center", bottom: "center"};
           yAlign = {left: "center",  right: "center", top: "bottom", bottom: "top"};
