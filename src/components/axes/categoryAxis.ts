--- conflicted
+++ resolved
@@ -36,11 +36,7 @@
       return this.invalidateLayout();
     }
 
-<<<<<<< HEAD
-    public requestedSpace(offeredWidth: number, offeredHeight: number): _SpaceRequest {
-=======
-    public _requestedSpace(offeredWidth: number, offeredHeight: number): SpaceRequest {
->>>>>>> f58d1ea8
+    public requestedSpace(offeredWidth: number, offeredHeight: number): SpaceRequest {
       var widthRequiredByTicks = this._isHorizontal() ? 0 : this._maxLabelTickLength() + this.tickLabelPadding() + this.gutter();
       var heightRequiredByTicks = this._isHorizontal() ? this._maxLabelTickLength() + this.tickLabelPadding() + this.gutter() : 0;
 
