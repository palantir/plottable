///<reference path="../reference.ts" />

module Plottable {
export module Components {
  type _LayoutAllocation = {
<<<<<<< HEAD
    guaranteedHeights: number[];
    guaranteedWidths : number[];
=======
    guaranteedWidths: number[];
    guaranteedHeights: number[];
    wantsWidthArr: boolean[];
>>>>>>> 6f118464
    wantsHeightArr: boolean[];
    wantsWidthArr : boolean[];
  }

  export type _IterateLayoutResult = {
    colProportionalSpace: number[];
<<<<<<< HEAD
    guaranteedHeights   : number[];
    guaranteedWidths    : number[];
    rowProportionalSpace: number[];
    wantsHeight         : boolean;
    wantsWidth          : boolean;
=======
    rowProportionalSpace: number[];
    guaranteedWidths: number[];
    guaranteedHeights: number[];
    wantsWidth: boolean;
    wantsHeight: boolean;
>>>>>>> 6f118464
  };

  export class Table extends ComponentContainer {
    private calculatedLayout: _IterateLayoutResult = null;
    private colPadding = 0;
    private colWeights: number[] = [];
    private numCols = 0;
    private numRows = 0;
    private rows: Component[][] = [];
    private rowPadding = 0;
    private rowWeights: number[] = [];

    /**
     * Constructs a Table.
     *
     * A Table is used to combine multiple Components in the form of a grid. A
     * common case is combining a y-axis, x-axis, and the plotted data via
     * ```typescript
     * new Table([[yAxis, plot],
     *            [null,  xAxis]]);
     * ```
     *
     * @constructor
     * @param {Component[][]} [rows] A 2-D array of the Components to place in the table.
     * null can be used if a cell is empty. (default = [])
     */
    constructor(rows: Component[][] = []) {
      super();
      this.classed("table", true);
      rows.forEach((row, rowIndex) => {
        row.forEach((component, colIndex) => {
          if (component != null) {
            this.addComponent(rowIndex, colIndex, component);
          }
        });
      });
    }

    /**
     * Adds a Component in the specified cell.
     *
     * If the cell is already occupied, there are 3 cases
     *  - Component + Component => Group containing both components
     *  - Component + Group => Component is added to the group
     *  - Group + Component => Component is added to the group
     *
     * For example, instead of calling `new Table([[a, b], [null, c]])`, you
     * could call
     * ```typescript
     * var table = new Table();
     * table.addComponent(0, 0, a);
     * table.addComponent(0, 1, b);
     * table.addComponent(1, 1, c);
     * ```
     *
     * @param {number} row The row in which to add the Component.
     * @param {number} col The column in which to add the Component.
     * @param {Component} component The Component to be added.
     * @returns {Table} The calling Table.
     */
    public addComponent(row: number, col: number, component: Component): Table {

      if (component == null) {
        throw Error("Cannot add null to a table cell");
      }

      var currentComponent = this.rows[row] && this.rows[row][col];

      if (currentComponent) {
        component = component.above(currentComponent);
      }

      if (this._addComponent(component)) {
        this.numRows = Math.max(row + 1, this.numRows);
        this.numCols = Math.max(col + 1, this.numCols);
        this.padTableToSize(this.numRows, this.numCols);

        this.rows[row][col] = component;
      }
      return this;
    }

    /**
     * Sets the layout weight of a particular column.
     * Space is allocated to columns based on their weight. Columns with higher weights receive proportionally more space.
     *
     * Please see `rowWeight` docs for an example.
     *
     * @param {number} index The index of the column.
     * @param {number} weight The weight to be set on the column.
     * @returns {Table} The calling Table.
     */
    public colWeight(index: number, weight: number) {
      this.colWeights[index] = weight;
      this.invalidateLayout();
      return this;
    }

    public computeLayout(offeredXOrigin?: number, offeredYOrigin?: number, availableWidth?: number, availableHeight?: number) {
      super.computeLayout(offeredXOrigin, offeredYOrigin, availableWidth , availableHeight);
      var layout = this.useLastCalculatedLayout() ? this.calculatedLayout : this.iterateLayout(this.width(), this.height());

      this.useLastCalculatedLayout(true);

      var childYOrigin = 0;
      var rowHeights = Utils.Methods.addArrays(layout.rowProportionalSpace, layout.guaranteedHeights);
      var colWidths  = Utils.Methods.addArrays(layout.colProportionalSpace, layout.guaranteedWidths );
      this.rows.forEach((row: Component[], rowIndex: number) => {
        var childXOrigin = 0;
        row.forEach((component: Component, colIndex: number) => {
          // recursively compute layout
          if (component != null) {
            component.computeLayout(childXOrigin, childYOrigin, colWidths[colIndex], rowHeights[rowIndex]);
          }
          childXOrigin += colWidths[colIndex] + this.colPadding;
        });
        childYOrigin += rowHeights[rowIndex] + this.rowPadding;
      });
    }

    public isFixedWidth(): boolean {
      var cols = d3.transpose(this.rows);
      return Table.fixedSpace(cols, (c: Component) => (c == null) || c.isFixedWidth());
    }

    public isFixedHeight(): boolean {
      return Table.fixedSpace(this.rows, (c: Component) => (c == null) || c.isFixedHeight());
    }

    /**
     * Sets the row and column padding on the Table.
     *
     * @param {number} rowPadding The padding above and below each row, in pixels.
     * @param {number} colPadding the padding to the left and right of each column, in pixels.
     * @returns {Table} The calling Table.
     */
    public padding(rowPadding: number, colPadding: number) {
      this.rowPadding = rowPadding;
      this.colPadding = colPadding;
      this.invalidateLayout();
      return this;
    }

    public removeComponent(component: Component) {
      super.removeComponent(component);
      var rowpos: number;
      var colpos: number;
<<<<<<< HEAD
      outer : for (var i = 0; i < this.numRows; i++) {
        for (var j = 0; j < this.numCols; j++) {
          if (this.rows[i][j] === component) {
=======
      outer: for (var i = 0; i < this._nRows; i++) {
        for (var j = 0; j < this._nCols; j++) {
          if (this._rows[i][j] === component) {
>>>>>>> 6f118464
            rowpos = i;
            colpos = j;
            break outer;
          }
        }
      }

      if (rowpos !== undefined) {
        this.rows[rowpos][colpos] = null;
      }
    }

    public requestedSpace(offeredWidth : number, offeredHeight: number): _SpaceRequest {
      this.calculatedLayout = this.iterateLayout(offeredWidth , offeredHeight);
      return {width : d3.sum(this.calculatedLayout.guaranteedWidths ),
              height: d3.sum(this.calculatedLayout.guaranteedHeights),
              wantsWidth: this.calculatedLayout.wantsWidth,
              wantsHeight: this.calculatedLayout.wantsHeight};
    }

    /**
     * Sets the layout weight of a particular row.
     * Space is allocated to rows based on their weight. Rows with higher weights receive proportionally more space.
     *
     * A common case would be to have one row take up 2/3rds of the space,
     * and the other row take up 1/3rd.
     *
     * Example:
     *
     * ```JavaScript
     * plot = new Plottable.Component.Table([
     *  [row1],
     *  [row2]
     * ]);
     *
     * // assign twice as much space to the first row
     * plot
     *  .rowWeight(0, 2)
     *  .rowWeight(1, 1)
     * ```
     *
     * @param {number} index The index of the row.
     * @param {number} weight The weight to be set on the row.
     * @returns {Table} The calling Table.
     */
    public rowWeight(index: number, weight: number) {
      this.rowWeights[index] = weight;
      this.invalidateLayout();
      return this;
    }

    private static calcComponentWeights(setWeights: number[],
                                        componentGroups: Component[][],
                                        fixityAccessor: (c: Component) => boolean) {
      // If the row/col weight was explicitly set, then return it outright
      // If the weight was not explicitly set, then guess it using the heuristic that if all components are fixed-space
      // then weight is 0, otherwise weight is 1
      return setWeights.map((w, i) => {
        if (w != null) {
          return w;
        }
        var fixities = componentGroups[i].map(fixityAccessor);
        var allFixed = fixities.reduce((a, b) => a && b, true);
        return allFixed ? 0 : 1;
      });
    }

    private static calcProportionalSpace(weights: number[], freeSpace: number): number[] {
      var weightSum = d3.sum(weights);
      if (weightSum === 0) {
        return Utils.Methods.createFilledArray(0, weights.length);
      } else {
        return weights.map((w) => freeSpace * w / weightSum);
      }
    }

<<<<<<< HEAD
    private static fixedSpace(componentGroup: Component[][], fixityAccessor: (c: Component) => boolean) {
      var all = (bools: boolean[]) => bools.reduce((a, b) => a && b, true);
      var group_isFixed = (components: Component[]) => all(components.map(fixityAccessor));
      return all(componentGroup.map(group_isFixed));
    }

    private determineGuarantees(offeredWidths: number[], offeredHeights: number[]): _LayoutAllocation {
      var requestedWidths  = Utils.Methods.createFilledArray(0, this.numCols);
      var requestedHeights = Utils.Methods.createFilledArray(0, this.numRows);
      var layoutWantsWidth  = Utils.Methods.createFilledArray(false, this.numCols);
      var layoutWantsHeight = Utils.Methods.createFilledArray(false, this.numRows);
      this.rows.forEach((row: Component[], rowIndex: number) => {
        row.forEach((component: Component, colIndex: number) => {
          var spaceRequest: _SpaceRequest;
          if (component != null) {
            spaceRequest = component.requestedSpace(offeredWidths[colIndex], offeredHeights[rowIndex]);
          } else {
            spaceRequest = {width: 0, height: 0, wantsWidth: false, wantsHeight: false};
          }

          var allocatedWidth = Math.min(spaceRequest.width, offeredWidths[colIndex]);
          var allocatedHeight = Math.min(spaceRequest.height, offeredHeights[rowIndex]);

          requestedWidths [colIndex] = Math.max(requestedWidths [colIndex], allocatedWidth );
          requestedHeights[rowIndex] = Math.max(requestedHeights[rowIndex], allocatedHeight);
          layoutWantsWidth [colIndex] = layoutWantsWidth [colIndex] || spaceRequest.wantsWidth;
          layoutWantsHeight[rowIndex] = layoutWantsHeight[rowIndex] || spaceRequest.wantsHeight;
        });
      });
      return {guaranteedWidths : requestedWidths  ,
              guaranteedHeights: requestedHeights ,
              wantsWidthArr    : layoutWantsWidth ,
              wantsHeightArr   : layoutWantsHeight};
    }

    private iterateLayout(availableWidth : number, availableHeight: number): _IterateLayoutResult {
=======
    private _iterateLayout(availableWidth: number, availableHeight: number): _IterateLayoutResult {
>>>>>>> 6f118464
    /*
     * Given availableWidth and availableHeight, figure out how to allocate it between rows and columns using an iterative algorithm.
     *
     * For both dimensions, keeps track of "guaranteedSpace", which the fixed-size components have requested, and
     * "proportionalSpace", which is being given to proportionally-growing components according to the weights on the table.
     * Here is how it works (example uses width but it is the same for height). First, columns are guaranteed no width, and
     * the free width is allocated to columns based on their colWeights. Then, in determineGuarantees, every component is
     * offered its column's width and may request some amount of it, which increases that column's guaranteed
     * width. If there are some components that were not satisfied with the width they were offered, and there is free
     * width that has not already been guaranteed, then the remaining width is allocated to the unsatisfied columns and the
     * algorithm runs again. If all components are satisfied, then the remaining width is allocated as proportional space
     * according to the colWeights.
     *
     * The guaranteed width for each column is monotonically increasing as the algorithm iterates. Since it is deterministic
     * and monotonically increasing, if the freeWidth does not change during an iteration it implies that no further progress
     * is possible, so the algorithm will not continue iterating on that dimension's account.
     *
     * If the algorithm runs more than 5 times, we stop and just use whatever we arrived at. It's not clear under what
     * circumstances this will happen or if it will happen at all. A message will be printed to the console if this occurs.
     *
     */
      var rows = this.rows;
      var cols = d3.transpose(this.rows);
      var availableWidthAfterPadding  = availableWidth  - this.colPadding * (this.numCols - 1);
      var availableHeightAfterPadding = availableHeight - this.rowPadding * (this.numRows - 1);

      var rowWeights = Table.calcComponentWeights(this.rowWeights, rows, (c: Component) => (c == null) || c.isFixedHeight());
      var colWeights = Table.calcComponentWeights(this.colWeights,  cols, (c: Component) => (c == null) || c.isFixedWidth());

      // To give the table a good starting position to iterate from, we give the fixed-width components half-weight
      // so that they will get some initial space allocated to work with
      var heuristicColWeights = colWeights.map((c) => c === 0 ? 0.5 : c);
      var heuristicRowWeights = rowWeights.map((c) => c === 0 ? 0.5 : c);

      var colProportionalSpace = Table.calcProportionalSpace(heuristicColWeights, availableWidthAfterPadding );
      var rowProportionalSpace = Table.calcProportionalSpace(heuristicRowWeights, availableHeightAfterPadding);

      var guaranteedWidths  = Utils.Methods.createFilledArray(0, this.numCols);
      var guaranteedHeights = Utils.Methods.createFilledArray(0, this.numRows);

      var freeWidth: number;
      var freeHeight: number;

      var nIterations = 0;
      while (true) {
        var offeredHeights = Utils.Methods.addArrays(guaranteedHeights, rowProportionalSpace);
        var offeredWidths  = Utils.Methods.addArrays(guaranteedWidths,  colProportionalSpace);
        var guarantees = this.determineGuarantees(offeredWidths, offeredHeights);
        guaranteedWidths = guarantees.guaranteedWidths;
        guaranteedHeights = guarantees.guaranteedHeights;
        var wantsWidth  = guarantees.wantsWidthArr .some((x: boolean) => x);
        var wantsHeight = guarantees.wantsHeightArr.some((x: boolean) => x);

        var lastFreeWidth  = freeWidth ;
        var lastFreeHeight = freeHeight;
        freeWidth  = availableWidthAfterPadding  - d3.sum(guarantees.guaranteedWidths );
        freeHeight = availableHeightAfterPadding - d3.sum(guarantees.guaranteedHeights);
        var xWeights: number[];
        if (wantsWidth) { // If something wants width, divide free space between components that want more width
          xWeights = guarantees.wantsWidthArr.map((x) => x ? 0.1 : 0);
          xWeights = Utils.Methods.addArrays(xWeights, colWeights);
        } else { // Otherwise, divide free space according to the weights
          xWeights = colWeights;
        }

        var yWeights: number[];
        if (wantsHeight) {
          yWeights = guarantees.wantsHeightArr.map((x) => x ? 0.1 : 0);
          yWeights = Utils.Methods.addArrays(yWeights, rowWeights);
        } else {
          yWeights = rowWeights;
        }

        colProportionalSpace = Table.calcProportionalSpace(xWeights, freeWidth );
        rowProportionalSpace = Table.calcProportionalSpace(yWeights, freeHeight);
        nIterations++;

        var canImproveWidthAllocation  = freeWidth  > 0 && freeWidth  !== lastFreeWidth;
        var canImproveHeightAllocation = freeHeight > 0 && freeHeight !== lastFreeHeight;

        if (!(canImproveWidthAllocation || canImproveHeightAllocation)) {
          break;
        }

        if (nIterations > 5) {
          break;
        }
      }

      // Redo the proportional space one last time, to ensure we use the real weights not the wantsWidth/Height weights
      freeWidth  = availableWidthAfterPadding  - d3.sum(guarantees.guaranteedWidths );
      freeHeight = availableHeightAfterPadding - d3.sum(guarantees.guaranteedHeights);
      colProportionalSpace = Table.calcProportionalSpace(colWeights, freeWidth );
      rowProportionalSpace = Table.calcProportionalSpace(rowWeights, freeHeight);

      return {colProportionalSpace: colProportionalSpace,
              rowProportionalSpace: rowProportionalSpace,
              guaranteedWidths: guarantees.guaranteedWidths,
              guaranteedHeights: guarantees.guaranteedHeights,
              wantsWidth: wantsWidth,
              wantsHeight: wantsHeight};
    }

<<<<<<< HEAD
    private padTableToSize(nRows: number, nCols: number) {
=======
    private _determineGuarantees(offeredWidths: number[], offeredHeights: number[]): _LayoutAllocation {
      var requestedWidths  = Utils.Methods.createFilledArray(0, this._nCols);
      var requestedHeights = Utils.Methods.createFilledArray(0, this._nRows);
      var layoutWantsWidth  = Utils.Methods.createFilledArray(false, this._nCols);
      var layoutWantsHeight = Utils.Methods.createFilledArray(false, this._nRows);
      this._rows.forEach((row: Component[], rowIndex: number) => {
        row.forEach((component: Component, colIndex: number) => {
          var spaceRequest: _SpaceRequest;
          if (component != null) {
            spaceRequest = component._requestedSpace(offeredWidths[colIndex], offeredHeights[rowIndex]);
          } else {
            spaceRequest = {width: 0, height: 0, wantsWidth: false, wantsHeight: false};
          }

          var allocatedWidth = Math.min(spaceRequest.width, offeredWidths[colIndex]);
          var allocatedHeight = Math.min(spaceRequest.height, offeredHeights[rowIndex]);

          requestedWidths [colIndex] = Math.max(requestedWidths [colIndex], allocatedWidth );
          requestedHeights[rowIndex] = Math.max(requestedHeights[rowIndex], allocatedHeight);
          layoutWantsWidth [colIndex] = layoutWantsWidth [colIndex] || spaceRequest.wantsWidth;
          layoutWantsHeight[rowIndex] = layoutWantsHeight[rowIndex] || spaceRequest.wantsHeight;
        });
      });
      return {guaranteedWidths: requestedWidths,
              guaranteedHeights: requestedHeights,
              wantsWidthArr: layoutWantsWidth,
              wantsHeightArr: layoutWantsHeight};
    }


    public _requestedSpace(offeredWidth: number, offeredHeight: number): _SpaceRequest {
      this._calculatedLayout = this._iterateLayout(offeredWidth , offeredHeight);
      return {width: d3.sum(this._calculatedLayout.guaranteedWidths ),
              height: d3.sum(this._calculatedLayout.guaranteedHeights),
              wantsWidth: this._calculatedLayout.wantsWidth,
              wantsHeight: this._calculatedLayout.wantsHeight};
    }

    public _computeLayout(offeredXOrigin?: number, offeredYOrigin?: number, availableWidth?: number, availableHeight?: number) {
      super._computeLayout(offeredXOrigin, offeredYOrigin, availableWidth , availableHeight);
      var layout = this._useLastCalculatedLayout() ? this._calculatedLayout : this._iterateLayout(this.width(), this.height());

      this._useLastCalculatedLayout(true);

      var childYOrigin = 0;
      var rowHeights = Utils.Methods.addArrays(layout.rowProportionalSpace, layout.guaranteedHeights);
      var colWidths  = Utils.Methods.addArrays(layout.colProportionalSpace, layout.guaranteedWidths );
      this._rows.forEach((row: Component[], rowIndex: number) => {
        var childXOrigin = 0;
        row.forEach((component: Component, colIndex: number) => {
          // recursively compute layout
          if (component != null) {
            component._computeLayout(childXOrigin, childYOrigin, colWidths[colIndex], rowHeights[rowIndex]);
          }
          childXOrigin += colWidths[colIndex] + this._colPadding;
        });
        childYOrigin += rowHeights[rowIndex] + this._rowPadding;
      });
    }

    /**
     * Sets the row and column padding on the Table.
     *
     * @param {number} rowPadding The padding above and below each row, in pixels.
     * @param {number} colPadding the padding to the left and right of each column, in pixels.
     * @returns {Table} The calling Table.
     */
    public padding(rowPadding: number, colPadding: number) {
      this._rowPadding = rowPadding;
      this._colPadding = colPadding;
      this._invalidateLayout();
      return this;
    }

    /**
     * Sets the layout weight of a particular row.
     * Space is allocated to rows based on their weight. Rows with higher weights receive proportionally more space.
     *
     * A common case would be to have one row take up 2/3rds of the space,
     * and the other row take up 1/3rd.
     *
     * Example:
     *
     * ```JavaScript
     * plot = new Plottable.Component.Table([
     *  [row1],
     *  [row2]
     * ]);
     *
     * // assign twice as much space to the first row
     * plot
     *  .rowWeight(0, 2)
     *  .rowWeight(1, 1)
     * ```
     *
     * @param {number} index The index of the row.
     * @param {number} weight The weight to be set on the row.
     * @returns {Table} The calling Table.
     */
    public rowWeight(index: number, weight: number) {
      this._rowWeights[index] = weight;
      this._invalidateLayout();
      return this;
    }

    /**
     * Sets the layout weight of a particular column.
     * Space is allocated to columns based on their weight. Columns with higher weights receive proportionally more space.
     *
     * Please see `rowWeight` docs for an example.
     *
     * @param {number} index The index of the column.
     * @param {number} weight The weight to be set on the column.
     * @returns {Table} The calling Table.
     */
    public colWeight(index: number, weight: number) {
      this._colWeights[index] = weight;
      this._invalidateLayout();
      return this;
    }

    public _isFixedWidth(): boolean {
      var cols = d3.transpose(this._rows);
      return Table._fixedSpace(cols, (c: Component) => (c == null) || c._isFixedWidth());
    }

    public _isFixedHeight(): boolean {
      return Table._fixedSpace(this._rows, (c: Component) => (c == null) || c._isFixedHeight());
    }

    private _padTableToSize(nRows: number, nCols: number) {
>>>>>>> 6f118464
      for (var i = 0; i < nRows; i++) {
        if (this.rows[i] === undefined) {
          this.rows[i] = [];
          this.rowWeights[i] = null;
        }
        for (var j = 0; j < nCols; j++) {
          if (this.rows[i][j] === undefined) {
            this.rows[i][j] = null;
          }
        }
      }
      for (j = 0; j < nCols; j++) {
        if (this.colWeights[j] === undefined) {
          this.colWeights[j] = null;
        }
      }
    }
  }
}
}<|MERGE_RESOLUTION|>--- conflicted
+++ resolved
@@ -3,33 +3,19 @@
 module Plottable {
 export module Components {
   type _LayoutAllocation = {
-<<<<<<< HEAD
     guaranteedHeights: number[];
     guaranteedWidths : number[];
-=======
-    guaranteedWidths: number[];
-    guaranteedHeights: number[];
-    wantsWidthArr: boolean[];
->>>>>>> 6f118464
     wantsHeightArr: boolean[];
     wantsWidthArr : boolean[];
   }
 
   export type _IterateLayoutResult = {
     colProportionalSpace: number[];
-<<<<<<< HEAD
     guaranteedHeights   : number[];
     guaranteedWidths    : number[];
     rowProportionalSpace: number[];
     wantsHeight         : boolean;
     wantsWidth          : boolean;
-=======
-    rowProportionalSpace: number[];
-    guaranteedWidths: number[];
-    guaranteedHeights: number[];
-    wantsWidth: boolean;
-    wantsHeight: boolean;
->>>>>>> 6f118464
   };
 
   export class Table extends ComponentContainer {
@@ -177,15 +163,9 @@
       super.removeComponent(component);
       var rowpos: number;
       var colpos: number;
-<<<<<<< HEAD
       outer : for (var i = 0; i < this.numRows; i++) {
         for (var j = 0; j < this.numCols; j++) {
           if (this.rows[i][j] === component) {
-=======
-      outer: for (var i = 0; i < this._nRows; i++) {
-        for (var j = 0; j < this._nCols; j++) {
-          if (this._rows[i][j] === component) {
->>>>>>> 6f118464
             rowpos = i;
             colpos = j;
             break outer;
@@ -262,7 +242,6 @@
       }
     }
 
-<<<<<<< HEAD
     private static fixedSpace(componentGroup: Component[][], fixityAccessor: (c: Component) => boolean) {
       var all = (bools: boolean[]) => bools.reduce((a, b) => a && b, true);
       var group_isFixed = (components: Component[]) => all(components.map(fixityAccessor));
@@ -298,10 +277,6 @@
               wantsHeightArr   : layoutWantsHeight};
     }
 
-    private iterateLayout(availableWidth : number, availableHeight: number): _IterateLayoutResult {
-=======
-    private _iterateLayout(availableWidth: number, availableHeight: number): _IterateLayoutResult {
->>>>>>> 6f118464
     /*
      * Given availableWidth and availableHeight, figure out how to allocate it between rows and columns using an iterative algorithm.
      *
@@ -323,6 +298,7 @@
      * circumstances this will happen or if it will happen at all. A message will be printed to the console if this occurs.
      *
      */
+    private iterateLayout(availableWidth : number, availableHeight: number): _IterateLayoutResult {
       var rows = this.rows;
       var cols = d3.transpose(this.rows);
       var availableWidthAfterPadding  = availableWidth  - this.colPadding * (this.numCols - 1);
@@ -405,141 +381,7 @@
               wantsHeight: wantsHeight};
     }
 
-<<<<<<< HEAD
     private padTableToSize(nRows: number, nCols: number) {
-=======
-    private _determineGuarantees(offeredWidths: number[], offeredHeights: number[]): _LayoutAllocation {
-      var requestedWidths  = Utils.Methods.createFilledArray(0, this._nCols);
-      var requestedHeights = Utils.Methods.createFilledArray(0, this._nRows);
-      var layoutWantsWidth  = Utils.Methods.createFilledArray(false, this._nCols);
-      var layoutWantsHeight = Utils.Methods.createFilledArray(false, this._nRows);
-      this._rows.forEach((row: Component[], rowIndex: number) => {
-        row.forEach((component: Component, colIndex: number) => {
-          var spaceRequest: _SpaceRequest;
-          if (component != null) {
-            spaceRequest = component._requestedSpace(offeredWidths[colIndex], offeredHeights[rowIndex]);
-          } else {
-            spaceRequest = {width: 0, height: 0, wantsWidth: false, wantsHeight: false};
-          }
-
-          var allocatedWidth = Math.min(spaceRequest.width, offeredWidths[colIndex]);
-          var allocatedHeight = Math.min(spaceRequest.height, offeredHeights[rowIndex]);
-
-          requestedWidths [colIndex] = Math.max(requestedWidths [colIndex], allocatedWidth );
-          requestedHeights[rowIndex] = Math.max(requestedHeights[rowIndex], allocatedHeight);
-          layoutWantsWidth [colIndex] = layoutWantsWidth [colIndex] || spaceRequest.wantsWidth;
-          layoutWantsHeight[rowIndex] = layoutWantsHeight[rowIndex] || spaceRequest.wantsHeight;
-        });
-      });
-      return {guaranteedWidths: requestedWidths,
-              guaranteedHeights: requestedHeights,
-              wantsWidthArr: layoutWantsWidth,
-              wantsHeightArr: layoutWantsHeight};
-    }
-
-
-    public _requestedSpace(offeredWidth: number, offeredHeight: number): _SpaceRequest {
-      this._calculatedLayout = this._iterateLayout(offeredWidth , offeredHeight);
-      return {width: d3.sum(this._calculatedLayout.guaranteedWidths ),
-              height: d3.sum(this._calculatedLayout.guaranteedHeights),
-              wantsWidth: this._calculatedLayout.wantsWidth,
-              wantsHeight: this._calculatedLayout.wantsHeight};
-    }
-
-    public _computeLayout(offeredXOrigin?: number, offeredYOrigin?: number, availableWidth?: number, availableHeight?: number) {
-      super._computeLayout(offeredXOrigin, offeredYOrigin, availableWidth , availableHeight);
-      var layout = this._useLastCalculatedLayout() ? this._calculatedLayout : this._iterateLayout(this.width(), this.height());
-
-      this._useLastCalculatedLayout(true);
-
-      var childYOrigin = 0;
-      var rowHeights = Utils.Methods.addArrays(layout.rowProportionalSpace, layout.guaranteedHeights);
-      var colWidths  = Utils.Methods.addArrays(layout.colProportionalSpace, layout.guaranteedWidths );
-      this._rows.forEach((row: Component[], rowIndex: number) => {
-        var childXOrigin = 0;
-        row.forEach((component: Component, colIndex: number) => {
-          // recursively compute layout
-          if (component != null) {
-            component._computeLayout(childXOrigin, childYOrigin, colWidths[colIndex], rowHeights[rowIndex]);
-          }
-          childXOrigin += colWidths[colIndex] + this._colPadding;
-        });
-        childYOrigin += rowHeights[rowIndex] + this._rowPadding;
-      });
-    }
-
-    /**
-     * Sets the row and column padding on the Table.
-     *
-     * @param {number} rowPadding The padding above and below each row, in pixels.
-     * @param {number} colPadding the padding to the left and right of each column, in pixels.
-     * @returns {Table} The calling Table.
-     */
-    public padding(rowPadding: number, colPadding: number) {
-      this._rowPadding = rowPadding;
-      this._colPadding = colPadding;
-      this._invalidateLayout();
-      return this;
-    }
-
-    /**
-     * Sets the layout weight of a particular row.
-     * Space is allocated to rows based on their weight. Rows with higher weights receive proportionally more space.
-     *
-     * A common case would be to have one row take up 2/3rds of the space,
-     * and the other row take up 1/3rd.
-     *
-     * Example:
-     *
-     * ```JavaScript
-     * plot = new Plottable.Component.Table([
-     *  [row1],
-     *  [row2]
-     * ]);
-     *
-     * // assign twice as much space to the first row
-     * plot
-     *  .rowWeight(0, 2)
-     *  .rowWeight(1, 1)
-     * ```
-     *
-     * @param {number} index The index of the row.
-     * @param {number} weight The weight to be set on the row.
-     * @returns {Table} The calling Table.
-     */
-    public rowWeight(index: number, weight: number) {
-      this._rowWeights[index] = weight;
-      this._invalidateLayout();
-      return this;
-    }
-
-    /**
-     * Sets the layout weight of a particular column.
-     * Space is allocated to columns based on their weight. Columns with higher weights receive proportionally more space.
-     *
-     * Please see `rowWeight` docs for an example.
-     *
-     * @param {number} index The index of the column.
-     * @param {number} weight The weight to be set on the column.
-     * @returns {Table} The calling Table.
-     */
-    public colWeight(index: number, weight: number) {
-      this._colWeights[index] = weight;
-      this._invalidateLayout();
-      return this;
-    }
-
-    public _isFixedWidth(): boolean {
-      var cols = d3.transpose(this._rows);
-      return Table._fixedSpace(cols, (c: Component) => (c == null) || c._isFixedWidth());
-    }
-
-    public _isFixedHeight(): boolean {
-      return Table._fixedSpace(this._rows, (c: Component) => (c == null) || c._isFixedHeight());
-    }
-
-    private _padTableToSize(nRows: number, nCols: number) {
->>>>>>> 6f118464
       for (var i = 0; i < nRows; i++) {
         if (this.rows[i] === undefined) {
           this.rows[i] = [];
