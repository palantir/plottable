--- conflicted
+++ resolved
@@ -2,8 +2,10 @@
 
 module Plottable {
 export module Scale {
-  export class Time extends Abstract.QuantitiveScale {
+  export class Time extends Abstract.Scale {
     public _PADDING_FOR_IDENTICAL_DOMAIN = 1000 * 60 * 60 * 24;
+    private lastRequestedTickCount = 10;
+    public _d3Scale: D3.Scale.TimeScale;
     /**
      * Creates a new Time Scale.
      *
@@ -20,7 +22,6 @@
     public _setDomain(values: any[]) {
       super._setDomain(values.map((d: any) => new Date(d)));
     }
-<<<<<<< HEAD
 
     public _getExtent(): number[] {
       var extents = this._getAllExtents();
@@ -29,14 +30,6 @@
       } else {
         return [0, 1];
       }
-    }
-
-    public autoDomain() {
-      super.autoDomain();
-      if (this._autoPad) {
-        this.padDomain();
-      }
-      return this;
     }
 
     /**
@@ -108,8 +101,6 @@
       this._setDomain(newDomain);
       return this;
     }
-=======
->>>>>>> 67d1004b
   }
 }
 }