--- conflicted
+++ resolved
@@ -12,15 +12,10 @@
    * By default it generates a linear scale internally.
    */
   export class InterpolatedColor extends Scale<number, string> {
-<<<<<<< HEAD
     private _colorRange: string[];
     private _scaleType: string;
     private static COLOR_SCALES: ColorGroups = {
       reds : [
-=======
-    private static _COLOR_SCALES: ColorGroups = {
-      reds: [
->>>>>>> 6f118464
         "#FFFFFF", // white
         "#FFF6E1",
         "#FEF4C0",
@@ -64,75 +59,6 @@
     };
 
     /**
-<<<<<<< HEAD
-=======
-     * Converts the string array into a d3 scale.
-     *
-     * @param {string[]} colors an array of strings representing color
-     *     values in hex ("#FFFFFF") or keywords ("white").
-     * @param {string} scaleType a string representing the underlying scale
-     *     type ("linear"/"log"/"sqrt"/"pow")
-     * @returns {D3.Scale.QuantitativeScaleScale} The converted QuantitativeScale d3 scale.
-     */
-    private static _getD3InterpolatedScale(colors: string[], scaleType: string): D3.Scale.QuantitativeScale {
-      var scale: D3.Scale.QuantitativeScale;
-      switch (scaleType){
-        case "linear":
-          scale = d3.scale.linear();
-          break;
-        case "log":
-          scale = d3.scale.log();
-          break;
-        case "sqrt":
-          scale = d3.scale.sqrt();
-          break;
-        case "pow":
-          scale = d3.scale.pow();
-          break;
-      }
-      if (scale == null){
-        throw new Error("unknown QuantitativeScale scale type " + scaleType);
-      }
-      return scale
-                  .range([0, 1])
-                  .interpolate(InterpolatedColor._interpolateColors(colors));
-    }
-
-    /**
-     * Creates a d3 interpolator given the color array.
-     *
-     * This class implements a scale that maps numbers to strings.
-     *
-     * @param {string[]} colors an array of strings representing color
-     *     values in hex ("#FFFFFF") or keywords ("white").
-     * @returns {D3.Transition.Interpolate} The d3 interpolator for colors.
-     */
-    private static _interpolateColors(colors: string[]): D3.Transition.Interpolate {
-      if (colors.length < 2) {
-        throw new Error("Color scale arrays must have at least two elements.");
-      };
-      return (ignored: any): any => {
-        return (t: any): any => {
-          // Clamp t parameter to [0,1]
-          t = Math.max(0, Math.min(1, t));
-
-          // Determine indices for colors
-          var tScaled = t * (colors.length - 1);
-          var i0      = Math.floor(tScaled);
-          var i1      = Math.ceil(tScaled);
-          var frac    = (tScaled - i0);
-
-          // Interpolate in the L*a*b color space
-          return d3.interpolateLab(colors[i0], colors[i1])(frac);
-        };
-      };
-    }
-
-    private _colorRange: string[];
-    private _scaleType: string;
-
-    /**
->>>>>>> 6f118464
      * Constructs an InterpolatedColorScale.
      *
      * An InterpolatedColorScale maps numbers evenly to color strings.
