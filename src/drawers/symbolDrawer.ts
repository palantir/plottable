--- conflicted
+++ resolved
@@ -3,133 +3,129 @@
  * @license MIT
  */
 
-<<<<<<< HEAD
+import * as d3 from "d3";
+
 import { Dataset } from "../core/dataset";
-import { Accessor, AttributeToAppliedProjector } from "../core/interfaces";
+import { AttributeToAppliedProjector, IAccessor } from "../core/interfaces";
 import { SymbolFactory } from "../core/symbolFactories";
 import { CanvasBuffer } from "./canvasBuffer";
-import { Drawer } from "./drawer";
-import { AppliedDrawStep } from "./index";
-
-export class Symbol extends Drawer {
-  private buffer: CanvasBuffer;
-
-  constructor(
-      dataset: Dataset,
-      private symbolProjector: () => Accessor<SymbolFactory>,
-      private sizeProjector: () => Accessor<number>,
-  ) {
-    super(dataset);
-    this._svgElementName = "path";
-    this._className = "symbol";
-  }
-
-  protected _drawStepCanvas(data: any[], step: AppliedDrawStep) {
-    this._drawSymbolsRubberStamp(data, step);
-  }
-
-  /**
-   * Uses an internal canvas buffer to blit the symbols into the canvas.
-   *
-   * For each symbol, we first detect if it's even in to the canvas bounds, if
-   * not we continue. Then we check it's other style attributes and symbol type.
-   * If those don't match what are in the buffer, we redraw the buffer. Finally,
-   * we blit the buffer to the canvas at the symbol coordinates.
-   */
-  private _drawSymbolsRubberStamp(data: any[], step: AppliedDrawStep) {
-    const ctx = this.canvas().node().getContext("2d");
-    const projector = step.attrToAppliedProjector;
-    const styleKeys = Object.keys(Drawer._CANVAS_CONTEXT_ATTRIBUTES);
-    const attrKeys = styleKeys.concat(["x", "y"]);
-
-    // create canvas intersection tester
-    const { width, height } = ctx.canvas; // TODO devicePixelRatio?
-    const intersectsCanvasBounds = (x: number, y: number, size: number) => {
-      return (
-        x + size >= 0 && x - size <= width &&
-        y + size >= 0 && y - size <= height
-      );
-    };
-
-    // lazilly create offscreen buffer of modest size
-    if (this.buffer == null) {
-      this.buffer = new CanvasBuffer(0, 0, 1);
-    }
-
-    let prevAttrs: any = null;
-    let prevSymbolGenerator: any = null;
-    let prevSymbolSize: number = null;
-    let skipped = 0;
-    for(let index = 0; index < data.length; index++) {
-      const datum = data[index];
-
-      // check symbol is in viewport
-      const attrs = this._resolveAttributesSubset(projector, attrKeys, datum, index);
-      const symbolSize = this.sizeProjector()(datum, index, this._dataset);
-      if (!intersectsCanvasBounds(attrs["x"], attrs["y"], symbolSize)) {
-        skipped++;
-        continue;
-      }
-
-      // check attributes and symbol type
-      const attrsSame = this._attributesSame(prevAttrs, attrs, styleKeys);
-      const symbolGenerator = this.symbolProjector()(datum, index, this._dataset);
-      if (attrsSame && prevSymbolSize == symbolSize && prevSymbolGenerator == symbolGenerator) {
-        skipped++;
-      } else {
-        // make room for bigger symbol if needed
-        if (symbolSize > this.buffer.pixelWidth || symbolSize > this.buffer.pixelHeight) {
-          this.buffer.resize(symbolSize, symbolSize, true);
-        }
-
-        // draw actual symbol into buffer
-        this.buffer.clear();
-        const bufferCtx = this.buffer.ctx;
-        bufferCtx.beginPath();
-        symbolGenerator(symbolSize).context(bufferCtx)(null);
-        bufferCtx.closePath();
-        this._setCanvasContextStyles(attrs, bufferCtx);
-
-        // save the values that are in the buffer
-        prevSymbolGenerator = symbolGenerator;
-        prevSymbolSize = symbolSize;
-        prevAttrs = attrs;
-      }
-
-      // blit the buffer to the canvas
-      this.buffer.blitCenter(ctx, attrs["x"], attrs["y"]);
-    }
-  }
-
-  private _attributesSame(prevAttrs: any, attrs: any, attrKeys: string[]) {
-    if (prevAttrs == null) {
-      return false;
-    }
-    for (let i = 0; i < attrKeys.length; i++) {
-      const attrKey = attrKeys[i];
-      if (prevAttrs[attrKey] != attrs[attrKey]) {
-        return false;
-      }
-    }
-    return true;
-  }
-
-  private _resolveAttributesSubset(projector: AttributeToAppliedProjector, attrKeys: string[], datum: any, index: number){
-    const attrs: {[key: string]: any} = {};
-    for (let i = 0; i < attrKeys.length; i++) {
-      const attrKey = attrKeys[i];
-      if (projector.hasOwnProperty(attrKey)) {
-        attrs[attrKey] = projector[attrKey](datum, index);
-      }
-    }
-    return attrs;
-  }
-=======
+import { CanvasDrawStep } from "./canvasDrawer";
 import { SVGDrawer } from "./svgDrawer";
 
 export class SymbolSVGDrawer extends SVGDrawer {
-  constructor() {
-    super("path", "symbol");
-  }
->>>>>>> a02ee8ce
+    constructor() {
+        super("path", "symbol");
+    }
+}
+
+let buffer: CanvasBuffer;
+export function makeSymbolCanvasDrawStep(
+        dataset: Dataset,
+        symbolProjector: () => IAccessor<SymbolFactory>,
+        sizeProjector: () => IAccessor<number>): CanvasDrawStep {
+    return (context: CanvasRenderingContext2D, data: any[][], attrToAppliedProjector: AttributeToAppliedProjector) => {
+        const styleKeys = ["stroke-width", "stroke", "opacity", "fill"];
+        const attrKeys = styleKeys.concat(["x", "y"]);
+
+        // create canvas intersection tester
+        const { width, height } = context.canvas; // TODO devicePixelRatio?
+        const intersectsCanvasBounds = (x: number, y: number, size: number) => {
+          return (
+            x + size >= 0 && x - size <= width &&
+            y + size >= 0 && y - size <= height
+          );
+        };
+
+        // lazily create offscreen buffer of modest size
+        if (buffer == null) {
+            buffer = new CanvasBuffer(0, 0, 1);
+        }
+
+        let prevAttrs: any = null;
+        let prevSymbolGenerator: any = null;
+        let prevSymbolSize: number = null;
+        let skipped = 0;
+        for (let index = 0; index < data.length; index++) {
+            const datum = data[index];
+
+            // check symbol is in viewport
+            const attrs = resolveAttributesSubset(attrToAppliedProjector, attrKeys, datum, index);
+            const symbolSize = sizeProjector()(datum, index, dataset);
+            if (!intersectsCanvasBounds(attrs["x"], attrs["y"], symbolSize)) {
+                skipped++;
+                continue;
+            }
+
+            // check attributes and symbol type
+            const attrsSame = attributesSame(prevAttrs, attrs, styleKeys);
+            const symbolGenerator = symbolProjector()(datum, index, this._dataset);
+            if (attrsSame && prevSymbolSize == symbolSize && prevSymbolGenerator == symbolGenerator) {
+                skipped++;
+            } else {
+                // make room for bigger symbol if needed
+                if (symbolSize > buffer.pixelWidth || symbolSize > buffer.pixelHeight) {
+                    buffer.resize(symbolSize, symbolSize, true);
+                }
+
+                // draw actual symbol into buffer
+                buffer.clear();
+                const bufferCtx = buffer.ctx;
+                bufferCtx.beginPath();
+                symbolGenerator(symbolSize).context(bufferCtx)(null);
+                bufferCtx.closePath();
+
+                if (attrs["stroke-width"]) {
+                  bufferCtx.lineWidth = parseFloat(attrs["stroke-width"]);
+                }
+                if (attrs["stroke"]) {
+                  const strokeColor = d3.color("stroke");
+                  if (attrs["opacity"]) {
+                    strokeColor.opacity = attrs["opacity"];
+                  }
+                  bufferCtx.strokeStyle = strokeColor.rgb().toString();
+                  bufferCtx.stroke();
+                }
+                if (attrs["fill"]) {
+                  const fillColor = d3.color(attrs["fill"]);
+                  if (attrs["opacity"]) {
+                    fillColor.opacity = attrs["opacity"];
+                  }
+                  bufferCtx.fillStyle = fillColor.rgb().toString();
+                  bufferCtx.fill();
+                }
+
+                // save the values that are in the buffer
+                prevSymbolGenerator = symbolGenerator;
+                prevSymbolSize = symbolSize;
+                prevAttrs = attrs;
+            }
+
+            // blit the buffer to the canvas
+            buffer.blitCenter(context, attrs["x"], attrs["y"]);
+        }
+    };
+}
+
+function attributesSame(prevAttrs: any, attrs: any, attrKeys: string[]) {
+    if (prevAttrs == null) {
+        return false;
+    }
+    for (let i = 0; i < attrKeys.length; i++) {
+        const attrKey = attrKeys[i];
+        if (prevAttrs[attrKey] != attrs[attrKey]) {
+            return false;
+        }
+    }
+    return true;
+}
+
+function resolveAttributesSubset(projector: AttributeToAppliedProjector, attrKeys: string[], datum: any, index: number) {
+    const attrs: {[key: string]: any} = {};
+    for (let i = 0; i < attrKeys.length; i++) {
+        const attrKey = attrKeys[i];
+        if (projector.hasOwnProperty(attrKey)) {
+            attrs[attrKey] = projector[attrKey](datum, index);
+        }
+    }
+    return attrs;
 }