///<reference path="../reference.ts" />

module Plottable {
export module Drawers {
  /**
   * A step for the drawer to draw.
   *
   * Specifies how AttributeToProjector needs to be animated.
   */
  export type DrawStep = {
    attrToProjector: AttributeToProjector;
    animator: Animator;
  };

  /**
   * A DrawStep that carries an AttributeToAppliedProjector map.
   */
  export type AppliedDrawStep = {
    attrToAppliedProjector: AttributeToAppliedProjector;
    animator: Animator;
  };

}

export class Drawer {
  private _renderArea: d3.Selection<void>;
  protected _svgElementName: string;
  protected _className: string;
  private _dataset: Dataset;

  private _cachedSelectionValid = false;
  private _cachedSelection: d3.Selection<any>;

  /**
   * A Drawer draws svg elements based on the input Dataset.
   *
   * @constructor
   * @param {Dataset} dataset The dataset associated with this Drawer
   */
  constructor(dataset: Dataset) {
    this._dataset = dataset;
  }

  /**
   * Retrieves the renderArea selection for the Drawer.
   */
  public renderArea(): d3.Selection<void>;
  /**
   * Sets the renderArea selection for the Drawer.
   *
   * @param {d3.Selection} Selection containing the <g> to render to.
   * @returns {Drawer} The calling Drawer.
   */
  public renderArea(area: d3.Selection<void>): Drawer;
  public renderArea(area?: d3.Selection<void>): any {
    if (area == null) {
      return this._renderArea;
    }
    this._renderArea = area;
    this._cachedSelectionValid = false;
    return this;
  }

  /**
   * Removes the Drawer and its renderArea
   */
  public remove() {
    if (this.renderArea() != null) {
      this.renderArea().remove();
    }
  }

  /**
   * Binds data to selection
   *
   * @param{any[]} data The data to be drawn
   */
  private _bindSelectionData(data: any[]) {
    var dataElements = this.selection().data(data);
    dataElements.enter().append(this._svgElementName);
    dataElements.exit().remove();
    this._applyDefaultAttributes(dataElements);
  }

  protected _applyDefaultAttributes(selection: d3.Selection<any>) {
    if (this._className != null) {
      selection.classed(this._className, true);
    }
  }

  /**
   * Draws data using one step
   *
   * @param{AppliedDrawStep} step The step, how data should be drawn.
   */
  private _drawStep(step: Drawers.AppliedDrawStep) {
    var selection = this.selection();
    var colorAttributes = ["fill", "stroke"];
    colorAttributes.forEach((colorAttribute) => {
      if (step.attrToAppliedProjector[colorAttribute] != null) {
        selection.attr(colorAttribute, step.attrToAppliedProjector[colorAttribute]);
      }
    });
    step.animator.animate(selection, step.attrToAppliedProjector);
    if (this._className != null) {
      this.selection().classed(this._className, true);
    }
  }

  private _appliedProjectors(attrToProjector: AttributeToProjector): AttributeToAppliedProjector {
    var modifiedAttrToProjector: AttributeToAppliedProjector = {};
    Object.keys(attrToProjector).forEach((attr: string) => {
      modifiedAttrToProjector[attr] =
        (datum: any, index: number) => attrToProjector[attr](datum, index, this._dataset);
    });

    return modifiedAttrToProjector;
  }

  /**
   * Calculates the total time it takes to use the input drawSteps to draw the input data
   *
   * @param {any[]} data The data that would have been drawn
   * @param {Drawers.DrawStep[]} drawSteps The DrawSteps to use
   * @returns {number} The total time it takes to draw
   */
  public totalDrawTime(data: any[], drawSteps: Drawers.DrawStep[]) {
    var delay = 0;
    drawSteps.forEach((drawStep, i) => {
      delay += drawStep.animator.totalTime(data.length);
    });

    return delay;
  }

  /**
   * Draws the data into the renderArea using the spefic steps and metadata
   *
   * @param{any[]} data The data to be drawn
   * @param{DrawStep[]} drawSteps The list of steps, which needs to be drawn
   */
  public draw(data: any[], drawSteps: Drawers.DrawStep[]) {
    var appliedDrawSteps: Drawers.AppliedDrawStep[] = drawSteps.map((dr: Drawers.DrawStep) => {
      var attrToAppliedProjector = this._appliedProjectors(dr.attrToProjector);
      return {
        attrToAppliedProjector: attrToAppliedProjector,
        animator: dr.animator
      };
    });

    this._bindSelectionData(data);
    this._cachedSelectionValid = false;

    var delay = 0;
    appliedDrawSteps.forEach((drawStep, i) => {
      Utils.Window.setTimeout(() => this._drawStep(drawStep), delay);
      delay += drawStep.animator.totalTime(data.length);
    });

    return this;
  }

  public selection() {
    if (!this._cachedSelectionValid) {
      this._cachedSelection = this.renderArea().selectAll(this.selector());
      this._cachedSelectionValid = true;
    }
    return this._cachedSelection;
  }

  /**
   * Returns the CSS selector for this Drawer's visual elements.
   */
  public selector(): string {
    return this._svgElementName;
  }

  /**
   * Returns the D3 selection corresponding to the datum with the specified index.
   */
<<<<<<< HEAD
  public selectionForIndex(index: number) {
    return d3.select(this.selection()[0][index]);
=======
  public selectionForIndex(index: number): d3.Selection<any> {
    return d3.select(this._selection()[0][index]);
>>>>>>> b35e2fff
  }

}
}<|MERGE_RESOLUTION|>--- conflicted
+++ resolved
@@ -178,13 +178,8 @@
   /**
    * Returns the D3 selection corresponding to the datum with the specified index.
    */
-<<<<<<< HEAD
-  public selectionForIndex(index: number) {
+  public selectionForIndex(index: number): d3.Selection<any> {
     return d3.select(this.selection()[0][index]);
-=======
-  public selectionForIndex(index: number): d3.Selection<any> {
-    return d3.select(this._selection()[0][index]);
->>>>>>> b35e2fff
   }
 
 }
