--- conflicted
+++ resolved
@@ -142,17 +142,8 @@
       return "";
     }
 
-<<<<<<< HEAD
-    public _getPixelPoints(selection: D3.Selection): Point[] {
-      return [];
-    }
-
-    public _getDatum(selection: D3.Selection, point: Point): any {
-      return selection.data();
-=======
     public _getPixelPoint(selection: D3.Selection, datum: any, index: number): Point {
       return null;
->>>>>>> 1e77d8e9
     }
 
   }
