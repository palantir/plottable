///<reference path="../reference.ts" />

module Plottable {
export module Dispatchers {
  export type TouchCallback = (ids: number[], idToPoint: { [id: number]: Point; }, e: TouchEvent) => any;

  export class Touch extends Dispatcher {
    /**
     * Dispatcher.Touch calls callbacks when touch events occur.
     * It reports the (x, y) position of the first Touch relative to the
     * <svg> it is attached to.
     */

    private static _DISPATCHER_KEY = "__Plottable_Dispatcher_Touch";
<<<<<<< HEAD
    private translator: Utils.ClientToSVGTranslator;
    private _startBroadcaster: Core.Broadcaster<Dispatchers.Touch>;
    private _moveBroadcaster: Core.Broadcaster<Dispatchers.Touch>;
    private _endBroadcaster: Core.Broadcaster<Dispatchers.Touch>;
=======
    private translator: _Util.ClientToSVGTranslator;
    private _startBroadcaster: Core.Broadcaster<Dispatcher.Touch>;
    private _moveBroadcaster: Core.Broadcaster<Dispatcher.Touch>;
    private _endBroadcaster: Core.Broadcaster<Dispatcher.Touch>;
    private _cancelBroadcaster: Core.Broadcaster<Dispatcher.Touch>;
>>>>>>> bd3d6e5c

    /**
     * Get a Dispatcher.Touch for the <svg> containing elem. If one already exists
     * on that <svg>, it will be returned; otherwise, a new one will be created.
     *
     * @param {SVGElement} elem A svg DOM element.
     * @return {Dispatcher.Touch} A Dispatcher.Touch
     */
    public static getDispatcher(elem: SVGElement): Dispatchers.Touch {
      var svg = Utils.DOM.getBoundingSVG(elem);

      var dispatcher: Touch = (<any> svg)[Touch._DISPATCHER_KEY];
      if (dispatcher == null) {
        dispatcher = new Touch(svg);
        (<any> svg)[Touch._DISPATCHER_KEY] = dispatcher;
      }
      return dispatcher;
    }

    /**
     * Creates a Dispatcher.Touch.
     * This constructor should not be invoked directly under most circumstances.
     *
     * @param {SVGElement} svg The root <svg> element to attach to.
     */
    constructor(svg: SVGElement) {
      super();

      this.translator = Utils.ClientToSVGTranslator.getTranslator(svg);

      this._startBroadcaster = new Core.Broadcaster(this);
      this._event2Callback["touchstart"] = (e: TouchEvent) => this._measureAndBroadcast(e, this._startBroadcaster);

      this._moveBroadcaster = new Core.Broadcaster(this);
      this._event2Callback["touchmove"] = (e: TouchEvent) => this._measureAndBroadcast(e, this._moveBroadcaster);

      this._endBroadcaster = new Core.Broadcaster(this);
      this._event2Callback["touchend"] = (e: TouchEvent) => this._measureAndBroadcast(e, this._endBroadcaster);

      this._cancelBroadcaster = new Core.Broadcaster(this);
      this._event2Callback["touchcancel"] = (e: TouchEvent) => this._measureAndBroadcast(e, this._cancelBroadcaster);

      this._broadcasters = [this._moveBroadcaster, this._startBroadcaster, this._endBroadcaster, this._cancelBroadcaster];
    }

    protected _getWrappedCallback(callback: Function): Core.BroadcasterCallback<Dispatchers.Touch> {
      return (td: Dispatchers.Touch, ids: number[], idToPoint: { [id: number]: Point; }, e: MouseEvent) => callback(ids, idToPoint, e);
    }

    /**
     * Registers a callback to be called whenever a touch starts,
     * or removes the callback if `null` is passed as the callback.
     *
     * @param {any} key The key associated with the callback.
     *                  Key uniqueness is determined by deep equality.
     * @param {TouchCallback} callback A callback that takes the pixel position
     *                                     in svg-coordinate-space. Pass `null`
     *                                     to remove a callback.
     * @return {Dispatcher.Touch} The calling Dispatcher.Touch.
     */
    public onTouchStart(key: any, callback: TouchCallback): Dispatchers.Touch {
      this._setCallback(this._startBroadcaster, key, callback);
      return this;
    }

    /**
     * Registers a callback to be called whenever the touch position changes,
     * or removes the callback if `null` is passed as the callback.
     *
     * @param {any} key The key associated with the callback.
     *                  Key uniqueness is determined by deep equality.
     * @param {TouchCallback} callback A callback that takes the pixel position
     *                                     in svg-coordinate-space. Pass `null`
     *                                     to remove a callback.
     * @return {Dispatcher.Touch} The calling Dispatcher.Touch.
     */
    public onTouchMove(key: any, callback: TouchCallback): Dispatchers.Touch {
      this._setCallback(this._moveBroadcaster, key, callback);
      return this;
    }

    /**
     * Registers a callback to be called whenever a touch ends,
     * or removes the callback if `null` is passed as the callback.
     *
     * @param {any} key The key associated with the callback.
     *                  Key uniqueness is determined by deep equality.
     * @param {TouchCallback} callback A callback that takes the pixel position
     *                                     in svg-coordinate-space. Pass `null`
     *                                     to remove a callback.
     * @return {Dispatcher.Touch} The calling Dispatcher.Touch.
     */
    public onTouchEnd(key: any, callback: TouchCallback): Dispatchers.Touch {
      this._setCallback(this._endBroadcaster, key, callback);
      return this;
    }

    /**
     * Registers a callback to be called whenever a touch is cancelled,
     * or removes the callback if `null` is passed as the callback.
     *
     * @param {any} key The key associated with the callback.
     *                  Key uniqueness is determined by deep equality.
     * @param {TouchCallback} callback A callback that takes the pixel position
     *                                     in svg-coordinate-space. Pass `null`
     *                                     to remove a callback.
     * @return {Dispatcher.Touch} The calling Dispatcher.Touch.
     */
    public onTouchCancel(key: any, callback: TouchCallback): Dispatcher.Touch {
      this._setCallback(this._cancelBroadcaster, key, callback);
      return this;
    }

    /**
     * Computes the Touch position from the given event, and if successful
     * calls broadcast() on the supplied Broadcaster.
     */
    private _measureAndBroadcast(e: TouchEvent, b: Core.Broadcaster<Dispatchers.Touch>) {
      var touches = e.changedTouches;
      var touchPositions: { [id: number]: Point; } = {};
      var touchIdentifiers: number[] = [];
      for (var i = 0; i < touches.length; i++) {
        var touch = touches[i];
        var touchID = touch.identifier;
        var newTouchPosition = this.translator.computePosition(touch.clientX, touch.clientY);
        if (newTouchPosition != null) {
          touchPositions[touchID] = newTouchPosition;
          touchIdentifiers.push(touchID);
        }
      };
      if (touchIdentifiers.length > 0) {
        b.broadcast(touchIdentifiers, touchPositions, e);
      }
    }
  }
}
}<|MERGE_RESOLUTION|>--- conflicted
+++ resolved
@@ -12,18 +12,11 @@
      */
 
     private static _DISPATCHER_KEY = "__Plottable_Dispatcher_Touch";
-<<<<<<< HEAD
     private translator: Utils.ClientToSVGTranslator;
     private _startBroadcaster: Core.Broadcaster<Dispatchers.Touch>;
     private _moveBroadcaster: Core.Broadcaster<Dispatchers.Touch>;
     private _endBroadcaster: Core.Broadcaster<Dispatchers.Touch>;
-=======
-    private translator: _Util.ClientToSVGTranslator;
-    private _startBroadcaster: Core.Broadcaster<Dispatcher.Touch>;
-    private _moveBroadcaster: Core.Broadcaster<Dispatcher.Touch>;
-    private _endBroadcaster: Core.Broadcaster<Dispatcher.Touch>;
-    private _cancelBroadcaster: Core.Broadcaster<Dispatcher.Touch>;
->>>>>>> bd3d6e5c
+    private _cancelBroadcaster: Core.Broadcaster<Dispatchers.Touch>;
 
     /**
      * Get a Dispatcher.Touch for the <svg> containing elem. If one already exists
@@ -132,7 +125,7 @@
      *                                     to remove a callback.
      * @return {Dispatcher.Touch} The calling Dispatcher.Touch.
      */
-    public onTouchCancel(key: any, callback: TouchCallback): Dispatcher.Touch {
+    public onTouchCancel(key: any, callback: TouchCallback): Dispatchers.Touch {
       this._setCallback(this._cancelBroadcaster, key, callback);
       return this;
     }
