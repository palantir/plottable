namespace Plottable.Interactions {

  export type PanCallback = () => void;
  export type ZoomCallback = () => void;

  /**
   * Performs a zoom transformation of the `value` argument scaled by the
   * `zoom` argument about the point defined by the `center` argument.
   */
  export function zoomAt(value: number, zoom: number, center: number) {
    return center - (center - value) * zoom;
  }

  export type TransformableScale = Plottable.Scales.TransformableScale;

  export class PanZoom extends Interaction {
    /**
     * The number of pixels occupied in a line.
     */
    private static _PIXELS_PER_LINE = 120;

    private _xScales: Utils.Set<TransformableScale>;
    private _yScales: Utils.Set<TransformableScale>;
    private _dragInteraction: Interactions.Drag;
    private _mouseDispatcher: Dispatchers.Mouse;
    private _touchDispatcher: Dispatchers.Touch;

    private _touchIds: d3.Map<Point>;

    private _wheelCallback = (p: Point, e: WheelEvent) => this._handleWheelEvent(p, e);
    private _touchStartCallback = (ids: number[], idToPoint: Point[], e: TouchEvent) => this._handleTouchStart(ids, idToPoint, e);
    private _touchMoveCallback = (ids: number[], idToPoint: Point[], e: TouchEvent) => this._handlePinch(ids, idToPoint, e);
    private _touchEndCallback = (ids: number[], idToPoint: Point[], e: TouchEvent) => this._handleTouchEnd(ids, idToPoint, e);
    private _touchCancelCallback = (ids: number[], idToPoint: Point[], e: TouchEvent) => this._handleTouchEnd(ids, idToPoint, e);

    private _minDomainExtents: Utils.Map<TransformableScale, any>;
    private _maxDomainExtents: Utils.Map<TransformableScale, any>;

    private _minDomainValues: Utils.Map<TransformableScale, any>;
    private _maxDomainValues: Utils.Map<TransformableScale, any>;

    private _panEndCallbacks = new Utils.CallbackSet<PanCallback>();
    private _zoomEndCallbacks = new Utils.CallbackSet<ZoomCallback>();

    /**
     * A PanZoom Interaction updates the domains of an x-scale and/or a y-scale
     * in response to the user panning or zooming.
     *
     * @constructor
     * @param {TransformableScale} [xScale] The x-scale to update on panning/zooming.
     * @param {TransformableScale} [yScale] The y-scale to update on panning/zooming.
     */
    constructor(xScale?: TransformableScale, yScale?: TransformableScale) {
      super();
      this._xScales = new Utils.Set<TransformableScale>();
      this._yScales = new Utils.Set<TransformableScale>();
      this._dragInteraction = new Interactions.Drag();
      this._setupDragInteraction();
      this._touchIds = d3.map<Point>();
      this._minDomainExtents = new Utils.Map<TransformableScale, number>();
      this._maxDomainExtents = new Utils.Map<TransformableScale, number>();
      this._minDomainValues = new Utils.Map<TransformableScale, any>();
      this._maxDomainValues = new Utils.Map<TransformableScale, any>();
      if (xScale != null) {
        this.addXScale(xScale);
      }
      if (yScale != null) {
        this.addYScale(yScale);
      }
    }

    /**
     * Pans the chart by a specified amount
     *
     * @param {Plottable.Point} [translateAmount] The amount by which to translate the x and y scales.
     */
    public pan(translateAmount: Plottable.Point) {
      this.xScales().forEach((xScale) => {
        this._translateScale(xScale, this._constrainedTranslation(xScale, translateAmount.x));
      });

      this.yScales().forEach((yScale) => {
        this._translateScale(yScale, this._constrainedTranslation(yScale, translateAmount.y));
      });
    }
    /**
     * Zooms the chart by a specified amount around a specific point
     *
     * @param {number} [maginfyAmount] The percentage by which to zoom the x and y scale.
     * A value of 0.9 zooms in by 10%. A value of 1.1 zooms out by 10%. A value of 1 has
     * no effect.
     * @param {Plottable.Point} [centerValue] The center in pixels around which to zoom.
     * By default, `centerValue` is the center of the x and y range of each scale.
     */
    public zoom(magnifyAmount: number, centerValue?: Plottable.Point) {
      this.xScales().forEach((xScale) => {
        const range = xScale.range();
        const xCenter = centerValue === undefined
          ? (range[1] - range[0]) / 2
          : centerValue.x;

        this._magnifyScale(xScale, magnifyAmount, xCenter);
      });

      this.yScales().forEach((yScale) => {
        const range = yScale.range();
        const yCenter = centerValue === undefined
          ? (range[1] - range[0]) / 2
          : centerValue.y;

        this._magnifyScale(yScale, magnifyAmount, yCenter);
      });
    }

    protected _anchor(component: Component) {
      super._anchor(component);
      this._dragInteraction.attachTo(component);

      this._mouseDispatcher = Dispatchers.Mouse.getDispatcher(<SVGElement> this._componentAttachedTo.content().node());
      this._mouseDispatcher.onWheel(this._wheelCallback);

      this._touchDispatcher = Dispatchers.Touch.getDispatcher(<SVGElement> this._componentAttachedTo.content().node());
      this._touchDispatcher.onTouchStart(this._touchStartCallback);
      this._touchDispatcher.onTouchMove(this._touchMoveCallback);
      this._touchDispatcher.onTouchEnd(this._touchEndCallback);
      this._touchDispatcher.onTouchCancel(this._touchCancelCallback);
    }

    protected _unanchor() {
      super._unanchor();
      this._mouseDispatcher.offWheel(this._wheelCallback);
      this._mouseDispatcher = null;

      this._touchDispatcher.offTouchStart(this._touchStartCallback);
      this._touchDispatcher.offTouchMove(this._touchMoveCallback);
      this._touchDispatcher.offTouchEnd(this._touchEndCallback);
      this._touchDispatcher.offTouchCancel(this._touchCancelCallback);
      this._touchDispatcher = null;

      this._dragInteraction.detachFrom(this._componentAttachedTo);
    }

    private _handleTouchStart(ids: number[], idToPoint: { [id: number]: Point; }, e: TouchEvent) {
      for (let i = 0; i < ids.length && this._touchIds.size() < 2; i++) {
        let id = ids[i];
        this._touchIds.set(id.toString(), this._translateToComponentSpace(idToPoint[id]));
      }
    }

    private _handlePinch(ids: number[], idToPoint: { [id: number]: Point; }, e: TouchEvent) {
      if (this._touchIds.size() < 2) {
        return;
      }

      let oldPoints = this._touchIds.values();

      if (!this._isInsideComponent(this._translateToComponentSpace(oldPoints[0])) ||
         !this._isInsideComponent(this._translateToComponentSpace(oldPoints[1]))) {
        return;
      }

      let oldCornerDistance = PanZoom._pointDistance(oldPoints[0], oldPoints[1]);

      if (oldCornerDistance === 0) {
        return;
      }

      ids.forEach((id) => {
        if (this._touchIds.has(id.toString())) {
          this._touchIds.set(id.toString(), this._translateToComponentSpace(idToPoint[id]));
        }
      });

      let points = this._touchIds.values();
      let newCornerDistance = PanZoom._pointDistance(points[0], points[1]);

      if (newCornerDistance === 0) {
        return;
      }

      let magnifyAmount = oldCornerDistance / newCornerDistance;

      let normalizedPointDiffs = points.map((point, i) => {
        return { x: (point.x - oldPoints[i].x) / magnifyAmount, y: (point.y - oldPoints[i].y) / magnifyAmount };
      });

      let oldCenterPoint = PanZoom.centerPoint(oldPoints[0], oldPoints[1]);
      let centerX = oldCenterPoint.x;
      let centerY = oldCenterPoint.y;

      this.xScales().forEach((xScale) => {
        const constrained = this._constrainedZoom(xScale, magnifyAmount, centerX);
        centerX = constrained.centerPoint;
        magnifyAmount = constrained.zoomAmount;
      });

      this.yScales().forEach((yScale) => {
        const constrained = this._constrainedZoom(yScale, magnifyAmount, centerY);
        centerY = constrained.centerPoint;
        magnifyAmount = constrained.zoomAmount;
      });

      let constrainedPoints = oldPoints.map((oldPoint, i) => {
        return {
          x: normalizedPointDiffs[i].x * magnifyAmount + oldPoint.x,
          y: normalizedPointDiffs[i].y * magnifyAmount + oldPoint.y,
        };
      });

<<<<<<< HEAD
      const translateAmount = {
        x: centerX - ((constrainedPoints[0].x + constrainedPoints[1].x) / 2),
        y: centerY - ((constrainedPoints[0].y + constrainedPoints[1].y) / 2)
      };

      this.zoom(magnifyAmount, { x: centerX, y: centerY });
      this.pan(translateAmount);
=======
      let translateAmountX = centerX - ((constrainedPoints[0].x + constrainedPoints[1].x) / 2);
      this.xScales().forEach((xScale) => {
        xScale.magnify(magnifyAmount, centerX);
        xScale.translate(this._constrainedTranslation(xScale, translateAmountX));
      });

      let translateAmountY = centerY - ((constrainedPoints[0].y + constrainedPoints[1].y) / 2);
      this.yScales().forEach((yScale) => {
        yScale.magnify(magnifyAmount, centerY);
        yScale.translate(this._constrainedTranslation(yScale, translateAmountY));
      });
>>>>>>> 61500069
    }

    public static centerPoint(point1: Point, point2: Point) {
      let leftX = Math.min(point1.x, point2.x);
      let rightX = Math.max(point1.x, point2.x);
      let topY = Math.min(point1.y, point2.y);
      let bottomY = Math.max(point1.y, point2.y);

      return {x: (leftX + rightX) / 2, y: (bottomY + topY) / 2};
    }

    private static _pointDistance(point1: Point, point2: Point) {
      let leftX = Math.min(point1.x, point2.x);
      let rightX = Math.max(point1.x, point2.x);
      let topY = Math.min(point1.y, point2.y);
      let bottomY = Math.max(point1.y, point2.y);

      return Math.sqrt(Math.pow(rightX - leftX, 2) + Math.pow(bottomY - topY, 2));
    }

    private _handleTouchEnd(ids: number[], idToPoint: { [id: number]: Point; }, e: TouchEvent) {
      ids.forEach((id) => {
        this._touchIds.remove(id.toString());
      });

      if (this._touchIds.size() > 0) {
        this._zoomEndCallbacks.callCallbacks();
      }
    }

    private _handleWheelEvent(p: Point, e: WheelEvent) {
      let translatedP = this._translateToComponentSpace(p);
      if (this._isInsideComponent(translatedP)) {
        e.preventDefault();

        let deltaPixelAmount = e.deltaY * (e.deltaMode ? PanZoom._PIXELS_PER_LINE : 1);
        let zoomAmount = Math.pow(2, deltaPixelAmount * .002);
        let centerX = translatedP.x;
        let centerY = translatedP.y;

        this.xScales().forEach((xScale) => {
          const constrained = this._constrainedZoom(xScale, zoomAmount, centerX);
          centerX = constrained.centerPoint;
          zoomAmount = constrained.zoomAmount;
        });

        this.yScales().forEach((yScale) => {
          const constrained = this._constrainedZoom(yScale, zoomAmount, centerY);
          centerY = constrained.centerPoint;
          zoomAmount = constrained.zoomAmount;
        });

<<<<<<< HEAD
        this.zoom(zoomAmount, { x: centerX, y: centerY });
=======
        this.xScales().forEach((xScale) => xScale.magnify(zoomAmount, centerX));
        this.yScales().forEach((yScale) => yScale.magnify(zoomAmount, centerY));

>>>>>>> 61500069
        this._zoomEndCallbacks.callCallbacks();
      }
    }

    private _constrainedZoom(scale: TransformableScale, zoomAmount: number, centerPoint: number) {
      zoomAmount = this._constrainZoomExtents(scale, zoomAmount);
      return this._constrainZoomValues(scale, zoomAmount, centerPoint);
    }

    private _constrainZoomExtents(scale: TransformableScale, zoomAmount: number) {
      let extentIncreasing = zoomAmount > 1;

      let boundingDomainExtent = extentIncreasing ? this.maxDomainExtent(scale) : this.minDomainExtent(scale);
      if (boundingDomainExtent == null) { return zoomAmount; }

      const [ scaleDomainMin, scaleDomainMax ] = scale.getTransformationDomain();
      let domainExtent = Math.abs(scaleDomainMax - scaleDomainMin);
      let compareF = extentIncreasing ? Math.min : Math.max;
      return compareF(zoomAmount, boundingDomainExtent / domainExtent);
    }

    private _constrainZoomValues(scale: TransformableScale, zoomAmount: number, centerPoint: number) {
      // when zooming in, we don't have to worry about overflowing domain
      if (zoomAmount <= 1) {
        return { centerPoint, zoomAmount };
      }

      const minDomain = this.minDomainValue(scale);
      const maxDomain = this.maxDomainValue(scale);

      // if no constraints set, we're done
      if (minDomain == null && maxDomain == null) {
        return { centerPoint, zoomAmount };
      }

      const [ scaleDomainMin, scaleDomainMax ] = scale.getTransformationDomain();

      if (maxDomain != null) {
        // compute max range point if zoom applied
        const maxRange = scale.scaleTransformation(maxDomain);
        const currentMaxRange = scale.scaleTransformation(scaleDomainMax);
        const testMaxRange = zoomAt(currentMaxRange, zoomAmount, centerPoint);

        // move the center point to prevent max overflow, if necessary
        if (testMaxRange > maxRange) {
          centerPoint = this._getZoomCenterForTarget(currentMaxRange, zoomAmount, maxRange);
        }
      }

      if (minDomain != null) {
        // compute min range point if zoom applied
        const minRange = scale.scaleTransformation(minDomain);
        const currentMinRange = scale.scaleTransformation(scaleDomainMin);
        const testMinRange = zoomAt(currentMinRange, zoomAmount, centerPoint);

        // move the center point to prevent min overflow, if necessary
        if (testMinRange < minRange) {
          centerPoint = this._getZoomCenterForTarget(currentMinRange, zoomAmount, minRange);
        }
      }

      // add fallback to prevent overflowing both min and max
      if (maxDomain != null && maxDomain != null) {
        const maxRange = scale.scaleTransformation(maxDomain);
        const currentMaxRange = scale.scaleTransformation(scaleDomainMax);
        const testMaxRange = zoomAt(currentMaxRange, zoomAmount, centerPoint);

        const minRange = scale.scaleTransformation(minDomain);
        const currentMinRange = scale.scaleTransformation(scaleDomainMin);
        const testMinRange = zoomAt(currentMinRange, zoomAmount, centerPoint);

        // If we overflow both, use some algebra to solve for centerPoint and
        // zoomAmount that will make the domain match the min/max exactly.
        // Algebra brought to you by Wolfram Alpha.
        if (testMaxRange > maxRange || testMinRange < minRange) {
          const denominator = (currentMaxRange - currentMinRange + minRange - maxRange);
          if (denominator === 0) {
            // In this case the domains already match, so just return no-op values.
            centerPoint = (currentMaxRange + currentMinRange) / 2;
            zoomAmount = 1;
          } else {
            centerPoint = (currentMaxRange * minRange - currentMinRange * maxRange) / denominator;
            zoomAmount = (maxRange - minRange) / (currentMaxRange - currentMinRange);
          }
        }
      }

      return { centerPoint, zoomAmount };
    }

    /**
     * Returns the `center` value to be used with `zoomAt` that will produce the
     * `target` value given the same `value` and `zoom` arguments. Algebra
     * brought to you by Wolfram Alpha.
     */
    private _getZoomCenterForTarget(value: number, zoom: number, target: number) {
      return (value * zoom - target) / (zoom - 1);
    }

    private _setupDragInteraction() {
      this._dragInteraction.constrainedToComponent(false);

      let lastDragPoint: Point;
      this._dragInteraction.onDragStart(() => lastDragPoint = null);
      this._dragInteraction.onDrag((startPoint, endPoint) => {
        if (this._touchIds.size() >= 2) {
          return;
        }

<<<<<<< HEAD
        const translateAmount = {
          x: (lastDragPoint == null ? startPoint.x : lastDragPoint.x) - endPoint.x,
          y: (lastDragPoint == null ? startPoint.y : lastDragPoint.y) - endPoint.y
        };
        this.pan(translateAmount);
=======
        let translateAmountX = (lastDragPoint == null ? startPoint.x : lastDragPoint.x) - endPoint.x;
        this.xScales().forEach((xScale) => xScale.translate(this._constrainedTranslation(xScale, translateAmountX)));

        let translateAmountY = (lastDragPoint == null ? startPoint.y : lastDragPoint.y) - endPoint.y;
        this.yScales().forEach((yScale) => yScale.translate(this._constrainedTranslation(yScale, translateAmountY)));
>>>>>>> 61500069

        lastDragPoint = endPoint;
      });

      this._dragInteraction.onDragEnd(() => this._panEndCallbacks.callCallbacks());
    }

    /**
     * Returns a new translation value that respects domain min/max value
     * constraints.
     */
    private _constrainedTranslation(scale: TransformableScale, translation: number) {
      const [ scaleDomainMin, scaleDomainMax ] = scale.getTransformationDomain();
      if (translation > 0) {
        const bound = this.maxDomainValue(scale);
        if (bound != null) {
          const currentMaxRange = scale.scaleTransformation(scaleDomainMax);
          const maxRange = scale.scaleTransformation(bound);
          translation = Math.min(currentMaxRange + translation, maxRange) - currentMaxRange;
        }
      } else {
        const bound = this.minDomainValue(scale);
        if (bound != null) {
          const currentMinRange = scale.scaleTransformation(scaleDomainMin);
          const minRange = scale.scaleTransformation(bound);
          translation = Math.max(currentMinRange + translation, minRange) - currentMinRange;
        }
      }
      return translation;
    }

    private _nonLinearScaleWithExtents(scale: TransformableScale) {
      return this.minDomainExtent(scale) != null && this.maxDomainExtent(scale) != null &&
             !(scale instanceof Scales.Linear) && !(scale instanceof Scales.Time);
    }

    /**
     * Gets the x scales for this PanZoom Interaction.
     */
    public xScales(): TransformableScale[];
    /**
     * Sets the x scales for this PanZoom Interaction.
     *
     * @returns {Interactions.PanZoom} The calling PanZoom Interaction.
     */
    public xScales(xScales: TransformableScale[]): this;
    public xScales(xScales?: TransformableScale[]): any {
      if (xScales == null) {
        let scales: TransformableScale[] = [];
        this._xScales.forEach((xScale) => {
          scales.push(xScale);
        });
        return scales;
      }
      this._xScales = new Utils.Set<TransformableScale>();
      xScales.forEach((xScale) => {
        this.addXScale(xScale);
      });
      return this;
    }

    /**
     * Gets the y scales for this PanZoom Interaction.
     */
    public yScales(): TransformableScale[];
    /**
     * Sets the y scales for this PanZoom Interaction.
     *
     * @returns {Interactions.PanZoom} The calling PanZoom Interaction.
     */
    public yScales(yScales: TransformableScale[]): this;
    public yScales(yScales?: TransformableScale[]): any {
      if (yScales == null) {
        let scales: TransformableScale[] = [];
        this._yScales.forEach((yScale) => {
          scales.push(yScale);
        });
        return scales;
      }
      this._yScales = new Utils.Set<TransformableScale>();
      yScales.forEach((yScale) => {
        this.addYScale(yScale);
      });
      return this;
    }

    /**
     * Adds an x scale to this PanZoom Interaction
     *
     * @param {TransformableScale} An x scale to add
     * @returns {Interactions.PanZoom} The calling PanZoom Interaction.
     */
    public addXScale(xScale: TransformableScale) {
      this._xScales.add(xScale);
      return this;
    }

    /**
     * Removes an x scale from this PanZoom Interaction
     *
     * @param {TransformableScale} An x scale to remove
     * @returns {Interactions.PanZoom} The calling PanZoom Interaction.
     */
    public removeXScale(xScale: TransformableScale) {
      this._xScales.delete(xScale);
      this._minDomainExtents.delete(xScale);
      this._maxDomainExtents.delete(xScale);
      this._minDomainValues.delete(xScale);
      this._maxDomainValues.delete(xScale);
      return this;
    }

    /**
     * Adds a y scale to this PanZoom Interaction
     *
     * @param {TransformableScale} A y scale to add
     * @returns {Interactions.PanZoom} The calling PanZoom Interaction.
     */
    public addYScale(yScale: TransformableScale) {
      this._yScales.add(yScale);
      return this;
    }

    /**
     * Removes a y scale from this PanZoom Interaction
     *
     * @param {TransformableScale} A y scale to remove
     * @returns {Interactions.PanZoom} The calling PanZoom Interaction.
     */
    public removeYScale(yScale: TransformableScale) {
      this._yScales.delete(yScale);
      this._minDomainExtents.delete(yScale);
      this._maxDomainExtents.delete(yScale);
      this._minDomainValues.delete(yScale);
      this._maxDomainValues.delete(yScale);
      return this;
    }

    /**
     * Gets the minimum domain extent for the scale, specifying the minimum
     * allowable amount between the ends of the domain.
     *
     * Note that extents will mainly work on scales that work linearly like
     * Linear Scale and Time Scale
     *
     * @param {TransformableScale} scale The scale to query
     * @returns {number} The minimum numerical domain extent for the scale.
     */
    public minDomainExtent(scale: TransformableScale): number;
    /**
     * Sets the minimum domain extent for the scale, specifying the minimum
     * allowable amount between the ends of the domain.
     *
     * Note that extents will mainly work on scales that work linearly like
     * Linear Scale and Time Scale
     *
     * @param {TransformableScale} scale The scale to query
     * @param {number} minDomainExtent The minimum numerical domain extent for
     * the scale.
     * @returns {Interactions.PanZoom} The calling PanZoom Interaction.
     */
    public minDomainExtent(scale: TransformableScale, minDomainExtent: number): this;
    public minDomainExtent(scale: TransformableScale, minDomainExtent?: number): number | this {
      if (minDomainExtent == null) {
        return this._minDomainExtents.get(scale);
      }
      if (minDomainExtent.valueOf() < 0) {
        throw new Error("extent must be non-negative");
      }
      let maxExtentForScale = this.maxDomainExtent(scale);
      if (maxExtentForScale != null && maxExtentForScale.valueOf() < minDomainExtent.valueOf()) {
        throw new Error("minDomainExtent must be smaller than maxDomainExtent for the same Scale");
      }
      if (this._nonLinearScaleWithExtents(scale)) {
        Utils.Window.warn("Panning and zooming with extents on a nonlinear scale may have unintended behavior.");
      }
      this._minDomainExtents.set(scale, minDomainExtent);
      return this;
    }

    /**
     * Gets the maximum domain extent for the scale, specifying the maximum
     * allowable amount between the ends of the domain.
     *
     * Note that extents will mainly work on scales that work linearly like
     * Linear Scale and Time Scale
     *
     * @param {TransformableScale} scale The scale to query
     * @returns {number} The maximum numerical domain extent for the scale.
     */
    public maxDomainExtent(scale: TransformableScale): number;
    /**
     * Sets the maximum domain extent for the scale, specifying the maximum
     * allowable amount between the ends of the domain.
     *
     * For example, if the scale's transformation domain is `[500, 600]` and the
     * `maxDomainExtent` is set to `50`, then the user will only be able to zoom
     * out to see an interval like `[500, 550]` or `[520, 570]`.
     *
     * Note that extents will mainly work on scales that work linearly like
     * Linear Scale and Time Scale
     *
     * @param {TransformableScale} scale The scale to query
     * @param {number} minDomainExtent The maximum numerical domain extent for
     * the scale.
     * @returns {Interactions.PanZoom} The calling PanZoom Interaction.
     */
    public maxDomainExtent(scale: TransformableScale, maxDomainExtent: number): this;
    public maxDomainExtent(scale: TransformableScale, maxDomainExtent?: number): number | this {
      if (maxDomainExtent == null) {
        return this._maxDomainExtents.get(scale);
      }
      if (maxDomainExtent.valueOf() <= 0) {
        throw new Error("extent must be positive");
      }
      let minExtentForScale = this.minDomainExtent(scale);
      if (minExtentForScale != null && maxDomainExtent.valueOf() < minExtentForScale.valueOf()) {
        throw new Error("maxDomainExtent must be larger than minDomainExtent for the same Scale");
      }
      if (this._nonLinearScaleWithExtents(scale)) {
        Utils.Window.warn("Panning and zooming with extents on a nonlinear scale may have unintended behavior.");
      }
      this._maxDomainExtents.set(scale, maxDomainExtent);
      return this;
    }

    /**
     * Gets the minimum domain value for the scale, constraining the pan/zoom
     * interaction to a minimum value in the domain.
     *
     * Note that this differs from minDomainExtent/maxDomainExtent, in that
     * those methods provide constraints such as showing at least 2 but no more
     * than 5 values at a time.
     *
     * By contrast, minDomainValue/maxDomainValue set a boundary beyond which
     * the user cannot pan/zoom.
     *
     * @param {TransformableScale} scale The scale to query
     * @returns {number} The minimum domain value for the scale.
     */
    public minDomainValue(scale: TransformableScale): number;
    /**
     * Sets the minimum domain value for the scale, constraining the pan/zoom
     * interaction to a minimum value in the domain.
     *
     * Note that this differs from minDomainExtent/maxDomainExtent, in that
     * those methods provide constraints such as showing at least 2 but no more
     * than 5 values at a time.
     *
     * By contrast, minDomainValue/maxDomainValue set a boundary beyond which
     * the user cannot pan/zoom.
     *
     * @param {TransformableScale} scale The scale to query
     * @param {number} minDomainExtent The minimum domain value for the scale.
     * @returns {Interactions.PanZoom} The calling PanZoom Interaction.
     */
    public minDomainValue(scale: TransformableScale, minDomainValue: number): this;
    public minDomainValue(scale: TransformableScale, minDomainValue?: number): number | this {
      if (minDomainValue == null) {
        return this._minDomainValues.get(scale);
      }
      let maxValueForScale = this.maxDomainValue(scale);
      if (maxValueForScale != null && maxValueForScale.valueOf() <= minDomainValue.valueOf()) {
        throw new Error("minDomainValue must be smaller than maxDomainValue for the same Scale");
      }
      this._minDomainValues.set(scale, minDomainValue);
      return this;
    }

    /**
     * Gets the maximum domain value for the scale, constraining the pan/zoom
     * interaction to a maximum value in the domain.
     *
     * Note that this differs from minDomainExtent/maxDomainExtent, in that
     * those methods provide constraints such as showing at least 2 but no more
     * than 5 values at a time.
     *
     * By contrast, minDomainValue/maxDomainValue set a boundary beyond which
     * the user cannot pan/zoom.
     *
     * @param {TransformableScale} scale The scale to query
     * @returns {number} The maximum domain value for the scale.
     */
    public maxDomainValue(scale: TransformableScale): number;
    /**
     * Sets the maximum domain value for the scale, constraining the pan/zoom
     * interaction to a maximum value in the domain.
     *
     * Note that this differs from minDomainExtent/maxDomainExtent, in that
     * those methods provide constraints such as showing at least 2 but no more
     * than 5 values at a time.
     *
     * By contrast, minDomainValue/maxDomainValue set a boundary beyond which
     * the user cannot pan/zoom.
     *
     * @param {TransformableScale} scale The scale to query
     * @param {number} maxDomainExtent The maximum domain value for the scale.
     * @returns {Interactions.PanZoom} The calling PanZoom Interaction.
     */
    public maxDomainValue(scale: TransformableScale, maxDomainValue: number): this;
    public maxDomainValue(scale: TransformableScale, maxDomainValue?: number): number | this {
      if (maxDomainValue == null) {
        return this._maxDomainValues.get(scale);
      }
      let minValueForScale = this.minDomainValue(scale);
      if (minValueForScale != null && maxDomainValue <= minValueForScale) {
        throw new Error("maxDomainValue must be larger than minDomainValue for the same Scale");
      }
      this._maxDomainValues.set(scale, maxDomainValue);
      return this;
    }

    /**
     * Uses the current domain of the scale to apply a minimum and maximum
     * domain value for that scale.
     *
     * This constrains the pan/zoom interaction to show no more than the domain
     * of the scale.
     */
    public setMinMaxDomainValuesTo(scale: TransformableScale) {
      this._minDomainValues.delete(scale);
      this._maxDomainValues.delete(scale);
      const [ domainMin, domainMax ] = scale.getTransformationDomain();
      this.minDomainValue(scale, domainMin);
      this.maxDomainValue(scale, domainMax);
    }

    /**
     * Adds a callback to be called when panning ends.
     *
     * @param {PanCallback} callback
     * @returns {this} The calling PanZoom Interaction.
     */
    public onPanEnd(callback: PanCallback) {
      this._panEndCallbacks.add(callback);
      return this;
    }

    /**
     * Removes a callback that would be called when panning ends.
     *
     * @param {PanCallback} callback
     * @returns {this} The calling PanZoom Interaction.
     */
    public offPanEnd(callback: PanCallback) {
      this._panEndCallbacks.delete(callback);
      return this;
    }

    /**
     * Adds a callback to be called when zooming ends.
     *
     * @param {ZoomCallback} callback
     * @returns {this} The calling PanZoom Interaction.
     */
    public onZoomEnd(callback: ZoomCallback) {
      this._zoomEndCallbacks.add(callback);
      return this;
    }

    /**
     * Removes a callback that would be called when zooming ends.
     *
     * @param {ZoomCallback} callback
     * @returns {this} The calling PanZoom Interaction.
     */
    public offZoomEnd(callback: ZoomCallback) {
      this._zoomEndCallbacks.delete(callback);
      return this;
    }
  }
}<|MERGE_RESOLUTION|>--- conflicted
+++ resolved
@@ -11,7 +11,7 @@
     return center - (center - value) * zoom;
   }
 
-  export type TransformableScale = Plottable.Scales.TransformableScale;
+  export type TransformableScale = Plottable.Scale<any, number> & Plottable.Scales.TransformableScale;
 
   export class PanZoom extends Interaction {
     /**
@@ -76,11 +76,11 @@
      */
     public pan(translateAmount: Plottable.Point) {
       this.xScales().forEach((xScale) => {
-        this._translateScale(xScale, this._constrainedTranslation(xScale, translateAmount.x));
+        xScale.translate(this._constrainedTranslation(xScale, translateAmount.x));
       });
 
       this.yScales().forEach((yScale) => {
-        this._translateScale(yScale, this._constrainedTranslation(yScale, translateAmount.y));
+        yScale.translate(this._constrainedTranslation(yScale, translateAmount.y));
       });
     }
     /**
@@ -92,14 +92,14 @@
      * @param {Plottable.Point} [centerValue] The center in pixels around which to zoom.
      * By default, `centerValue` is the center of the x and y range of each scale.
      */
-    public zoom(magnifyAmount: number, centerValue?: Plottable.Point) {
+    public zoom(zoomAmount: number, centerValue?: Plottable.Point) {
       this.xScales().forEach((xScale) => {
         const range = xScale.range();
         const xCenter = centerValue === undefined
           ? (range[1] - range[0]) / 2
           : centerValue.x;
 
-        this._magnifyScale(xScale, magnifyAmount, xCenter);
+        xScale.magnify(zoomAmount, xCenter);
       });
 
       this.yScales().forEach((yScale) => {
@@ -108,7 +108,7 @@
           ? (range[1] - range[0]) / 2
           : centerValue.y;
 
-        this._magnifyScale(yScale, magnifyAmount, yCenter);
+        yScale.magnify(zoomAmount, yCenter);
       });
     }
 
@@ -207,7 +207,6 @@
         };
       });
 
-<<<<<<< HEAD
       const translateAmount = {
         x: centerX - ((constrainedPoints[0].x + constrainedPoints[1].x) / 2),
         y: centerY - ((constrainedPoints[0].y + constrainedPoints[1].y) / 2)
@@ -215,19 +214,6 @@
 
       this.zoom(magnifyAmount, { x: centerX, y: centerY });
       this.pan(translateAmount);
-=======
-      let translateAmountX = centerX - ((constrainedPoints[0].x + constrainedPoints[1].x) / 2);
-      this.xScales().forEach((xScale) => {
-        xScale.magnify(magnifyAmount, centerX);
-        xScale.translate(this._constrainedTranslation(xScale, translateAmountX));
-      });
-
-      let translateAmountY = centerY - ((constrainedPoints[0].y + constrainedPoints[1].y) / 2);
-      this.yScales().forEach((yScale) => {
-        yScale.magnify(magnifyAmount, centerY);
-        yScale.translate(this._constrainedTranslation(yScale, translateAmountY));
-      });
->>>>>>> 61500069
     }
 
     public static centerPoint(point1: Point, point2: Point) {
@@ -280,13 +266,7 @@
           zoomAmount = constrained.zoomAmount;
         });
 
-<<<<<<< HEAD
         this.zoom(zoomAmount, { x: centerX, y: centerY });
-=======
-        this.xScales().forEach((xScale) => xScale.magnify(zoomAmount, centerX));
-        this.yScales().forEach((yScale) => yScale.magnify(zoomAmount, centerY));
-
->>>>>>> 61500069
         this._zoomEndCallbacks.callCallbacks();
       }
     }
@@ -396,19 +376,11 @@
           return;
         }
 
-<<<<<<< HEAD
         const translateAmount = {
           x: (lastDragPoint == null ? startPoint.x : lastDragPoint.x) - endPoint.x,
           y: (lastDragPoint == null ? startPoint.y : lastDragPoint.y) - endPoint.y
         };
         this.pan(translateAmount);
-=======
-        let translateAmountX = (lastDragPoint == null ? startPoint.x : lastDragPoint.x) - endPoint.x;
-        this.xScales().forEach((xScale) => xScale.translate(this._constrainedTranslation(xScale, translateAmountX)));
-
-        let translateAmountY = (lastDragPoint == null ? startPoint.y : lastDragPoint.y) - endPoint.y;
-        this.yScales().forEach((yScale) => yScale.translate(this._constrainedTranslation(yScale, translateAmountY)));
->>>>>>> 61500069
 
         lastDragPoint = endPoint;
       });
