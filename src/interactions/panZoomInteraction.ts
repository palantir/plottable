///<reference path="../reference.ts" />

module Plottable {
export module Interactions {
  export class PanZoom extends Interaction {
    /**
     * The number of pixels occupied in a line.
     */
    private static _PIXELS_PER_LINE = 120;

    private _xScales: Utils.Set<QuantitativeScale<any>>;
    private _yScales: Utils.Set<QuantitativeScale<any>>;
    private _dragInteraction: Interactions.Drag;
    private _mouseDispatcher: Dispatchers.Mouse;
    private _touchDispatcher: Dispatchers.Touch;

    private _touchIds: d3.Map<Point>;

    private _wheelCallback = (p: Point, e: WheelEvent) => this._handleWheelEvent(p, e);
    private _touchStartCallback = (ids: number[], idToPoint: Point[], e: TouchEvent) => this._handleTouchStart(ids, idToPoint, e);
    private _touchMoveCallback = (ids: number[], idToPoint: Point[], e: TouchEvent) => this._handlePinch(ids, idToPoint, e);
    private _touchEndCallback = (ids: number[], idToPoint: Point[], e: TouchEvent) => this._handleTouchEnd(ids, idToPoint, e);
    private _touchCancelCallback = (ids: number[], idToPoint: Point[], e: TouchEvent) => this._handleTouchEnd(ids, idToPoint, e);

    private _minDomainExtents: Utils.Map<QuantitativeScale<any>, any>;
    private _maxDomainExtents: Utils.Map<QuantitativeScale<any>, any>;

    private _minDomainValues: Utils.Map<QuantitativeScale<any>, any>;
    private _maxDomainValues: Utils.Map<QuantitativeScale<any>, any>;

    /**
     * A PanZoom Interaction updates the domains of an x-scale and/or a y-scale
     * in response to the user panning or zooming.
     *
     * @constructor
     * @param {QuantitativeScale} [xScale] The x-scale to update on panning/zooming.
     * @param {QuantitativeScale} [yScale] The y-scale to update on panning/zooming.
     */
    constructor(xScale?: QuantitativeScale<any>, yScale?: QuantitativeScale<any>) {
      super();
      this._xScales = new Utils.Set<QuantitativeScale<any>>();
      this._yScales = new Utils.Set<QuantitativeScale<any>>();
      this._dragInteraction = new Interactions.Drag();
      this._setupDragInteraction();
      this._touchIds = d3.map<Point>();
      this._minDomainExtents = new Utils.Map<QuantitativeScale<any>, number>();
      this._maxDomainExtents = new Utils.Map<QuantitativeScale<any>, number>();
      this._minDomainValues = new Utils.Map<QuantitativeScale<any>, number>();
      this._maxDomainValues = new Utils.Map<QuantitativeScale<any>, number>();
      if (xScale != null) {
        this.addXScale(xScale);
      }
      if (yScale != null) {
        this.addYScale(yScale);
      }
    }

    protected _anchor(component: Component) {
      super._anchor(component);
      this._dragInteraction.attachTo(component);

      this._mouseDispatcher = Dispatchers.Mouse.getDispatcher(<SVGElement> this._componentAttachedTo.content().node());
      this._mouseDispatcher.onWheel(this._wheelCallback);

      this._touchDispatcher = Dispatchers.Touch.getDispatcher(<SVGElement> this._componentAttachedTo.content().node());
      this._touchDispatcher.onTouchStart(this._touchStartCallback);
      this._touchDispatcher.onTouchMove(this._touchMoveCallback);
      this._touchDispatcher.onTouchEnd(this._touchEndCallback);
      this._touchDispatcher.onTouchCancel(this._touchCancelCallback);
    }

    protected _unanchor() {
      super._unanchor();
      this._mouseDispatcher.offWheel(this._wheelCallback);
      this._mouseDispatcher = null;

      this._touchDispatcher.offTouchStart(this._touchStartCallback);
      this._touchDispatcher.offTouchMove(this._touchMoveCallback);
      this._touchDispatcher.offTouchEnd(this._touchEndCallback);
      this._touchDispatcher.offTouchCancel(this._touchCancelCallback);
      this._touchDispatcher = null;

      this._dragInteraction.detachFrom(this._componentAttachedTo);
    }

    private _handleTouchStart(ids: number[], idToPoint: { [id: number]: Point; }, e: TouchEvent) {
      for (let i = 0; i < ids.length && this._touchIds.size() < 2; i++) {
        let id = ids[i];
        this._touchIds.set(id.toString(), this._translateToComponentSpace(idToPoint[id]));
      }
    }

    private _handlePinch(ids: number[], idToPoint: { [id: number]: Point; }, e: TouchEvent) {
      if (this._touchIds.size() < 2) {
        return;
      }

      let oldPoints = this._touchIds.values();

      if (!this._isInsideComponent(this._translateToComponentSpace(oldPoints[0])) ||
         !this._isInsideComponent(this._translateToComponentSpace(oldPoints[1]))) {
        return;
      }

      let oldCornerDistance = PanZoom._pointDistance(oldPoints[0], oldPoints[1]);

      if (oldCornerDistance === 0) {
        return;
      }

      ids.forEach((id) => {
        if (this._touchIds.has(id.toString())) {
          this._touchIds.set(id.toString(), this._translateToComponentSpace(idToPoint[id]));
        }
      });

      let points = this._touchIds.values();
      let newCornerDistance = PanZoom._pointDistance(points[0], points[1]);

      if (newCornerDistance === 0) {
        return;
      }

      let magnifyAmount = oldCornerDistance / newCornerDistance;

      let normalizedPointDiffs = points.map((point, i) => {
        return { x: (point.x - oldPoints[i].x) / magnifyAmount, y: (point.y - oldPoints[i].y) / magnifyAmount };
      });

      this.xScales().forEach((xScale) => {
        magnifyAmount = this._constrainedZoomAmountUsingExtent(xScale, magnifyAmount);
      });

      this.yScales().forEach((yScale) => {
        magnifyAmount = this._constrainedZoomAmountUsingExtent(yScale, magnifyAmount);
      });

      let constrainedPoints = oldPoints.map((oldPoint, i) => {
        return {
          x: normalizedPointDiffs[i].x * magnifyAmount + oldPoint.x,
          y: normalizedPointDiffs[i].y * magnifyAmount + oldPoint.y
        };
      });

      let oldCenterPoint = PanZoom._centerPoint(oldPoints[0], oldPoints[1]);

      let translateAmountX = oldCenterPoint.x - ((constrainedPoints[0].x + constrainedPoints[1].x) / 2);
      this.xScales().forEach((xScale) => {
        this._magnifyScale(xScale, magnifyAmount, oldCenterPoint.x);
        this._translateScale(xScale, translateAmountX);
      });

      let translateAmountY = oldCenterPoint.y - ((constrainedPoints[0].y + constrainedPoints[1].y) / 2);
      this.yScales().forEach((yScale) => {
        this._magnifyScale(yScale, magnifyAmount, oldCenterPoint.y);
        this._translateScale(yScale, translateAmountY);
      });
    }

    private static _centerPoint(point1: Point, point2: Point) {
      let leftX = Math.min(point1.x, point2.x);
      let rightX = Math.max(point1.x, point2.x);
      let topY = Math.min(point1.y, point2.y);
      let bottomY = Math.max(point1.y, point2.y);

      return {x: (leftX + rightX) / 2, y: (bottomY + topY) / 2};
    }

    private static _pointDistance(point1: Point, point2: Point) {
      let leftX = Math.min(point1.x, point2.x);
      let rightX = Math.max(point1.x, point2.x);
      let topY = Math.min(point1.y, point2.y);
      let bottomY = Math.max(point1.y, point2.y);

      return Math.sqrt(Math.pow(rightX - leftX, 2) + Math.pow(bottomY - topY, 2));
    }

    private _handleTouchEnd(ids: number[], idToPoint: { [id: number]: Point; }, e: TouchEvent) {
      ids.forEach((id) => {
        this._touchIds.remove(id.toString());
      });
    }

    private _magnifyScale<D>(scale: QuantitativeScale<D>, magnifyAmount: number, centerValue: number) {
      let magnifyTransform = (rangeValue: number) => scale.invert(centerValue - (centerValue - rangeValue) * magnifyAmount);
      scale.domain(scale.range().map(magnifyTransform));
    }

    private _translateScale<D>(scale: QuantitativeScale<D>, translateAmount: number) {
      let translateTransform = (rangeValue: number) => scale.invert(rangeValue + translateAmount);
      scale.domain(scale.range().map(translateTransform));
    }

    private _handleWheelEvent(p: Point, e: WheelEvent) {
      let translatedP = this._translateToComponentSpace(p);
      if (this._isInsideComponent(translatedP)) {
        e.preventDefault();

        let deltaPixelAmount = e.deltaY * (e.deltaMode ? PanZoom._PIXELS_PER_LINE : 1);
        let zoomAmount = Math.pow(2, deltaPixelAmount * .002);

        this.xScales().forEach((xScale) => {
          zoomAmount = this._constrainedZoomAmountUsingExtent(xScale, zoomAmount);
          zoomAmount = this._constrainedZoomAmountUsingValueLimits(xScale, zoomAmount, translatedP.x);
        });

        this.yScales().forEach((yScale) => {
          zoomAmount = this._constrainedZoomAmountUsingExtent(yScale, zoomAmount);
          zoomAmount = this._constrainedZoomAmountUsingValueLimits(yScale, zoomAmount, translatedP.y);
        });

        this.xScales().forEach((xScale) => {
          this._magnifyScale(xScale, zoomAmount, translatedP.x);
        });
        this.yScales().forEach((yScale) => {
          this._magnifyScale(yScale, zoomAmount, translatedP.y);
        });
      }
    }

<<<<<<< HEAD
    private _constrainedZoomAmountUsingExtent(scale: QuantitativeScale<any>, zoomAmount: number) {
      var extentIncreasing = zoomAmount > 1;
=======
    private _constrainedZoomAmount(scale: QuantitativeScale<any>, zoomAmount: number) {
      let extentIncreasing = zoomAmount > 1;
>>>>>>> d6535a9b

      let boundingDomainExtent = extentIncreasing ? this.maxDomainExtent(scale) : this.minDomainExtent(scale);
      if (boundingDomainExtent == null) { return zoomAmount; }

      let scaleDomain = scale.domain();
      let domainExtent = Math.abs(scaleDomain[1] - scaleDomain[0]);
      let compareF = extentIncreasing ? Math.min : Math.max;
      return compareF(zoomAmount, boundingDomainExtent / domainExtent);
    }

    private _constrainedZoomAmountUsingValueLimits(scale: QuantitativeScale<any>, zoomAmount: number, zoomCenter: number) {
      if (zoomAmount <= 1) {
        return zoomAmount;
      }
      let zoomLimitForDomainValue = (domainLimit: any, domainValue: any) => {
        return domainLimit == null ? Infinity : (scale.scale(domainLimit) - zoomCenter) / (scale.scale(domainValue) - zoomCenter);
      };
      let minDomain = Math.min(scale.domain()[0], scale.domain()[1]);
      let maxDomain = Math.max(scale.domain()[0], scale.domain()[1]);
      let minDomainLimit = this.minDomainValue(scale);
      let maxDomainLimit = this.maxDomainValue(scale);
      let zoomLimitOnMin = zoomLimitForDomainValue(minDomainLimit, minDomain);
      let zoomLimitOnMax = zoomLimitForDomainValue(maxDomainLimit, maxDomain);
      return Math.min(zoomAmount, zoomLimitOnMin, zoomLimitOnMax);
    }

    private _setupDragInteraction() {
      this._dragInteraction.constrainedToComponent(false);

      let lastDragPoint: Point;
      this._dragInteraction.onDragStart(() => lastDragPoint = null);
      this._dragInteraction.onDrag((startPoint, endPoint) => {
        if (this._touchIds.size() >= 2) {
          return;
        }
        let translateAmountX = (lastDragPoint == null ? startPoint.x : lastDragPoint.x) - endPoint.x;

        this.xScales().forEach((xScale) => {
          let domainIncreasing = xScale.domain()[1] > xScale.domain()[0];
          let positiveTranslate = translateAmountX > 0;
          let positiveDataTranslate = domainIncreasing === positiveTranslate;
          let limitingDomainValue = positiveDataTranslate ? this.maxDomainValue(xScale) : this.minDomainValue(xScale);
          if (limitingDomainValue == null) {
            return;
          }
          let relevantRangeValue = positiveTranslate ? xScale.range()[1] : xScale.range()[0];
          let limiter = positiveTranslate ? Math.min : Math.max;
          translateAmountX = limiter(translateAmountX, xScale.scale(limitingDomainValue) - relevantRangeValue);
        });

        this.xScales().forEach((xScale) => {
          this._translateScale(xScale, translateAmountX);
        });

        let translateAmountY = (lastDragPoint == null ? startPoint.y : lastDragPoint.y) - endPoint.y;

        this.yScales().forEach((yScale) => {
          let domainIncreasing = yScale.domain()[1] > yScale.domain()[0];
          let positiveTranslate = translateAmountY < 0;
          let positiveDataTranslate = domainIncreasing === positiveTranslate;
          let limitingDomainValue = positiveDataTranslate ? this.maxDomainValue(yScale) : this.minDomainValue(yScale);
          if (limitingDomainValue == null) {
            return;
          }
          let relevantRangeValue = positiveTranslate ? yScale.range()[1] : yScale.range()[0];
          let limiter = positiveTranslate ? Math.max : Math.min;
          translateAmountY = limiter(translateAmountY, yScale.scale(limitingDomainValue) - relevantRangeValue);
        });

        this.yScales().forEach((yScale) => {
          this._translateScale(yScale, translateAmountY);
        });
        lastDragPoint = endPoint;
      });
    }

    private _nonLinearScaleWithExtents(scale: QuantitativeScale<any>) {
      return this.minDomainExtent(scale) != null && this.maxDomainExtent(scale) != null &&
             !(scale instanceof Scales.Linear) && !(scale instanceof Scales.Time);
    }

    /**
     * Gets the x scales for this PanZoom Interaction.
     */
    public xScales(): QuantitativeScale<any>[];
    /**
     * Sets the x scales for this PanZoom Interaction.
     *
     * @returns {Interactions.PanZoom} The calling PanZoom Interaction.
     */
    public xScales(xScales: QuantitativeScale<any>[]): Interactions.PanZoom;
    public xScales(xScales?: QuantitativeScale<any>[]): any {
      if (xScales == null) {
        let scales: QuantitativeScale<any>[] = [];
        this._xScales.forEach((xScale) => {
          scales.push(xScale);
        });
        return scales;
      }
      this._xScales = new Utils.Set<QuantitativeScale<any>>();
      xScales.forEach((xScale) => {
        this.addXScale(xScale);
      });
      return this;
    }

    /**
     * Gets the y scales for this PanZoom Interaction.
     */
    public yScales(): QuantitativeScale<any>[];
    /**
     * Sets the y scales for this PanZoom Interaction.
     *
     * @returns {Interactions.PanZoom} The calling PanZoom Interaction.
     */
    public yScales(yScales: QuantitativeScale<any>[]): Interactions.PanZoom;
    public yScales(yScales?: QuantitativeScale<any>[]): any {
      if (yScales == null) {
        let scales: QuantitativeScale<any>[] = [];
        this._yScales.forEach((yScale) => {
          scales.push(yScale);
        });
        return scales;
      }
      this._yScales = new Utils.Set<QuantitativeScale<any>>();
      yScales.forEach((yScale) => {
        this.addYScale(yScale);
      });
      return this;
    }

    /**
     * Adds an x scale to this PanZoom Interaction
     *
     * @param {QuantitativeScale<any>} An x scale to add
     * @returns {Interactions.PanZoom} The calling PanZoom Interaction.
     */
    public addXScale(xScale: QuantitativeScale<any>) {
      this._xScales.add(xScale);
      return this;
    }

    /**
     * Removes an x scale from this PanZoom Interaction
     *
     * @param {QuantitativeScale<any>} An x scale to remove
     * @returns {Interactions.PanZoom} The calling PanZoom Interaction.
     */
    public removeXScale(xScale: QuantitativeScale<any>) {
      this._xScales.delete(xScale);
      this._minDomainExtents.delete(xScale);
      this._maxDomainExtents.delete(xScale);
      return this;
    }

    /**
     * Adds a y scale to this PanZoom Interaction
     *
     * @param {QuantitativeScale<any>} A y scale to add
     * @returns {Interactions.PanZoom} The calling PanZoom Interaction.
     */
    public addYScale(yScale: QuantitativeScale<any>) {
      this._yScales.add(yScale);
      return this;
    }

    /**
     * Removes a y scale from this PanZoom Interaction
     *
     * @param {QuantitativeScale<any>} A y scale to remove
     * @returns {Interactions.PanZoom} The calling PanZoom Interaction.
     */
    public removeYScale(yScale: QuantitativeScale<any>) {
      this._yScales.delete(yScale);
      this._minDomainExtents.delete(yScale);
      this._maxDomainExtents.delete(yScale);
      return this;
    }

    /**
     * Gets the minimum domain extent for the scale, specifying the minimum allowable amount
     * between the ends of the domain.
     *
     * Note that extents will mainly work on scales that work linearly like Linear Scale and Time Scale
     *
     * @param {QuantitativeScale<any>} quantitativeScale The scale to query
     * @returns {D} The minimum domain extent for the scale.
     */
    public minDomainExtent<D>(quantitativeScale: QuantitativeScale<D>): D;
    /**
     * Sets the minimum domain extent for the scale, specifying the minimum allowable amount
     * between the ends of the domain.
     *
     * Note that extents will mainly work on scales that work linearly like Linear Scale and Time Scale
     *
     * @param {QuantitativeScale<any>} quantitativeScale The scale to query
     * @param {D} minDomainExtent The minimum domain extent for the scale.
     * @returns {Interactions.PanZoom} The calling PanZoom Interaction.
     */
    public minDomainExtent<D>(quantitativeScale: QuantitativeScale<D>, minDomainExtent: D): Interactions.PanZoom;
    public minDomainExtent<D>(quantitativeScale: QuantitativeScale<D>, minDomainExtent?: D): any {
      if (minDomainExtent == null) {
        return this._minDomainExtents.get(quantitativeScale);
      }
      if (minDomainExtent.valueOf() < 0) {
        throw new Error("extent must be non-negative");
      }
      let maxExtentForScale = this.maxDomainExtent(quantitativeScale);
      if (maxExtentForScale != null && maxExtentForScale.valueOf() < minDomainExtent.valueOf()) {
        throw new Error("minDomainExtent must be smaller than maxDomainExtent for the same Scale");
      }
      if (this._nonLinearScaleWithExtents(quantitativeScale)) {
        Utils.Window.warn("Panning and zooming with extents on a nonlinear scale may have unintended behavior.");
      }
      this._minDomainExtents.set(quantitativeScale, minDomainExtent);
      return this;
    }

    /**
     * Gets the maximum domain extent for the scale, specifying the maximum allowable amount
     * between the ends of the domain.
     *
     * Note that extents will mainly work on scales that work linearly like Linear Scale and Time Scale
     *
     * @param {QuantitativeScale<any>} quantitativeScale The scale to query
     * @returns {D} The maximum domain extent for the scale.
     */
    public maxDomainExtent<D>(quantitativeScale: QuantitativeScale<D>): D;
    /**
     * Sets the maximum domain extent for the scale, specifying the maximum allowable amount
     * between the ends of the domain.
     *
     * Note that extents will mainly work on scales that work linearly like Linear Scale and Time Scale
     *
     * @param {QuantitativeScale<any>} quantitativeScale The scale to query
     * @param {D} minDomainExtent The maximum domain extent for the scale.
     * @returns {Interactions.PanZoom} The calling PanZoom Interaction.
     */
    public maxDomainExtent<D>(quantitativeScale: QuantitativeScale<D>, maxDomainExtent: D): Interactions.PanZoom;
    public maxDomainExtent<D>(quantitativeScale: QuantitativeScale<D>, maxDomainExtent?: D): any {
      if (maxDomainExtent == null) {
        return this._maxDomainExtents.get(quantitativeScale);
      }
      if (maxDomainExtent.valueOf() <= 0) {
        throw new Error("extent must be positive");
      }
      let minExtentForScale = this.minDomainExtent(quantitativeScale);
      if (minExtentForScale != null && maxDomainExtent.valueOf() < minExtentForScale.valueOf()) {
        throw new Error("maxDomainExtent must be larger than minDomainExtent for the same Scale");
      }
      if (this._nonLinearScaleWithExtents(quantitativeScale)) {
        Utils.Window.warn("Panning and zooming with extents on a nonlinear scale may have unintended behavior.");
      }
      this._maxDomainExtents.set(quantitativeScale, maxDomainExtent);
      return this;
    }

    /**
     * Gets the minimum allowable domain value for the scale.
     *
     * Note that this will mainly work on scales that work linearly like Linear Scale and Time Scale.
     *
     * @param {QuantitativeScale<any>} quantitativeScale The scale to query
     * @returns {D} The minimum domain value for the scale.
     */
    public minDomainValue<D>(quantitativeScale: QuantitativeScale<D>): D;
    /**
     * Sets the minimum allowable domain value for the scale.
     *
     * Note that this will mainly work on scales that work linearly like Linear Scale and Time Scale.
     *
     * @param {QuantitativeScale<any>} quantitativeScale The scale to query
     * @param {D} minDomainValue The minimum domain value for the scale.
     * @returns {Interactions.PanZoom} The calling PanZoom Interaction.
     */
    public minDomainValue<D>(quantitativeScale: QuantitativeScale<D>, minDomainValue: D): Interactions.PanZoom;
    public minDomainValue<D>(quantitativeScale: QuantitativeScale<D>, minDomainValue?: D): any {
      if (minDomainValue == null) {
        return this._minDomainValues.get(quantitativeScale);
      }
      const maxDomainValue = this.maxDomainValue(quantitativeScale);
      if (maxDomainValue != null && maxDomainValue.valueOf() < minDomainValue.valueOf()) {
        throw new Error("maxDomainValue must be larger than minDomainValue for the same Scale");
      }
      if (this._nonLinearScaleWithExtents(quantitativeScale)) {
        Utils.Window.warn("Panning and zooming with extents on a nonlinear scale may have unintended behavior.");
      }
      this._minDomainValues.set(quantitativeScale, minDomainValue);
      return this;
    }

    /**
     * Gets the maximum allowable domain value for the scale.
     *
     * Note that this will mainly work on scales that work linearly like Linear Scale and Time Scale.
     *
     * @param {QuantitativeScale<any>} quantitativeScale The scale to query
     * @returns {D} The maximum domain value for the scale.
     */
    public maxDomainValue<D>(quantitativeScale: QuantitativeScale<D>): D;
    /**
     * Sets the maximum allowable domain value for the scale.
     *
     * Note that this will mainly work on scales that work linearly like Linear Scale and Time Scale.
     *
     * @param {QuantitativeScale<any>} quantitativeScale The scale to query
     * @param {D} maxDomainExtent The maximum domain value for the scale.
     * @returns {Interactions.PanZoom} The calling PanZoom Interaction.
     */
    public maxDomainValue<D>(quantitativeScale: QuantitativeScale<D>, maxDomainValue: D): Interactions.PanZoom;
    public maxDomainValue<D>(quantitativeScale: QuantitativeScale<D>, maxDomainValue?: D): any {
      if (maxDomainValue == null) {
        return this._maxDomainValues.get(quantitativeScale);
      }
      const minDomainValue = this.minDomainValue(quantitativeScale);
      if (minDomainValue != null && maxDomainValue.valueOf() < minDomainValue.valueOf()) {
        throw new Error("maxDomainValue must be larger than minDomainValue for the same Scale");
      }
      if (this._nonLinearScaleWithExtents(quantitativeScale)) {
        Utils.Window.warn("Panning and zooming with extents on a nonlinear scale may have unintended behavior.");
      }
      this._maxDomainValues.set(quantitativeScale, maxDomainValue);
      return this;
    }
  }
}
}<|MERGE_RESOLUTION|>--- conflicted
+++ resolved
@@ -218,13 +218,8 @@
       }
     }
 
-<<<<<<< HEAD
     private _constrainedZoomAmountUsingExtent(scale: QuantitativeScale<any>, zoomAmount: number) {
-      var extentIncreasing = zoomAmount > 1;
-=======
-    private _constrainedZoomAmount(scale: QuantitativeScale<any>, zoomAmount: number) {
       let extentIncreasing = zoomAmount > 1;
->>>>>>> d6535a9b
 
       let boundingDomainExtent = extentIncreasing ? this.maxDomainExtent(scale) : this.minDomainExtent(scale);
       if (boundingDomainExtent == null) { return zoomAmount; }
