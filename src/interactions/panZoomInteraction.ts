--- conflicted
+++ resolved
@@ -90,19 +90,14 @@
         return;
       }
 
-<<<<<<< HEAD
       let oldPoints = this._touchIds.values();
-      let oldCornerDistance = PanZoom._pointDistance(oldPoints[0], oldPoints[1]);
-=======
-      var oldPoints = this._touchIds.values();
 
       if (!this._isInsideComponent(this._translateToComponentSpace(oldPoints[0])) ||
          !this._isInsideComponent(this._translateToComponentSpace(oldPoints[1]))) {
         return;
       }
 
-      var oldCornerDistance = PanZoom._pointDistance(oldPoints[0], oldPoints[1]);
->>>>>>> f82a4720
+      let oldCornerDistance = PanZoom._pointDistance(oldPoints[0], oldPoints[1]);
 
       if (oldCornerDistance === 0) {
         return;
