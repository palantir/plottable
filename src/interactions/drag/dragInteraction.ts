--- conflicted
+++ resolved
@@ -2,12 +2,8 @@
 
 module Plottable {
 export module Interaction {
-<<<<<<< HEAD
-  export class Drag extends Abstract.Interaction {
-=======
   export class Drag extends AbstractInteraction {
     private dragInitialized = false;
->>>>>>> 4e1ef188
     private dragBehavior: D3.Behavior.Drag;
     public      _origin = [0,0];
     public    _location = [0,0];
