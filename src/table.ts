--- conflicted
+++ resolved
@@ -12,12 +12,6 @@
   public xMargin = 5;
   public yMargin = 5;
 
-<<<<<<< HEAD
-  public components: Component[];
-  private tables: Table[];
-
-=======
->>>>>>> ad468ac8
   private rows: Component[][];
   private cols: Component[][];
   private nRows: number;
