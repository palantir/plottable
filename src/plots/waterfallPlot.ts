/**
 * Copyright 2014-present Palantir Technologies
 * @license MIT
 */

import { Dataset } from "../core/dataset";
<<<<<<< HEAD
import { Accessor, SimpleSelection } from "../core/interfaces";
import { ProxyDrawer } from "../drawers/drawer";
=======
import { IAccessor, SimpleSelection } from "../core/interfaces";
import { Drawer } from "../drawers/drawer";
>>>>>>> d298067f
import * as Utils from "../utils";

import * as Plots from "./";
import { Bar } from "./barPlot";
import { Plot } from "./plot";

export class Waterfall<X, Y> extends Bar<X, number> {
  private static _BAR_DECLINE_CLASS = "waterfall-decline";
  private static _BAR_GROWTH_CLASS = "waterfall-growth";
  private static _BAR_TOTAL_CLASS = "waterfall-total";
  private static _CONNECTOR_CLASS = "connector";
  private static _CONNECTOR_AREA_CLASS = "connector-area";
  private static _TOTAL_KEY = "total";
  private _connectorArea: SimpleSelection<void>;
  private _connectorsEnabled = false;
  private _extent: number[];
  private _subtotals: number[];

  constructor() {
    super();
    this.addClass("waterfall-plot");
  }

  /**
   * Gets whether connectors are enabled.
   *
   * @returns {boolean} Whether connectors should be shown or not.
   */
  public connectorsEnabled(): boolean;
  /**
   * Sets whether connectors are enabled.
   *
   * @param {boolean} enabled
   * @returns {Plots.Waterfall} The calling Waterfall Plot.
   */
  public connectorsEnabled(enabled: boolean): this;
  public connectorsEnabled(enabled?: boolean): any {
    if (enabled == null) {
      return this._connectorsEnabled;
    }
    this._connectorsEnabled = enabled;
    return this;
  }

  /**
   * Gets the AccessorScaleBinding for whether a bar represents a total or a delta.
   */
  public total<T>(): Plots.IAccessorScaleBinding<T, boolean>;
  /**
   * Sets total to a constant number or the result of an Accessor
   *
   * @param {Accessor<boolean>}
   * @returns {Plots.Waterfall} The calling Waterfall Plot.
   */
  public total(total: IAccessor<boolean>): this;
  public total(total?: IAccessor<boolean>): any {
    if (total == null) {
      return this._propertyBindings.get(Waterfall._TOTAL_KEY);
    }
    this._bindProperty(Waterfall._TOTAL_KEY, total, null);
    return this;
  }

  protected _additionalPaint(time: number) {
    this._connectorArea.selectAll("line").remove();
    if (this._connectorsEnabled) {
      Utils.Window.setTimeout(() => this._drawConnectors(), time);
    }
  }

  protected _createNodesForDataset(dataset: Dataset): ProxyDrawer {
    const drawer = super._createNodesForDataset(dataset);
    this._connectorArea = this._renderArea.append("g").classed(Waterfall._CONNECTOR_AREA_CLASS, true);
    return drawer;
  }

  protected _extentsForProperty(attr: string) {
    const primaryAttr = "y";
    if (attr === primaryAttr) {
      return [this._extent];
    } else {
      return super._extentsForProperty(attr);
    }
  }

  protected _generateAttrToProjector() {
    const attrToProjector = super._generateAttrToProjector();

    const yScale = this.y().scale;
    const totalAccessor = Plot._scaledAccessor(this.total());

    const yAttr = this.attr("y");
    if (yAttr == null) {
      attrToProjector["y"] = (d, i, dataset) => {
        const currentValue = this.y().accessor(d, i, dataset);
        const isTotal = totalAccessor(d, i, dataset);
        if (isTotal) {
          return Math.min(yScale.scale(currentValue), yScale.scale(0));
        } else {
          const currentSubtotal = this._subtotals[i];
          if (i === 0) {
            if (currentValue < 0) {
              return yScale.scale(currentSubtotal - currentValue);
            } else {
              return yScale.scale(currentSubtotal);
            }
          }
          const priorSubtotal = this._subtotals[i - 1];
          if (currentSubtotal > priorSubtotal) {
            return yScale.scale(currentSubtotal);
          } else {
            return yScale.scale(priorSubtotal);
          }
        }
      };
    }

    const heightAttr = this.attr("height");
    if (heightAttr == null) {
      attrToProjector["height"] = (d, i, dataset) => {
        const isTotal = totalAccessor(d, i, dataset);
        const currentValue = this.y().accessor(d, i, dataset);
        if (isTotal) {
          return Math.abs(yScale.scale(currentValue) - yScale.scale(0));
        } else {
          const currentSubtotal = this._subtotals[i];
          if (i === 0) {
            return Math.abs(yScale.scale(currentSubtotal) - yScale.scale(currentSubtotal - currentValue));
          } else {
            const priorSubtotal = this._subtotals[i - 1];
            return Math.abs(yScale.scale(currentSubtotal) - yScale.scale(priorSubtotal));
          }
        }
      };
    }

    attrToProjector["class"] = (d, i, dataset) => {
      let baseClass = "";
      if (this.attr("class") != null) {
        baseClass = this.attr("class").accessor(d, i, dataset) + " ";
      }
      const isTotal = totalAccessor(d, i, dataset);
      if (isTotal) {
        return baseClass + Waterfall._BAR_TOTAL_CLASS;
      } else {
        const delta = this.y().accessor(d, i, dataset);
        return baseClass + (delta > 0 ? Waterfall._BAR_GROWTH_CLASS : Waterfall._BAR_DECLINE_CLASS);
      }
    };

    return attrToProjector;
  }

  protected _onDatasetUpdate() {
    this._updateSubtotals();
    super._onDatasetUpdate();
    return this;
  }

  private _calculateSubtotalsAndExtent(dataset: Dataset) {
    let min = Number.MAX_VALUE;
    let max = Number.MIN_VALUE;
    let total = 0;
    let hasStarted = false;
    dataset.data().forEach((datum, index) => {
      const currentValue = this.y().accessor(datum, index, dataset);
      const isTotal = this.total().accessor(datum, index, dataset);
      if (!isTotal || index === 0) {
        total += currentValue;
      }
      this._subtotals.push(total);
      if (total < min) {
        min = total;
      }
      if (total > max) {
        max = total;
      }
      if (isTotal) {
        if (currentValue < min) {
          min = currentValue;
        }
        if (currentValue > max) {
          max = currentValue;
        }
      }
      if (!hasStarted && isTotal) {
        const startTotal = currentValue - total;
        for (let i = 0; i < this._subtotals.length; i++) {
          this._subtotals[i] += startTotal;
        }
        hasStarted = true;
        total += startTotal;
        min += startTotal;
        max += startTotal;
      }
    });
    this._extent = [min, max];
  }

  private _drawConnectors() {
    const attrToProjector = this._generateAttrToProjector();
    const dataset = this.datasets()[0];
    for (let datumIndex = 1; datumIndex < dataset.data().length; datumIndex++) {
      const prevIndex = datumIndex - 1;
      const datum = dataset.data()[datumIndex];
      const prevDatum = dataset.data()[prevIndex];
      const x = attrToProjector["x"](prevDatum, prevIndex, dataset);
      const x2 = attrToProjector["x"](datum, datumIndex, dataset) + attrToProjector["width"](datum, datumIndex, dataset);
      let y = attrToProjector["y"](datum, datumIndex, dataset);
      if ((this._subtotals[datumIndex] > 0 && this._subtotals[datumIndex] > this._subtotals[prevIndex]) ||
        (this._subtotals[datumIndex] < 0 && this._subtotals[datumIndex] >= this._subtotals[prevIndex])) {
        y = attrToProjector["y"](datum, datumIndex, dataset) + attrToProjector["height"](datum, datumIndex, dataset);
      }
      this._connectorArea.append("line").classed(Waterfall._CONNECTOR_CLASS, true)
        .attr("x1", x).attr("x2", x2).attr("y1", y).attr("y2", y);
    }
  }

  private _updateSubtotals() {
    const datasets = this.datasets();
    if (datasets.length > 0) {
      const dataset = datasets[datasets.length - 1];
      this._subtotals = new Array();
      this._calculateSubtotalsAndExtent(dataset);
    }
  }
}<|MERGE_RESOLUTION|>--- conflicted
+++ resolved
@@ -4,13 +4,8 @@
  */
 
 import { Dataset } from "../core/dataset";
-<<<<<<< HEAD
-import { Accessor, SimpleSelection } from "../core/interfaces";
+import { IAccessor, SimpleSelection } from "../core/interfaces";
 import { ProxyDrawer } from "../drawers/drawer";
-=======
-import { IAccessor, SimpleSelection } from "../core/interfaces";
-import { Drawer } from "../drawers/drawer";
->>>>>>> d298067f
 import * as Utils from "../utils";
 
 import * as Plots from "./";
