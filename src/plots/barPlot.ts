--- conflicted
+++ resolved
@@ -478,7 +478,6 @@
         let h = attrToProjector["height"](d, i, dataset);
         let baseX = attrToProjector["x"](d, i, dataset);
         let baseY = attrToProjector["y"](d, i, dataset);
-        let positive = originalPositionFn(d, i, dataset) <= scaledBaseline;
         let measurement = measurer.measure(text);
         let primary = this._isVertical ? h : w;
         let primarySpace = this._isVertical ? measurement.height : measurement.width;
@@ -486,7 +485,9 @@
         let secondaryAttrAvailableSpace = this._isVertical ? w : h;
         let tooWide = secondaryAttrTextSpace + 2 * Bar._LABEL_HORIZONTAL_PADDING > secondaryAttrAvailableSpace;
         let showLabelOffBar = this._isVertical ? (measurement.height > h) : (measurement.width > w);
+
         let offset = Math.min((primary - primarySpace) / 2, Bar._LABEL_VERTICAL_PADDING);
+        let positive = originalPositionFn(d, i, dataset) <= scaledBaseline;
         if (!positive) { offset = offset * -1; }
 
         let getY = () => {
@@ -500,24 +501,6 @@
                   addend += measurement.height;
               };
           }
-<<<<<<< HEAD
-          let showLabel = true;
-          let labelPosition = {
-            x: x,
-            y: positive ? y : y + h - measurement.height
-          };
-
-          if (this._isVertical) {
-            labelPosition.x = x + w / 2 - measurement.width / 2;
-          } else {
-            labelPosition.y = y + h / 2 - measurement.height / 2;
-            if (!positive) {
-              labelPosition.x = x + w - measurement.width;
-            } else {
-              labelPosition.x = x;
-            }
-          }
-=======
           return baseY + addend;
         };
 
@@ -537,9 +520,7 @@
 
         let x = getX();
         let y = getY();
-
         let g = labelArea.append("g").attr("transform", "translate(" + x + "," + y + ")");
->>>>>>> 9a2b76da
 
         let labelPositioningClassName = showLabelOffBar ? "off-bar-label" : "on-bar-label";
         g.classed(labelPositioningClassName, true);
@@ -558,6 +539,7 @@
         if (this._isVertical) {
           labelPosition.x = baseX + w / 2 - measurement.width / 2;
         } else {
+          labelPosition.y = baseY + h / 2 - measurement.height / 2;
           if (!positive) {
             labelPosition.x = baseX + offset + w - measurement.width;
           } else {
