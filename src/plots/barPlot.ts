--- conflicted
+++ resolved
@@ -1,4 +1,3 @@
-<<<<<<< HEAD
 import * as d3 from "d3";
 import * as SVGTypewriter from "svg-typewriter";
 
@@ -31,8 +30,8 @@
   private static _BAR_WIDTH_RATIO = 0.95;
   private static _SINGLE_BAR_DIMENSION_RATIO = 0.4;
   private static _BAR_AREA_CLASS = "bar-area";
-  private static _LABEL_VERTICAL_PADDING = 5;
-  private static _LABEL_HORIZONTAL_PADDING = 5;
+  private static _LABEL_PADDING = 10;
+
   protected static _LABEL_AREA_CLASS = "bar-label-text-area";
 
   private _baseline: d3.Selection<void>;
@@ -67,73 +66,6 @@
     this._baselineValueProvider = () => [this.baselineValue()];
     this._updateBarPixelWidthCallback = () => this._updateBarPixelWidth();
   }
-=======
-namespace Plottable.Plots {
-  type LabelConfig = {
-    labelArea: d3.Selection<void>;
-    measurer: SVGTypewriter.Measurer;
-    writer: SVGTypewriter.Writer;
-  };
-
-  export class Bar<X, Y> extends XYPlot<X, Y> {
-    public static ORIENTATION_VERTICAL = "vertical";
-    public static ORIENTATION_HORIZONTAL = "horizontal";
-
-    private static _BAR_WIDTH_RATIO = 0.95;
-    private static _SINGLE_BAR_DIMENSION_RATIO = 0.4;
-    private static _BAR_AREA_CLASS = "bar-area";
-    private static _LABEL_PADDING = 10;
-
-    protected static _LABEL_AREA_CLASS = "bar-label-text-area";
-
-    private _baseline: d3.Selection<void>;
-    private _baselineValue: X|Y;
-    protected _isVertical: boolean;
-    private _labelFormatter: Formatter = Formatters.identity();
-    private _labelsEnabled = false;
-    private _hideBarsIfAnyAreTooWide = true;
-    private _labelConfig: Utils.Map<Dataset, LabelConfig>;
-    private _baselineValueProvider: () => (X|Y)[];
-
-    private _barPixelWidth = 0;
-    private _updateBarPixelWidthCallback: () => void;
-
-    /**
-     * A Bar Plot draws bars growing out from a baseline to some value
-     *
-     * @constructor
-     * @param {string} [orientation="vertical"] One of "vertical"/"horizontal".
-     */
-    constructor(orientation = Bar.ORIENTATION_VERTICAL) {
-      super();
-      this.addClass("bar-plot");
-      if (orientation !== Bar.ORIENTATION_VERTICAL && orientation !== Bar.ORIENTATION_HORIZONTAL) {
-        throw new Error(orientation + " is not a valid orientation for Plots.Bar");
-      }
-      this._isVertical = orientation === Bar.ORIENTATION_VERTICAL;
-      this.animator("baseline", new Animators.Null());
-      this.attr("fill", new Scales.Color().range()[0]);
-      this.attr("width", () => this._barPixelWidth);
-      this._labelConfig = new Utils.Map<Dataset, LabelConfig>();
-      this._baselineValueProvider = () => [this.baselineValue()];
-      this._updateBarPixelWidthCallback = () => this._updateBarPixelWidth();
-    }
-
-    public x(): Plots.TransformableAccessorScaleBinding<X, number>;
-    public x(x: number | Accessor<number>): this;
-    public x(x: X | Accessor<X>, xScale: Scale<X, number>): this;
-    public x(x?: number | Accessor<number> | X | Accessor<X>, xScale?: Scale<X, number>): any {
-      if (x == null) {
-        return super.x();
-      }
-
-      if (xScale == null) {
-        super.x(<number | Accessor<number>>x);
-      } else {
-        super.x(< X | Accessor<X>>x, xScale);
-        xScale.onUpdate(this._updateBarPixelWidthCallback);
-      }
->>>>>>> fc1ed577
 
   public x(): Plots.TransformableAccessorScaleBinding<X, number>;
   public x(x: number | Accessor<number>): this;
@@ -586,10 +518,9 @@
         } else if (barY < 0) {
           effectiveBarHeight = barY + barHeight;
         }
-        let offset = Bar._LABEL_VERTICAL_PADDING;
+        let offset = Bar._LABEL_PADDING;
         showLabelOnBar = measurement.height + 2 * offset <= effectiveBarHeight;
 
-<<<<<<< HEAD
         if (showLabelOnBar) {
           if (scaledValue < scaledBaseline) {
             labelContainerOrigin.y += offset;
@@ -609,110 +540,6 @@
           } else {
             yAlignment = "bottom";
             labelOrigin.y += barHeight + offset;
-=======
-    private _drawLabel(data: any[], dataset: Dataset) {
-      let attrToProjector = this._generateAttrToProjector();
-      let labelConfig = this._labelConfig.get(dataset);
-      let labelArea = labelConfig.labelArea;
-      let measurer = labelConfig.measurer;
-      let writer = labelConfig.writer;
-
-      let drawLabel = (d: any, i: number) => {
-        let valueAccessor = this._isVertical ? this.y().accessor : this.x().accessor;
-        let value = valueAccessor(d, i, dataset);
-        let valueScale: Scale<any, number> = this._isVertical ? this.y().scale : this.x().scale;
-        let scaledValue = valueScale != null ? valueScale.scale(value) : value;
-        let scaledBaseline = valueScale != null ? valueScale.scale(this.baselineValue()) : this.baselineValue();
-
-        let barWidth = attrToProjector["width"](d, i, dataset);
-        let barHeight = attrToProjector["height"](d, i, dataset);
-        let text = this._labelFormatter(valueAccessor(d, i, dataset));
-        let measurement = measurer.measure(text);
-
-        let xAlignment = "center";
-        let yAlignment = "center";
-        let labelContainerOrigin = {
-          x: attrToProjector["x"](d, i, dataset),
-          y: attrToProjector["y"](d, i, dataset),
-        };
-        let containerWidth = barWidth;
-        let containerHeight = barHeight;
-
-        let labelOrigin = {
-          x: labelContainerOrigin.x,
-          y: labelContainerOrigin.y,
-        };
-
-        let showLabelOnBar: boolean;
-
-        if (this._isVertical) {
-          labelOrigin.x += containerWidth / 2 - measurement.width / 2;
-
-          let barY = attrToProjector["y"](d, i, dataset);
-          let effectiveBarHeight = barHeight;
-          if (barY + barHeight > this.height()) {
-            effectiveBarHeight = this.height() - barY;
-          } else if (barY < 0) {
-            effectiveBarHeight = barY + barHeight;
-          }
-          let offset = Bar._LABEL_PADDING;
-          showLabelOnBar = measurement.height + 2 * offset <= effectiveBarHeight;
-
-          if (showLabelOnBar) {
-            if (scaledValue < scaledBaseline) {
-              labelContainerOrigin.y += offset;
-              yAlignment = "top";
-              labelOrigin.y += offset;
-            } else {
-              labelContainerOrigin.y -= offset;
-              yAlignment = "bottom";
-              labelOrigin.y += containerHeight - offset - measurement.height;
-            }
-          } else { // show label off bar
-            containerHeight = barHeight + offset + measurement.height;
-            if (scaledValue <= scaledBaseline) {
-              labelContainerOrigin.y -= offset + measurement.height;
-              yAlignment = "top";
-              labelOrigin.y -= offset + measurement.height;
-            } else {
-              yAlignment = "bottom";
-              labelOrigin.y += barHeight + offset;
-            }
-          }
-        } else { // horizontal
-          labelOrigin.y += containerHeight / 2 - measurement.height / 2;
-
-          let barX = attrToProjector["x"](d, i, dataset);
-          let effectiveBarWidth = barWidth;
-          if (barX + barWidth > this.width()) {
-            effectiveBarWidth = this.width() - barX;
-          } else if (barX < 0) {
-            effectiveBarWidth = barX + barWidth;
-          }
-          let offset = Bar._LABEL_PADDING;
-          showLabelOnBar = measurement.width + 2 * offset <= effectiveBarWidth;
-
-          if (showLabelOnBar) {
-            if (scaledValue < scaledBaseline) {
-              labelContainerOrigin.x += offset;
-              xAlignment = "left";
-              labelOrigin.x += offset;
-            } else {
-              labelContainerOrigin.x -= offset;
-              xAlignment = "right";
-              labelOrigin.x += containerWidth - offset - measurement.width;
-            }
-          } else { // show label off bar
-            containerWidth = barWidth + offset + measurement.width;
-            if (scaledValue < scaledBaseline) {
-              labelContainerOrigin.x -= offset + measurement.width;
-              xAlignment = "left";
-              labelOrigin.x -= offset + measurement.width;
-            } else {
-              xAlignment = "right";
-              labelOrigin.x += barWidth + offset;
-            }
->>>>>>> fc1ed577
           }
         }
       } else { // horizontal
@@ -725,7 +552,7 @@
         } else if (barX < 0) {
           effectiveBarWidth = barX + barWidth;
         }
-        let offset = Bar._LABEL_HORIZONTAL_PADDING;
+        let offset = Bar._LABEL_PADDING;
         showLabelOnBar = measurement.width + 2 * offset <= effectiveBarWidth;
 
         if (showLabelOnBar) {
@@ -749,45 +576,6 @@
             labelOrigin.x += barWidth + offset;
           }
         }
-<<<<<<< HEAD
-=======
-
-        let hideLabel = labelOrigin.x < 0 ||
-          labelOrigin.y < 0 ||
-          labelOrigin.x + measurement.width > this.width() ||
-          labelOrigin.y + measurement.height > this.height();
-        labelContainer.style("visibility", hideLabel ? "hidden" : "inherit");
-
-        let writeOptions = {
-          selection: labelContainer,
-          xAlign: xAlignment,
-          yAlign: yAlignment,
-          textRotation: 0,
-        };
-        writer.write(text, containerWidth, containerHeight, writeOptions);
-
-        let tooWide = this._isVertical
-          ? barWidth < (measurement.width + Bar._LABEL_PADDING * 2)
-          : barHeight < (measurement.height + Bar._LABEL_PADDING * 2);
-        return tooWide;
-      };
-
-      let labelTooWide = data.map(drawLabel);
-      return labelTooWide.some((d: boolean) => d);
-    }
-
-    protected _generateDrawSteps(): Drawers.DrawStep[] {
-      let drawSteps: Drawers.DrawStep[] = [];
-      if (this._animateOnNextRender()) {
-        let resetAttrToProjector = this._generateAttrToProjector();
-        let primaryScale: Scale<any, number> = this._isVertical ? this.y().scale : this.x().scale;
-        let scaledBaseline = primaryScale.scale(this.baselineValue());
-        let positionAttr = this._isVertical ? "y" : "x";
-        let dimensionAttr = this._isVertical ? "height" : "width";
-        resetAttrToProjector[positionAttr] = () => scaledBaseline;
-        resetAttrToProjector[dimensionAttr] = () => 0;
-        drawSteps.push({attrToProjector: resetAttrToProjector, animator: this._getAnimator(Plots.Animator.RESET)});
->>>>>>> fc1ed577
       }
 
       let labelContainer = labelArea.append("g").attr("transform", `translate(${labelContainerOrigin.x}, ${labelContainerOrigin.y})`);
@@ -815,7 +603,9 @@
       };
       writer.write(text, containerWidth, containerHeight, writeOptions);
 
-      let tooWide = this._isVertical ? barWidth < measurement.width : barHeight < measurement.height;
+      let tooWide = this._isVertical
+        ? barWidth < (measurement.width + Bar._LABEL_PADDING * 2)
+        : barHeight < (measurement.height + Bar._LABEL_PADDING * 2);
       return tooWide;
     };
 
