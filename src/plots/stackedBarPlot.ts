--- conflicted
+++ resolved
@@ -1,4 +1,3 @@
-<<<<<<< HEAD
 import * as SVGTypewriter from "svg-typewriter";
 
 import { Accessor, Point } from "../core/interfaces";
@@ -15,6 +14,7 @@
   private _labelArea: d3.Selection<void>;
   private _measurer: SVGTypewriter.Measurer;
   private _writer: SVGTypewriter.Writer;
+  private _stackingOrder: Utils.Stacking.IStackingOrder;
   private _stackingResult: Utils.Stacking.StackingResult;
   private _stackedExtent: number[];
 
@@ -31,6 +31,7 @@
   constructor(orientation = Bar.ORIENTATION_VERTICAL) {
     super(orientation);
     this.addClass("stacked-bar-plot");
+    this._stackingOrder = "bottomup";
     this._stackingResult = new Utils.Map<Dataset, Utils.Map<string, Utils.Stacking.StackedDatum>>();
     this._stackedExtent = [];
   }
@@ -46,35 +47,6 @@
       super.x(<number | Accessor<number>> x);
     } else {
       super.x(<X | Accessor<X>> x, xScale);
-=======
-namespace Plottable.Plots {
-  export class StackedBar<X, Y> extends Bar<X, Y> {
-    protected static _STACKED_BAR_LABEL_PADDING = 5;
-
-    private _labelArea: d3.Selection<void>;
-    private _measurer: SVGTypewriter.Measurer;
-    private _writer: SVGTypewriter.Writer;
-    private _stackingOrder: Utils.Stacking.IStackingOrder;
-    private _stackingResult: Utils.Stacking.StackingResult;
-    private _stackedExtent: number[];
-
-    /**
-     * A StackedBar Plot stacks bars across Datasets based on the primary value of the bars.
-     *   On a vertical StackedBar Plot, the bars with the same X value are stacked.
-     *   On a horizontal StackedBar Plot, the bars with the same Y value are stacked.
-     *
-     * @constructor
-     * @param {Scale} xScale
-     * @param {Scale} yScale
-     * @param {string} [orientation="vertical"] One of "vertical"/"horizontal".
-     */
-    constructor(orientation = Bar.ORIENTATION_VERTICAL) {
-      super(orientation);
-      this.addClass("stacked-bar-plot");
-      this._stackingOrder = "bottomup";
-      this._stackingResult = new Utils.Map<Dataset, Utils.Map<string, Utils.Stacking.StackedDatum>>();
-      this._stackedExtent = [];
->>>>>>> fc1ed577
     }
 
     this._updateStackExtentsAndOffsets();
@@ -98,6 +70,30 @@
     return this;
   }
 
+  /**
+   * Gets the stacking order of the plot.
+   */
+  public stackingOrder(): Utils.Stacking.IStackingOrder;
+  /**
+   * Sets the stacking order of the plot.
+   *
+   * By default, stacked plots are "bottomup", meaning for positive data, the
+   * first series will be placed at the bottom of the scale and subsequent
+   * data series will by stacked on top. This can be reveresed by setting
+   * stacking order to "topdown".
+   *
+   * @returns {Plots.StackedArea} This plot
+   */
+  public stackingOrder(stackingOrder: Utils.Stacking.IStackingOrder): this;
+  public stackingOrder(stackingOrder?: Utils.Stacking.IStackingOrder): any {
+    if (stackingOrder == null) {
+      return this._stackingOrder;
+    }
+    this._stackingOrder = stackingOrder;
+    this._onDatasetUpdate();
+    return this;
+  }
+
   protected _setup() {
     super._setup();
     this._labelArea = this._renderArea.append("g").classed(Bar._LABEL_AREA_CLASS, true);
@@ -169,41 +165,8 @@
         const text = this.labelFormatter()(minimum);
         const measurement = this._measurer.measure(text);
 
-<<<<<<< HEAD
         const primaryTextMeasurement = this._isVertical ? measurement.width : measurement.height;
         const secondaryTextMeasurement = this._isVertical ? measurement.height : measurement.width;
-=======
-    /**
-     * Gets the stacking order of the plot.
-     */
-    public stackingOrder(): Utils.Stacking.IStackingOrder;
-    /**
-     * Sets the stacking order of the plot.
-     *
-     * By default, stacked plots are "bottomup", meaning for positive data, the
-     * first series will be placed at the bottom of the scale and subsequent
-     * data series will by stacked on top. This can be reveresed by setting
-     * stacking order to "topdown".
-     *
-     * @returns {Plots.StackedArea} This plot
-     */
-    public stackingOrder(stackingOrder: Utils.Stacking.IStackingOrder): this;
-    public stackingOrder(stackingOrder?: Utils.Stacking.IStackingOrder): any {
-      if (stackingOrder == null) {
-         return this._stackingOrder;
-      }
-      this._stackingOrder = stackingOrder;
-      this._onDatasetUpdate();
-      return this;
-    }
-
-    protected _setup() {
-      super._setup();
-      this._labelArea = this._renderArea.append("g").classed(Bar._LABEL_AREA_CLASS, true);
-      this._measurer = new SVGTypewriter.CacheMeasurer(this._labelArea);
-      this._writer = new SVGTypewriter.Writer(this._measurer);
-    }
->>>>>>> fc1ed577
 
         const x = this._isVertical
           ? primaryScale.scale(axisValue) - primaryTextMeasurement / 2
@@ -279,13 +242,7 @@
     let valueAccessor = this._isVertical ? this.y().accessor : this.x().accessor;
     let filter = this._filterForProperty(this._isVertical ? "y" : "x");
 
-<<<<<<< HEAD
-    this._stackingResult = Utils.Stacking.stack(datasets, keyAccessor, valueAccessor);
+    this._stackingResult = Utils.Stacking.stack(datasets, keyAccessor, valueAccessor, this._stackingOrder);
     this._stackedExtent = Utils.Stacking.stackedExtent(this._stackingResult, keyAccessor, filter);
-=======
-      this._stackingResult = Utils.Stacking.stack(datasets, keyAccessor, valueAccessor, this._stackingOrder);
-      this._stackedExtent = Utils.Stacking.stackedExtent(this._stackingResult, keyAccessor, filter);
-    }
->>>>>>> fc1ed577
   }
 }