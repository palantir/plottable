/**
 * Copyright 2014-present Palantir Technologies
 * @license MIT
 */

import * as d3 from "d3";
import * as d3Shape from "d3-shape";

import * as Animators from "../animators";
import { Dataset } from "../core/dataset";
import { Accessor, AttributeToProjector, Bounds, Point, Projector, Range } from "../core/interfaces";
import * as Drawers from "../drawers";
import { Drawer } from "../drawers/drawer";
import * as Scales from "../scales";
import { QuantitativeScale } from "../scales/quantitativeScale";
import { Scale } from "../scales/scale";
import * as Utils from "../utils";

import * as Plots from "./";
import { PlotEntity } from "./";
import { Plot } from "./plot";
import { XYPlot } from "./xyPlot";

type EdgeIntersections = {
  left: Point[],
  right: Point[],
  top: Point[],
  bottom: Point[],
};

const CURVE_NAME_MAPPING: { [name: string]: d3.CurveFactory | d3.CurveFactoryLineOnly } = {
  linear: d3.curveLinear,
  linearClosed: d3.curveLinearClosed,
  step: d3.curveStep,
  stepBefore: d3.curveStepBefore,
  stepAfter: d3.curveStepAfter,
  basis: d3.curveBasis,
  basisOpen: d3.curveBasisOpen,
  basisClosed: d3.curveBasisClosed,
  bundle: d3.curveBundle,
  cardinal: d3.curveCardinal,
  cardinalOpen: d3.curveCardinalOpen,
  cardinalClosed: d3.curveCardinalClosed,
  monotone: d3.curveMonotoneX,
};

/**
 * Known curve types that line and area plot's .curve() methods understand
 */
export type CurveName =
"linear" |
"linearClosed" |
"step" |
"stepBefore" |
"stepAfter" |
"basis" |
"basisOpen" |
"basisClosed" |
"bundle" |
"cardinal" |
"cardinalOpen" |
"cardinalClosed" |
"monotone";

export class Line<X> extends XYPlot<X, number> {
  private _curve: CurveName | d3.CurveFactory | d3.CurveFactoryLineOnly = "linear";

  private _autorangeSmooth = false;
  private _croppedRenderingEnabled = true;

  private _downsamplingEnabled = false;

  /**
   * A Line Plot draws line segments starting from the first data point to the next.
   *
   * @constructor
   */
  constructor() {
    super();
    this.addClass("line-plot");
    const animator = new Animators.Easing();
    animator.stepDuration(Plot._ANIMATION_MAX_DURATION);
    animator.easingMode("expInOut");
    animator.maxTotalDuration(Plot._ANIMATION_MAX_DURATION);
    this.animator(Plots.Animator.MAIN, animator);
    this.attr("stroke", new Scales.Color().range()[0]);
    this.attr("stroke-width", "2px");
  }

  public x(): Plots.TransformableAccessorScaleBinding<X, number>;
  public x(x: number | Accessor<number>): this;
  public x(x: X | Accessor<X>, xScale: Scale<X, number>): this;
  public x(x?: number | Accessor<number> | X | Accessor<X>, xScale?: Scale<X, number>): any {
    if (x == null) {
      return super.x();
    } else {
      if (xScale == null) {
        super.x(<number | Accessor<number>>x);
      } else {
        super.x(<X | Accessor<X>>x, xScale);
      }
      this._setScaleSnapping();
      return this;
    }
  }

  public y(): Plots.TransformableAccessorScaleBinding<number, number>;
  public y(y: number | Accessor<number>): this;
  public y(y: number | Accessor<number>, yScale: Scale<number, number>): this;
  public y(y?: number | Accessor<number>, yScale?: Scale<number, number>): any {
    if (y == null) {
      return super.y();
    } else {
      super.y(y, yScale);
      this._setScaleSnapping();
      return this;
    }
  }

  public autorangeMode(): string;
  public autorangeMode(autorangeMode: string): this;
  public autorangeMode(autorangeMode?: string): any {
    if (autorangeMode == null) {
      return super.autorangeMode();
    }

    super.autorangeMode(autorangeMode);
    this._setScaleSnapping();
    return this;
  }

  /**
   * Gets whether or not the autoranging is done smoothly.
   */
  public autorangeSmooth(): boolean;
  /**
   * Sets whether or not the autorange is done smoothly.
   *
   * Smooth autoranging is done by making sure lines always exit on the left / right side of the plot
   * and deactivating the nice domain feature on the scales
   */
  public autorangeSmooth(autorangeSmooth: boolean): this;
  public autorangeSmooth(autorangeSmooth?: boolean): any {
    if (autorangeSmooth == null) {
      return this._autorangeSmooth;
    }
    this._autorangeSmooth = autorangeSmooth;
    this._setScaleSnapping();
    return this;
  }

  private _setScaleSnapping() {
    if (this.autorangeMode() === "x" && this.x() && this.x().scale && this.x().scale instanceof QuantitativeScale) {
      (<QuantitativeScale<X>>this.x().scale).snappingDomainEnabled(!this.autorangeSmooth());
    }

    if (this.autorangeMode() === "y" && this.y() && this.y().scale && this.y().scale instanceof QuantitativeScale) {
      (<QuantitativeScale<number>>this.y().scale).snappingDomainEnabled(!this.autorangeSmooth());
    }
  }

  /**
   * Gets the curve function associated with the plot.
   *
   * @return {string | d3.CurveFactory | d3.CurveFactoryLineOnly}
   */
  public curve(): CurveName | d3.CurveFactory | d3.CurveFactoryLineOnly;
  /**
   * Sets the curve function associated with the plot. The curve function specifies how to
   * draw the interpolated line between successive points.
   *
   * @param {string | points: Array<[number, number]>) => string} curve Curve function
   * @return Plots.Line
   */
  public curve(curve: CurveName | d3.CurveFactory | d3.CurveFactoryLineOnly): this;
  public curve(curve?: CurveName | d3.CurveFactory | d3.CurveFactoryLineOnly): any {
    if (curve == null) {
      return this._curve;
    }
    this._curve = curve;
    this.render();
    return this;
  }

  /**
   * Gets if downsampling is enabled
   *
   * When downsampling is enabled, two consecutive lines with the same slope will be merged to one line.
   */
  public downsamplingEnabled(): boolean;
  /**
   * Sets if downsampling is enabled
   *
   * @returns {Plots.Line} The calling Plots.Line
   */
  public downsamplingEnabled(downsampling: boolean): this;
  public downsamplingEnabled(downsampling?: boolean): any {
    if (downsampling == null) {
      return this._downsamplingEnabled;
    }
    this._downsamplingEnabled = downsampling;
    return this;
  }

  /**
   * Gets if croppedRendering is enabled
   *
   * When croppedRendering is enabled, lines that will not be visible in the viewport will not be drawn.
   */
  public croppedRenderingEnabled(): boolean;
  /**
   * Sets if croppedRendering is enabled
   *
   * @returns {Plots.Line} The calling Plots.Line
   */
  public croppedRenderingEnabled(croppedRendering: boolean): this;
  public croppedRenderingEnabled(croppedRendering?: boolean): any {
    if (croppedRendering == null) {
      return this._croppedRenderingEnabled;
    }
    this._croppedRenderingEnabled = croppedRendering;
    this.render();
    return this;
  }

  protected _createDrawer(dataset: Dataset): Drawer {
    return new Drawers.Line(dataset, () => this._d3LineFactory(dataset));
  }

  protected _extentsForProperty(property: string) {
    const extents = super._extentsForProperty(property);

    if (!this._autorangeSmooth) {
      return extents;
    }

    if (this.autorangeMode() !== property) {
      return extents;
    }

    if (this.autorangeMode() !== "x" && this.autorangeMode() !== "y") {
      return extents;
    }

    const edgeIntersectionPoints = this._getEdgeIntersectionPoints();
    let includedValues: number[];
    if (this.autorangeMode() === "y") {
      includedValues = edgeIntersectionPoints.left.concat(edgeIntersectionPoints.right).map((point) => point.y);
    } else { // === "x"
      includedValues = edgeIntersectionPoints.top.concat(edgeIntersectionPoints.bottom).map((point) => point.x);
    }

    return extents.map((extent: [number, number]) => d3.extent(d3.merge([extent, includedValues])));
  }

  private _getEdgeIntersectionPoints(): EdgeIntersections {
    if (!(this.y().scale instanceof QuantitativeScale && this.x().scale instanceof QuantitativeScale)) {
      return {
        left: [],
        right: [],
        top: [],
        bottom: [],
      };
    }

    const yScale = <QuantitativeScale<number>>this.y().scale;
    const xScale = <QuantitativeScale<any>>this.x().scale;

    const intersectionPoints: EdgeIntersections = {
      left: [],
      right: [],
      top: [],
      bottom: [],
    };
    const leftX = xScale.scale(xScale.domain()[0]);
    const rightX = xScale.scale(xScale.domain()[1]);
    const bottomY = yScale.scale(yScale.domain()[0]);
    const topY = yScale.scale(yScale.domain()[1]);

    this.datasets().forEach((dataset) => {
      const data = dataset.data();

      let x1: number, x2: number, y1: number, y2: number;
      let prevX: number, prevY: number, currX: number, currY: number;
      for (let i = 1; i < data.length; i++) {
        prevX = currX || xScale.scale(this.x().accessor(data[i - 1], i - 1, dataset));
        prevY = currY || yScale.scale(this.y().accessor(data[i - 1], i - 1, dataset));

        currX = xScale.scale(this.x().accessor(data[i], i, dataset));
        currY = yScale.scale(this.y().accessor(data[i], i, dataset));

        // If values crossed left edge
        if ((prevX < leftX) === (leftX <= currX)) {
          x1 = leftX - prevX;
          x2 = currX - prevX;
          y2 = currY - prevY;
          y1 = x1 * y2 / x2;

          intersectionPoints.left.push({
            x: leftX,
            y: yScale.invert(prevY + y1),
          });
        }

        // If values crossed right edge
        if ((prevX < rightX) === (rightX <= currX)) {
          x1 = rightX - prevX;
          x2 = currX - prevX;
          y2 = currY - prevY;
          y1 = x1 * y2 / x2;

          intersectionPoints.right.push({
            x: rightX,
            y: yScale.invert(prevY + y1),
          });
        }

        // If values crossed upper edge
        if ((prevY < topY) === (topY <= currY)) {
          x2 = currX - prevX;
          y1 = topY - prevY;
          y2 = currY - prevY;
          x1 = y1 * x2 / y2;

          intersectionPoints.top.push({
            x: xScale.invert(prevX + x1),
            y: topY,
          });
        }

        // If values crossed lower edge
        if ((prevY < bottomY) === (bottomY <= currY)) {
          x2 = currX - prevX;
          y1 = bottomY - prevY;
          y2 = currY - prevY;
          x1 = y1 * x2 / y2;

          intersectionPoints.bottom.push({
            x: xScale.invert(prevX + x1),
            y: bottomY,
          });
        }
      }
    });

    return intersectionPoints;
  }

  protected _getResetYFunction() {
    // gets the y-value generator for the animation start point
    const yDomain = this.y().scale.domain();
    const domainMax = Math.max(yDomain[0], yDomain[1]);
    const domainMin = Math.min(yDomain[0], yDomain[1]);
    // start from zero, or the closest domain value to zero
    // avoids lines zooming on from offscreen.
    const startValue = (domainMax < 0 && domainMax) || (domainMin > 0 && domainMin) || 0;
    const scaledStartValue = this.y().scale.scale(startValue);
    return (d: any, i: number, dataset: Dataset) => scaledStartValue;
  }

  protected _generateDrawSteps(): Drawers.DrawStep[] {
    const drawSteps: Drawers.DrawStep[] = [];
    if (this._animateOnNextRender()) {
      const attrToProjector = this._generateAttrToProjector();
      attrToProjector["d"] = this._constructLineProjector(Plot._scaledAccessor(this.x()), this._getResetYFunction());
      drawSteps.push({ attrToProjector: attrToProjector, animator: this._getAnimator(Plots.Animator.RESET) });
    }

    drawSteps.push({
      attrToProjector: this._generateAttrToProjector(),
      animator: this._getAnimator(Plots.Animator.MAIN),
    });

    return drawSteps;
  }

  protected _generateAttrToProjector() {
    const attrToProjector = super._generateAttrToProjector();
    Object.keys(attrToProjector).forEach((attribute: string) => {
      if (attribute === "d") {
        return;
      }
      const projector = attrToProjector[attribute];
      attrToProjector[attribute] = (data: any[], i: number, dataset: Dataset) =>
        data.length > 0 ? projector(data[0], i, dataset) : null;
    });

    return attrToProjector;
  }

  public entitiesAt(point: Point): PlotEntity[] {
    const entity = this.entityNearestByXThenY(point);
    if (entity != null) {
      return [entity];
    } else {
      return [];
    }
  }

  /**
   * Gets the Entities that intersect the Bounds.
   *
   * @param {Bounds} bounds
   * @returns {PlotEntity[]}
   */
  public entitiesIn(bounds: Bounds): PlotEntity[];
  /**
   * Gets the Entities that intersect the area defined by the ranges.
   *
   * @param {Range} xRange
   * @param {Range} yRange
   * @returns {PlotEntity[]}
   */
  public entitiesIn(xRange: Range, yRange: Range): PlotEntity[];
  public entitiesIn(xRangeOrBounds: Range | Bounds, yRange?: Range): PlotEntity[] {
    let dataXRange: Range;
    let dataYRange: Range;
    if (yRange == null) {
      const bounds = (<Bounds> xRangeOrBounds);
      dataXRange = { min: bounds.topLeft.x, max: bounds.bottomRight.x };
      dataYRange = { min: bounds.topLeft.y, max: bounds.bottomRight.y };
    } else {
      dataXRange = (<Range> xRangeOrBounds);
      dataYRange = yRange;
    }

    const xProjector = Plot._scaledAccessor(this.x());
    const yProjector = Plot._scaledAccessor(this.y());
    return this.entities().filter((entity) => {
      const { datum, index, dataset } = entity;

      const x = xProjector(datum, index, dataset);
      const y = yProjector(datum, index, dataset);
      return dataXRange.min <= x && x <= dataXRange.max && dataYRange.min <= y && y <= dataYRange.max;
    });
  }

  /**
   * Returns the PlotEntity nearest to the query point by X then by Y, or undefined if no PlotEntity can be found.
   *
   * @param {Point} queryPoint
   * @returns {PlotEntity} The nearest PlotEntity, or undefined if no PlotEntity can be found.
   */
  public entityNearestByXThenY(queryPoint: Point): PlotEntity {
    let minXDist = Infinity;
    let minYDist = Infinity;
    let closest: PlotEntity;

    const chartBounds = this.bounds();
    this.entities().forEach((entity) => {
      if (!this._entityVisibleOnPlot(entity, chartBounds)) {
        return;
      }
      const xDist = Math.abs(queryPoint.x - entity.position.x);
      const yDist = Math.abs(queryPoint.y - entity.position.y);

      if (xDist < minXDist || xDist === minXDist && yDist < minYDist) {
        closest = entity;
        minXDist = xDist;
        minYDist = yDist;
      }
    });

    return closest;
  }

  protected _propertyProjectors(): AttributeToProjector {
    const propertyToProjectors = super._propertyProjectors();
    propertyToProjectors["d"] = this._constructLineProjector(Plot._scaledAccessor(this.x()), Plot._scaledAccessor(this.y()));
    return propertyToProjectors;
  }

  protected _constructLineProjector(xProjector: Projector, yProjector: Projector) {
<<<<<<< HEAD
    return (datum: any, index: number, dataset: Dataset) => {
      return this._d3LineFactory(dataset, xProjector, yProjector)(datum);
    };
  }

  /**
   * Return a d3.Line whose .x, .y, and .defined accessors are hooked up to the xProjector and yProjector
   * after they've been fed the dataset, and whose curve is configured to this plot's curve.
   * @param dataset
   * @param xProjector
   * @param yProjector
   * @returns {Line<[number,number]>}
   * @private
   */
  protected _d3LineFactory(
    dataset: Dataset,
    xProjector = Plot._scaledAccessor(this.x()),
    yProjector = Plot._scaledAccessor(this.y())): d3Shape.Line<any> {
    const definedProjector = (d: any, i: number, dataset: Dataset) => {
      let positionX = Plot._scaledAccessor(this.x())(d, i, dataset);
      let positionY = Plot._scaledAccessor(this.y())(d, i, dataset);
=======
    const definedProjector = (d: any, i: number, dataset: Dataset) => {
      const positionX = Plot._scaledAccessor(this.x())(d, i, dataset);
      const positionY = Plot._scaledAccessor(this.y())(d, i, dataset);
>>>>>>> 0436f723
      return positionX != null && !Utils.Math.isNaN(positionX) &&
        positionY != null && !Utils.Math.isNaN(positionY);
    };

    return d3.line()
      .x((innerDatum, innerIndex) => xProjector(innerDatum, innerIndex, dataset))
      .y((innerDatum, innerIndex) => yProjector(innerDatum, innerIndex, dataset))
      .curve(this._getCurveFactory())
      .defined((innerDatum, innerIndex) => definedProjector(innerDatum, innerIndex, dataset));
  };

  protected _getCurveFactory(): d3.CurveFactory | d3.CurveFactoryLineOnly {
    const curve = this.curve();
    if(typeof curve === "string") {
      const maybeCurveFunction = CURVE_NAME_MAPPING[curve];
      if (maybeCurveFunction == null) {
        // oops; name is wrong - default to linear instead
        return CURVE_NAME_MAPPING["linear"];
      } else {
        return maybeCurveFunction;
      }
    } else {
      return curve;
    }
  }

  /**
   * Line plots represent each dataset with a single <path> element, so we wrap the dataset data in a single element array.
   * @returns {Map<Dataset, any[]>}
   * @private
   */
  protected _getDataToDraw(): Utils.Map<Dataset, any[]> {
    const dataToDraw = new Utils.Map<Dataset, any[]>();

    this.datasets().forEach((dataset) => {
      const data = dataset.data();

      if (!this._croppedRenderingEnabled && !this._downsamplingEnabled) {
        dataToDraw.set(dataset, [data]);
        return;
      }

      let filteredDataIndices = data.map((d, i) => i);
      if (this._croppedRenderingEnabled) {
        filteredDataIndices = this._filterCroppedRendering(dataset, filteredDataIndices);
      }
      if (this._downsamplingEnabled) {
        filteredDataIndices = this._filterDownsampling(dataset, filteredDataIndices);
      }
      dataToDraw.set(dataset, [filteredDataIndices.map((d, i) => data[d])]);
    });

    return dataToDraw;
  }

  private _filterCroppedRendering(dataset: Dataset, indices: number[]) {
    const xProjector = Plot._scaledAccessor(this.x());
    const yProjector = Plot._scaledAccessor(this.y());

    const data = dataset.data();
    const filteredDataIndices: number[] = [];
    const pointInViewport = (x: number, y: number) => {
      return Utils.Math.inRange(x, 0, this.width()) &&
        Utils.Math.inRange(y, 0, this.height());
    };

    for (let i = 0; i < indices.length; i++) {
      const currXPoint = xProjector(data[indices[i]], indices[i], dataset);
      const currYPoint = yProjector(data[indices[i]], indices[i], dataset);
      let shouldShow = pointInViewport(currXPoint, currYPoint);

      if (!shouldShow && indices[i - 1] != null && data[indices[i - 1]] != null) {
        const prevXPoint = xProjector(data[indices[i - 1]], indices[i - 1], dataset);
        const prevYPoint = yProjector(data[indices[i - 1]], indices[i - 1], dataset);
        shouldShow = shouldShow || pointInViewport(prevXPoint, prevYPoint);
      }

      if (!shouldShow && indices[i + 1] != null && data[indices[i + 1]] != null) {
        const nextXPoint = xProjector(data[indices[i + 1]], indices[i + 1], dataset);
        const nextYPoint = yProjector(data[indices[i + 1]], indices[i + 1], dataset);
        shouldShow = shouldShow || pointInViewport(nextXPoint, nextYPoint);
      }

      if (shouldShow) {
        filteredDataIndices.push(indices[i]);
      }
    }
    return filteredDataIndices;
  }

  private _filterDownsampling(dataset: Dataset, indices: number[]) {
    if (indices.length === 0) {
      return [];
    }
    const data = dataset.data();
    const scaledXAccessor = Plot._scaledAccessor(this.x());
    const scaledYAccessor = Plot._scaledAccessor(this.y());
    const filteredIndices = [indices[0]];

    const indexOnCurrentSlope = (i: number, currentSlope: number) => {
      const p1x = scaledXAccessor(data[indices[i]], indices[i], dataset);
      const p1y = scaledYAccessor(data[indices[i]], indices[i], dataset);
      const p2x = scaledXAccessor(data[indices[i + 1]], indices[i + 1], dataset);
      const p2y = scaledYAccessor(data[indices[i + 1]], indices[i + 1], dataset);
      if (currentSlope === Infinity) {
        return Math.floor(p1x) === Math.floor(p2x);
      } else {
        const expectedP2y = p1y + (p2x - p1x) * currentSlope;
        return Math.floor(p2y) === Math.floor(expectedP2y);
      }
    };

    for (let i = 0; i < indices.length - 1;) {
      const indexFirst = indices[i];
      const p1x = scaledXAccessor(data[indices[i]], indices[i], dataset);
      const p1y = scaledYAccessor(data[indices[i]], indices[i], dataset);
      const p2x = scaledXAccessor(data[indices[i + 1]], indices[i + 1], dataset);
      const p2y = scaledYAccessor(data[indices[i + 1]], indices[i + 1], dataset);
      const currentSlope = (Math.floor(p1x) === Math.floor(p2x)) ? Infinity : (p2y - p1y) / (p2x - p1x);
      let indexMin = indices[i];
      let minScaledValue = (currentSlope === Infinity) ? p1y : p1x;
      let indexMax = indexMin;
      let maxScaledValue = minScaledValue;
      let firstIndexOnCurrentSlope = true;

      while (i < indices.length - 1 && (firstIndexOnCurrentSlope || indexOnCurrentSlope(i, currentSlope))) {
        i++;
        firstIndexOnCurrentSlope = false;
        const currScaledValue = currentSlope === Infinity ? scaledYAccessor(data[indices[i]], indices[i], dataset) :
          scaledXAccessor(data[indices[i]], indices[i], dataset);
        if (currScaledValue > maxScaledValue) {
          maxScaledValue = currScaledValue;
          indexMax = indices[i];
        }
        if (currScaledValue < minScaledValue) {
          minScaledValue = currScaledValue;
          indexMin = indices[i];
        }
      }

      const indexLast = indices[i];

      if (indexMin !== indexFirst) {
        filteredIndices.push(indexMin);
      }
      if (indexMax !== indexMin && indexMax !== indexFirst) {
        filteredIndices.push(indexMax);
      }
      if (indexLast !== indexFirst && indexLast !== indexMin && indexLast !== indexMax) {
        filteredIndices.push(indexLast);
      }
    }
    return filteredIndices;
  }
}<|MERGE_RESOLUTION|>--- conflicted
+++ resolved
@@ -471,7 +471,6 @@
   }
 
   protected _constructLineProjector(xProjector: Projector, yProjector: Projector) {
-<<<<<<< HEAD
     return (datum: any, index: number, dataset: Dataset) => {
       return this._d3LineFactory(dataset, xProjector, yProjector)(datum);
     };
@@ -491,13 +490,8 @@
     xProjector = Plot._scaledAccessor(this.x()),
     yProjector = Plot._scaledAccessor(this.y())): d3Shape.Line<any> {
     const definedProjector = (d: any, i: number, dataset: Dataset) => {
-      let positionX = Plot._scaledAccessor(this.x())(d, i, dataset);
-      let positionY = Plot._scaledAccessor(this.y())(d, i, dataset);
-=======
-    const definedProjector = (d: any, i: number, dataset: Dataset) => {
       const positionX = Plot._scaledAccessor(this.x())(d, i, dataset);
       const positionY = Plot._scaledAccessor(this.y())(d, i, dataset);
->>>>>>> 0436f723
       return positionX != null && !Utils.Math.isNaN(positionX) &&
         positionY != null && !Utils.Math.isNaN(positionY);
     };
