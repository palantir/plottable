module Plottable.Plots {
  export class Scatter<X, Y> extends XYPlot<X, Y> {
    private static _SIZE_KEY = "size";
    private static _SYMBOL_KEY = "symbol";

    /**
     * A Scatter Plot draws a symbol at each data point.
     *
     * @constructor
     */
    constructor() {
      super();
      this.addClass("scatter-plot");
      let animator = new Animators.Easing();
      animator.startDelay(5);
      animator.stepDuration(250);
      animator.maxTotalDuration(Plot._ANIMATION_MAX_DURATION);
      this.animator(Plots.Animator.MAIN, animator);
      this.attr("opacity", 0.6);
      this.attr("fill", new Scales.Color().range()[0]);
      this.size(6);
      let circleSymbolFactory = SymbolFactories.circle();
      this.symbol(() => circleSymbolFactory);
    }

    protected _createDrawer(dataset: Dataset) {
      return <Plottable.Drawers.Symbol>new Plottable.Drawers.Symbol(dataset)
        .initializer(() => { return this._initializer(); });
    }

    /**
     * Gets the AccessorScaleBinding for the size property of the plot.
     * The size property corresponds to the area of the symbol.
     */
    public size<S>(): AccessorScaleBinding<S, number>;
    /**
     * Sets the size property to a constant number or the result of an Accessor<number>.
     *
     * @param {number|Accessor<number>} size
     * @returns {Plots.Scatter} The calling Scatter Plot.
     */
    public size(size: number | Accessor<number>): this;
    /**
     * Sets the size property to a scaled constant value or scaled result of an Accessor.
     * The provided Scale will account for the values when autoDomain()-ing.
     *
     * @param {S|Accessor<S>} sectorValue
     * @param {Scale<S, number>} scale
     * @returns {Plots.Scatter} The calling Scatter Plot.
     */
    public size<S>(size: S | Accessor<S>, scale: Scale<S, number>): this;
    public size<S>(size?: number | Accessor<number> | S | Accessor<S>, scale?: Scale<S, number>): any {
      if (size == null) {
        return this._propertyBindings.get(Scatter._SIZE_KEY);
      }
      this._bindProperty(Scatter._SIZE_KEY, size, scale);
      this.render();
      return this;
    }

    /**
     * Gets the AccessorScaleBinding for the symbol property of the plot.
     * The symbol property corresponds to how the symbol will be drawn.
     */
    public symbol(): AccessorScaleBinding<any, any>;
    /**
     * Sets the symbol property to an Accessor<SymbolFactory>.
     *
     * @param {Accessor<SymbolFactory>} symbol
     * @returns {Plots.Scatter} The calling Scatter Plot.
     */
    public symbol(symbol: Accessor<SymbolFactory>): this;
    public symbol(symbol?: Accessor<SymbolFactory>): any {
      if (symbol == null) {
        return this._propertyBindings.get(Scatter._SYMBOL_KEY);
      }
      this._propertyBindings.set(Scatter._SYMBOL_KEY, { accessor: symbol });
      this.render();
      return this;
    }

    private _initializer() {
      let resetAttrToProjector = this._generateAttrToProjector();
      resetAttrToProjector["d"] = () => "";
      return resetAttrToProjector;
    }
    protected _generateDrawSteps(): Drawers.DrawStep[] {
      let drawSteps: Drawers.DrawStep[] = [];
<<<<<<< HEAD
=======
      if (this._animateOnNextRender()) {
        let resetAttrToProjector = this._generateAttrToProjector();

        let symbolProjector = Plot._scaledAccessor(this.symbol());
        resetAttrToProjector["d"] = (datum: any, index: number, dataset: Dataset) => symbolProjector(datum, index, dataset)(0);
        drawSteps.push({attrToProjector: resetAttrToProjector, animator: this._getAnimator(Plots.Animator.RESET)});
      }

>>>>>>> 2f4bee96
      drawSteps.push({attrToProjector: this._generateAttrToProjector(), animator: this._getAnimator(Plots.Animator.MAIN)});
      return drawSteps;
    }

    protected _entityVisibleOnPlot(pixelPoint: Point, datum: any, index: number, dataset: Dataset) {
      let xRange = { min: 0, max: this.width() };
      let yRange = { min: 0, max: this.height() };

      let diameter = Plot._scaledAccessor(this.size())(datum, index, dataset);
      let translatedBbox = {
        x: pixelPoint.x - diameter,
        y: pixelPoint.y - diameter,
        width: diameter,
        height: diameter
      };

      return Utils.DOM.intersectsBBox(xRange, yRange, translatedBbox);
    }

    protected _propertyProjectors(): AttributeToProjector {
      let propertyToProjectors = super._propertyProjectors();

      let xProjector = Plot._scaledAccessor(this.x());
      let yProjector = Plot._scaledAccessor(this.y());

      let sizeProjector = Plot._scaledAccessor(this.size());

      propertyToProjectors["transform"] = (datum: any, index: number, dataset: Dataset) =>
        "translate(" + xProjector(datum, index, dataset) + "," + yProjector(datum, index, dataset) + ")";

      let symbolProjector = Plot._scaledAccessor(this.symbol());

      propertyToProjectors["d"] = (datum: any, index: number, dataset: Dataset) =>
        symbolProjector(datum, index, dataset)(sizeProjector(datum, index, dataset));
      return propertyToProjectors;
    }

    /**
     * Gets the Entities that intersect the Bounds.
     *
     * @param {Bounds} bounds
     * @returns {PlotEntity[]}
     */
    public entitiesIn(bounds: Bounds): PlotEntity[];
    /**
     * Gets the Entities that intersect the area defined by the ranges.
     *
     * @param {Range} xRange
     * @param {Range} yRange
     * @returns {PlotEntity[]}
     */
    public entitiesIn(xRange: Range, yRange: Range): PlotEntity[];
    public entitiesIn(xRangeOrBounds: Range | Bounds, yRange?: Range): PlotEntity[] {
      let dataXRange: Range;
      let dataYRange: Range;
      if (yRange == null) {
        let bounds = (<Bounds> xRangeOrBounds);
        dataXRange = { min: bounds.topLeft.x, max: bounds.bottomRight.x };
        dataYRange = { min: bounds.topLeft.y, max: bounds.bottomRight.y };
      } else {
        dataXRange = (<Range> xRangeOrBounds);
        dataYRange = yRange;
      }
      let xProjector = Plot._scaledAccessor(this.x());
      let yProjector = Plot._scaledAccessor(this.y());
      return this.entities().filter((entity) => {
        let datum = entity.datum;
        let index = entity.index;
        let dataset = entity.dataset;
        let x = xProjector(datum, index, dataset);
        let y = yProjector(datum, index, dataset);
        return dataXRange.min <= x && x <= dataXRange.max && dataYRange.min <= y && y <= dataYRange.max;
      });
    }

    /**
     * Gets the Entities at a particular Point.
     *
     * @param {Point} p
     * @returns {PlotEntity[]}
     */
    public entitiesAt(p: Point) {
      let xProjector = Plot._scaledAccessor(this.x());
      let yProjector = Plot._scaledAccessor(this.y());
      let sizeProjector = Plot._scaledAccessor(this.size());
      return this.entities().filter((entity) => {
        let datum = entity.datum;
        let index = entity.index;
        let dataset = entity.dataset;
        let x = xProjector(datum, index, dataset);
        let y = yProjector(datum, index, dataset);
        let size = sizeProjector(datum, index, dataset);
        return x - size / 2  <= p.x && p.x <= x + size / 2 && y - size / 2 <= p.y && p.y <= y + size / 2;
      });
    }
  }
}<|MERGE_RESOLUTION|>--- conflicted
+++ resolved
@@ -81,22 +81,12 @@
 
     private _initializer() {
       let resetAttrToProjector = this._generateAttrToProjector();
-      resetAttrToProjector["d"] = () => "";
+      let symbolProjector = Plot._scaledAccessor(this.symbol());
+      resetAttrToProjector["d"] = (datum: any, index: number, dataset: Dataset) => symbolProjector(datum, index, dataset)(0);
       return resetAttrToProjector;
     }
     protected _generateDrawSteps(): Drawers.DrawStep[] {
       let drawSteps: Drawers.DrawStep[] = [];
-<<<<<<< HEAD
-=======
-      if (this._animateOnNextRender()) {
-        let resetAttrToProjector = this._generateAttrToProjector();
-
-        let symbolProjector = Plot._scaledAccessor(this.symbol());
-        resetAttrToProjector["d"] = (datum: any, index: number, dataset: Dataset) => symbolProjector(datum, index, dataset)(0);
-        drawSteps.push({attrToProjector: resetAttrToProjector, animator: this._getAnimator(Plots.Animator.RESET)});
-      }
-
->>>>>>> 2f4bee96
       drawSteps.push({attrToProjector: this._generateAttrToProjector(), animator: this._getAnimator(Plots.Animator.MAIN)});
       return drawSteps;
     }
