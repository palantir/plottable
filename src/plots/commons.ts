/**
 * Copyright 2014-present Palantir Technologies
 * @license MIT
 */

import { Dataset } from "../core/dataset";
<<<<<<< HEAD
import { Accessor, Entity, Point } from "../core/interfaces";
import { IDrawer } from "../drawers/drawer";
=======
import { IAccessor, IEntity, Point } from "../core/interfaces";
import { Drawer } from "../drawers/drawer";
>>>>>>> d298067f
import { Plot } from "../plots/plot";
import { Scale, TransformableScale } from "../scales/scale";

/**
 * Computing the selection of an entity is an expensive operation. This object aims to
 * reproduce the behavior of the Plots.PlotEntity, excluding the selection, but including
 * drawer and validDatumIndex, which can be used to compute the selection.
 */
export interface ILightweightPlotEntity {
  datum: any;
  dataset: Dataset;
  datasetIndex: number;
  position: Point;
  index: number;
  component: Plot;
  drawer: IDrawer;
  validDatumIndex: number;
}

export interface IPlotEntity extends IEntity<Plot> {
  dataset: Dataset;
  datasetIndex: number;
  index: number;
  component: Plot;
}

export interface IAccessorScaleBinding<D, R> {
  /**
   * The (possibly upcasted to a function) user defined accessor.
   *
   * The first argument in `plot.x((d) => d.x, scale)`.
   */
  accessor: IAccessor<any>;
  /**
   * The Scale that the accessor's result gets passed through.
   *
   * The second argument in `plot.x((d) => d.x, scale)`.
   */
  scale?: Scale<D, R>;
}

/**
 * TransformableAccessorScaleBinding mapping from property accessor to
 * TransformableScale. It is distinct from a plain AccessorScaleBinding
 * in that the scale is guaranteed to be invertable.
 */
export interface ITransformableAccessorScaleBinding<D, R> {
  accessor: IAccessor<any>;
  scale?: TransformableScale<D, R>;
}

export namespace Animator {
  export let MAIN = "main";
  export let RESET = "reset";
}<|MERGE_RESOLUTION|>--- conflicted
+++ resolved
@@ -4,13 +4,8 @@
  */
 
 import { Dataset } from "../core/dataset";
-<<<<<<< HEAD
-import { Accessor, Entity, Point } from "../core/interfaces";
+import { IAccessor, IEntity, Point } from "../core/interfaces";
 import { IDrawer } from "../drawers/drawer";
-=======
-import { IAccessor, IEntity, Point } from "../core/interfaces";
-import { Drawer } from "../drawers/drawer";
->>>>>>> d298067f
 import { Plot } from "../plots/plot";
 import { Scale, TransformableScale } from "../scales/scale";
 
