///<reference path="../reference.ts" />

module Plottable {
export module Plots {
  export class Pie extends Plot {

    private static _INNER_RADIUS_KEY = "inner-radius";
    private static _OUTER_RADIUS_KEY = "outer-radius";
    private static _SECTOR_VALUE_KEY = "sector-value";
    private _startAngles: number[];
    private _endAngles: number[];
    private _labelFormatter: Formatter = Formatters.identity();
    private _labelsEnabled = false;
    private _strokeDrawers: Utils.Map<Dataset, Drawers.ArcOutline>;

    /**
     * @constructor
     */
    constructor() {
      super();
      this.innerRadius(0);
      this.outerRadius(() => Math.min(this.width(), this.height()) / 2);
      this.addClass("pie-plot");
      this.attr("fill", (d, i) => String(i), new Scales.Color());

      this._strokeDrawers = new Utils.Map<Dataset, Drawers.ArcOutline>();
    }

    protected _setup() {
      super._setup();
      this._strokeDrawers.forEach((d) => d.renderArea(this._renderArea.append("g")));
    }

    public computeLayout(origin?: Point, availableWidth?: number, availableHeight?: number) {
      super.computeLayout(origin, availableWidth, availableHeight);
      this._renderArea.attr("transform", "translate(" + this.width() / 2 + "," + this.height() / 2 + ")");
      let radiusLimit = Math.min(this.width(), this.height()) / 2;
      if (this.innerRadius().scale != null) {
        this.innerRadius().scale.range([0, radiusLimit]);
      }
      if (this.outerRadius().scale != null) {
        this.outerRadius().scale.range([0, radiusLimit]);
      }
      return this;
    }

    protected _addDataset(dataset: Dataset) {
      if (this.datasets().length === 1) {
        Utils.Window.warn("Only one dataset is supported in Pie plots");
        return this;
      }
      this._updatePieAngles();
<<<<<<< HEAD
      super._addDataset(dataset);
      return this;
    }

    protected _removeDataset(dataset: Dataset) {
      super._removeDataset(dataset);
=======
      let strokeDrawer = new Drawers.ArcOutline(dataset);
      if (this._isSetup) {
       strokeDrawer.renderArea(this._renderArea.append("g"));
      }
      this._strokeDrawers.set(dataset, strokeDrawer);
      super.addDataset(dataset);
      return this;
    }

    protected _removeDatasetNodes(dataset: Dataset) {
      super._removeDatasetNodes(dataset);
      this._strokeDrawers.get(dataset).remove();
    }

    public removeDataset(dataset: Dataset) {
      super.removeDataset(dataset);
>>>>>>> f9d64866
      this._startAngles = [];
      this._endAngles = [];
      return this;
    }

    public selections(datasets = this.datasets()) {
      let allSelections = super.selections(datasets)[0];
      datasets.forEach((dataset) => {
        let drawer = this._strokeDrawers.get(dataset);
        if (drawer == null) { return; }
        drawer.renderArea().selectAll(drawer.selector()).each(function() {
          allSelections.push(this);
        });
      });
      return d3.selectAll(allSelections);
    }

    protected _onDatasetUpdate() {
      this._updatePieAngles();
      super._onDatasetUpdate();
    }

    protected _createDrawer(dataset: Dataset) {
      return new Plottable.Drawers.Arc(dataset);
    }

    public entities(datasets = this.datasets()): PlotEntity[] {
      let entities = super.entities(datasets);
      entities.forEach((entity) => {
        entity.position.x += this.width() / 2;
        entity.position.y += this.height() / 2;
        let stroke = this._strokeDrawers.get(entity.dataset).selectionForIndex(entity.index);
        entity.selection[0].push(stroke[0][0]);
      });
      return entities;
    }

    /**
     * Gets the AccessorScaleBinding for the sector value.
     */
    public sectorValue<S>(): AccessorScaleBinding<S, number>;
    /**
     * Sets the sector value to a constant number or the result of an Accessor<number>.
     *
     * @param {number|Accessor<number>} sectorValue
     * @returns {Pie} The calling Pie Plot.
     */
    public sectorValue(sectorValue: number | Accessor<number>): Plots.Pie;
    /**
     * Sets the sector value to a scaled constant value or scaled result of an Accessor.
     * The provided Scale will account for the values when autoDomain()-ing.
     *
     * @param {S|Accessor<S>} sectorValue
     * @param {Scale<S, number>} scale
     * @returns {Pie} The calling Pie Plot.
     */
    public sectorValue<S>(sectorValue: S | Accessor<S>, scale: Scale<S, number>): Plots.Pie;
    public sectorValue<S>(sectorValue?: number | Accessor<number> | S | Accessor<S>, scale?: Scale<S, number>): any {
      if (sectorValue == null) {
        return this._propertyBindings.get(Pie._SECTOR_VALUE_KEY);
      }
      this._bindProperty(Pie._SECTOR_VALUE_KEY, sectorValue, scale);
      this._updatePieAngles();
      this.render();
      return this;
    }

    /**
     * Gets the AccessorScaleBinding for the inner radius.
     */
    public innerRadius<R>(): AccessorScaleBinding<R, number>;
    /**
     * Sets the inner radius to a constant number or the result of an Accessor<number>.
     *
     * @param {number|Accessor<number>} innerRadius
     * @returns {Pie} The calling Pie Plot.
     */
    public innerRadius(innerRadius: number | Accessor<number>): Plots.Pie;
    /**
     * Sets the inner radius to a scaled constant value or scaled result of an Accessor.
     * The provided Scale will account for the values when autoDomain()-ing.
     *
     * @param {R|Accessor<R>} innerRadius
     * @param {Scale<R, number>} scale
     * @returns {Pie} The calling Pie Plot.
     */
    public innerRadius<R>(innerRadius: R | Accessor<R>, scale: Scale<R, number>): Plots.Pie;
    public innerRadius<R>(innerRadius?: number | Accessor<number> | R | Accessor<R>, scale?: Scale<R, number>): any {
      if (innerRadius == null) {
        return this._propertyBindings.get(Pie._INNER_RADIUS_KEY);
      }
      this._bindProperty(Pie._INNER_RADIUS_KEY, innerRadius, scale);
      this.render();
      return this;
    }

    /**
     * Gets the AccessorScaleBinding for the outer radius.
     */
    public outerRadius<R>(): AccessorScaleBinding<R, number>;
    /**
     * Sets the outer radius to a constant number or the result of an Accessor<number>.
     *
     * @param {number|Accessor<number>} outerRadius
     * @returns {Pie} The calling Pie Plot.
     */
    public outerRadius(outerRadius: number | Accessor<number>): Plots.Pie;
    /**
     * Sets the outer radius to a scaled constant value or scaled result of an Accessor.
     * The provided Scale will account for the values when autoDomain()-ing.
     *
     * @param {R|Accessor<R>} outerRadius
     * @param {Scale<R, number>} scale
     * @returns {Pie} The calling Pie Plot.
     */
    public outerRadius<R>(outerRadius: R | Accessor<R>, scale: Scale<R, number>): Plots.Pie;
    public outerRadius<R>(outerRadius?: number | Accessor<number> | R | Accessor<R>, scale?: Scale<R, number>): any {
      if (outerRadius == null) {
        return this._propertyBindings.get(Pie._OUTER_RADIUS_KEY);
      }
      this._bindProperty(Pie._OUTER_RADIUS_KEY, outerRadius, scale);
      this.render();
      return this;
    }

    /**
     * Get whether slice labels are enabled.
     *
     * @returns {boolean} Whether slices should display labels or not.
     */
    public labelsEnabled(): boolean;
    /**
     * Sets whether labels are enabled.
     *
     * @param {boolean} labelsEnabled
     * @returns {Pie} The calling Pie Plot.
     */
    public labelsEnabled(enabled: boolean): Pie;
    public labelsEnabled(enabled?: boolean): any {
      if (enabled == null) {
        return this._labelsEnabled;
      } else {
        this._labelsEnabled = enabled;
        this.render();
        return this;
      }
    }

    /**
     * Gets the Formatter for the labels.
     */
    public labelFormatter(): Formatter;
    /**
     * Sets the Formatter for the labels.
     *
     * @param {Formatter} formatter
     * @returns {Pie} The calling Pie Plot.
     */
    public labelFormatter(formatter: Formatter): Pie;
    public labelFormatter(formatter?: Formatter): any {
      if (formatter == null) {
        return this._labelFormatter;
      } else {
        this._labelFormatter = formatter;
        this.render();
        return this;
      }
    }

    /*
     * Gets the Entities at a particular Point.
     *
     * @param {Point} p
     * @param {PlotEntity[]}
     */
    public entitiesAt(queryPoint: Point) {
      let center = { x: this.width() / 2, y: this.height() / 2 };
      let adjustedQueryPoint = { x: queryPoint.x - center.x, y: queryPoint.y - center.y };
      let index = this._sliceIndexForPoint(adjustedQueryPoint);
      return index == null ? [] : [this.entities()[index]];
    }

    protected _propertyProjectors(): AttributeToProjector {
      let attrToProjector = super._propertyProjectors();
      let innerRadiusAccessor = Plot._scaledAccessor(this.innerRadius());
      let outerRadiusAccessor = Plot._scaledAccessor(this.outerRadius());
      attrToProjector["d"] = (datum: any, index: number, ds: Dataset) => {
        return d3.svg.arc().innerRadius(innerRadiusAccessor(datum, index, ds))
                           .outerRadius(outerRadiusAccessor(datum, index, ds))
                           .startAngle(this._startAngles[index])
                           .endAngle(this._endAngles[index])(datum, index);
      };
      return attrToProjector;
    }

    private _updatePieAngles() {
      if (this.sectorValue() == null) { return; }
      if (this.datasets().length === 0) { return; }
      let sectorValueAccessor = Plot._scaledAccessor(this.sectorValue());
      let dataset = this.datasets()[0];
      let data = dataset.data().filter((d, i) => Plottable.Utils.Math.isValidNumber(sectorValueAccessor(d, i, dataset)));
      let pie = d3.layout.pie().sort(null).value((d, i) => sectorValueAccessor(d, i, dataset))(data);
      if (pie.some((slice) => slice.value < 0)) {
        Utils.Window.warn("Negative values will not render correctly in a Pie Plot.");
      }
      this._startAngles = pie.map((slice) => slice.startAngle);
      this._endAngles = pie.map((slice) => slice.endAngle);
    }

    protected _getDataToDraw() {
      let dataToDraw = super._getDataToDraw();
      if (this.datasets().length === 0) { return dataToDraw; }
      let sectorValueAccessor = Plot._scaledAccessor(this.sectorValue());
      let ds = this.datasets()[0];
      let data = dataToDraw.get(ds);
      let filteredData = data.filter((d, i) => Plottable.Utils.Math.isValidNumber(sectorValueAccessor(d, i, ds)));
      dataToDraw.set(ds, filteredData);
      return dataToDraw;
    }

    protected _pixelPoint(datum: any, index: number, dataset: Dataset) {
      let innerRadius = Plot._scaledAccessor(this.innerRadius())(datum, index, dataset);
      let outerRadius = Plot._scaledAccessor(this.outerRadius())(datum, index, dataset);
      let avgRadius = (innerRadius + outerRadius) / 2;

      let scaledValueAccessor = Plot._scaledAccessor(this.sectorValue());
      let pie = d3.layout.pie()
                         .sort(null)
                         .value((d: any, i: number) => scaledValueAccessor(d, i, dataset))(dataset.data());
      let startAngle = pie[index].startAngle;
      let endAngle = pie[index].endAngle;
      let avgAngle = (startAngle + endAngle) / 2;
      return { x: avgRadius * Math.sin(avgAngle), y: -avgRadius * Math.cos(avgAngle) };
    }

    protected _additionalPaint(time: number) {
      this._renderArea.select(".label-area").remove();
      if (this._labelsEnabled) {
        Utils.Window.setTimeout(() => this._drawLabels(), time);
      }

      let drawSteps = this._generateStrokeDrawSteps();
      let dataToDraw = this._getDataToDraw();
      this.datasets().forEach((dataset) => this._strokeDrawers.get(dataset).draw(dataToDraw.get(dataset), drawSteps));
    }

    private _generateStrokeDrawSteps() {
      let attrToProjector = this._generateAttrToProjector();
      return [{attrToProjector: attrToProjector, animator: new Animators.Null()}];
    }

    private _sliceIndexForPoint(p: Point) {
      let pointRadius = Math.sqrt(Math.pow(p.x, 2) + Math.pow(p.y, 2));
      let pointAngle = Math.acos(-p.y / pointRadius);
      if (p.x < 0) {
        pointAngle = Math.PI * 2 - pointAngle;
      }
      let index: number;
      for (let i = 0; i < this._startAngles.length; i++) {
        if (this._startAngles[i] < pointAngle && this._endAngles[i] > pointAngle) {
          index = i;
          break;
        }
      }
      if (index !== undefined) {
        let dataset = this.datasets()[0];
        let datum = dataset.data()[index];
        let innerRadius = this.innerRadius().accessor(datum, index, dataset);
        let outerRadius = this.outerRadius().accessor(datum, index, dataset);
        if (pointRadius > innerRadius && pointRadius < outerRadius) {
          return index;
        }
      }
      return null;
    }

    private _drawLabels() {
      let attrToProjector = this._generateAttrToProjector();
      let labelArea = this._renderArea.append("g").classed("label-area", true);
      let measurer = new SVGTypewriter.Measurers.Measurer(labelArea);
      let writer = new SVGTypewriter.Writers.Writer(measurer);
      let dataset = this.datasets()[0];
      let data = this._getDataToDraw().get(dataset);
      data.forEach((datum, datumIndex) => {
        let value = this.sectorValue().accessor(datum, datumIndex, dataset);
        if (!Plottable.Utils.Math.isValidNumber(value)) {
          return;
        }
        value = this._labelFormatter(value);
        let measurement = measurer.measure(value);

        let theta = (this._endAngles[datumIndex] + this._startAngles[datumIndex]) / 2;
        let outerRadius = this.outerRadius().accessor(datum, datumIndex, dataset);
        if (this.outerRadius().scale) {
          outerRadius = this.outerRadius().scale.scale(outerRadius);
        }
        let innerRadius = this.innerRadius().accessor(datum, datumIndex, dataset);
        if (this.innerRadius().scale) {
          innerRadius = this.innerRadius().scale.scale(innerRadius);
        }
        let labelRadius = (outerRadius + innerRadius) / 2;

        let x = Math.sin(theta) * labelRadius - measurement.width / 2;
        let y = -Math.cos(theta) * labelRadius - measurement.height / 2;

        let corners = [
          { x: x, y: y },
          { x: x, y: y + measurement.height},
          { x: x + measurement.width, y: y },
          { x: x + measurement.width, y: y + measurement.height }
        ];

        let showLabel = corners.every((corner) => {
          return Math.abs(corner.x) <= this.width() / 2 && Math.abs(corner.y) <= this.height() / 2;
        });

        if (showLabel) {
          let sliceIndices = corners.map((corner) => this._sliceIndexForPoint(corner));
          showLabel = sliceIndices.every((index) => index === datumIndex);
        }

        let color = attrToProjector["fill"](datum, datumIndex, dataset);
        let dark = Utils.Color.contrast("white", color) * 1.6 < Utils.Color.contrast("black", color);
        let g = labelArea.append("g").attr("transform", "translate(" + x + "," + y + ")");
        let className = dark ? "dark-label" : "light-label";
        g.classed(className, true);
        g.style("visibility", showLabel ? "inherit" : "hidden");

        writer.write(value, measurement.width, measurement.height, {
          selection: g,
          xAlign: "center",
          yAlign: "center",
          textRotation: 0
        });
      });
    }
  }
}
}<|MERGE_RESOLUTION|>--- conflicted
+++ resolved
@@ -50,20 +50,12 @@
         return this;
       }
       this._updatePieAngles();
-<<<<<<< HEAD
-      super._addDataset(dataset);
-      return this;
-    }
-
-    protected _removeDataset(dataset: Dataset) {
-      super._removeDataset(dataset);
-=======
       let strokeDrawer = new Drawers.ArcOutline(dataset);
       if (this._isSetup) {
        strokeDrawer.renderArea(this._renderArea.append("g"));
       }
       this._strokeDrawers.set(dataset, strokeDrawer);
-      super.addDataset(dataset);
+      super._addDataset(dataset);
       return this;
     }
 
@@ -72,9 +64,8 @@
       this._strokeDrawers.get(dataset).remove();
     }
 
-    public removeDataset(dataset: Dataset) {
-      super.removeDataset(dataset);
->>>>>>> f9d64866
+    protected _removeDataset(dataset: Dataset) {
+      super._removeDataset(dataset);
       this._startAngles = [];
       this._endAngles = [];
       return this;
