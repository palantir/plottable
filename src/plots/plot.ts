///<reference path="../reference.ts" />

module Plottable {

export module Plots {
  export interface PlotEntity extends Entity<Plot> {
    dataset: Dataset;
    index: number;
    component: Plot;
  }

  export interface AccessorScaleBinding<D, R> {
    accessor: Accessor<any>;
    scale?: Scale<D, R>;
  }

  export module Animator {
    export var MAIN = "main";
    export var RESET = "reset";
  }
}

/**
 * Computing the selection of an entity is an expensive operation. This object aims to
 * reproduce the behavior of the Plots.PlotEntity, excluding the selection, but including
 * drawer and validDatumIndex, which can be used to compute the selection.
 */
interface LightweightPlotEntity {
  datum: any;
  position: Point;
  dataset: Dataset;
  index: number;
  component: Plot;
  drawer: Plottable.Drawer;
  validDatumIndex: number;
}

export class Plot extends Component {
  protected static _ANIMATION_MAX_DURATION = 600;

  private _dataChanged = false;
  private _datasetToDrawer: Utils.Map<Dataset, Drawer>;

  protected _renderArea: d3.Selection<void>;
  private _attrBindings: d3.Map<Plots.AccessorScaleBinding<any, any>>;
  private _attrExtents: d3.Map<any[]>;
  private _includedValuesProvider: Scales.IncludedValuesProvider<any>;

  private _animate = false;
  private _animators: {[animator: string]: Animator} = {};

  protected _renderCallback: ScaleCallback<Scale<any, any>>;
  private _onDatasetUpdateCallback: DatasetCallback;

  protected _propertyExtents: d3.Map<any[]>;
  protected _propertyBindings: d3.Map<Plots.AccessorScaleBinding<any, any>>;

  /**
   * A Plot draws some visualization of the inputted Datasets.
   *
   * @constructor
   */
  constructor() {
    super();
    this._clipPathEnabled = true;
    this.addClass("plot");
    this._datasetToDrawer = new Utils.Map<Dataset, Drawer>();
    this._attrBindings = d3.map<Plots.AccessorScaleBinding<any, any>>();
    this._attrExtents = d3.map<any[]>();
    this._includedValuesProvider = (scale: Scale<any, any>) => this._includedValuesForScale(scale);
    this._renderCallback = (scale) => this.render();
    this._onDatasetUpdateCallback = () => this._onDatasetUpdate();
    this._propertyBindings = d3.map<Plots.AccessorScaleBinding<any, any>>();
    this._propertyExtents = d3.map<any[]>();
    let mainAnimator = new Animators.Easing().maxTotalDuration(Plot._ANIMATION_MAX_DURATION);
    this.animator(Plots.Animator.MAIN, mainAnimator);
    this.animator(Plots.Animator.RESET, new Animators.Null());
  }

  public anchor(selection: d3.Selection<void>) {
    super.anchor(selection);
    this._dataChanged = true;
    this._updateExtents();
    return this;
  }

  protected _setup() {
    super._setup();
    this._renderArea = this.content().append("g").classed("render-area", true);
    this.datasets().forEach((dataset) => this._createNodesForDataset(dataset));
  }

  public destroy() {
    super.destroy();
    this._scales().forEach((scale) => scale.offUpdate(this._renderCallback));
    this.datasets().forEach((dataset) => this.removeDataset(dataset));
  }

  /**
   * Adds a Dataset to the Plot.
   *
   * @param {Dataset} dataset
   * @returns {Plot} The calling Plot.
   */
  public addDataset(dataset: Dataset) {
    if (this.datasets().indexOf(dataset) > -1) {
      this.removeDataset(dataset);
    };
    let drawer = this._createDrawer(dataset);
    this._datasetToDrawer.set(dataset, drawer);

    if (this._isSetup) {
      this._createNodesForDataset(dataset);
    }

    dataset.onUpdate(this._onDatasetUpdateCallback);
    this._onDatasetUpdate();
    return this;
  }

  protected _createNodesForDataset(dataset: Dataset) {
    let drawer = this._datasetToDrawer.get(dataset);
    drawer.renderArea(this._renderArea.append("g"));
    return drawer;
  }

  protected _createDrawer(dataset: Dataset): Drawer {
    return new Drawer(dataset);
  }

  protected _getAnimator(key: string): Animator {
    if (this._animateOnNextRender()) {
      return this._animators[key] || new Animators.Null();
    } else {
      return new Animators.Null();
    }
  }

  protected _onDatasetUpdate() {
    this._updateExtents();
    this._dataChanged = true;
    this.render();
  }

  /**
   * Gets the AccessorScaleBinding for a particular attribute.
   *
   * @param {string} attr
   */
  public attr<A>(attr: string): Plots.AccessorScaleBinding<A, number | string>;
  /**
   * Sets a particular attribute to a constant value or the result of an Accessor.
   *
   * @param {string} attr
   * @param {number|string|Accessor<number>|Accessor<string>} attrValue
   * @returns {Plot} The calling Plot.
   */
  public attr(attr: string, attrValue: number | string | Accessor<number> | Accessor<string>): Plot;
  /**
   * Sets a particular attribute to a scaled constant value or scaled result of an Accessor.
   * The provided Scale will account for the attribute values when autoDomain()-ing.
   *
   * @param {string} attr
   * @param {A|Accessor<A>} attrValue
   * @param {Scale<A, number | string>} scale The Scale used to scale the attrValue.
   * @returns {Plot} The calling Plot.
   */
  public attr<A>(attr: string, attrValue: A | Accessor<A>, scale: Scale<A, number | string>): Plot;
  public attr<A>(attr: string, attrValue?: number | string | Accessor<number> | Accessor<string> | A | Accessor<A>,
                 scale?: Scale<A, number | string>): any {
    if (attrValue == null) {
      return this._attrBindings.get(attr);
    }
    this._bindAttr(attr, attrValue, scale);
    this.render(); // queue a re-render upon changing projector
    return this;
  }

  protected _bindProperty(property: string, value: any, scale: Scale<any, any>) {
    this._bind(property, value, scale, this._propertyBindings, this._propertyExtents);
    this._updateExtentsForProperty(property);
  }

  private _bindAttr(attr: string, value: any, scale: Scale<any, any>) {
    this._bind(attr, value, scale, this._attrBindings, this._attrExtents);
    this._updateExtentsForAttr(attr);
  }

  private _bind(key: string, value: any, scale: Scale<any, any>,
                    bindings: d3.Map<Plots.AccessorScaleBinding<any, any>>, extents: d3.Map<any[]>) {
    let binding = bindings.get(key);
    let oldScale = binding != null ? binding.scale : null;

    if (oldScale != null) {
      this._uninstallScaleForKey(oldScale, key);
    }
    if (scale != null) {
      this._installScaleForKey(scale, key);
    }

    bindings.set(key, { accessor: d3.functor(value), scale: scale });
  }

  protected _generateAttrToProjector(): AttributeToProjector {
    let h: AttributeToProjector = {};
    this._attrBindings.forEach((attr, binding) => {
      let accessor = binding.accessor;
      let scale = binding.scale;
      let fn = scale ? (d: any, i: number, dataset: Dataset) => scale.scale(accessor(d, i, dataset)) : accessor;
      h[attr] = fn;
    });
    let propertyProjectors = this._propertyProjectors();
    Object.keys(propertyProjectors).forEach((key) => {
      if (h[key] == null) {
        h[key] = propertyProjectors[key];
      }
    });
    return h;
  }

  public renderImmediately() {
    if (this._isAnchored) {
      this._paint();
      this._dataChanged = false;
    }
    return this;
  }

  /**
   * Returns whether the plot will be animated.
   */
  public animated(): boolean;
  /**
   * Enables or disables animation.
   */
  public animated(willAnimate: boolean): Plot;
  public animated(willAnimate?: boolean): any {
    if (willAnimate == null) {
      return this._animate;
    }

    this._animate = willAnimate;
    return this;
  }

  public detach() {
    super.detach();
    // make the domain resize
    this._updateExtents();
    return this;
  }

  /**
   * @returns {Scale[]} A unique array of all scales currently used by the Plot.
   */
  private _scales() {
    let scales: Scale<any, any>[] = [];
    this._attrBindings.forEach((attr, binding) => {
      let scale = binding.scale;
      if (scale != null && scales.indexOf(scale) === -1) {
        scales.push(scale);
      }
    });
    this._propertyBindings.forEach((property, binding) => {
      let scale = binding.scale;
      if (scale != null && scales.indexOf(scale) === -1) {
        scales.push(scale);
      }
    });
    return scales;
  }

  /**
   * Updates the extents associated with each attribute, then autodomains all scales the Plot uses.
   */
  protected _updateExtents() {
    this._attrBindings.forEach((attr) => this._updateExtentsForAttr(attr));
    this._propertyExtents.forEach((property) => this._updateExtentsForProperty(property));
    this._scales().forEach((scale) => scale.addIncludedValuesProvider(this._includedValuesProvider));
  }

  private _updateExtentsForAttr(attr: string) {
    // Filters should never be applied to attributes
    this._updateExtentsForKey(attr, this._attrBindings, this._attrExtents, null);
  }

  protected _updateExtentsForProperty(property: string) {
    this._updateExtentsForKey(property, this._propertyBindings, this._propertyExtents, this._filterForProperty(property));
  }

  protected _filterForProperty(property: string): Accessor<boolean> {
    return null;
  }

  private _updateExtentsForKey(key: string, bindings: d3.Map<Plots.AccessorScaleBinding<any, any>>,
      extents: d3.Map<any[]>, filter: Accessor<boolean>) {
    let accScaleBinding = bindings.get(key);
    if (accScaleBinding == null || accScaleBinding.accessor == null) { return; }
    extents.set(key, this.datasets().map((dataset) => this._computeExtent(dataset, accScaleBinding, filter)));
  }

<<<<<<< HEAD
  protected _computeExtent(dataset: Dataset, accScaleBinding: Plots.AccessorScaleBinding<any, any>, filter: Accessor<boolean>): any[] {
    var accessor = accScaleBinding.accessor;
    var scale = accScaleBinding.scale;
=======
  private _computeExtent(dataset: Dataset, accScaleBinding: Plots.AccessorScaleBinding<any, any>, filter: Accessor<boolean>): any[] {
    let accessor = accScaleBinding.accessor;
    let scale = accScaleBinding.scale;
>>>>>>> 7808ab43

    if (scale == null) {
      return [];
    }

    let data = dataset.data();
    if (filter != null) {
      data = data.filter((d, i) => filter(d, i, dataset));
    }
    let appliedAccessor = (d: any, i: number) => accessor(d, i, dataset);
    let mappedData = data.map(appliedAccessor);

    return scale.extentOfValues(mappedData);
  }

  /**
   * Override in subclass to add special extents, such as included values
   */
  protected _extentsForProperty(property: string) {
    return this._propertyExtents.get(property);
  }

  private _includedValuesForScale<D>(scale: Scale<D, any>): D[] {
    if (!this._isAnchored) {
      return [];
    }
    let includedValues: D[] = [];
    this._attrBindings.forEach((attr, binding) => {
      if (binding.scale === scale) {
        let extents = this._attrExtents.get(attr);
        if (extents != null) {
          includedValues = includedValues.concat(<D[]> d3.merge(extents));
        }
      }
    });

    this._propertyBindings.forEach((property, binding) => {
      if (binding.scale === scale) {
        let extents = this._extentsForProperty(property);
        if (extents != null) {
          includedValues = includedValues.concat(<D[]> d3.merge(extents));
        }
      }
    });

    return includedValues;
  }

  /**
   * Get the Animator associated with the specified Animator key.
   *
   * @return {Animator}
   */
  public animator(animatorKey: string): Animator;
  /**
   * Set the Animator associated with the specified Animator key.
   *
   * @param {string} animatorKey
   * @param {Animator} animator
   * @returns {Plot} The calling Plot.
   */
  public animator(animatorKey: string, animator: Animator): Plot;
  public animator(animatorKey: string, animator?: Animator): any {
    if (animator === undefined) {
      return this._animators[animatorKey];
    } else {
      this._animators[animatorKey] = animator;
      return this;
    }
  }

  /**
   * Removes a Dataset from the Plot.
   *
   * @param {Dataset} dataset
   * @returns {Plot} The calling Plot.
   */
  public removeDataset(dataset: Dataset): Plot {
    if (this.datasets().indexOf(dataset) > -1) {
      this._removeDatasetNodes(dataset);
      dataset.offUpdate(this._onDatasetUpdateCallback);
      this._datasetToDrawer.delete(dataset);
      this._onDatasetUpdate();
    }
    return this;
  }

  protected _removeDatasetNodes(dataset: Dataset) {
    let drawer = this._datasetToDrawer.get(dataset);
    drawer.remove();
  }

  public datasets(): Dataset[];
  public datasets(datasets: Dataset[]): Plot;
  public datasets(datasets?: Dataset[]): any {
    let currentDatasets: Dataset[] = [];
    this._datasetToDrawer.forEach((drawer, dataset) => currentDatasets.push(dataset));
    if (datasets == null) {
      return currentDatasets;
    }
    currentDatasets.forEach((dataset) => this.removeDataset(dataset));
    datasets.forEach((dataset) => this.addDataset(dataset));
    return this;
  }

  protected _getDrawersInOrder(): Drawer[] {
    return this.datasets().map((dataset) => this._datasetToDrawer.get(dataset));
  }

  protected _generateDrawSteps(): Drawers.DrawStep[] {
    return [{attrToProjector: this._generateAttrToProjector(), animator: new Animators.Null()}];
  }

  protected _additionalPaint(time: number) {
    // no-op
  }

  protected _getDataToDraw() {
    let dataToDraw: Utils.Map<Dataset, any[]> = new Utils.Map<Dataset, any[]>();
    this.datasets().forEach((dataset) => dataToDraw.set(dataset, dataset.data()));
    return dataToDraw;
  }

  private _paint() {
    let drawSteps = this._generateDrawSteps();
    let dataToDraw = this._getDataToDraw();
    let drawers = this._getDrawersInOrder();

    this.datasets().forEach((ds, i) => drawers[i].draw(dataToDraw.get(ds), drawSteps));

    let times = this.datasets().map((ds, i) => drawers[i].totalDrawTime(dataToDraw.get(ds), drawSteps));
    let maxTime = Utils.Math.max(times, 0);
    this._additionalPaint(maxTime);
  }

  /**
   * Retrieves Selections of this Plot for the specified Datasets.
   *
   * @param {Dataset[]} [datasets] The Datasets to retrieve the Selections for.
   *   If not provided, Selections will be retrieved for all Datasets on the Plot.
   * @returns {d3.Selection}
   */
  public selections(datasets = this.datasets()): d3.Selection<any> {
    let selections: Element[] = [];

    datasets.forEach((dataset) => {
      let drawer = this._datasetToDrawer.get(dataset);
      if (drawer == null) { return; }
      drawer.renderArea().selectAll(drawer.selector()).each(function() {
        selections.push(this);
      });
    });

    return d3.selectAll(selections);
  }

  /**
   * Gets the Entities associated with the specified Datasets.
   *
   * @param {dataset[]} datasets The Datasets to retrieve the Entities for.
   *   If not provided, returns defaults to all Datasets on the Plot.
   * @return {Plots.PlotEntity[]}
   */
  public entities(datasets = this.datasets()): Plots.PlotEntity[] {
    return this._lightweightEntities(datasets).map((entity) => this._lightweightPlotEntityToPlotEntity(entity));
  }

  private _lightweightEntities(datasets = this.datasets()) {
    let lightweightEntities: LightweightPlotEntity[] = [];
    datasets.forEach((dataset) => {
      let drawer = this._datasetToDrawer.get(dataset);
      let validDatumIndex = 0;

      dataset.data().forEach((datum: any, datasetIndex: number) => {
        let position = this._pixelPoint(datum, datasetIndex, dataset);
        if (Utils.Math.isNaN(position.x) || Utils.Math.isNaN(position.y)) {
          return;
        }
        lightweightEntities.push({
          datum: datum,
          index: datasetIndex,
          dataset: dataset,
          position: position,
          component: this,
          drawer: drawer,
          validDatumIndex: validDatumIndex
        });
        validDatumIndex++;
      });
    });
    return lightweightEntities;
  }

  private _lightweightPlotEntityToPlotEntity(entity: LightweightPlotEntity) {
    let plotEntity: Plots.PlotEntity = {
      datum: entity.datum,
      position: entity.position,
      dataset: entity.dataset,
      index: entity.index,
      component: entity.component,
      selection: entity.drawer.selectionForIndex(entity.validDatumIndex)
    };
    return plotEntity;
  }

  /**
   * Returns the PlotEntity nearest to the query point by the Euclidian norm, or undefined if no PlotEntity can be found.
   *
   * @param {Point} queryPoint
   * @returns {Plots.PlotEntity} The nearest PlotEntity, or undefined if no PlotEntity can be found.
   */
  public entityNearest(queryPoint: Point): Plots.PlotEntity {
    let closestDistanceSquared = Infinity;
    let closestPointEntity: LightweightPlotEntity;
    let entities = this._lightweightEntities();
    entities.forEach((entity) => {
      if (!this._entityVisibleOnPlot(entity.position, entity.datum, entity.index, entity.dataset)) {
        return;
      }

      let distanceSquared = Utils.Math.distanceSquared(entity.position, queryPoint);
      if (distanceSquared < closestDistanceSquared) {
        closestDistanceSquared = distanceSquared;
        closestPointEntity = entity;
      }
    });

    return this._lightweightPlotEntityToPlotEntity(closestPointEntity);
  }

  protected _visibleOnPlot(datum: any, pixelPoint: Point, selection: d3.Selection<void>): boolean {
    Utils.Window.deprecated("Plot._visibleOnPlot()", "v1.1.0");
    return !(pixelPoint.x < 0 || pixelPoint.y < 0 ||
      pixelPoint.x > this.width() || pixelPoint.y > this.height());
  }

  protected _entityVisibleOnPlot(pixelPoint: Point, datum: any, index: number, dataset: Dataset) {
    return !(pixelPoint.x < 0 || pixelPoint.y < 0 ||
      pixelPoint.x > this.width() || pixelPoint.y > this.height());
  }

  protected _uninstallScaleForKey(scale: Scale<any, any>, key: string) {
    scale.offUpdate(this._renderCallback);
    scale.removeIncludedValuesProvider(this._includedValuesProvider);
  }

  protected _installScaleForKey(scale: Scale<any, any>, key: string) {
    scale.onUpdate(this._renderCallback);
    scale.addIncludedValuesProvider(this._includedValuesProvider);
  }

  protected _propertyProjectors(): AttributeToProjector {
    return {};
  }

  protected static _scaledAccessor<D, R>(binding: Plots.AccessorScaleBinding<D, R>) {
    return binding.scale == null ?
             binding.accessor :
             (d: any, i: number, ds: Dataset) => binding.scale.scale(binding.accessor(d, i, ds));
  }

  protected _pixelPoint(datum: any, index: number, dataset: Dataset): Point {
    return { x: 0, y: 0 };
  }

  protected _animateOnNextRender() {
    return this._animate && this._dataChanged;
  }
}
}<|MERGE_RESOLUTION|>--- conflicted
+++ resolved
@@ -299,15 +299,9 @@
     extents.set(key, this.datasets().map((dataset) => this._computeExtent(dataset, accScaleBinding, filter)));
   }
 
-<<<<<<< HEAD
   protected _computeExtent(dataset: Dataset, accScaleBinding: Plots.AccessorScaleBinding<any, any>, filter: Accessor<boolean>): any[] {
-    var accessor = accScaleBinding.accessor;
-    var scale = accScaleBinding.scale;
-=======
-  private _computeExtent(dataset: Dataset, accScaleBinding: Plots.AccessorScaleBinding<any, any>, filter: Accessor<boolean>): any[] {
     let accessor = accScaleBinding.accessor;
     let scale = accScaleBinding.scale;
->>>>>>> 7808ab43
 
     if (scale == null) {
       return [];
