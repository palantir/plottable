/**
 * Copyright 2014-present Palantir Technologies
 * @license MIT
 */

import * as d3 from "d3";

import * as Animators from "../animators";
import { IAnimator } from "../animators/animator";
import { Component } from "../components/component";
import { Dataset, DatasetCallback } from "../core/dataset";
<<<<<<< HEAD
import {
  Accessor,
  AttributeToAppliedProjector,
  AttributeToProjector,
  Bounds,
  Point,
  SimpleSelection,
} from "../core/interfaces";
=======
import { AttributeToProjector, Bounds, IAccessor, Point, SimpleSelection } from "../core/interfaces";
>>>>>>> d298067f
import * as Drawers from "../drawers";
import { ProxyDrawer } from "../drawers/drawer";
import { AppliedDrawStep, DrawStep } from "../drawers/index";
import { SVGDrawer } from "../drawers/svgDrawer";
import * as Scales from "../scales";
import { IScaleCallback, Scale } from "../scales/scale";
import * as Utils from "../utils";
import { coerceExternalD3 } from "../utils/coerceD3";
import { makeEnum } from "../utils/makeEnum";
import * as Plots from "./commons";

export const Renderer = makeEnum(["svg", "canvas"]);
export type Renderer = keyof typeof Renderer;

export class Plot extends Component {
  public static getTotalDrawTime(data: any[], drawSteps: Drawers.DrawStep[]) {
    return drawSteps.reduce((time, drawStep) => time + drawStep.animator.totalTime(data.length), 0);
  }

  public static applyDrawSteps(drawSteps: DrawStep[], dataset: Dataset): AppliedDrawStep[] {
    const appliedDrawSteps: AppliedDrawStep[] = drawSteps.map((drawStep) => {
      const attrToProjector = drawStep.attrToProjector;
      const attrToAppliedProjector: AttributeToAppliedProjector = {};
      Object.keys(attrToProjector).forEach((attr: string) => {
        attrToAppliedProjector[attr] =
          (datum: any, index: number) => attrToProjector[attr](datum, index, dataset);
      });
      return {
        attrToAppliedProjector: attrToAppliedProjector,
        animator: drawStep.animator,
      };
    });

    return appliedDrawSteps;
  }

  protected static _ANIMATION_MAX_DURATION = 600;

  /**
   * _cachedEntityStore is a cache of all the entities in the plot. It, at times
   * may be undefined and shouldn't be accessed directly. Instead, use _getEntityStore
   * to access the entity store.
   */
  private _cachedEntityStore: Utils.IEntityStore<Plots.ILightweightPlotEntity>;
  /**
   * Whether the backing datasets have changed since this plot's last render.
   */
  private _dataChanged = false;
  /**
   * Stores the Drawer for each dataset attached to this plot.
   */
  private _datasetToDrawer: Utils.Map<Dataset, ProxyDrawer>;

  /**
   * The _renderArea is the main SVG drawing area upon which this plot should draw to.
   */
  protected _renderArea: d3.Selection<SVGGElement, any, any, any>;
  /**
   * Mapping from attribute names to the AccessorScale that defines that attribute.
   */
  private _attrBindings: d3.Map<Plots.IAccessorScaleBinding<any, any>>;
  /**
   * Mapping from attribute names to the extents ([min, max]) values that that attribute takes on.
   */
  private _attrExtents: d3.Map<any[]>;
  /**
   * Callback that we register onto Scales that get bound to this Plot.
   *
   * TODO make this an arrow method instead of re-defining it in constructor()
   */
  private _includedValuesProvider: Scales.IIncludedValuesProvider<any>;

  private _animate = false;
  /**
   * The Animators for this plot. Each plot exposes a set of "animator key" strings that
   * define how different parts of that particular Plot animates. For instance, Rectangle
   * Plots have a "rectangles" animator key which controls how the <rect>s are animated.
   * @see animator()
   *
   * There are two common animators that most Plots respect: "main" and "reset". In general,
   * Plots draw in two steps: first they "reset" their visual elements (e.g. scatter plots set
   * all the dots to size 0), and then they do the "main" animation into the correct visualization
   * (e.g. scatter plot dots grow to their specified size).
   */
  private _animators: {[animator: string]: IAnimator} = {};

  /**
   * Callback that triggers when any scale that's bound to this plot Updates.
   *
   * TODO make this an arrow method instead of re-defining it in constructor()
   */
  protected _renderCallback: IScaleCallback<Scale<any, any>>;
  /**
   * Callback that triggers when any Dataset that's bound to this plot Updates.
   *
   * TODO make this an arrow method insteade of re-defining it in constructor()
   */
  private _onDatasetUpdateCallback: DatasetCallback;

  /**
   * Mapping from property names to the AccessorScale that defines that property.
   *
   * e.g. Line may register an "x" -> binding and a "y" -> binding;
   * Rectangle would register "x", "y", "x2", and "y2"
   *
   * Only subclasses control how they register properties, while attrs can be registered by the user.
   * By default, only attrs are passed to the _generateDrawStep's attrToProjector; properties are not.
   */
  protected _propertyBindings: d3.Map<Plots.IAccessorScaleBinding<any, any>>;
  /**
   * Mapping from property names to the extents ([min, max]) values that that property takes on.
   */
  protected _propertyExtents: d3.Map<any[]>;

  /**
   * The canvas element that this Plot will render to if using the canvas renderer, or null if not using the SVG
   * renderer. The node may be parent-less (which means that the plot isn't setup yet but is still using the canvas
   * renderer).
   */
  protected _canvas: d3.Selection<HTMLCanvasElement, any, any, any>;

  /**
   * A Plot draws some visualization of the inputted Datasets.
   *
   * @constructor
   */
  constructor() {
    super();
    this._overflowHidden = true;
    this.addClass("plot");
<<<<<<< HEAD
    this._datasetToDrawer = new Utils.Map<Dataset, ProxyDrawer>();
    this._attrBindings = d3.map<Plots.AccessorScaleBinding<any, any>>();
=======
    this._datasetToDrawer = new Utils.Map<Dataset, Drawer>();
    this._attrBindings = d3.map<Plots.IAccessorScaleBinding<any, any>>();
>>>>>>> d298067f
    this._attrExtents = d3.map<any[]>();
    this._includedValuesProvider = (scale: Scale<any, any>) => this._includedValuesForScale(scale);
    this._renderCallback = (scale) => this.render();
    this._onDatasetUpdateCallback = () => this._onDatasetUpdate();
    this._propertyBindings = d3.map<Plots.IAccessorScaleBinding<any, any>>();
    this._propertyExtents = d3.map<any[]>();
    const mainAnimator = new Animators.Easing().maxTotalDuration(Plot._ANIMATION_MAX_DURATION);
    this.animator(Plots.Animator.MAIN, mainAnimator);
    this.animator(Plots.Animator.RESET, new Animators.Null());
  }

  public anchor(selection: d3.Selection<HTMLElement, any, any, any>) {
    selection = coerceExternalD3(selection);
    super.anchor(selection);
    this._dataChanged = true;
    this._cachedEntityStore = undefined;
    this._updateExtents();
    return this;
  }

  protected _setup() {
    if (this._isSetup) {
      return;
    }
    super._setup();
    if (this._canvas != null) {
      this._appendCanvasNode();
    }
    this._renderArea = this.content().append<SVGGElement>("g").classed("render-area", true);
    this.datasets().forEach((dataset) => this._createNodesForDataset(dataset));
  }

  private _appendCanvasNode() {
    let canvasContainer = this.element().select<HTMLDivElement>(".plot-canvas-container");
    if (canvasContainer.empty()) {
      canvasContainer = this.element().append<HTMLDivElement>("div").classed("plot-canvas-container", true);
      canvasContainer.node().appendChild(this._canvas.node());
    }
  }

  public computeLayout(origin?: Point, availableWidth?: number, availableHeight?: number) {
    super.computeLayout(origin, availableWidth, availableHeight);
    if (this._canvas != null) {
      // update canvas width/height taking into account retina displays.
      // This will also clear the canvas of any drawn elements so we should
      // be sure not to computeLayout() without a render() in the future.
      this._canvas.attr("width", this.width() * window.devicePixelRatio);
      this._canvas.attr("height", this.height() * window.devicePixelRatio);
      this._canvas.node().getContext("2d").scale(window.devicePixelRatio, window.devicePixelRatio);
    }
    return this;
  }

  public destroy() {
    super.destroy();
    this._scales().forEach((scale) => scale.offUpdate(this._renderCallback));
    this.datasets([]);
  }

  /**
   * Setup the DOM nodes for the given dataset. This is a separate
   * step from "creating the Drawer" since the element may not be setup yet
   * (in which case the _renderArea is null because the .element() and .content()
   * are null). Also because subclasses may do more than just configure one
   * single drawer (e.g. adding text drawing capabilities).
   */
  protected _createNodesForDataset(dataset: Dataset) {
    const drawer = this._datasetToDrawer.get(dataset);
    if (this.renderer() === "svg") {
      drawer.useSVG(this._renderArea);
    } else {
      drawer.useCanvas(this._canvas);
    }
    return drawer;
  }

  /**
   * Create a new Drawer. Subclasses should override this to return
   * a Drawer that draws the correct shapes for this plot.
   */
  protected _createDrawer(dataset: Dataset): ProxyDrawer {
    return new ProxyDrawer(() => new SVGDrawer("path", ""), () => {});
  }

  protected _getAnimator(key: string): IAnimator {
    if (this._animateOnNextRender()) {
      return this._animators[key] || new Animators.Null();
    } else {
      return new Animators.Null();
    }
  }

  protected _onDatasetUpdate() {
    this._updateExtents();
    this._dataChanged = true;
    this._cachedEntityStore = undefined;
    this.render();
  }

  /**
   * Gets the AccessorScaleBinding for a particular attribute.
   *
   * @param {string} attr
   */
  public attr<A>(attr: string): Plots.IAccessorScaleBinding<A, number | string>;
  /**
   * Sets a particular attribute to a constant value or the result of an Accessor.
   *
   * @param {string} attr
   * @param {number|string|Accessor<number>|Accessor<string>} attrValue
   * @returns {Plot} The calling Plot.
   */
  public attr(attr: string, attrValue: number | string | IAccessor<number> | IAccessor<string>): this;
  /**
   * Sets a particular attribute to a scaled constant value or scaled result of an Accessor.
   * The provided Scale will account for the attribute values when autoDomain()-ing.
   *
   * @param {string} attr
   * @param {A|Accessor<A>} attrValue
   * @param {Scale<A, number | string>} scale The Scale used to scale the attrValue.
   * @returns {Plot} The calling Plot.
   */
  public attr<A>(attr: string, attrValue: A | IAccessor<A>, scale: Scale<A, number | string>): this;
  public attr<A>(attr: string, attrValue?: number | string | IAccessor<number> | IAccessor<string> | A | IAccessor<A>,
                 scale?: Scale<A, number | string>): any {
    if (attrValue == null) {
      return this._attrBindings.get(attr);
    }
    this._bindAttr(attr, attrValue, scale);
    this.render(); // queue a re-render upon changing projector
    return this;
  }

  protected _bindProperty(property: string, valueOrFn: any | Function, scale: Scale<any, any>) {
    const binding = this._propertyBindings.get(property);
    const oldScale = binding != null ? binding.scale : null;

    const accessor = typeof valueOrFn === "function" ? valueOrFn : () => valueOrFn;
    this._propertyBindings.set(property, { accessor, scale });
    this._updateExtentsForProperty(property);

    if (oldScale != null) {
      this._uninstallScaleForKey(oldScale, property);
    }
    if (scale != null) {
      this._installScaleForKey(scale, property);
    }
  }

  private _bindAttr(attr: string, valueOrFn: any | Function, scale: Scale<any, any>) {
    const binding = this._attrBindings.get(attr);
    const oldScale = binding != null ? binding.scale : null;

    const accessor = typeof valueOrFn === "function" ? valueOrFn : () => valueOrFn;
    this._attrBindings.set(attr, { accessor, scale });
    this._updateExtentsForAttr(attr);

    if (oldScale != null) {
      this._uninstallScaleForKey(oldScale, attr);
    }
    if (scale != null) {
      this._installScaleForKey(scale, attr);
    }
  }

  protected _generateAttrToProjector(): AttributeToProjector {
    const h: AttributeToProjector = {};
    this._attrBindings.each((binding, attr) => {
      const accessor = binding.accessor;
      const scale = binding.scale;
      const fn = scale ? (d: any, i: number, dataset: Dataset) => scale.scale(accessor(d, i, dataset)) : accessor;
      h[attr] = fn;
    });
    const propertyProjectors = this._propertyProjectors();
    Object.keys(propertyProjectors).forEach((key) => {
      if (h[key] == null) {
        h[key] = propertyProjectors[key];
      }
    });
    return h;
  }

  public renderImmediately() {
    super.renderImmediately();
    if (this._isAnchored) {
      this._paint();
      this._dataChanged = false;
    }
    return this;
  }

  /**
   * Returns whether the plot will be animated.
   */
  public animated(): boolean;
  /**
   * Enables or disables animation.
   */
  public animated(willAnimate: boolean): this;
  public animated(willAnimate?: boolean): any {
    if (willAnimate == null) {
      return this._animate;
    }

    this._animate = willAnimate;
    return this;
  }

  public detach() {
    super.detach();
    // make the domain resize
    this._updateExtents();
    return this;
  }

  /**
   * @returns {Scale[]} A unique array of all scales currently used by the Plot.
   */
  private _scales() {
    const scales: Scale<any, any>[] = [];
    this._attrBindings.each((binding, attr) => {
      const scale = binding.scale;
      if (scale != null && scales.indexOf(scale) === -1) {
        scales.push(scale);
      }
    });
    this._propertyBindings.each((binding, property) => {
      const scale = binding.scale;
      if (scale != null && scales.indexOf(scale) === -1) {
        scales.push(scale);
      }
    });
    return scales;
  }

  /**
   * Updates the extents associated with each attribute, then autodomains all scales the Plot uses.
   */
  protected _updateExtents() {
    this._attrBindings.each((_, attr) => this._updateExtentsForAttr(attr));
    this._propertyExtents.each((_, property) => this._updateExtentsForProperty(property));
    this._scales().forEach((scale) => scale.addIncludedValuesProvider(this._includedValuesProvider));
  }

  private _updateExtentsForAttr(attr: string) {
    // Filters should never be applied to attributes
    this._updateExtentsForKey(attr, this._attrBindings, this._attrExtents, null);
  }

  protected _updateExtentsForProperty(property: string) {
    this._updateExtentsForKey(property, this._propertyBindings, this._propertyExtents, this._filterForProperty(property));
  }

  protected _filterForProperty(property: string): IAccessor<boolean> {
    return null;
  }

  private _updateExtentsForKey(key: string, bindings: d3.Map<Plots.IAccessorScaleBinding<any, any>>,
                               extents: d3.Map<any[]>, filter: IAccessor<boolean>) {
    const accScaleBinding = bindings.get(key);
    if (accScaleBinding == null || accScaleBinding.accessor == null) {
      return;
    }
    extents.set(key, this.datasets().map((dataset) => this._computeExtent(dataset, accScaleBinding, filter)));
  }

  private _computeExtent(dataset: Dataset, accScaleBinding: Plots.IAccessorScaleBinding<any, any>, filter: IAccessor<boolean>): any[] {
    const accessor = accScaleBinding.accessor;
    const scale = accScaleBinding.scale;

    if (scale == null) {
      return [];
    }

    let data = dataset.data();
    if (filter != null) {
      data = data.filter((d, i) => filter(d, i, dataset));
    }
    const appliedAccessor = (d: any, i: number) => accessor(d, i, dataset);
    const mappedData = data.map(appliedAccessor);

    return scale.extentOfValues(mappedData);
  }

  /**
   * Override in subclass to add special extents, such as included values
   */
  protected _extentsForProperty(property: string) {
    return this._propertyExtents.get(property);
  }

  private _includedValuesForScale<D>(scale: Scale<D, any>): D[] {
    if (!this._isAnchored) {
      return [];
    }
    let includedValues: D[] = [];
    this._attrBindings.each((binding, attr) => {
      if (binding.scale === scale) {
        const extents = this._attrExtents.get(attr);
        if (extents != null) {
          includedValues = includedValues.concat(<D[]> d3.merge(extents));
        }
      }
    });

    this._propertyBindings.each((binding, property) => {
      if (binding.scale === scale) {
        const extents = this._extentsForProperty(property);
        if (extents != null) {
          includedValues = includedValues.concat(<D[]> d3.merge(extents));
        }
      }
    });

    return includedValues;
  }

  /**
   * Get the Animator associated with the specified Animator key.
   *
   * @return {Animator}
   */
  public animator(animatorKey: string): IAnimator;
  /**
   * Set the Animator associated with the specified Animator key.
   *
   * @param {string} animatorKey
   * @param {Animator} animator
   * @returns {Plot} The calling Plot.
   */
  public animator(animatorKey: string, animator: IAnimator): this;
  public animator(animatorKey: string, animator?: IAnimator): any {
    if (animator === undefined) {
      return this._animators[animatorKey];
    } else {
      this._animators[animatorKey] = animator;
      return this;
    }
  }

  /**
   * Get the renderer for this Plot, either "svg" or "canvas".
   */
  public renderer(): Renderer;
  /**
   * Set the Renderer to be either "svg" or "canvas" on this Plot.
   * @param renderer
   */
  public renderer(renderer: Renderer): this;
  public renderer(renderer?: Renderer): Renderer | this {
    if (renderer === undefined) {
      return this._canvas == null ? "svg" : "canvas";
    } else {
      if (this._canvas == null && renderer === "canvas") {
        // construct the canvas, remove drawer's renderAreas, set drawer's canvas
        this._canvas = d3.select(document.createElement("canvas")).classed("plot-canvas", true);
        if (this.element() != null) {
          this._appendCanvasNode();
        }
        this._datasetToDrawer.forEach((drawer) => {
          drawer.useCanvas(this._canvas);
        });
        this.render();
      } else if (this._canvas != null && renderer == "svg") {
        this._canvas.remove();
        this._canvas = null;
        this._datasetToDrawer.forEach((drawer) => {
          drawer.useSVG(this._renderArea);
        });
        this.render();
      }
      return this;
    }
  }

  /**
   * Adds a Dataset to the Plot.
   *
   * @param {Dataset} dataset
   * @returns {Plot} The calling Plot.
   */
  public addDataset(dataset: Dataset) {
    this._addDataset(dataset);
    this._onDatasetUpdate();
    return this;
  }

  protected _addDataset(dataset: Dataset) {
    this._removeDataset(dataset);
    const drawer = this._createDrawer(dataset);
    this._datasetToDrawer.set(dataset, drawer);

    if (this._isSetup) {
      this._createNodesForDataset(dataset);
    }

    dataset.onUpdate(this._onDatasetUpdateCallback);
    return this;
  }

  /**
   * Removes a Dataset from the Plot.
   *
   * @param {Dataset} dataset
   * @returns {Plot} The calling Plot.
   */
  public removeDataset(dataset: Dataset): this {
    this._removeDataset(dataset);
    this._onDatasetUpdate();
    return this;
  }

  protected _removeDataset(dataset: Dataset) {
    if (this.datasets().indexOf(dataset) === -1) {
      return this;
    }

    this._removeDatasetNodes(dataset);
    dataset.offUpdate(this._onDatasetUpdateCallback);
    this._datasetToDrawer.delete(dataset);
    return this;
  }

  protected _removeDatasetNodes(dataset: Dataset) {
    const drawer = this._datasetToDrawer.get(dataset);
    drawer.remove();
  }

  public datasets(): Dataset[];
  public datasets(datasets: Dataset[]): this;
  public datasets(datasets?: Dataset[]): any {
    const currentDatasets: Dataset[] = [];
    this._datasetToDrawer.forEach((drawer, dataset) => currentDatasets.push(dataset));
    if (datasets == null) {
      return currentDatasets;
    }

    currentDatasets.forEach((dataset) => this._removeDataset(dataset));
    datasets.forEach((dataset) => this._addDataset(dataset));
    this._onDatasetUpdate();
    return this;
  }

  protected _generateDrawSteps(): Drawers.DrawStep[] {
    return [{ attrToProjector: this._generateAttrToProjector(), animator: new Animators.Null() }];
  }

  protected _additionalPaint(time: number) {
    // no-op
  }

  /**
   * _buildLightweightPlotEntities constucts {LightweightPlotEntity[]} from
   * all the entities in the plot
   * @param {Dataset[]} [datasets] - datasets comprising this plot
   */
  protected _buildLightweightPlotEntities(datasets: Dataset[]) {
    const lightweightPlotEntities: Plots.ILightweightPlotEntity[] = [];
    datasets.forEach((dataset: Dataset, datasetIndex: number) => {
      const drawer = this._datasetToDrawer.get(dataset);
      let validDatumIndex = 0;

      dataset.data().forEach((datum: any, datumIndex: number) => {
        const position = this._pixelPoint(datum, datumIndex, dataset);
        if (Utils.Math.isNaN(position.x) || Utils.Math.isNaN(position.y)) {
          return;
        }

        const plot = this;
        lightweightPlotEntities.push({
          datum,
          get position() {
            // only calculate position when needing to improve pan zoom performance #3159
            return plot._pixelPoint.call(plot, datum, datumIndex, dataset);
          },
          index: datumIndex,
          dataset,
          datasetIndex,
          component: this,
          drawer,
          validDatumIndex,
        });
        validDatumIndex++;
      });
    });

    return lightweightPlotEntities;
  }

  protected _getDataToDraw(): Utils.Map<Dataset, any[]> {
    const dataToDraw: Utils.Map<Dataset, any[]> = new Utils.Map<Dataset, any[]>();
    this.datasets().forEach((dataset) => dataToDraw.set(dataset, dataset.data()));
    return dataToDraw;
  }

  private _paint() {
    const drawSteps = this._generateDrawSteps();
    const dataToDraw = this._getDataToDraw();
    const drawers = this.datasets().map((dataset) => this._datasetToDrawer.get(dataset));

    if (this.renderer() === "canvas") {
      const canvas = this._canvas.node();
      const context = canvas.getContext("2d");
      context.clearRect(0, 0, canvas.width, canvas.height);
    }

    this.datasets().forEach((ds, i) => {
      const appliedDrawSteps = Plot.applyDrawSteps(drawSteps, ds);
      drawers[i].draw(dataToDraw.get(ds), appliedDrawSteps);
    });

    const times = this.datasets().map((ds, i) => Plot.getTotalDrawTime(dataToDraw.get(ds), drawSteps));
    const maxTime = Utils.Math.max(times, 0);
    this._additionalPaint(maxTime);
  }

  /**
   * Retrieves the drawn visual elements for the specified Datasets as a d3 Selection.
   * Not supported on canvas renderer.
   *
   * @param {Dataset[]} [datasets] The Datasets to retrieve the Selections for.
   *   If not provided, Selections will be retrieved for all Datasets on the Plot.
   * @returns {d3.Selection}
   */
  public selections(datasets = this.datasets()): SimpleSelection<any> {
    if (this.renderer() === "canvas") {
      return d3.select(null);
    } else {
      const selections: d3.BaseType[] = [];

      datasets.forEach((dataset) => {
        const drawer = this._datasetToDrawer.get(dataset);
        if (drawer == null) {
          return;
        }
        const visualPrimitives = drawer.getVisualPrimitives();
        selections.push(...visualPrimitives);
      });

      return d3.selectAll(selections);
    }
  }

  /**
   * Gets the Entities associated with the specified Datasets.
   *
   * @param {Dataset[]} datasets The Datasets to retrieve the Entities for.
   *   If not provided, returns defaults to all Datasets on the Plot.
   * @return {Plots.PlotEntity[]}
   */
  public entities(datasets?: Dataset[]): Plots.IPlotEntity[] {
    return this._getEntityStore(datasets).map((entity) => this._lightweightPlotEntityToPlotEntity(entity));
  }

  /**
   * _getEntityStore returns the store of all Entities associated with the specified dataset
   *
   * @param {Dataset[]} [datasets] - The datasets with which to construct the store. If no datasets
   * are specified all datasets will be used.
   */
  protected _getEntityStore(datasets?: Dataset[]): Utils.IEntityStore<Plots.ILightweightPlotEntity> {
    if (datasets !== undefined) {
      const EntityStore = new Utils.EntityArray<Plots.ILightweightPlotEntity>();
      this._buildLightweightPlotEntities(datasets).forEach((entity: Plots.ILightweightPlotEntity) => {
        EntityStore.add(entity);
      });

      return EntityStore;
    } else if (this._cachedEntityStore === undefined) {
      this._cachedEntityStore = new Utils.EntityArray<Plots.ILightweightPlotEntity>();
      this._buildLightweightPlotEntities(this.datasets()).forEach((entity: Plots.ILightweightPlotEntity) => {
        this._cachedEntityStore.add(entity);
      });
    }

    return this._cachedEntityStore;
  }

  protected _lightweightPlotEntityToPlotEntity(entity: Plots.ILightweightPlotEntity) {
    const plotEntity: Plots.IPlotEntity = {
      datum: entity.datum,
      position: entity.position,
      dataset: entity.dataset,
      datasetIndex: entity.datasetIndex,
      index: entity.index,
      component: entity.component,
      selection: d3.select(entity.drawer.getVisualPrimitives()[entity.validDatumIndex]),
    };
    return plotEntity;
  }

  /**
   * Gets the PlotEntities at a particular Point.
   *
   * Each plot type determines how to locate entities at or near the query
   * point. For example, line and area charts will return the nearest entity,
   * but bar charts will only return the entities that fully contain the query
   * point.
   *
   * @param {Point} point The point to query.
   * @returns {PlotEntity[]} The PlotEntities at the particular point
   */
  public entitiesAt(point: Point): Plots.IPlotEntity[] {
    throw new Error("plots must implement entitiesAt");
  }

  /**
   * Returns the {Plots.PlotEntity} nearest to the query point,
   * or undefined if no {Plots.PlotEntity} can be found.
   *
   * @param {Point} queryPoint
   * @param {bounds} Bounds The bounding box within which to search. By default, bounds is the bounds of
   * the chart, relative to the parent.
   * @returns {Plots.PlotEntity} The nearest PlotEntity, or undefined if no {Plots.PlotEntity} can be found.
   */
  public entityNearest(queryPoint: Point, bounds = this.bounds()): Plots.IPlotEntity {
    const nearest = this._getEntityStore().entityNearest(queryPoint, (entity: Plots.ILightweightPlotEntity) => {
      return this._entityVisibleOnPlot(entity, bounds);
    });

    return nearest === undefined ? undefined : this._lightweightPlotEntityToPlotEntity(nearest);
  }

  protected _entityVisibleOnPlot(entity: Plots.IPlotEntity | Plots.ILightweightPlotEntity, chartBounds: Bounds) {
    return !(entity.position.x < chartBounds.topLeft.x || entity.position.y < chartBounds.topLeft.y ||
    entity.position.x > chartBounds.bottomRight.x || entity.position.y > chartBounds.bottomRight.y);
  }

  protected _uninstallScaleForKey(scale: Scale<any, any>, key: string) {
    scale.offUpdate(this._renderCallback);
    scale.removeIncludedValuesProvider(this._includedValuesProvider);
  }

  protected _installScaleForKey(scale: Scale<any, any>, key: string) {
    scale.onUpdate(this._renderCallback);
    scale.addIncludedValuesProvider(this._includedValuesProvider);
  }

  protected _propertyProjectors(): AttributeToProjector {
    return {};
  }

  protected static _scaledAccessor<D, R>(binding: Plots.IAccessorScaleBinding<D, R>) {
    return binding.scale == null ?
      binding.accessor :
      (d: any, i: number, ds: Dataset) => binding.scale.scale(binding.accessor(d, i, ds));
  }

  protected _pixelPoint(datum: any, index: number, dataset: Dataset): Point {
    return { x: 0, y: 0 };
  }

  protected _animateOnNextRender() {
    return this._animate && this._dataChanged;
  }
}<|MERGE_RESOLUTION|>--- conflicted
+++ resolved
@@ -9,18 +9,14 @@
 import { IAnimator } from "../animators/animator";
 import { Component } from "../components/component";
 import { Dataset, DatasetCallback } from "../core/dataset";
-<<<<<<< HEAD
 import {
-  Accessor,
   AttributeToAppliedProjector,
   AttributeToProjector,
   Bounds,
+  IAccessor,
   Point,
   SimpleSelection,
 } from "../core/interfaces";
-=======
-import { AttributeToProjector, Bounds, IAccessor, Point, SimpleSelection } from "../core/interfaces";
->>>>>>> d298067f
 import * as Drawers from "../drawers";
 import { ProxyDrawer } from "../drawers/drawer";
 import { AppliedDrawStep, DrawStep } from "../drawers/index";
@@ -151,13 +147,8 @@
     super();
     this._overflowHidden = true;
     this.addClass("plot");
-<<<<<<< HEAD
     this._datasetToDrawer = new Utils.Map<Dataset, ProxyDrawer>();
-    this._attrBindings = d3.map<Plots.AccessorScaleBinding<any, any>>();
-=======
-    this._datasetToDrawer = new Utils.Map<Dataset, Drawer>();
     this._attrBindings = d3.map<Plots.IAccessorScaleBinding<any, any>>();
->>>>>>> d298067f
     this._attrExtents = d3.map<any[]>();
     this._includedValuesProvider = (scale: Scale<any, any>) => this._includedValuesForScale(scale);
     this._renderCallback = (scale) => this.render();
