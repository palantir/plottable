--- conflicted
+++ resolved
@@ -339,17 +339,13 @@
       axis.content()
         .selectAll<Element, any>(`.${Plottable.Axes.Time.TIME_AXIS_TIER_CLASS}`)
         .each(function(d, i) {
-<<<<<<< HEAD
-          let tier = d3.select(this);
-=======
           const tier = d3.select(this);
           let visibility = tier.style("visibility");
 
-          // HACKHACK window.getComputedStyle() is behaving weirdly in IE9. Further investigation required
+          // HACKHACK window.getComputedStyle().visibility returns "inherit" in IE instead of an actual value
           if (visibility === "inherit") {
-            visibility = getStyleInIE9(tier.node());
+            visibility = getInheritedVisibilityProperty(tier.node());
           }
->>>>>>> d298067f
           if (isInsideAxisBoundingRect(tier.node().getBoundingClientRect())) {
             assert.strictEqual(tier.style("visibility"), "visible", `tier ${i} inside axis should be visible`);
           } else {
@@ -359,10 +355,8 @@
 
       div.remove();
       axis.destroy();
-<<<<<<< HEAD
-=======
-
-      function getStyleInIE9(element: Element) {
+
+      function getInheritedVisibilityProperty(element: Element) {
         while (element) {
           const visibility = window.getComputedStyle(element).visibility;
           if (visibility !== "inherit") {
@@ -372,7 +366,6 @@
         }
         return "visible";
       }
->>>>>>> d298067f
     });
   });
 
