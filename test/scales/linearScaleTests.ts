import { assert } from "chai";

import * as Plottable from "../../src";

import * as TestMethods from "../testMethods";

describe("Scales", () => {
  describe("Linear Scale", () => {

    describe("Basic usage", () => {
      let scale: Plottable.Scales.Linear;

      beforeEach(() => {
        scale = new Plottable.Scales.Linear();
      });

      it("can set domain and range", () => {
        assert.deepEqual(scale.domain(), [0, 1], "the domain defaults to [0, 1]");
        assert.deepEqual(scale.range(), [0, 1], "the range defaults to [0, 1]");

        assert.strictEqual(scale.domain([5, 6]), scale, "setting the domain returns the scale");
        assert.strictEqual(scale.range([6, 7]), scale, "setting the range returns the scale");

        assert.deepEqual(scale.domain(), [5, 6], "the domain has been set");
        assert.deepEqual(scale.range(), [6, 7], "the range has been set");

        scale.domain([6, 5]);
        scale.range([7, 6]);
        assert.deepEqual(scale.domain(), [6, 5], "the domain can be unordered");
        assert.deepEqual(scale.range(), [7, 6], "the range can be unordered");
      });

      it("maps domain to range in a linear fashion", () => {
        scale.domain([10, 20]);
        scale.range([400, 500]);
        assert.strictEqual(scale.scale(10), 400, "first value in domain maps to first value in range");
        assert.strictEqual(scale.scale(20), 500, "last value in domain maps to last value in range");
        assert.strictEqual(scale.scale(15), 450, "middle value in domain maps to middle value in range");

        assert.strictEqual(scale.invert(400), 10, "first value in range maps to first value in domain");
        assert.strictEqual(scale.invert(500), 20, "last value in range maps to last value in domain");
        assert.strictEqual(scale.invert(450), 15, "middle value in range maps to middle value in domain");
      });

      it("can have a reversed domain", () => {
        scale.domain([20, 10]);
        scale.range([400, 500]);
        assert.strictEqual(scale.scale(10), 500, "first value in flipped domain maps to first value in range");
        assert.strictEqual(scale.scale(20), 400, "last value in flipped domain maps to last value in range");
        assert.strictEqual(scale.scale(15), 450, "middle value in flipped domain maps to middle value in range");

        assert.strictEqual(scale.invert(400), 20, "first value in range maps to first value in flipped domain");
        assert.strictEqual(scale.invert(500), 10, "last value in range maps to last value in flipped domain");
        assert.strictEqual(scale.invert(450), 15, "middle value in range maps to middle value in flipped domain");
      });

      it("filters out invalid numbers when using extentOfValues()", () => {
        const arrayWithBadValues: any[] = [null, NaN, undefined, Infinity, -Infinity, "a string", 1, 1.2];
        const expectedExtent = [1, 1.2];
        const extent = scale.extentOfValues(arrayWithBadValues);
        assert.deepEqual(extent, expectedExtent, "invalid values were filtered out");
      });

      it("does not accept NaN or Infinity as domain", () => {
        let warningCalled = false;
        const oldWarn = Plottable.Utils.Window.warn;
        Plottable.Utils.Window.warn = (msg: string) => {
          if (msg.indexOf("NaN or Infinity") > -1) {
            warningCalled = true;
          }
        };

        scale.domain([1, 2]);
        assert.deepEqual(scale.domain(), [1, 2], "initial domain is set");

        warningCalled = false;
        scale.domain([5, Infinity]);
        assert.deepEqual(scale.domain(), [1, 2], "Infinity containing domain was ignored");
        assert.isTrue(warningCalled, "a warning was thrown for setting domain to Infinity");

        warningCalled = false;
        scale.domain([-Infinity, 5]);
        assert.deepEqual(scale.domain(), [1, 2], "-Infinity containing domain was ignored");
        assert.isTrue(warningCalled, "a warning was thrown for setting domain to -Infinity");

        warningCalled = false;
        scale.domain([NaN, 7]);
        assert.deepEqual(scale.domain(), [1, 2], "NaN containing domain was ignored");
        assert.isTrue(warningCalled, "a warning was thrown for setting domain to NaN");

        warningCalled = false;
        scale.domain([-1, 5]);
        assert.deepEqual(scale.domain(), [-1, 5], "Regular domains still accepted");
        assert.isFalse(warningCalled, "a warning is not thrown when correct domains are given");

        Plottable.Utils.Window.warn = oldWarn;
      });

      it("accepts NaN or Infinity as range", () => {
        scale.range([5, Infinity]);
        assert.deepEqual(scale.range(), [5, Infinity], "Infinity accepted as part of range");
        scale.range([-Infinity, 5]);
        assert.deepEqual(scale.range(), [-Infinity, 5], "-Infinity accepted as part of range");
        scale.range([NaN, 7]);
        assert.deepEqual(scale.range(), [NaN, 7], "NaN accepted as part of range");
      });

      it("can receive custom tick generator", () => {
        scale.domain([0, 10]);
        const defaultTicks = scale.ticks();
        assert.strictEqual(defaultTicks.length, 11, "ticks were generated correctly with default generator");
        assert.deepEqual(defaultTicks, [0, 1, 2, 3, 4, 5, 6, 7, 8, 9, 10], "all numbers from 0 to 10 were generated");
        scale.tickGenerator((_scale) => scale.defaultTicks().filter((tick) => tick % 3 === 0));
        const customTicks = scale.ticks();
        assert.deepEqual(customTicks, [0, 3, 6, 9], "ticks were generated correctly with custom generator");
      });
    });

    describe("Auto Domaining", () => {
      let scale: Plottable.Scales.Linear;

      beforeEach(() => {
        scale = new Plottable.Scales.Linear();
      });

      it("has a default domain of [0, 1]", () => {
        assert.deepEqual(scale.domain(), [0, 1], "the default domain is [0, 1]");

        scale.autoDomain();
        assert.deepEqual(scale.domain(), [0, 1], "the domain is still [0, 1]");
      });

      it("auto domains upon request", () => {
        scale.padProportion(0);

        assert.deepEqual(scale.domain(), [0, 1], "Default domain is [0, 1]");
        scale.addIncludedValuesProvider(() => [4, 6]);
        assert.deepEqual(scale.domain(), [4, 6], "auto domains by default");

        assert.strictEqual(scale.domain([7, 8]), scale, "Setting the domain explicitly returns the scale");
        assert.deepEqual(scale.domain(), [7, 8], "setting the domain explicitly stops autoDomaining");

        scale.addIncludedValuesProvider(() => [4, 6]);
        assert.deepEqual(scale.domain(), [7, 8], "adding new values providers does not trigger autoDomain");

        assert.strictEqual(scale.autoDomain(), scale, "setting the autoDomain returns the scale");
        assert.deepEqual(scale.domain(), [4, 6], "triggering the autoDomain overrides the manually inputted domain");
      });

      it("accounts for included values providers", () => {
        scale.padProportion(0);

        assert.deepEqual(scale.domain(), [0, 1], "the default domain is [0, 1]");

        scale.addIncludedValuesProvider((_scale) => [0, 10]);
        assert.deepEqual(scale.domain(), [0, 10], "scale domain accounts for first provider");

        scale.addIncludedValuesProvider((_scale) => [-10, 0]);
        assert.deepEqual(scale.domain(), [-10, 10], "scale domain accounts for second provider");
      });

      it("can remove included values providers", () => {
        scale.padProportion(0);

        assert.deepEqual(scale.domain(), [0, 1], "the default domain is [0, 1]");

        const posProvider = () => [0, 10];
        assert.strictEqual(scale.addIncludedValuesProvider(posProvider), scale,
          "Adding an included values provider returns the scale");
        const negProvider = () => [-10, 0];
        scale.addIncludedValuesProvider(negProvider);
        assert.deepEqual(scale.domain(), [-10, 10], "scale domain accounts for both providers");

        assert.strictEqual(scale.removeIncludedValuesProvider(negProvider), scale,
          "Removing an included values provider returns the scale");
        assert.deepEqual(scale.domain(), [0, 10], "scale domain only accounts for remaining provider");

        scale.removeIncludedValuesProvider(posProvider);
        assert.deepEqual(scale.domain(), [0, 1], "scale defaults back to the [0, 1] domain when all value providers are removed");
      });

      it("doesn't lock up if a zero-width domain is set while there are value providers and padding", () => {
        scale.padProportion(0.1);
        const provider = () => [0, 1];
        scale.addIncludedValuesProvider(provider);
        scale.autoDomain();
        const originalAutoDomain = scale.domain();

        scale.domain([0, 0]);
        scale.autoDomain();

        assert.deepEqual(scale.domain(), originalAutoDomain, "autodomained as expected");
      });

      it("expands single value domains to [value - 1, value + 1] when auto domaining", () => {
        const singleValue = 15;
        scale.addIncludedValuesProvider((_scale) => [singleValue]);
        assert.deepEqual(scale.domain(), [singleValue - 1, singleValue + 1], "single-value extent was expanded");
      });

      it("can force the minimum of the domain with domainMin()", () => {
        scale.padProportion(0);
        const requestedDomain = [-5, 5];
        scale.addIncludedValuesProvider((_scale) => requestedDomain);

        const minBelowBottom = -10;
        assert.strictEqual(scale.domainMin(minBelowBottom), scale, "the scale is returned by the setter");
        assert.strictEqual(scale.domainMin(), minBelowBottom, "can get the domainMin");
        assert.deepEqual(scale.domain(), [minBelowBottom, requestedDomain[1]], "lower end of domain was set by domainMin()");

        const minInMiddle = 0;
        scale.domainMin(minInMiddle);
        assert.deepEqual(scale.domain(), [minInMiddle, requestedDomain[1]], "lower end was set even if requested value cuts off some data");

        scale.autoDomain();
        assert.deepEqual(scale.domain(), requestedDomain, "calling autoDomain() overrides domainMin()");
        assert.strictEqual(scale.domainMin(), scale.domain()[0], "returns autoDomain()-ed min value after autoDomain()-ing");

        const minEqualTop = scale.domain()[1];
        scale.domainMin(minEqualTop);
        assert.deepEqual(scale.domain(), [minEqualTop, minEqualTop + 1],
          "domain is set to [min, min + 1] if the requested value is >= to autoDomain()-ed max value");

        scale.domainMin(minInMiddle);
        const requestedDomain2 = [-10, 10];
        scale.addIncludedValuesProvider((_scale) => requestedDomain2);
        assert.deepEqual(scale.domain(), [minInMiddle, requestedDomain2[1]],
          "adding new IncludedValuesProvider doesn't change domainMin()");
      });

      it("can force the maximum of the domain with domainMax()", () => {
        scale.padProportion(0);
        const requestedDomain = [-5, 5];
        scale.addIncludedValuesProvider((_scale) => requestedDomain);

        const maxAboveTop = 10;
        assert.strictEqual(scale.domainMax(maxAboveTop), scale, "the scale is returned by the setter");
        assert.deepEqual(scale.domain(), [requestedDomain[0], maxAboveTop], "upper end of domain was set by domainMax()");
        assert.strictEqual(scale.domainMax(), maxAboveTop, "returns the set maximum value");

        const maxInMiddle = 0;
        scale.domainMax(maxInMiddle);
        assert.deepEqual(scale.domain(), [requestedDomain[0], maxInMiddle], "upper end was set even if requested value cuts off some data");

        scale.autoDomain();
        assert.deepEqual(scale.domain(), requestedDomain, "calling autoDomain() overrides domainMax()");
        assert.strictEqual(scale.domainMax(), scale.domain()[1], "returns autoDomain()-ed max value after autoDomain()-ing");

        const maxEqualBottom = scale.domain()[0];
        scale.domainMax(maxEqualBottom);
        assert.deepEqual(scale.domain(), [maxEqualBottom - 1, maxEqualBottom],
          "domain is set to [max - 1, max] if the requested value is <= to autoDomain()-ed min value");

        scale.domainMax(maxInMiddle);
        const requestedDomain2 = [-10, 10];
        scale.addIncludedValuesProvider((_scale) => requestedDomain2);
        assert.deepEqual(scale.domain(), [requestedDomain2[0], maxInMiddle],
          "adding another IncludedValuesProvider doesn't change domainMax()");
      });

      it("can force the domain by using domainMin() and domainMax() together", () => {
        scale.padProportion(0);
        const requestedDomain = [-5, 5];
        scale.addIncludedValuesProvider((_scale) => requestedDomain);

        const desiredMin = -10;
        const desiredMax = 10;
        scale.domainMin(desiredMin);
        scale.domainMax(desiredMax);
        assert.deepEqual(scale.domain(), [desiredMin, desiredMax], "setting domainMin() and domainMax() sets the domain");

        scale.autoDomain();
        const bigMin = 10;
        const smallMax = -10;
        scale.domainMin(bigMin);
        scale.domainMax(smallMax);
        assert.deepEqual(scale.domain(), [bigMin, smallMax], "setting both is allowed even if it reverses the domain");
      });
    });

    describe("Domain snapping", () => {
      let scale: Plottable.Scales.Linear;

      beforeEach(() => {
        scale = new Plottable.Scales.Linear();
      });

      it("can set domain snapping", () => {
        assert.strictEqual(scale.snappingDomainEnabled(), true, "scales make their domain snap by default");
        assert.strictEqual(scale.snappingDomainEnabled(false), scale, "setting disabling domain snapping returns the scale");
        assert.strictEqual(scale.snappingDomainEnabled(), false, "the domain is no longer snaps");
      });

      it("stops snapping the domain when option is disabled", () => {
        const includedValues = [0.5, 1.5];
        scale.addIncludedValuesProvider(function() {
          return includedValues;
        });
        const originalPaddedDomain = scale.domain();

        scale.snappingDomainEnabled(false);
        const padding = scale.padProportion() / 2 * (includedValues[1] - includedValues[0]);
        const expectedDomain = [includedValues[0] - padding, includedValues[1] + padding];
        assert.deepEqual(scale.domain(), expectedDomain, "domain snapping can be deactivated");

        scale.snappingDomainEnabled(true);
        assert.deepEqual(scale.domain(), originalPaddedDomain, "domain snapping can be activated back");
      });
    });

    describe("Padding exceptions", () => {
      let scale: Plottable.Scales.Linear;

      beforeEach(() => {
        scale = new Plottable.Scales.Linear();
      });

      it("can stop padding on one end using addPaddingExceptionsProvider()", () => {
        scale.addIncludedValuesProvider(() => [10, 13]);
        assert.strictEqual(scale.domain()[0], 9.5, "The left side of the domain is padded");

        scale.addPaddingExceptionsProvider(() => [11]);
        assert.strictEqual(scale.domain()[0], 9.5, "The left side of the domain is not changed");

        scale.addPaddingExceptionsProvider(() => [10]);
        assert.strictEqual(scale.domain()[0], 10, "The left side of the domain is no longer padded");
      });

      it("can stop padding on both ends using addPaddingExceptionsProvider()", () => {
        scale.addIncludedValuesProvider(() => [10, 13]);
        assert.deepEqual(scale.domain(), [9.5, 13.5], "The domain is padded");

        scale.addPaddingExceptionsProvider(() => [0.9, 11, 12, 13.5]);
        assert.deepEqual(scale.domain(), [9.5, 13.5], "The domain padding has not changed");

        scale.addPaddingExceptionsProvider(() => [13]);
        assert.deepEqual(scale.domain(), [9.5, 13], "The right side of the domain is no longer padded");

        scale.addPaddingExceptionsProvider(() => [10, 13]);
        assert.deepEqual(scale.domain(), [10, 13], "The domain is no longer padded");
      });

      it("can remove the PaddingExceptionProvider", () => {
        scale.addIncludedValuesProvider(() => [10, 13]);

        const paddingExceptionProviderLeft = () => [10];
        const paddingExceptionProviderBoth = () => [10, 13];

        assert.deepEqual(scale.domain(), [9.5, 13.5], "The domain is padded");

        scale.addPaddingExceptionsProvider(paddingExceptionProviderLeft);
        assert.deepEqual(scale.domain(), [10, 13.5], "The left side of the domain is no longer padded");

        scale.addPaddingExceptionsProvider(paddingExceptionProviderBoth);
        assert.deepEqual(scale.domain(), [10, 13], "The domain is no longer padded");

        scale.removePaddingExceptionsProvider(paddingExceptionProviderBoth);
        assert.deepEqual(scale.domain(), [10, 13.5], "The left side of domain is still padded, right is not");

        scale.removePaddingExceptionsProvider(paddingExceptionProviderLeft);
        assert.deepEqual(scale.domain(), [9.5, 13.5], "The domain is padded again");

        scale.addPaddingExceptionsProvider(paddingExceptionProviderLeft);
        scale.addPaddingExceptionsProvider(paddingExceptionProviderBoth);
        assert.deepEqual(scale.domain(), [10, 13], "The domain is no longer padded");

        scale.removePaddingExceptionsProvider(paddingExceptionProviderLeft);
        assert.deepEqual(scale.domain(), [10, 13], "The domain is still not padded");
      });
    });

    describe("Plot interaction", () => {
      function createMockDrawer(dataset: Plottable.Dataset) {
<<<<<<< HEAD
        return new Plottable.ProxyDrawer(() => new Plottable.Drawers.SVGDrawer("mock", ""), null);
=======
        const drawer = new Plottable.Drawer(dataset);
        (<any> drawer)._divElementName = "mock";
        return drawer;
>>>>>>> d298067f
      }

      let data: any[];
      let dataset: Plottable.Dataset;
      let scale: Plottable.Scales.Linear;

      beforeEach(() => {
        data = [{x: 2}, {x: 5}, {x: 0}];
        dataset = new Plottable.Dataset(data);
        scale = new Plottable.Scales.Linear();
        scale.padProportion(0);
      });

      it("receives updates from the plot and autodomains accordingly", () => {
        const div = TestMethods.generateDiv();
        const plot = new Plottable.Plot();

        (<any> plot)._createDrawer = (_dataset: Plottable.Dataset) => createMockDrawer(_dataset);
        plot.addDataset(dataset);
        plot.attr("x", (d) => d.x, scale);
        plot.renderTo(div);

        assert.deepEqual(scale.domain(), [0, 5], "scale domain was autodomained correctly");

        dataset.data([{x: 100}]);
        assert.deepEqual(scale.domain(), [99, 101], "scale domain was updated properly");

        div.remove();
      });

      it("uses reference counting to keep track of the plots it coordinates", () => {
        const div1 = TestMethods.generateDiv();
        const div2 = TestMethods.generateDiv();

        const plot1 = new Plottable.Plot();
        (<any> plot1)._createDrawer = (_dataset: Plottable.Dataset) => createMockDrawer(_dataset);
        plot1.addDataset(dataset).attr("x", (d) => d.x, scale);
        plot1.renderTo(div1);

        const plot2 = new Plottable.Plot();
        (<any> plot2)._createDrawer = (_dataset: Plottable.Dataset) => createMockDrawer(_dataset);
        plot2.addDataset(dataset).attr("x", (d) => d.x, scale);
        plot2.renderTo(div2);

        assert.deepEqual(scale.domain(), [0, 5], "correct domain is initially set for the scale");

        const otherScale = new Plottable.Scales.Linear();
        plot1.attr("x", (d) => d.x, otherScale);

        assert.deepEqual(scale.domain(), [0, 5], "the domain for the scale did not change as it is still attached to plot 2");
        dataset.data([{x: 10}, {x: 11}]);
        assert.deepEqual(scale.domain(), [10, 11], "scale was still listening to dataset after one perspective deregistered");

        plot2.attr("x", (d) => d.x, otherScale);
        assert.deepEqual(scale.domain(), [0, 1], "scale resets to the default domain as it is no longer attached to plots");
        dataset.data([{x: 99}, {x: 100}]);
        assert.deepEqual(scale.domain(), [0, 1], "scale shows default values when all perspectives removed");

        div1.remove();
        div2.remove();
      });

      it("adjusts to plot detaching, reattaching or destruction", () => {
        const div = TestMethods.generateDiv();
        const dataset1 = new Plottable.Dataset([
          {x: 0, y: 0},
          {x: 1, y: 1},
        ]);
        const dataset2 = new Plottable.Dataset([
          {x: 1, y: 1},
          {x: 2, y: 2},
        ]);

        const xScale = new Plottable.Scales.Linear();
        xScale.padProportion(0);
        const yScale = new Plottable.Scales.Linear();
        yScale.padProportion(0);

        const plot1 = new Plottable.Plots.Line();
        plot1.addDataset(dataset1);
        plot1.x((d) => d.x, xScale);
        plot1.y((d) => d.y, yScale);

        const plot2 = new Plottable.Plots.Line();
        plot2.addDataset(dataset2);
        plot2.x((d) => d.x, xScale);
        plot2.y((d) => d.y, yScale);

        const group = new Plottable.Components.Group([plot1, plot2]);
        group.renderTo(div);

        assert.deepEqual(xScale.domain(), [0, 2]);
        plot1.detach();
        assert.deepEqual(xScale.domain(), [1, 2], "domain update on removing plot 1");
        group.append(plot1);
        assert.deepEqual(xScale.domain(), [0, 2], "domain update on readding plot 1");
        plot1.destroy();
        assert.deepEqual(xScale.domain(), [1, 2], "domain update on destroying plot 1");

        div.remove();
      });
    });
  });
});<|MERGE_RESOLUTION|>--- conflicted
+++ resolved
@@ -371,13 +371,7 @@
 
     describe("Plot interaction", () => {
       function createMockDrawer(dataset: Plottable.Dataset) {
-<<<<<<< HEAD
         return new Plottable.ProxyDrawer(() => new Plottable.Drawers.SVGDrawer("mock", ""), null);
-=======
-        const drawer = new Plottable.Drawer(dataset);
-        (<any> drawer)._divElementName = "mock";
-        return drawer;
->>>>>>> d298067f
       }
 
       let data: any[];
