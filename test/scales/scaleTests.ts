--- conflicted
+++ resolved
@@ -36,170 +36,6 @@
     assert.isFalse(callbackWasCalled, "The registered callback was not called because the callback was removed");
   });
 
-<<<<<<< HEAD
-  describe("Interpolated Color Scales", () => {
-    it("default scale uses reds and a linear scale type", () => {
-      let scale = new Plottable.Scales.InterpolatedColor();
-      scale.domain([0, 16]);
-      assert.strictEqual("#ffffff", scale.scale(0));
-      assert.strictEqual("#feb24c", scale.scale(8));
-      assert.strictEqual("#b10026", scale.scale(16));
-    });
-
-    it("linearly interpolates colors in L*a*b color space", () => {
-      let scale = new Plottable.Scales.InterpolatedColor();
-      scale.domain([0, 1]);
-      assert.strictEqual("#b10026", scale.scale(1));
-      assert.strictEqual("#d9151f", scale.scale(0.9));
-    });
-
-    it("accepts array types with color hex values", () => {
-      let scale = new Plottable.Scales.InterpolatedColor();
-      scale.range(["#000", "#FFF"]);
-      scale.domain([0, 16]);
-      assert.strictEqual("#000000", scale.scale(0));
-      assert.strictEqual("#ffffff", scale.scale(16));
-      assert.strictEqual("#777777", scale.scale(8));
-    });
-
-    it("accepts array types with color names", () => {
-      let scale = new Plottable.Scales.InterpolatedColor();
-      scale.range(["black", "white"]);
-      scale.domain([0, 16]);
-      assert.strictEqual("#000000", scale.scale(0));
-      assert.strictEqual("#ffffff", scale.scale(16));
-      assert.strictEqual("#777777", scale.scale(8));
-    });
-
-    it("overflow scale values clamp to range", () => {
-      let scale = new Plottable.Scales.InterpolatedColor();
-      scale.range(["black", "white"]);
-      scale.domain([0, 16]);
-      assert.strictEqual("#000000", scale.scale(0));
-      assert.strictEqual("#ffffff", scale.scale(16));
-      assert.strictEqual("#000000", scale.scale(-100));
-      assert.strictEqual("#ffffff", scale.scale(100));
-    });
-
-    it("can be converted to a different range", () => {
-      let scale = new Plottable.Scales.InterpolatedColor();
-      scale.range(["black", "white"]);
-      scale.domain([0, 16]);
-      assert.strictEqual("#000000", scale.scale(0));
-      assert.strictEqual("#ffffff", scale.scale(16));
-      scale.range(Plottable.Scales.InterpolatedColor.REDS);
-      assert.strictEqual("#b10026", scale.scale(16));
-    });
-=======
-  describe("Color Scales", () => {
-    it("accepts categorical string types and Category domain", () => {
-      let scale = new Plottable.Scales.Color("10");
-      scale.domain(["yes", "no", "maybe"]);
-      assert.strictEqual("#1f77b4", scale.scale("yes"));
-      assert.strictEqual("#ff7f0e", scale.scale("no"));
-      assert.strictEqual("#2ca02c", scale.scale("maybe"));
-    });
-
-    it("default colors are generated", () => {
-      let scale = new Plottable.Scales.Color();
-      let colorArray = ["#5279c7", "#fd373e", "#63c261",
-                        "#fad419", "#2c2b6f", "#ff7939",
-                        "#db2e65", "#99ce50", "#962565", "#06cccc"];
-      assert.deepEqual(scale.range(), colorArray);
-    });
-
-    it("uses altered colors if size of domain exceeds size of range", () => {
-      let scale = new Plottable.Scales.Color();
-      scale.range(["#5279c7", "#fd373e"]);
-      scale.domain(["a", "b", "c"]);
-      assert.notEqual(scale.scale("c"), "#5279c7");
-    });
-
-    it("interprets named color values correctly", () => {
-      let scale = new Plottable.Scales.Color();
-      scale.range(["red", "blue"]);
-      scale.domain(["a", "b"]);
-      assert.strictEqual(scale.scale("a"), "#ff0000");
-      assert.strictEqual(scale.scale("b"), "#0000ff");
-    });
-
-    it("accepts CSS specified colors", () => {
-      let style = d3.select("body").append("style");
-      style.html(".plottable-colors-0 {background-color: #ff0000 !important; }");
-      Plottable.Scales.Color.invalidateColorCache();
-      let scale = new Plottable.Scales.Color();
-      style.remove();
-      Plottable.Scales.Color.invalidateColorCache();
-      assert.strictEqual(scale.range()[0], "#ff0000", "User has specified red color for first color scale color");
-      assert.strictEqual(scale.range()[1], "#fd373e", "The second color of the color scale should be the same");
-
-      let defaultScale = new Plottable.Scales.Color();
-      assert.strictEqual(scale.range()[0], "#ff0000",
-        "Unloading the CSS should not modify the first scale color (this will not be the case if we support dynamic CSS");
-      assert.strictEqual(defaultScale.range()[0], "#5279c7",
-        "Unloading the CSS should cause color scales fallback to default colors");
-    });
-
-     it("caches CSS specified colors unless the cache is invalidated", () => {
-      let style = d3.select("body").append("style");
-      style.html(".plottable-colors-0 {background-color: #ff0000 !important; }");
-      Plottable.Scales.Color.invalidateColorCache();
-      let scale = new Plottable.Scales.Color();
-      style.remove();
-
-      assert.strictEqual(scale.range()[0], "#ff0000", "User has specified red color for first color scale color");
-
-      let scaleCached = new Plottable.Scales.Color();
-      assert.strictEqual(scaleCached.range()[0], "#ff0000", "The red color should still be cached");
-
-      Plottable.Scales.Color.invalidateColorCache();
-      let scaleFresh = new Plottable.Scales.Color();
-      assert.strictEqual(scaleFresh.range()[0], "#5279c7", "Invalidating the cache should reset the red color to the default");
-    });
-
-    it("should try to recover from malicious CSS styleseets", () => {
-      let defaultNumberOfColors = 10;
-
-      let initialScale = new Plottable.Scales.Color();
-      assert.strictEqual(initialScale.range().length, defaultNumberOfColors,
-        "there should initially be " + defaultNumberOfColors + " default colors");
-
-      let maliciousStyle = d3.select("body").append("style");
-      maliciousStyle.html("* {background-color: #fff000;}");
-      Plottable.Scales.Color.invalidateColorCache();
-      let affectedScale = new Plottable.Scales.Color();
-      maliciousStyle.remove();
-      Plottable.Scales.Color.invalidateColorCache();
-      let colorRange = affectedScale.range();
-      assert.strictEqual(colorRange.length, defaultNumberOfColors + 1,
-        "it should detect the end of the given colors and the fallback to the * selector, " +
-        "but should still include the last occurance of the * selector color");
-
-      assert.strictEqual(colorRange[colorRange.length - 1], "#fff000",
-        "the * selector background color should be added at least once at the end");
-
-      assert.notStrictEqual(colorRange[colorRange.length - 2], "#fff000",
-        "the * selector background color should be added at most once at the end");
-    });
-
-    it("does not crash by malicious CSS stylesheets", () => {
-      let initialScale = new Plottable.Scales.Color();
-      assert.strictEqual(initialScale.range().length, 10, "there should initially be 10 default colors");
-
-      let maliciousStyle = d3.select("body").append("style");
-      maliciousStyle.html("[class^='plottable-'] {background-color: pink;}");
-      Plottable.Scales.Color.invalidateColorCache();
-      let affectedScale = new Plottable.Scales.Color();
-      maliciousStyle.remove();
-      Plottable.Scales.Color.invalidateColorCache();
-      let maximumColorsFromCss = (<any> Plottable.Scales.Color)._MAXIMUM_COLORS_FROM_CSS;
-      assert.strictEqual(affectedScale.range().length, maximumColorsFromCss,
-        "current malicious CSS countermeasure is to cap maximum number of colors to 256");
-    });
-
->>>>>>> c3e4ef8c
-  });
-
   describe("extent calculation", () => {
 
     it("quantitaveScale gives the minimum and maxiumum when the domain is stringy", () => {
