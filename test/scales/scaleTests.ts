///<reference path="../testReference.ts" />

var assert = chai.assert;

describe("Scales", () => {
  it("Scale alerts listeners when its domain is updated", () => {
    var scale = new Plottable.Scale(d3.scale.identity());

    var callbackWasCalled = false;
    var testCallback = (listenable: Plottable.Scale<any, any>) => {
      assert.strictEqual(listenable, scale, "Callback received the calling scale as the first argument");
      callbackWasCalled = true;
    };
    scale.onUpdate(testCallback);
    scale.domain([0, 10]);
    assert.isTrue(callbackWasCalled, "The registered callback was called");
  });

  it("Scale update listeners can be turned off", () => {
    var scale = new Plottable.Scale(d3.scale.identity());

    var callbackWasCalled = false;
    var testCallback = (listenable: Plottable.Scale<any, any>) => {
      assert.strictEqual(listenable, scale, "Callback received the calling scale as the first argument");
      callbackWasCalled = true;
    };
    scale.onUpdate(testCallback);
    scale.domain([0, 10]);
    assert.isTrue(callbackWasCalled, "The registered callback was called");

    callbackWasCalled = false;
    scale.offUpdate(testCallback);
    scale.domain([11, 19]);
    assert.isFalse(callbackWasCalled, "The registered callback was not called because the callback was removed");
  });

  describe("autoranging behavior", () => {
    var data: any[];
    var dataset: Plottable.Dataset;
    var scale: Plottable.Scales.Linear;
    beforeEach(() => {
      data = [{foo: 2, bar: 1}, {foo: 5, bar: -20}, {foo: 0, bar: 0}];
      dataset = new Plottable.Dataset(data);
      scale = new Plottable.Scales.Linear();
    });

    it("scale autoDomain flag is not overwritten without explicitly setting the domain", () => {
      scale.addExtentsProvider((scale: Plottable.Scale<number, number>) => [d3.extent(data, (e) => e.foo)]);
      scale.domainer(new Plottable.Domainer().pad().nice());
      assert.isTrue((<any> scale)._autoDomainAutomatically,
                          "the autoDomain flag is still set after autoranginging and padding and nice-ing");
      scale.domain([0, 5]);
      assert.isFalse((<any> scale)._autoDomainAutomatically, "the autoDomain flag is false after domain explicitly set");
    });

    it("scale autorange works as expected with single dataset", () => {
      var svg = TestMethods.generateSVG(100, 100);
      new Plottable.Plot()
        .addDataset(dataset)
        .attr("x", (d) => d.foo, scale)
        .renderTo(svg);
      assert.deepEqual(scale.domain(), [0, 5], "scale domain was autoranged properly");
      data.push({foo: 100, bar: 200});
      dataset.data(data);
      assert.deepEqual(scale.domain(), [0, 100], "scale domain was autoranged properly");
      svg.remove();
    });

    it("scale reference counting works as expected", () => {
      var svg1 = TestMethods.generateSVG(100, 100);
      var svg2 = TestMethods.generateSVG(100, 100);
      var renderer1 = new Plottable.Plot()
                          .addDataset(dataset)
                          .attr("x", (d) => d.foo, scale);
      renderer1.renderTo(svg1);
      var renderer2 = new Plottable.Plot()
                          .addDataset(dataset)
                          .attr("x", (d) => d.foo, scale);
      renderer2.renderTo(svg2);
      var otherScale = new Plottable.Scales.Linear();
      renderer1.attr("x", (d) => d.foo, otherScale);
      dataset.data([{foo: 10}, {foo: 11}]);
      assert.deepEqual(scale.domain(), [10, 11], "scale was still listening to dataset after one perspective deregistered");
      renderer2.attr("x", (d) => d.foo, otherScale);
      // "scale not listening to the dataset after all perspectives removed"
      dataset.data([{foo: 99}, {foo: 100}]);
      assert.deepEqual(scale.domain(), [0, 1], "scale shows default values when all perspectives removed");
      svg1.remove();
      svg2.remove();
    });

    it("addExtentsProvider()", () => {
      scale.addExtentsProvider((scale: Plottable.Scale<number, number>) => [[0, 10]]);
      scale.autoDomain();
      assert.deepEqual(scale.domain(), [0, 10], "scale domain accounts for first provider");

      scale.addExtentsProvider((scale: Plottable.Scale<number, number>) => [[-10, 0]]);
      scale.autoDomain();
      assert.deepEqual(scale.domain(), [-10, 10], "scale domain accounts for second provider");
    });

    it("removeExtentsProvider()", () => {
      var posProvider = (scale: Plottable.Scale<number, number>) => [[0, 10]];
      scale.addExtentsProvider(posProvider);
      var negProvider = (scale: Plottable.Scale<number, number>) => [[-10, 0]];
      scale.addExtentsProvider(negProvider);
      scale.autoDomain();
      assert.deepEqual(scale.domain(), [-10, 10], "scale domain accounts for both providers");

      scale.removeExtentsProvider(negProvider);
      scale.autoDomain();
      assert.deepEqual(scale.domain(), [0, 10], "scale domain only accounts for remaining provider");
    });

    it("should resize when a plot is removed", () => {
      var svg = TestMethods.generateSVG(400, 400);
      var ds1 = new Plottable.Dataset([{x: 0, y: 0}, {x: 1, y: 1}]);
      var ds2 = new Plottable.Dataset([{x: 1, y: 1}, {x: 2, y: 2}]);
      var xScale = new Plottable.Scales.Linear();
      var yScale = new Plottable.Scales.Linear();
      xScale.domainer(new Plottable.Domainer());
      var renderAreaD1 = new Plottable.Plots.Line(xScale, yScale);
      renderAreaD1.addDataset(ds1);
      renderAreaD1.x((d) => d.x, xScale);
      renderAreaD1.y((d) => d.y, yScale);
      var renderAreaD2 = new Plottable.Plots.Line(xScale, yScale);
      renderAreaD2.addDataset(ds2);
      renderAreaD2.x((d) => d.x, xScale);
      renderAreaD2.y((d) => d.y, yScale);
      var renderAreas = renderAreaD1.below(renderAreaD2);
      renderAreas.renderTo(svg);
      assert.deepEqual(xScale.domain(), [0, 2]);
      renderAreaD1.detach();
      assert.deepEqual(xScale.domain(), [1, 2], "resize on plot.detach()");
      renderAreas.below(renderAreaD1);
      assert.deepEqual(xScale.domain(), [0, 2], "resize on plot.merge()");
      svg.remove();
    });
  });

  describe("Quantitative Scales", () => {
    it("autorange defaults to [0, 1] if no perspectives set", () => {
      var scale = new Plottable.Scales.Linear();
      scale.autoDomain();
      var d = scale.domain();
      assert.strictEqual(d[0], 0);
      assert.strictEqual(d[1], 1);
    });

    it("domain can't include NaN or Infinity", () => {
      var scale = new Plottable.Scales.Linear();
      scale.domain([0, 1]);
      scale.domain([5, Infinity]);
      assert.deepEqual(scale.domain(), [0, 1], "Infinity containing domain was ignored");
      scale.domain([5, -Infinity]);
      assert.deepEqual(scale.domain(), [0, 1], "-Infinity containing domain was ignored");
      scale.domain([NaN, 7]);
      assert.deepEqual(scale.domain(), [0, 1], "NaN containing domain was ignored");
      scale.domain([-1, 5]);
      assert.deepEqual(scale.domain(), [-1, 5], "Regular domains still accepted");
    });

    it("custom tick generator", () => {
      var scale = new Plottable.Scales.Linear();
      scale.domain([0, 10]);
      var ticks = scale.ticks();
      assert.closeTo(ticks.length, 10, 1, "ticks were generated correctly with default generator");
      scale.tickGenerator((scale) => scale.getDefaultTicks().filter(tick => tick % 3 === 0));
      ticks = scale.ticks();
      assert.deepEqual(ticks, [0, 3, 6, 9], "ticks were generated correctly with custom generator");
    });
  });

  describe("Category Scales", () => {

    it("rangeBand is updated when domain changes", () => {
      var scale = new Plottable.Scales.Category();
      scale.range([0, 2679]);

      scale.domain(["1", "2", "3", "4"]);
      assert.closeTo(scale.rangeBand(), 399, 1);

      scale.domain(["1", "2", "3", "4", "5"]);
      assert.closeTo(scale.rangeBand(), 329, 1);
    });

    it("stepWidth operates normally", () => {
      var scale = new Plottable.Scales.Category();
      scale.range([0, 3000]);

      scale.domain(["1", "2", "3", "4"]);
      var widthSum = scale.rangeBand() * (1 + scale.innerPadding());
      assert.strictEqual(scale.stepWidth(), widthSum, "step width is the sum of innerPadding width and band width");
    });
  });

  it("CategoryScale + BarPlot combo works as expected when the data is swapped", () => {
    // This unit test taken from SLATE, see SLATE-163 a fix for SLATE-102
    var xScale = new Plottable.Scales.Category();
    var yScale = new Plottable.Scales.Linear();
    var dA = {x: "A", y: 2};
    var dB = {x: "B", y: 2};
    var dC = {x: "C", y: 2};
    var dataset = new Plottable.Dataset([dA, dB]);
    var barPlot = new Plottable.Plots.Bar(xScale, yScale);
    barPlot.addDataset(dataset);
    barPlot.x((d) => d.x, xScale);
    barPlot.y((d) => d.y, yScale);
    var svg = TestMethods.generateSVG();
    assert.deepEqual(xScale.domain(), [], "before anchoring, the bar plot doesn't proxy data to the scale");
    barPlot.renderTo(svg);
    assert.deepEqual(xScale.domain(), ["A", "B"], "after anchoring, the bar plot's data is on the scale");

    function iterateDataChanges(...dataChanges: any[]) {
      dataChanges.forEach((dataChange) => {
        dataset.data(dataChange);
      });
    }

    iterateDataChanges([], [dA, dB, dC], []);
    assert.lengthOf(xScale.domain(), 0);

    iterateDataChanges([dA], [dB]);
    assert.lengthOf(xScale.domain(), 1);
    iterateDataChanges([], [dA, dB, dC]);
    assert.lengthOf(xScale.domain(), 3);
    svg.remove();
  });

  describe("Color Scales", () => {
    it("accepts categorical string types and Category domain", () => {
      var scale = new Plottable.Scales.Color("10");
      scale.domain(["yes", "no", "maybe"]);
      assert.strictEqual("#1f77b4", scale.scale("yes"));
      assert.strictEqual("#ff7f0e", scale.scale("no"));
      assert.strictEqual("#2ca02c", scale.scale("maybe"));
    });

    it("default colors are generated", () => {
      var scale = new Plottable.Scales.Color();
      var colorArray = ["#5279c7", "#fd373e", "#63c261",
                        "#fad419", "#2c2b6f", "#ff7939",
                        "#db2e65", "#99ce50", "#962565", "#06cccc"];
      assert.deepEqual(scale.range(), colorArray);
    });

    it("uses altered colors if size of domain exceeds size of range", () => {
      var scale = new Plottable.Scales.Color();
      scale.range(["#5279c7", "#fd373e"]);
      scale.domain(["a", "b", "c"]);
      assert.notEqual(scale.scale("c"), "#5279c7");
    });

    it("interprets named color values correctly", () => {
      var scale = new Plottable.Scales.Color();
      scale.range(["red", "blue"]);
      scale.domain(["a", "b"]);
      assert.strictEqual(scale.scale("a"), "#ff0000");
      assert.strictEqual(scale.scale("b"), "#0000ff");
    });

    it("accepts CSS specified colors", () => {
      var style = d3.select("body").append("style");
      style.html(".plottable-colors-0 {background-color: #ff0000 !important; }");
      var scale = new Plottable.Scales.Color();
      style.remove();
      assert.strictEqual(scale.range()[0], "#ff0000", "User has specified red color for first color scale color");
      assert.strictEqual(scale.range()[1], "#fd373e", "The second color of the color scale should be the same");

      var defaultScale = new Plottable.Scales.Color();
      assert.strictEqual(scale.range()[0], "#ff0000",
        "Unloading the CSS should not modify the first scale color (this will not be the case if we support dynamic CSS");
      assert.strictEqual(defaultScale.range()[0], "#5279c7",
        "Unloading the CSS should cause color scales fallback to default colors");
    });

    it("should try to recover from malicious CSS styleseets", () => {
      var defaultNumberOfColors = 10;

      var initialScale = new Plottable.Scales.Color();
      assert.strictEqual(initialScale.range().length, defaultNumberOfColors,
        "there should initially be " + defaultNumberOfColors + " default colors");

      var maliciousStyle = d3.select("body").append("style");
      maliciousStyle.html("* {background-color: #fff000;}");
      var affectedScale = new Plottable.Scales.Color();
      maliciousStyle.remove();
      var colorRange = affectedScale.range();
      assert.strictEqual(colorRange.length, defaultNumberOfColors + 1,
        "it should detect the end of the given colors and the fallback to the * selector, " +
        "but should still include the last occurance of the * selector color");

      assert.strictEqual(colorRange[colorRange.length - 1], "#fff000",
        "the * selector background color should be added at least once at the end");

      assert.notStrictEqual(colorRange[colorRange.length - 2], "#fff000",
        "the * selector background color should be added at most once at the end");
    });

    it("does not crash by malicious CSS stylesheets", () => {
      var initialScale = new Plottable.Scales.Color();
      assert.strictEqual(initialScale.range().length, 10, "there should initially be 10 default colors");

      var maliciousStyle = d3.select("body").append("style");
      maliciousStyle.html("[class^='plottable-'] {background-color: pink;}");
      var affectedScale = new Plottable.Scales.Color();
      maliciousStyle.remove();
      var maximumColorsFromCss = (<any> Plottable.Scales.Color).MAXIMUM_COLORS_FROM_CSS;
      assert.strictEqual(affectedScale.range().length, maximumColorsFromCss,
        "current malicious CSS countermeasure is to cap maximum number of colors to 256");
    });

  });

  describe("Interpolated Color Scales", () => {
    it("default scale uses reds and a linear scale type", () => {
      var scale = new Plottable.Scales.InterpolatedColor();
      scale.domain([0, 16]);
      assert.strictEqual("#ffffff", scale.scale(0));
      assert.strictEqual("#feb24c", scale.scale(8));
      assert.strictEqual("#b10026", scale.scale(16));
    });

    it("linearly interpolates colors in L*a*b color space", () => {
      var scale = new Plottable.Scales.InterpolatedColor();
      scale.domain([0, 1]);
      assert.strictEqual("#b10026", scale.scale(1));
      assert.strictEqual("#d9151f", scale.scale(0.9));
    });

    it("accepts array types with color hex values", () => {
      var scale = new Plottable.Scales.InterpolatedColor(["#000", "#FFF"]);
      scale.domain([0, 16]);
      assert.strictEqual("#000000", scale.scale(0));
      assert.strictEqual("#ffffff", scale.scale(16));
      assert.strictEqual("#777777", scale.scale(8));
    });

    it("accepts array types with color names", () => {
      var scale = new Plottable.Scales.InterpolatedColor(["black", "white"]);
      scale.domain([0, 16]);
      assert.strictEqual("#000000", scale.scale(0));
      assert.strictEqual("#ffffff", scale.scale(16));
      assert.strictEqual("#777777", scale.scale(8));
    });

    it("overflow scale values clamp to range", () => {
      var scale = new Plottable.Scales.InterpolatedColor(["black", "white"]);
      scale.domain([0, 16]);
      assert.strictEqual("#000000", scale.scale(0));
      assert.strictEqual("#ffffff", scale.scale(16));
      assert.strictEqual("#000000", scale.scale(-100));
      assert.strictEqual("#ffffff", scale.scale(100));
    });

    it("can be converted to a different range", () => {
      var scale = new Plottable.Scales.InterpolatedColor(["black", "white"]);
      scale.domain([0, 16]);
      assert.strictEqual("#000000", scale.scale(0));
      assert.strictEqual("#ffffff", scale.scale(16));
      scale.colorRange(Plottable.Scales.InterpolatedColor.REDS);
      assert.strictEqual("#b10026", scale.scale(16));
    });
<<<<<<< HEAD

    it("can be converted to a different scale type", () => {
      var scale = new Plottable.Scales.InterpolatedColor(["black", "white"]);
      scale.domain([0, 16]);
      assert.strictEqual("#000000", scale.scale(0));
      assert.strictEqual("#ffffff", scale.scale(16));
      assert.strictEqual("#777777", scale.scale(8));

      scale.scaleType("log");
      assert.strictEqual("#000000", scale.scale(0));
      assert.strictEqual("#ffffff", scale.scale(16));
      assert.strictEqual("#e3e3e3", scale.scale(8));
    });
  });

  describe("Modified Log Scale", () => {
    var scale: Plottable.Scales.ModifiedLog;
    var base = 10;
    var epsilon = 0.00001;
    beforeEach(() => {
      scale = new Plottable.Scales.ModifiedLog(base);
    });

    it("is an increasing, continuous function that can go negative", () => {
      d3.range(-base * 2, base * 2, base / 20).forEach((x: number) => {
        // increasing
        assert.operator(scale.scale(x - epsilon), "<", scale.scale(x));
        assert.operator(scale.scale(x), "<", scale.scale(x + epsilon));
        // continuous
        assert.closeTo(scale.scale(x - epsilon), scale.scale(x), epsilon);
        assert.closeTo(scale.scale(x), scale.scale(x + epsilon), epsilon);
      });
      assert.closeTo(scale.scale(0), 0, epsilon);
    });

    it("is close to log() for large values", () => {
      [10, 100, 23103.4, 5].forEach((x) => {
        assert.closeTo(scale.scale(x), Math.log(x) / Math.log(10), 0.1);
      });
    });

    it("x = invert(scale(x))", () => {
      [0, 1, base, 100, 0.001, -1, -0.3, -base, base - 0.001].forEach((x) => {
        assert.closeTo(x, scale.invert(scale.scale(x)), epsilon);
        assert.closeTo(x, scale.scale(scale.invert(x)), epsilon);
      });
    });

    it("domain defaults to [0, 1]", () => {
      scale = new Plottable.Scales.ModifiedLog(base);
      assert.deepEqual(scale.domain(), [0, 1]);
    });

    it("works with a Domainer", () => {
      scale.addExtentsProvider((scale: Plottable.Scale<number, number>) => [[0, base * 2]]);
      var domain = scale.domain();
      scale.domainer(new Plottable.Domainer().pad(0.1));
      assert.operator(scale.domain()[0], "<", domain[0]);
      assert.operator(domain[1], "<", scale.domain()[1]);

      scale.domainer(new Plottable.Domainer().nice());
      assert.operator(scale.domain()[0], "<=", domain[0]);
      assert.operator(domain[1], "<=", scale.domain()[1]);

      scale = new Plottable.Scales.ModifiedLog(base);
      scale.domainer(new Plottable.Domainer());
      assert.deepEqual(scale.domain(), [0, 1]);
    });

    it("gives reasonable values for ticks()", () => {
      var providedExtents = [[0, base / 2]];
      scale.addExtentsProvider((scale: Plottable.Scale<number, number>) => providedExtents);
      scale.autoDomain();
      var ticks = scale.ticks();
      assert.operator(ticks.length, ">", 0);

      providedExtents = [[-base * 2, base * 2]];
      scale.autoDomain();
      ticks = scale.ticks();
      var beforePivot = ticks.filter((x) => x <= -base);
      var afterPivot = ticks.filter((x) => base <= x);
      var betweenPivots = ticks.filter((x) => -base < x && x < base);
      assert.operator(beforePivot.length, ">", 0, "should be ticks before -base");
      assert.operator(afterPivot.length, ">", 0, "should be ticks after base");
      assert.operator(betweenPivots.length, ">", 0, "should be ticks between -base and base");
    });

    it("works on inverted domain", () => {
      scale.addExtentsProvider((scale: Plottable.Scale<number, number>) => [[200, -100]]);
      scale.autoDomain();
      var range = scale.range();
      assert.closeTo(scale.scale(-100), range[1], epsilon);
      assert.closeTo(scale.scale(200), range[0], epsilon);
      var a = [-100, -10, -3, 0, 1, 3.64, 50, 60, 200];
      var b = a.map((x) => scale.scale(x));
      // should be decreasing function; reverse is sorted
      assert.deepEqual(b.slice().reverse(), b.slice().sort((x, y) => x - y));

      var ticks = scale.ticks();
      assert.deepEqual(ticks, ticks.slice().sort((x, y) => x - y), "ticks should be sorted");
      assert.deepEqual(ticks, Plottable.Utils.Methods.uniq(ticks), "ticks should not be repeated");
      var beforePivot = ticks.filter((x) => x <= -base);
      var afterPivot = ticks.filter((x) => base <= x);
      var betweenPivots = ticks.filter((x) => -base < x && x < base);
      assert.operator(beforePivot.length, ">", 0, "should be ticks before -base");
      assert.operator(afterPivot.length, ">", 0, "should be ticks after base");
      assert.operator(betweenPivots.length, ">", 0, "should be ticks between -base and base");
    });

    it("ticks() is always non-empty", () => {
      var desiredExtents: number[][] = [];
      scale.addExtentsProvider((scale: Plottable.Scale<number, number>) => desiredExtents);
      [[2, 9], [0, 1], [1, 2], [0.001, 0.01], [-0.1, 0.1], [-3, -2]].forEach((extent) => {
        desiredExtents = [extent];
        scale.autoDomain();
        var ticks = scale.ticks();
        assert.operator(ticks.length, ">", 0);
      });
    });
=======
>>>>>>> 49266a99
  });
});<|MERGE_RESOLUTION|>--- conflicted
+++ resolved
@@ -361,127 +361,5 @@
       scale.colorRange(Plottable.Scales.InterpolatedColor.REDS);
       assert.strictEqual("#b10026", scale.scale(16));
     });
-<<<<<<< HEAD
-
-    it("can be converted to a different scale type", () => {
-      var scale = new Plottable.Scales.InterpolatedColor(["black", "white"]);
-      scale.domain([0, 16]);
-      assert.strictEqual("#000000", scale.scale(0));
-      assert.strictEqual("#ffffff", scale.scale(16));
-      assert.strictEqual("#777777", scale.scale(8));
-
-      scale.scaleType("log");
-      assert.strictEqual("#000000", scale.scale(0));
-      assert.strictEqual("#ffffff", scale.scale(16));
-      assert.strictEqual("#e3e3e3", scale.scale(8));
-    });
-  });
-
-  describe("Modified Log Scale", () => {
-    var scale: Plottable.Scales.ModifiedLog;
-    var base = 10;
-    var epsilon = 0.00001;
-    beforeEach(() => {
-      scale = new Plottable.Scales.ModifiedLog(base);
-    });
-
-    it("is an increasing, continuous function that can go negative", () => {
-      d3.range(-base * 2, base * 2, base / 20).forEach((x: number) => {
-        // increasing
-        assert.operator(scale.scale(x - epsilon), "<", scale.scale(x));
-        assert.operator(scale.scale(x), "<", scale.scale(x + epsilon));
-        // continuous
-        assert.closeTo(scale.scale(x - epsilon), scale.scale(x), epsilon);
-        assert.closeTo(scale.scale(x), scale.scale(x + epsilon), epsilon);
-      });
-      assert.closeTo(scale.scale(0), 0, epsilon);
-    });
-
-    it("is close to log() for large values", () => {
-      [10, 100, 23103.4, 5].forEach((x) => {
-        assert.closeTo(scale.scale(x), Math.log(x) / Math.log(10), 0.1);
-      });
-    });
-
-    it("x = invert(scale(x))", () => {
-      [0, 1, base, 100, 0.001, -1, -0.3, -base, base - 0.001].forEach((x) => {
-        assert.closeTo(x, scale.invert(scale.scale(x)), epsilon);
-        assert.closeTo(x, scale.scale(scale.invert(x)), epsilon);
-      });
-    });
-
-    it("domain defaults to [0, 1]", () => {
-      scale = new Plottable.Scales.ModifiedLog(base);
-      assert.deepEqual(scale.domain(), [0, 1]);
-    });
-
-    it("works with a Domainer", () => {
-      scale.addExtentsProvider((scale: Plottable.Scale<number, number>) => [[0, base * 2]]);
-      var domain = scale.domain();
-      scale.domainer(new Plottable.Domainer().pad(0.1));
-      assert.operator(scale.domain()[0], "<", domain[0]);
-      assert.operator(domain[1], "<", scale.domain()[1]);
-
-      scale.domainer(new Plottable.Domainer().nice());
-      assert.operator(scale.domain()[0], "<=", domain[0]);
-      assert.operator(domain[1], "<=", scale.domain()[1]);
-
-      scale = new Plottable.Scales.ModifiedLog(base);
-      scale.domainer(new Plottable.Domainer());
-      assert.deepEqual(scale.domain(), [0, 1]);
-    });
-
-    it("gives reasonable values for ticks()", () => {
-      var providedExtents = [[0, base / 2]];
-      scale.addExtentsProvider((scale: Plottable.Scale<number, number>) => providedExtents);
-      scale.autoDomain();
-      var ticks = scale.ticks();
-      assert.operator(ticks.length, ">", 0);
-
-      providedExtents = [[-base * 2, base * 2]];
-      scale.autoDomain();
-      ticks = scale.ticks();
-      var beforePivot = ticks.filter((x) => x <= -base);
-      var afterPivot = ticks.filter((x) => base <= x);
-      var betweenPivots = ticks.filter((x) => -base < x && x < base);
-      assert.operator(beforePivot.length, ">", 0, "should be ticks before -base");
-      assert.operator(afterPivot.length, ">", 0, "should be ticks after base");
-      assert.operator(betweenPivots.length, ">", 0, "should be ticks between -base and base");
-    });
-
-    it("works on inverted domain", () => {
-      scale.addExtentsProvider((scale: Plottable.Scale<number, number>) => [[200, -100]]);
-      scale.autoDomain();
-      var range = scale.range();
-      assert.closeTo(scale.scale(-100), range[1], epsilon);
-      assert.closeTo(scale.scale(200), range[0], epsilon);
-      var a = [-100, -10, -3, 0, 1, 3.64, 50, 60, 200];
-      var b = a.map((x) => scale.scale(x));
-      // should be decreasing function; reverse is sorted
-      assert.deepEqual(b.slice().reverse(), b.slice().sort((x, y) => x - y));
-
-      var ticks = scale.ticks();
-      assert.deepEqual(ticks, ticks.slice().sort((x, y) => x - y), "ticks should be sorted");
-      assert.deepEqual(ticks, Plottable.Utils.Methods.uniq(ticks), "ticks should not be repeated");
-      var beforePivot = ticks.filter((x) => x <= -base);
-      var afterPivot = ticks.filter((x) => base <= x);
-      var betweenPivots = ticks.filter((x) => -base < x && x < base);
-      assert.operator(beforePivot.length, ">", 0, "should be ticks before -base");
-      assert.operator(afterPivot.length, ">", 0, "should be ticks after base");
-      assert.operator(betweenPivots.length, ">", 0, "should be ticks between -base and base");
-    });
-
-    it("ticks() is always non-empty", () => {
-      var desiredExtents: number[][] = [];
-      scale.addExtentsProvider((scale: Plottable.Scale<number, number>) => desiredExtents);
-      [[2, 9], [0, 1], [1, 2], [0.001, 0.01], [-0.1, 0.1], [-3, -2]].forEach((extent) => {
-        desiredExtents = [extent];
-        scale.autoDomain();
-        var ticks = scale.ticks();
-        assert.operator(ticks.length, ">", 0);
-      });
-    });
-=======
->>>>>>> 49266a99
   });
 });