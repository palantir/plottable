--- conflicted
+++ resolved
@@ -101,11 +101,7 @@
 
     it("correctly triggers onHoverOver() callbacks (touch events)", () => {
       overCallbackCalled = false;
-<<<<<<< HEAD
-      TestMethods.triggerFakeTouchEvent("touchstart", target, 100, 200);
-=======
-      triggerFakeTouchEvent("touchstart", target, [{x: 100, y: 200}]);
->>>>>>> 441d1301
+      TestMethods.triggerFakeTouchEvent("touchstart", target, [{x: 100, y: 200}]);
       assert.isTrue(overCallbackCalled, "onHoverOver was called on touching a target area");
       assert.deepEqual(overData.pixelPositions, [testTarget.leftPoint],
                         "onHoverOver was called with the correct pixel position (mouse onto left)");
@@ -113,35 +109,21 @@
                         "onHoverOver was called with the correct data (mouse onto left)");
 
       overCallbackCalled = false;
-<<<<<<< HEAD
-      TestMethods.triggerFakeTouchEvent("touchstart", target, 100, 200);
-=======
-      triggerFakeTouchEvent("touchstart", target, [{x: 100, y: 200}]);
->>>>>>> 441d1301
+      TestMethods.triggerFakeTouchEvent("touchstart", target, [{x: 100, y: 200}]);
       assert.isFalse(overCallbackCalled,
                     "onHoverOver isn't called if the hover data didn't change");
 
       overCallbackCalled = false;
-<<<<<<< HEAD
-      TestMethods.triggerFakeTouchEvent("touchstart", target, 200, 200);
-=======
-      triggerFakeTouchEvent("touchstart", target, [{x: 200, y: 200}]);
->>>>>>> 441d1301
+      TestMethods.triggerFakeTouchEvent("touchstart", target, [{x: 200, y: 200}]);
       assert.isTrue(overCallbackCalled, "onHoverOver was called when touch moves into a new region");
       assert.deepEqual(overData.pixelPositions, [testTarget.rightPoint],
                         "onHoverOver was called with the correct pixel position (left --> center)");
       assert.deepEqual(overData.data, ["right"],
                         "onHoverOver was called with the new data only (left --> center)");
 
-<<<<<<< HEAD
-      TestMethods.triggerFakeTouchEvent("touchstart", target, 401, 200);
-      overCallbackCalled = false;
-      TestMethods.triggerFakeTouchEvent("touchstart", target, 200, 200);
-=======
-      triggerFakeTouchEvent("touchstart", target, [{x: 401, y: 200}]);
-      overCallbackCalled = false;
-      triggerFakeTouchEvent("touchstart", target, [{x: 200, y: 200}]);
->>>>>>> 441d1301
+      TestMethods.triggerFakeTouchEvent("touchstart", target, [{x: 401, y: 200}]);
+      overCallbackCalled = false;
+      TestMethods.triggerFakeTouchEvent("touchstart", target, [{x: 200, y: 200}]);
       assert.deepEqual(overData.pixelPositions, [testTarget.leftPoint, testTarget.rightPoint],
                         "onHoverOver was called with the correct pixel positions");
       assert.deepEqual(overData.data, ["left", "right"], "onHoverOver is called with the correct data");
@@ -183,26 +165,15 @@
     });
 
     it("correctly triggers onHoverOut() callbacks (touch events)", () => {
-<<<<<<< HEAD
-      TestMethods.triggerFakeTouchEvent("touchstart", target, 100, 200);
-
-      outCallbackCalled = false;
-      TestMethods.triggerFakeTouchEvent("touchstart", target, 200, 200);
-=======
-      triggerFakeTouchEvent("touchstart", target, [{x: 100, y: 200}]);
-
-      outCallbackCalled = false;
-      triggerFakeTouchEvent("touchstart", target, [{x: 200, y: 200}]);
->>>>>>> 441d1301
+      TestMethods.triggerFakeTouchEvent("touchstart", target, [{x: 100, y: 200}]);
+
+      outCallbackCalled = false;
+      TestMethods.triggerFakeTouchEvent("touchstart", target, [{x: 200, y: 200}]);
       assert.isFalse(outCallbackCalled,
         "onHoverOut isn't called when mousing into a new region without leaving the old one");
 
       outCallbackCalled = false;
-<<<<<<< HEAD
-      TestMethods.triggerFakeTouchEvent("touchstart", target, 300, 200);
-=======
-      triggerFakeTouchEvent("touchstart", target, [{x: 300, y: 200}]);
->>>>>>> 441d1301
+      TestMethods.triggerFakeTouchEvent("touchstart", target, [{x: 300, y: 200}]);
       assert.isTrue(outCallbackCalled, "onHoverOut was called when the hover data changes");
       assert.deepEqual(outData.pixelPositions, [testTarget.leftPoint],
                         "onHoverOut was called with the correct pixel position (center --> right)");
@@ -210,24 +181,15 @@
                         "onHoverOut was called with the correct data (center --> right)");
 
       outCallbackCalled = false;
-<<<<<<< HEAD
-      TestMethods.triggerFakeTouchEvent("touchstart", target, 401, 200);
-=======
-      triggerFakeTouchEvent("touchstart", target, [{x: 401, y: 200}]);
->>>>>>> 441d1301
+      TestMethods.triggerFakeTouchEvent("touchstart", target, [{x: 401, y: 200}]);
       assert.isTrue(outCallbackCalled, "onHoverOut is called on mousing out of the Component");
       assert.deepEqual(outData.pixelPositions, [testTarget.rightPoint],
                         "onHoverOut was called with the correct pixel position");
       assert.deepEqual(outData.data, ["right"], "onHoverOut was called with the correct data");
 
       outCallbackCalled = false;
-<<<<<<< HEAD
-      TestMethods.triggerFakeTouchEvent("touchstart", target, 200, 200);
-      TestMethods.triggerFakeTouchEvent("touchstart", target, 200, 401);
-=======
-      triggerFakeTouchEvent("touchstart", target, [{x: 200, y: 200}]);
-      triggerFakeTouchEvent("touchstart", target, [{x: 200, y: 401}]);
->>>>>>> 441d1301
+      TestMethods.triggerFakeTouchEvent("touchstart", target, [{x: 200, y: 200}]);
+      TestMethods.triggerFakeTouchEvent("touchstart", target, [{x: 200, y: 401}]);
       assert.deepEqual(outData.pixelPositions, [testTarget.leftPoint, testTarget.rightPoint],
                         "onHoverOut was called with the correct pixel positions");
       assert.deepEqual(outData.data, ["left", "right"], "onHoverOut is called with the correct data");
