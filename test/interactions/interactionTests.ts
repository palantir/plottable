--- conflicted
+++ resolved
@@ -16,8 +16,8 @@
         TestMethods.InteractionMode.Mouse,
         TestMethods.InteractionType.Move,
         component.content(),
-        SVG_WIDTH / 2,
-        SVG_HEIGHT / 2
+        DIV_WIDTH / 2,
+        DIV_HEIGHT / 2
       );
     }
 
@@ -51,14 +51,8 @@
 
       pointerInteraction.attachTo(component);
 
-<<<<<<< HEAD
-      TestMethods.triggerFakeMouseEvent("mousedown", component.content(), DIV_WIDTH / 2, DIV_HEIGHT / 2);
-      TestMethods.triggerFakeMouseEvent("mouseup", component.content(), DIV_WIDTH / 2, DIV_HEIGHT / 2);
-      assert.isTrue(callbackCalled, "callback called on clicking Component (mouse)");
-=======
       triggerMoveEvent(component);
       assert.isTrue(callbackCalled, "callback called on moving in Component (mouse)");
->>>>>>> 3cbaed5e
 
       div.remove();
     });
@@ -76,24 +70,13 @@
 
       pointerInteraction.attachTo(component);
 
-<<<<<<< HEAD
-      TestMethods.triggerFakeMouseEvent("mousedown", component.content(), DIV_WIDTH / 2, DIV_HEIGHT / 2);
-      TestMethods.triggerFakeMouseEvent("mouseup", component.content(), DIV_WIDTH / 2, DIV_HEIGHT / 2);
-      assert.isTrue(callbackCalled, "callback called on clicking Component (mouse)");
-=======
       triggerMoveEvent(component);
       assert.isTrue(callbackCalled, "callback called on moving in Component (mouse)");
->>>>>>> 3cbaed5e
 
       callbackCalled = false;
       pointerInteraction.detachFrom(component);
 
-<<<<<<< HEAD
-      TestMethods.triggerFakeMouseEvent("mousedown", component.content(), DIV_WIDTH / 2, DIV_HEIGHT / 2);
-      TestMethods.triggerFakeMouseEvent("mouseup", component.content(), DIV_WIDTH / 2, DIV_HEIGHT / 2);
-=======
       triggerMoveEvent(component);
->>>>>>> 3cbaed5e
       assert.isFalse(callbackCalled, "callback was removed from component and should not be called");
 
       div.remove();
@@ -145,62 +128,32 @@
       pointerInteraction.attachTo(component1);
 
       callbackCalled = false;
-<<<<<<< HEAD
-      TestMethods.triggerFakeMouseEvent("mousedown", component1.content(), DIV_WIDTH / 2, DIV_HEIGHT / 2);
-      TestMethods.triggerFakeMouseEvent("mouseup", component1.content(), DIV_WIDTH / 2, DIV_HEIGHT / 2);
-      assert.isTrue(callbackCalled, "Round 1 callback called for component 1");
-
-      callbackCalled = false;
-      TestMethods.triggerFakeMouseEvent("mousedown", component2.content(), DIV_WIDTH / 2, DIV_HEIGHT / 2);
-      TestMethods.triggerFakeMouseEvent("mouseup", component2.content(), DIV_WIDTH / 2, DIV_HEIGHT / 2);
-=======
       triggerMoveEvent(component1);
       assert.isTrue(callbackCalled, "Round 1 callback called for component 1");
 
       callbackCalled = false;
       triggerMoveEvent(component2);
->>>>>>> 3cbaed5e
       assert.isFalse(callbackCalled, "Round 1 callback not called for component 2");
 
       pointerInteraction.detachFrom(component1);
       pointerInteraction.attachTo(component2);
 
       callbackCalled = false;
-<<<<<<< HEAD
-      TestMethods.triggerFakeMouseEvent("mousedown", component1.content(), DIV_WIDTH / 2, DIV_HEIGHT / 2);
-      TestMethods.triggerFakeMouseEvent("mouseup", component1.content(), DIV_WIDTH / 2, DIV_HEIGHT / 2);
-      assert.isFalse(callbackCalled, "Round 2 (after longhand attaching) callback not called for component 1");
-
-      callbackCalled = false;
-      TestMethods.triggerFakeMouseEvent("mousedown", component2.content(), DIV_WIDTH / 2, DIV_HEIGHT / 2);
-      TestMethods.triggerFakeMouseEvent("mouseup", component2.content(), DIV_WIDTH / 2, DIV_HEIGHT / 2);
-=======
       triggerMoveEvent(component1);
       assert.isFalse(callbackCalled, "Round 2 (after longhand attaching) callback not called for component 1");
 
       callbackCalled = false;
       triggerMoveEvent(component2);
->>>>>>> 3cbaed5e
       assert.isTrue(callbackCalled, "Round 2 (after longhand attaching) callback called for component 2");
 
       pointerInteraction.attachTo(component1);
 
       callbackCalled = false;
-<<<<<<< HEAD
-      TestMethods.triggerFakeMouseEvent("mousedown", component1.content(), DIV_WIDTH / 2, DIV_HEIGHT / 2);
-      TestMethods.triggerFakeMouseEvent("mouseup", component1.content(), DIV_WIDTH / 2, DIV_HEIGHT / 2);
-      assert.isTrue(callbackCalled, "Round 3 (after shorthand attaching) callback called for component 1");
-
-      callbackCalled = false;
-      TestMethods.triggerFakeMouseEvent("mousedown", component2.content(), DIV_WIDTH / 2, DIV_HEIGHT / 2);
-      TestMethods.triggerFakeMouseEvent("mouseup", component2.content(), DIV_WIDTH / 2, DIV_HEIGHT / 2);
-=======
       triggerMoveEvent(component1);
       assert.isTrue(callbackCalled, "Round 3 (after shorthand attaching) callback called for component 1");
 
       callbackCalled = false;
       triggerMoveEvent(component2);
->>>>>>> 3cbaed5e
       assert.isFalse(callbackCalled, "Round 3 (after shorthand attaching) callback not called for component 2");
 
       div1.remove();
@@ -228,23 +181,12 @@
         pointerInteraction.onPointerMove(callback);
         pointerInteraction.attachTo(component);
 
-<<<<<<< HEAD
-        clickInteraction.enabled(false);
-        TestMethods.triggerFakeMouseEvent("mousedown", component.content(), DIV_WIDTH / 2, DIV_HEIGHT / 2);
-        TestMethods.triggerFakeMouseEvent("mouseup", component.content(), DIV_WIDTH / 2, DIV_HEIGHT / 2);
-        assert.isFalse(callbackCalled, "callback is not called when Interaction is disabled");
-
-        clickInteraction.enabled(true);
-        TestMethods.triggerFakeMouseEvent("mousedown", component.content(), DIV_WIDTH / 2, DIV_HEIGHT / 2);
-        TestMethods.triggerFakeMouseEvent("mouseup", component.content(), DIV_WIDTH / 2, DIV_HEIGHT / 2);
-=======
         pointerInteraction.enabled(false);
         triggerMoveEvent(component);
         assert.isFalse(callbackCalled, "callback is not called when Interaction is disabled");
 
         pointerInteraction.enabled(true);
         triggerMoveEvent(component);
->>>>>>> 3cbaed5e
         assert.isTrue(callbackCalled, "callback is called when Interaction is re-enabled");
 
         div.remove();
@@ -264,17 +206,6 @@
         pointerInteraction.onPointerMove(callback);
         pointerInteraction.attachTo(component1);
 
-<<<<<<< HEAD
-        clickInteraction.enabled(false);
-        clickInteraction.attachTo(component2);
-        TestMethods.triggerFakeMouseEvent("mousedown", component2.content(), DIV_WIDTH / 2, DIV_HEIGHT / 2);
-        TestMethods.triggerFakeMouseEvent("mouseup", component2.content(), DIV_WIDTH / 2, DIV_HEIGHT / 2);
-        assert.isFalse(callbackCalled, "stays disabled even if attachTo() is called again");
-
-        clickInteraction.enabled(true);
-        TestMethods.triggerFakeMouseEvent("mousedown", component2.content(), DIV_WIDTH / 2, DIV_HEIGHT / 2);
-        TestMethods.triggerFakeMouseEvent("mouseup", component2.content(), DIV_WIDTH / 2, DIV_HEIGHT / 2);
-=======
         pointerInteraction.enabled(false);
         pointerInteraction.attachTo(component2);
         triggerMoveEvent(component2);
@@ -282,7 +213,6 @@
 
         pointerInteraction.enabled(true);
         triggerMoveEvent(component2);
->>>>>>> 3cbaed5e
         assert.isTrue(callbackCalled, "re-enabled");
 
         div1.remove();
