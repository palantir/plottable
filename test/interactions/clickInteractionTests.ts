import { SimpleSelection } from "../../src/core/interfaces";
import * as d3 from "d3";

import { assert } from "chai";

import * as Plottable from "../../src";

import * as TestMethods from "../testMethods";

describe("Interactions", () => {
  describe("Click Interaction", () => {
    const DIV_WIDTH = 400;
    const DIV_HEIGHT = 400;

<<<<<<< HEAD
    let div: d3.Selection<HTMLDivElement, any, any, any>;
=======
    let clickedPoint: Plottable.Point;
    let svg: SimpleSelection<void>;
>>>>>>> 3cbaed5e
    let component: Plottable.Component;
    let clickInteraction: Plottable.Interactions.Click;

    beforeEach(() => {
      div = TestMethods.generateDiv(DIV_WIDTH, DIV_HEIGHT);
      component = new Plottable.Component();
      component.renderTo(div);

      clickInteraction = new Plottable.Interactions.Click();
      clickInteraction.attachTo(component);

      clickedPoint = {x: SVG_WIDTH / 2, y: SVG_HEIGHT / 2};
    });

    afterEach(function() {
      if (this.currentTest.state === "passed") {
        div.remove();
      }
    });

    type ClickTestCallback = {
      lastPoint: Plottable.Point;
      called: boolean;
      calledCount: number;
      reset: () => void;
      (p: Plottable.Point): void;
    }

    function makeClickCallback() {
      let callback = <ClickTestCallback> function(p?: Plottable.Point) {
        callback.lastPoint = p;
        callback.called = true;
        callback.calledCount += 1;
      };
      callback.called = false;
      callback.calledCount = 0;
      callback.reset = () => {
        callback.lastPoint = undefined;
        callback.called = false;
      };
      return callback;
    }

    function clickPoint(point: Plottable.Point, mode: TestMethods.InteractionMode = TestMethods.InteractionMode.Mouse) {
        clickPointWithMove(point, point, mode);
    }

    function clickPointWithMove(clickStartPoint: Plottable.Point,
                                clickEndPoint: Plottable.Point,
                                mode: TestMethods.InteractionMode) {
        TestMethods.triggerFakeInteractionEvent(mode,
                                                TestMethods.InteractionType.Start,
                                                component.content(),
                                                clickStartPoint.x,
                                                clickStartPoint.y);
        TestMethods.triggerFakeInteractionEvent(mode,
                                                TestMethods.InteractionType.End,
                                                component.content(),
                                                clickEndPoint.x,
                                                clickEndPoint.y);
    }

    function doubleClickPoint(point: Plottable.Point,
                              mode: TestMethods.InteractionMode = TestMethods.InteractionMode.Mouse) {
      doubleClickPointWithMove(point, point, mode);
    }

    function doubleClickPointWithMove(firstClickPoint: Plottable.Point,
                                      secondClickPoint: Plottable.Point,
                                      mode: TestMethods.InteractionMode) {
      clickPoint(firstClickPoint, mode);
      clickPoint(secondClickPoint, mode);
      TestMethods.triggerFakeMouseEvent("dblclick", component.content(), secondClickPoint.x, secondClickPoint.y);
    }

    // All the tests require setTimouts becuase of the internal logic in click interactions
    function runAsserts(callback: () => void, done: () => void) {
      setTimeout(() => {
        callback();
        done();
      }, 0);
    }

    describe("registering click callbacks", () => {
      it("registers callback using onClick", (done) => {
        const callback = makeClickCallback();
        assert.strictEqual(
          clickInteraction.onClick(callback),
          clickInteraction,
          "registration returns the calling Interaction"
        );
        clickPoint(clickedPoint);
        runAsserts(() => {
          assert.isTrue(callback.called, "Interaction should trigger the callback");
        }, done);
      });

      it("deregisters callback using offClick", (done) => {
        const callback = makeClickCallback();

        clickInteraction.onClick(callback);
        assert.strictEqual(
          clickInteraction.offClick(callback),
          clickInteraction,
          "deregistration returns the calling Interaction"
        );
        clickPoint(clickedPoint);

        runAsserts(() => {
          assert.isFalse(callback.called, "Callback should be disconnected from the Interaction")
        }, done);
      });

      it("can register multiple onClick callbacks", (done) => {
        const callback1 = makeClickCallback();
        const callback2 = makeClickCallback();
        clickInteraction.onClick(callback1);
        clickInteraction.onClick(callback2);
        clickPoint(clickedPoint);

        runAsserts(() => {
          assert.isTrue(callback1.called, "Interaction should trigger the first callback");
          assert.isTrue(callback2.called, "Interaction should trigger the second callback");
        }, done);
      });

      it("can deregister a callback without affecting the other ones", (done) => {
        const callback1 = makeClickCallback();
        const callback2 = makeClickCallback();

        clickInteraction.onClick(callback1);
        clickInteraction.onClick(callback2);
        clickInteraction.offClick(callback1);
        clickPoint(clickedPoint);

        runAsserts(() => {
          assert.isFalse(callback1.called, "Callback1 should be disconnected from the click interaction");
          assert.isTrue(callback2.called, "Callback2 should still exist on the click interaction");
        }, done);
      });
    });

    describe("registering double click callbacks", () => {
      it("registers callback using onDoubleClick", (done) => {
        const callback = makeClickCallback();
        assert.strictEqual(
          clickInteraction.onDoubleClick(callback),
          clickInteraction,
          "registration returns the calling Interaction"
        );
        doubleClickPoint(clickedPoint);
        runAsserts(() => {
          assert.isTrue(callback.called, "Interaction should trigger the callback");
        }, done);
      });

      it("deregisters callback using offDoubleClick", (done) => {
        const callback = makeClickCallback();

        clickInteraction.onDoubleClick(callback);
        assert.strictEqual(
          clickInteraction.offDoubleClick(callback),
          clickInteraction,
          "deregistration returns the calling Interaction"
        );
        doubleClickPoint(clickedPoint);

        runAsserts(() => {
          assert.isFalse(callback.called, "Callback should be disconnected from the Interaction");
        }, done);
      });

      it("can register multiple onDoubleClick callbacks", (done) => {
        const callback1 = makeClickCallback();
        const callback2 = makeClickCallback();
        clickInteraction.onDoubleClick(callback1);
        clickInteraction.onDoubleClick(callback2);
        doubleClickPoint(clickedPoint);

        runAsserts(() => {
          assert.isTrue(callback1.called, "Interaction should trigger the first callback");
          assert.isTrue(callback2.called, "Interaction should trigger the second callback");
        }, done);
      });

      it("can deregister a callback without affecting the other ones", (done) => {
        const callback1 = makeClickCallback();
        const callback2 = makeClickCallback();

        clickInteraction.onDoubleClick(callback1);
        clickInteraction.onDoubleClick(callback2);
        clickInteraction.offDoubleClick(callback1);
        doubleClickPoint(clickedPoint);

        runAsserts(() => {
          assert.isFalse(callback1.called, "Callback1 should be disconnected from the click interaction");
          assert.isTrue(callback2.called, "Callback2 should still exist on the click interaction");
        }, done);
      });
    });

    [TestMethods.InteractionMode.Mouse, TestMethods.InteractionMode.Touch].forEach((mode) => {
      describe(`invoking click callbacks with ${TestMethods.InteractionMode[mode]} events`, () => {
        let callback: ClickTestCallback;
        const quarterPoint = {x: DIV_WIDTH / 4, y: DIV_HEIGHT / 4};
        const halfPoint = {x: DIV_WIDTH / 2, y: DIV_HEIGHT / 2};
        const outsidePoint = {x: DIV_WIDTH * 2, y: DIV_HEIGHT * 2};

        beforeEach(() => {
          callback = makeClickCallback();
          clickInteraction.onClick(callback);
        });

        it("invokes onClick callback on single location click", (done) => {
          clickPoint(halfPoint, mode);
          runAsserts(() => {
            assert.isTrue(callback.called, "callback called on clicking Component without moving pointer");
            assert.deepEqual(callback.lastPoint, halfPoint, "was passed correct point");
          }, done);
        });

        it("provides correct release point to onClick callback on click", (done) => {
          clickPointWithMove(halfPoint, halfPoint, mode);
          runAsserts(() => {
            assert.isTrue(callback.called, "callback called on clicking and releasing inside the Component");
            assert.deepEqual(callback.lastPoint, halfPoint, "was passed mouseup point");
          }, done);
        });

        it("does not invoke callback if interaction start and end in different locations", (done) => {
          clickPointWithMove(halfPoint, quarterPoint, mode);
          runAsserts(() => {
            assert.isFalse(callback.called, "callback not called if click is released at a different location");
          }, done);
        });

        it("does not invoke callback if click is released outside Component", (done) => {
          clickPointWithMove(halfPoint, outsidePoint, mode);
          runAsserts(() => {
            assert.isFalse(callback.called, "callback not called if click is released outside Component");
          }, done);
        });

        it("does not invoke callback if click is started outside Component", (done) => {
          clickPointWithMove(outsidePoint, halfPoint, mode);
          runAsserts(() => {
            assert.isFalse(callback.called, "callback not called if click was started outside Component");
          }, done);
        });

        it("invokes callback if the pointer is moved out then back inside the Component before releasing", (done) => {
          TestMethods.triggerFakeInteractionEvent(mode,
                                                  TestMethods.InteractionType.Start,
                                                  component.content(),
                                                  DIV_WIDTH / 2,
                                                  DIV_HEIGHT / 2);
          TestMethods.triggerFakeInteractionEvent(mode,
                                                  TestMethods.InteractionType.Move,
                                                  component.content(),
                                                  DIV_WIDTH * 2,
                                                  DIV_HEIGHT * 2);
          TestMethods.triggerFakeInteractionEvent(mode,
                                                  TestMethods.InteractionType.End,
                                                  component.content(),
<<<<<<< HEAD
                                                  DIV_WIDTH / 2,
                                                  DIV_HEIGHT / 2);
          assert.isTrue(callback.called,
                        "callback still called if the pointer is moved out then back inside the Component before releasing");
=======
                                                  SVG_WIDTH / 2,
                                                  SVG_HEIGHT / 2);

          runAsserts(() => {
            assert.isTrue(
              callback.called,
              "callback still called if the pointer is moved out then back inside the Component before releasing",
            );
          }, done);
>>>>>>> 3cbaed5e
        });

        if (mode === TestMethods.InteractionMode.Touch) {
          it("does not trigger callback if touch event is cancelled", (done) => {
            TestMethods.triggerFakeTouchEvent("touchstart", component.content(), [halfPoint]);
            TestMethods.triggerFakeTouchEvent("touchcancel", component.content(), [halfPoint]);
            TestMethods.triggerFakeTouchEvent("touchend", component.content(), [halfPoint]);
            runAsserts(() => {
              assert.isFalse(callback.called, "callback not called if touch was cancelled");
            }, done);
          });
        }
      });
    });

    describe(`invoking double click callbacks with mouse events`, () => {
      // The current implementation assumes there will be at least some delay between clicks
      it("silences click event associated with a double click event", (done) => {
        const singleClickCallback: ClickTestCallback = makeClickCallback();
        const doubleClickCallback: ClickTestCallback = makeClickCallback();
        clickInteraction.onClick(singleClickCallback);
        clickInteraction.onDoubleClick(doubleClickCallback);

        clickPoint(clickedPoint);
        setTimeout(() => {
          clickPoint(clickedPoint);
          TestMethods.triggerFakeMouseEvent("dblclick", component.content(), clickedPoint.x, clickedPoint.y);

          runAsserts(() => {
          assert.equal(singleClickCallback.calledCount, 1, "single click callback only called once on doubleclick");
          assert.isTrue(doubleClickCallback.called, "double click callback called on doubleclick");
        }, done);
        }, 0);
      });

      it("does not invoke callback if clicking in the same place without doubleclick event", (done) => {
        const callback: ClickTestCallback = makeClickCallback();
        clickInteraction.onDoubleClick(callback);
        clickPoint(clickedPoint);
        clickPoint(clickedPoint);
        runAsserts(() => {
          assert.isFalse(callback.called, "double click callback not called without double click event");
        }, done);
      });
    });
  });
});<|MERGE_RESOLUTION|>--- conflicted
+++ resolved
@@ -12,12 +12,8 @@
     const DIV_WIDTH = 400;
     const DIV_HEIGHT = 400;
 
-<<<<<<< HEAD
+  let clickedPoint: Plottable.Point;
     let div: d3.Selection<HTMLDivElement, any, any, any>;
-=======
-    let clickedPoint: Plottable.Point;
-    let svg: SimpleSelection<void>;
->>>>>>> 3cbaed5e
     let component: Plottable.Component;
     let clickInteraction: Plottable.Interactions.Click;
 
@@ -29,7 +25,7 @@
       clickInteraction = new Plottable.Interactions.Click();
       clickInteraction.attachTo(component);
 
-      clickedPoint = {x: SVG_WIDTH / 2, y: SVG_HEIGHT / 2};
+      clickedPoint = {x: DIV_WIDTH / 2, y: DIV_HEIGHT / 2};
     });
 
     afterEach(function() {
@@ -282,14 +278,8 @@
           TestMethods.triggerFakeInteractionEvent(mode,
                                                   TestMethods.InteractionType.End,
                                                   component.content(),
-<<<<<<< HEAD
                                                   DIV_WIDTH / 2,
                                                   DIV_HEIGHT / 2);
-          assert.isTrue(callback.called,
-                        "callback still called if the pointer is moved out then back inside the Component before releasing");
-=======
-                                                  SVG_WIDTH / 2,
-                                                  SVG_HEIGHT / 2);
 
           runAsserts(() => {
             assert.isTrue(
@@ -297,7 +287,6 @@
               "callback still called if the pointer is moved out then back inside the Component before releasing",
             );
           }, done);
->>>>>>> 3cbaed5e
         });
 
         if (mode === TestMethods.InteractionMode.Touch) {
