///<reference path="../testReference.ts" />

<<<<<<< HEAD
describe("GuideLineLayer", () => {
  it("has \"vertical\" class if vertical, \"horizontal\" class if horizontal", () => {
    let verticalGLL = new Plottable.Components.GuideLineLayer<void>("vertical");
    assert.isTrue(verticalGLL.hasClass("vertical"), "vertical GuideLineLayer has \"vertical\" class");
    let horizontalGLL = new Plottable.Components.GuideLineLayer<void>("horizontal");
    assert.isTrue(horizontalGLL.hasClass("horizontal"), "horizontal GuideLineLayer has \"horizontal\" class");
  });

  it("scale()", () => {
    let gll = new Plottable.Components.GuideLineLayer<Date>("vertical");
    let timeScale = new Plottable.Scales.Time();
    assert.strictEqual(gll.scale(timeScale), gll, "setter returns the calling GuideLineLayer");
    assert.strictEqual(gll.scale(), timeScale, "getter returns the set Scale");
  });

  it("value()", () => {
    let gll = new Plottable.Components.GuideLineLayer<number>("vertical");
    let expectedValue = 5;
    assert.isUndefined(gll.value(), "returns undefined before any value is set");
    assert.strictEqual(gll.value(expectedValue), gll, "setter returns the calling GuideLineLayer");
    assert.strictEqual(gll.value(), expectedValue, "getter returns the set value");
  });

  it("pixelPosition()", () => {
    let gll = new Plottable.Components.GuideLineLayer<void>("vertical");
    let expectedPosition = 5;
    assert.isUndefined(gll.pixelPosition(), "returns undefined before any pixel position is set");
    assert.strictEqual(gll.pixelPosition(expectedPosition), gll, "setter returns the calling GuideLineLayer");
    assert.strictEqual(gll.pixelPosition(), expectedPosition, "getter returns the set pixel position");
    // HACKHACK #2614: chai-assert.d.ts has the wrong signature
    (<any> assert).throws(() => gll.pixelPosition(NaN), Error, "", "Rejects NaN");
    (<any> assert).throws(() => gll.pixelPosition(Infinity), Error, "", "Rejects Infinity");
    (<any> assert).throws(() => gll.pixelPosition(-Infinity), Error, "", "Rejects -Infinity");
    (<any> assert).throws(() => gll.pixelPosition(<any> "5"), Error, "", "Rejects stringy numbers");
  });

  it("destroy() disconnects from scale safely", () => {
    let scaleLessGLL = new Plottable.Components.GuideLineLayer<void>("vertical");
    assert.doesNotThrow(() => scaleLessGLL.destroy(), Error, "destroy() does not error if no scale was set");
    let timeScaleGLL = new Plottable.Components.GuideLineLayer<Date>("vertical");
    let timeScale = new Plottable.Scales.Time();
    timeScaleGLL.scale(timeScale);
    assert.doesNotThrow(() => timeScaleGLL.destroy(), Error, "destroy() does not error if a scale was set");
    assert.strictEqual((<any>timeScale)._callbacks.size, 0, "callback was removed from Scale");
  });

  describe("coordination between scale(), value(), and pixelPosition()", () => {
    it("changing value() updates pixelPosition() if scale() is set", () => {
      let linearScale = new Plottable.Scales.Linear();
      linearScale.domain([0, 1]);
      linearScale.range([0, 100]);
      let gll = new Plottable.Components.GuideLineLayer<number>("vertical");
      gll.scale(linearScale);
      let value = 0.5;
      let expectedPosition = linearScale.scale(value);
      gll.value(value);
      assert.strictEqual(gll.pixelPosition(), expectedPosition, "pixel position was updated to match the set value");

      let valueB = 0.8;
      let expectedPositionB = linearScale.scale(valueB);
      gll.value(valueB);
      assert.strictEqual(gll.pixelPosition(), expectedPositionB, "pixel position was updated when value was changed again");
    });

    it("changing pixelPosition() updates value() if scale() is set", () => {
      let linearScale = new Plottable.Scales.Linear();
      linearScale.domain([0, 1]);
      linearScale.range([0, 100]);
      let gll = new Plottable.Components.GuideLineLayer<number>("vertical");
      gll.scale(linearScale);
      let position = 50;
      let expectedValue = linearScale.invert(position);
      gll.pixelPosition(position);
      assert.strictEqual(gll.value(), expectedValue, "value was updated to match the set pixel position");

      let positionB = 75;
      let expectedValueB = linearScale.invert(positionB);
      gll.pixelPosition(positionB);
      assert.strictEqual(gll.value(), expectedValueB, "value was updated when the position was changed again");
    });

    it("changing the scale's domain updates pixelPositon() if value() was the last property set", () => {
      let linearScale = new Plottable.Scales.Linear();
      linearScale.domain([0, 1]);
      linearScale.range([0, 100]);
      let gll = new Plottable.Components.GuideLineLayer<number>("vertical");
      gll.scale(linearScale);
      let value = 0.5;
      gll.value(value);
      assert.strictEqual(gll.pixelPosition(), linearScale.scale(value), "pixel position matches set value");
      linearScale.domain([0, 2]);
      assert.strictEqual(gll.pixelPosition(), linearScale.scale(value), "pixel position was updated when scale updated");
    });

    it("changing the scale's domain updates value() if pixelPosition() was the last property set", () => {
      let linearScale = new Plottable.Scales.Linear();
      linearScale.domain([0, 1]);
      linearScale.range([0, 100]);
      let gll = new Plottable.Components.GuideLineLayer<number>("vertical");
      gll.scale(linearScale);
      let pixelPosition = 50;
      gll.pixelPosition(pixelPosition);
      assert.strictEqual(gll.value(), linearScale.invert(pixelPosition), "value matches set pixel position");
      linearScale.domain([0, 2]);
      assert.strictEqual(gll.value(), linearScale.invert(pixelPosition), "value was updated when scale updated");
    });

    it("changing the scale updates pixelPosition() if value() was the last property set", () => {
      let linearScale = new Plottable.Scales.Linear();
      linearScale.domain([0, 1]);
      linearScale.range([0, 100]);

      let gll = new Plottable.Components.GuideLineLayer<number>("vertical");

      let setPosition = -100;
      gll.pixelPosition(setPosition);
      let setValue = 0.5;
      gll.value(setValue);
      let expectedPosition = linearScale.scale(setValue);

      gll.scale(linearScale);
      assert.strictEqual(gll.pixelPosition(), expectedPosition,
        "setting the scale updates the pixel position if value() was the last thing set");
      assert.strictEqual(gll.value(), setValue, "value is not changed");
      assert.notStrictEqual(gll.pixelPosition(), setPosition, "originally-set pixel position was overridden");

      let linearScaleB = new Plottable.Scales.Linear();
      linearScaleB.domain([0, 1]);
      linearScaleB.range([0, 200]);
      let expectedPositionB = linearScaleB.scale(setValue);
      gll.scale(linearScaleB);
      assert.strictEqual(gll.pixelPosition(), expectedPositionB,
        "changing the scale updates the pixel position if value() was the last thing set");
      assert.strictEqual(gll.value(), setValue, "value is not changed");
      assert.strictEqual((<any>linearScale)._callbacks.size, 0, "callback was removed from the previous Scale");
    });

    it("changing the scale updates value() if pixelPosition() was the last property set", () => {
      let linearScale = new Plottable.Scales.Linear();
      linearScale.domain([0, 1]);
      linearScale.range([0, 100]);

      let gll = new Plottable.Components.GuideLineLayer<number>("vertical");

      let setValue = 0.5;
      gll.value(setValue);
      let setPosition = -100;
      gll.pixelPosition(setPosition);
      let expectedValue = linearScale.invert(setPosition);

      gll.scale(linearScale);
      assert.strictEqual(gll.value(), expectedValue,
        "setting the scale updates the value if pixelPosition() was the last thing set");
      assert.strictEqual(gll.pixelPosition(), setPosition, "pixel position is not changed");
      assert.notStrictEqual(gll.value(), setValue, "originally-set value was overridden");

      let linearScaleB = new Plottable.Scales.Linear();
      linearScaleB.domain([0, 1]);
      linearScaleB.range([0, 200]);
      let expectedValueB = linearScaleB.invert(setPosition);
      gll.scale(linearScaleB);
      assert.strictEqual(gll.value(), expectedValueB,
        "changing the scale updates the value if pixelPosition() was the last thing set");
      assert.strictEqual(gll.pixelPosition(), setPosition, "pixel position is not changed");
      assert.strictEqual((<any>linearScale)._callbacks.size, 0, "callback was removed from the previous Scale");
    });
  });

  it("rejects invalid orientations", () => {
    assert.doesNotThrow(() => new Plottable.Components.GuideLineLayer<number>("vertical"), Error, "accepts \"vertical\"");
    assert.doesNotThrow(() => new Plottable.Components.GuideLineLayer<number>("horizontal"), Error, "accepts \"horizontal\"");
    assert.throws(() => new Plottable.Components.GuideLineLayer<number>("blargh"), Error);
  });

  describe("rendering (vertical)", () => {
    let SVG_WIDTH = 400;
    let SVG_HEIGHT = 300;

    it("requests no space, but will occupy all offered space", () => {
      let gll = new Plottable.Components.GuideLineLayer<void>("vertical");
      let request = gll.requestedSpace(SVG_WIDTH, SVG_HEIGHT);
      TestMethods.verifySpaceRequest(request, 0, 0, "does not request any space");
      assert.isTrue(gll.fixedWidth(), "fixed width");
      assert.isTrue(gll.fixedHeight(), "fixed height");

      let svg = TestMethods.generateSVG(SVG_WIDTH, SVG_HEIGHT);
      gll.anchor(svg);
      gll.computeLayout({x: 0, y: 0}, SVG_WIDTH, SVG_HEIGHT);
      assert.strictEqual(gll.width(), SVG_WIDTH, "accepted all offered width");
      assert.strictEqual(gll.height(), SVG_HEIGHT, "accepted all offered height");
      svg.remove();
    });

    it("clipPath enabled", () => {
      let svg = TestMethods.generateSVG(SVG_WIDTH, SVG_HEIGHT);
      let gll = new Plottable.Components.GuideLineLayer<void>("vertical");
      gll.renderTo(svg);
      TestMethods.verifyClipPath(gll);
      let clipRect = (<any> gll)._boxContainer.select(".clip-rect");
      assert.strictEqual(TestMethods.numAttr(clipRect, "width"), SVG_WIDTH, "the clipRect has an appropriate width");
      assert.strictEqual(TestMethods.numAttr(clipRect, "height"), SVG_HEIGHT, "the clipRect has an appropriate height");
      svg.remove();
    });

    it("renders correctly given a pixel position", () => {
      let svg = TestMethods.generateSVG(SVG_WIDTH, SVG_HEIGHT);
      let expectedPosition1 = SVG_WIDTH / 2;
      let gll = new Plottable.Components.GuideLineLayer<number>("vertical");
      gll.pixelPosition(expectedPosition1);
      gll.renderTo(svg);

      assert.strictEqual(gll.content().selectAll(".guide-line").size(), 1, "exactly one line is drawn");
      let line = gll.content().select(".guide-line");
      let expectedAttrs1 = {
        x1: expectedPosition1,
        x2: expectedPosition1,
        y1: 0,
        y2: SVG_HEIGHT
      };
      TestMethods.assertLineAttrs(line, expectedAttrs1, "the line was drawn at the specified position");

      let expectedPosition2 = SVG_WIDTH * 3 / 4;
      gll.pixelPosition(expectedPosition2);
      assert.strictEqual(gll.content().selectAll(".guide-line").size(), 1, "exactly one line is drawn");
      line = gll.content().select(".guide-line");
      let expectedAttrs2 = {
        x1: expectedPosition2,
        x2: expectedPosition2,
        y1: 0,
        y2: SVG_HEIGHT
      };
      TestMethods.assertLineAttrs(line, expectedAttrs2, "the line was drawn at the updated position");

      svg.remove();
    });

    it("renders correctly given a value and scale", () => {
      let svg = TestMethods.generateSVG(SVG_WIDTH, SVG_HEIGHT);
      let gll = new Plottable.Components.GuideLineLayer<number>("vertical");
      gll.renderTo(svg);
      let scale = new Plottable.Scales.Linear();
      scale.domain([0, 10]);
      gll.scale(scale);

      let value1 = 5;
      gll.value(value1);
      assert.strictEqual(gll.content().selectAll(".guide-line").size(), 1, "exactly one line is drawn");
      let line = gll.content().select(".guide-line");
      let expectedAttrs1 = {
        x1: scale.scale(value1),
        x2: scale.scale(value1),
        y1: 0,
        y2: SVG_HEIGHT
      };
      TestMethods.assertLineAttrs(line, expectedAttrs1, "the line was drawn at the correct position");

      let value2 = 8;
      gll.value(value2);
      assert.strictEqual(gll.content().selectAll(".guide-line").size(), 1, "exactly one line is drawn");
      line = gll.content().select(".guide-line");
      let expectedAttrs2 = {
        x1: scale.scale(value2),
        x2: scale.scale(value2),
        y1: 0,
        y2: SVG_HEIGHT
      };
      TestMethods.assertLineAttrs(line, expectedAttrs2, "the line was redrawn at the new position when the value was changed");

      svg.remove();
    });

    it("re-renders correctly when the scale is updated", () => {
      let svg = TestMethods.generateSVG(SVG_WIDTH, SVG_HEIGHT);
      let gll = new Plottable.Components.GuideLineLayer<number>("vertical");
      let value = 5;
      gll.value(value);
      gll.renderTo(svg);

      let scale1 = new Plottable.Scales.Linear();
      scale1.domain([0, 10]);
      gll.scale(scale1);
      let line = gll.content().select(".guide-line");
      let expectedAttrs1 = {
        x1: scale1.scale(value),
        x2: scale1.scale(value),
        y1: 0,
        y2: SVG_HEIGHT
      };
      TestMethods.assertLineAttrs(line, expectedAttrs1, "the line was drawn at the correct position");

      scale1.domain([0, 20]);
      let expectedAttrs1b = {
        x1: scale1.scale(value),
        x2: scale1.scale(value),
        y1: 0,
        y2: SVG_HEIGHT
      };
      TestMethods.assertLineAttrs(line, expectedAttrs1b, "the line was redrawn at the correct position on domain change");

      let scale2 = new Plottable.Scales.Linear();
      scale2.domain([0, 100]);
      gll.scale(scale2);
      line = gll.content().select(".guide-line");
      let expectedAttrs2 = {
        x1: scale2.scale(value),
        x2: scale2.scale(value),
        y1: 0,
        y2: SVG_HEIGHT
      };
      TestMethods.assertLineAttrs(line, expectedAttrs2, "the line was redrawn at the new position when the scale was changed");

      svg.remove();
    });

    it("sets the scale's range based on the allocated width", () => {
      let svg = TestMethods.generateSVG(SVG_WIDTH, SVG_HEIGHT);
      let gll = new Plottable.Components.GuideLineLayer<number>("vertical");
      let scale1 = new Plottable.Scales.Linear();
      gll.scale(scale1);
      gll.renderTo(svg);
      assert.deepEqual(gll.scale().range(), [0, SVG_WIDTH], "range was set based on the allocated width");

      let scale2 = new Plottable.Scales.Linear();
      gll.scale(scale2);
      assert.deepEqual(gll.scale().range(), [0, SVG_WIDTH], "replacement scale has its range set based on the allocated width");

      svg.remove();
    });
  });

  describe("rendering (horizontal)", () => {
    let SVG_WIDTH = 300;
    let SVG_HEIGHT = 400;

    it("requests no space, but will occupy all offered space", () => {
      let gll = new Plottable.Components.GuideLineLayer<void>("horizontal");
      let request = gll.requestedSpace(SVG_WIDTH, SVG_HEIGHT);
      TestMethods.verifySpaceRequest(request, 0, 0, "does not request any space");
      assert.isTrue(gll.fixedWidth(), "fixed width");
      assert.isTrue(gll.fixedHeight(), "fixed height");

      let svg = TestMethods.generateSVG(SVG_WIDTH, SVG_HEIGHT);
      gll.anchor(svg);
      gll.computeLayout({x: 0, y: 0}, SVG_WIDTH, SVG_HEIGHT);
      assert.strictEqual(gll.width(), SVG_WIDTH, "accepted all offered width");
      assert.strictEqual(gll.height(), SVG_HEIGHT, "accepted all offered height");
      svg.remove();
=======
describe("Layer Components", () => {
  describe("GuideLineLayer", () => {

    describe("Basic Usage", () => {
      it("can get and set the scale property", () => {
        let gll = new Plottable.Components.GuideLineLayer<Date>("vertical");
        let timeScale = new Plottable.Scales.Time();
        assert.isUndefined(gll.scale(), "there is no default scale");
        assert.strictEqual(gll.scale(timeScale), gll, "setter returns the calling GuideLineLayer");
        assert.strictEqual(gll.scale(), timeScale, "getter returns the set Scale");
      });

      it("can get and set the value property", () => {
        let gll = new Plottable.Components.GuideLineLayer<number>("vertical");
        let expectedValue = 5;
        assert.isUndefined(gll.value(), "returns undefined before any value is set");
        assert.strictEqual(gll.value(expectedValue), gll, "setter returns the calling GuideLineLayer");
        assert.strictEqual(gll.value(), expectedValue, "getter returns the set value");
      });

      it("can get and set the pixelPosition property", () => {
        let gll = new Plottable.Components.GuideLineLayer<void>("vertical");
        let expectedPosition = 5;
        assert.isUndefined(gll.pixelPosition(), "returns undefined before any pixel position is set");
        assert.strictEqual(gll.pixelPosition(expectedPosition), gll, "setter returns the calling GuideLineLayer");
        assert.strictEqual(gll.pixelPosition(), expectedPosition, "getter returns the set pixel position");
        // HACKHACK #2614: chai-assert.d.ts has the wrong signature
        (<any> assert).throws(() => gll.pixelPosition(NaN), Error,
          "pixelPosition must be a finite number", "Rejects NaN");
        (<any> assert).throws(() => gll.pixelPosition(Infinity), Error,
          "pixelPosition must be a finite number", "Rejects Infinity");
        (<any> assert).throws(() => gll.pixelPosition(-Infinity), Error,
          "pixelPosition must be a finite number", "Rejects -Infinity");
        (<any> assert).throws(() => gll.pixelPosition(<any> "5"), Error,
          "pixelPosition must be a finite number", "Rejects stringy numbers");
      });

      it("disconnects scales safely when using destroy()", () => {
        let scaleLessGLL = new Plottable.Components.GuideLineLayer<void>("vertical");
        assert.doesNotThrow(() => scaleLessGLL.destroy(), Error, "destroy() does not error if no scale was set");
        let timeScaleGLL = new Plottable.Components.GuideLineLayer<Date>("vertical");
        let timeScale = new Plottable.Scales.Time();
        timeScaleGLL.scale(timeScale);
        assert.doesNotThrow(() => timeScaleGLL.destroy(), Error, "destroy() does not error if a scale was set");
        assert.strictEqual((<any>timeScale)._callbacks.size, 0, "callback was removed from Scale");
      });

      it("rejects invalid orientations", () => {
        assert.doesNotThrow(() => new Plottable.Components.GuideLineLayer<number>("vertical"), Error, "accepts \"vertical\"");
        assert.doesNotThrow(() => new Plottable.Components.GuideLineLayer<number>("horizontal"), Error, "accepts \"horizontal\"");
        assert.throws(() => new Plottable.Components.GuideLineLayer<number>("blargh"), Error);
      });
>>>>>>> 9f20c41f
    });

    describe("Coordination between scale(), value(), and pixelPosition()", () => {
      let linearScale: Plottable.Scales.Linear;
      let gll: Plottable.Components.GuideLineLayer<number>;

      beforeEach(() => {
        linearScale = new Plottable.Scales.Linear();
        linearScale.domain([0, 1]);
        linearScale.range([0, 100]);
        gll = new Plottable.Components.GuideLineLayer<number>("vertical");
      });

      it("updates pixelPosition() when changing value() if scale() is set", () => {
        gll.scale(linearScale);
        let value = 0.5;
        let expectedPosition = linearScale.scale(value);
        gll.value(value);
        assert.strictEqual(gll.pixelPosition(), expectedPosition, "pixel position was updated to match the set value");

        let valueB = 0.8;
        let expectedPositionB = linearScale.scale(valueB);
        gll.value(valueB);
        assert.strictEqual(gll.pixelPosition(), expectedPositionB, "pixel position was updated when value was changed again");
      });

      it("updates value() when changing pixelPosition() if scale() is set", () => {
        gll.scale(linearScale);
        let position = 50;
        let expectedValue = linearScale.invert(position);
        gll.pixelPosition(position);
        assert.strictEqual(gll.value(), expectedValue, "value was updated to match the set pixel position");

        let positionB = 75;
        let expectedValueB = linearScale.invert(positionB);
        gll.pixelPosition(positionB);
        assert.strictEqual(gll.value(), expectedValueB, "value was updated when the position was changed again");
      });

      it("updates pixelPosition() when the scale's domain changes if value() was the last property set", () => {
        gll.scale(linearScale);
        let value = 0.5;
        gll.value(value);
        assert.strictEqual(gll.pixelPosition(), linearScale.scale(value), "pixel position matches set value");
        linearScale.domain([0, 2]);
        assert.strictEqual(gll.pixelPosition(), linearScale.scale(value), "pixel position was updated when scale updated");
      });

      it("updates value() when the scale's domain changes if pixelPosition() was the last property set", () => {
        gll.scale(linearScale);
        let pixelPosition = 50;
        gll.pixelPosition(pixelPosition);
        assert.strictEqual(gll.value(), linearScale.invert(pixelPosition), "value matches set pixel position");
        linearScale.domain([0, 2]);
        assert.strictEqual(gll.value(), linearScale.invert(pixelPosition), "value was updated when scale updated");
      });

      it("updates pixelPosition() when changing the scale if value() was the last property set", () => {
        let setPosition = -100;
        gll.pixelPosition(setPosition);
        let setValue = 0.5;
        gll.value(setValue);
        let expectedPosition = linearScale.scale(setValue);

        gll.scale(linearScale);
        assert.strictEqual(gll.pixelPosition(), expectedPosition,
          "setting the scale updates the pixel position if value() was the last thing set");
        assert.strictEqual(gll.value(), setValue, "value is not changed");
        assert.notStrictEqual(gll.pixelPosition(), setPosition, "originally-set pixel position was overridden");

        let linearScaleB = new Plottable.Scales.Linear();
        linearScaleB.domain([0, 1]);
        linearScaleB.range([0, 200]);
        let expectedPositionB = linearScaleB.scale(setValue);
        gll.scale(linearScaleB);
        assert.strictEqual(gll.pixelPosition(), expectedPositionB,
          "changing the scale updates the pixel position if value() was the last thing set");
        assert.strictEqual(gll.value(), setValue, "value is not changed");
        assert.strictEqual((<any>linearScale)._callbacks.size, 0, "callback was removed from the previous Scale");
      });

      it("updates value() when changing the scale if pixelPosition() was the last property set", () => {
        let setValue = 0.5;
        gll.value(setValue);
        let setPosition = -100;
        gll.pixelPosition(setPosition);
        let expectedValue = linearScale.invert(setPosition);

        gll.scale(linearScale);
        assert.strictEqual(gll.value(), expectedValue,
          "setting the scale updates the value if pixelPosition() was the last thing set");
        assert.strictEqual(gll.pixelPosition(), setPosition, "pixel position is not changed");
        assert.notStrictEqual(gll.value(), setValue, "originally-set value was overridden");

        let linearScaleB = new Plottable.Scales.Linear();
        linearScaleB.domain([0, 1]);
        linearScaleB.range([0, 200]);
        let expectedValueB = linearScaleB.invert(setPosition);
        gll.scale(linearScaleB);
        assert.strictEqual(gll.value(), expectedValueB,
          "changing the scale updates the value if pixelPosition() was the last thing set");
        assert.strictEqual(gll.pixelPosition(), setPosition, "pixel position is not changed");
        assert.strictEqual((<any>linearScale)._callbacks.size, 0, "callback was removed from the previous Scale");
      });
    });

    describe("Rendering (vertical)", () => {
      let SVG_WIDTH = 400;
      let SVG_HEIGHT = 300;
      let GUIDE_LINE_CLASS = "." + "guide-line";

      let svg: d3.Selection<void>;

      beforeEach(() => {
        svg = TestMethods.generateSVG(SVG_WIDTH, SVG_HEIGHT);
      });

      it("requests no space, but will occupy all offered space", () => {
        let gll = new Plottable.Components.GuideLineLayer<void>("vertical");
        let request = gll.requestedSpace(SVG_WIDTH, SVG_HEIGHT);
        TestMethods.verifySpaceRequest(request, 0, 0, "does not request any space");
        assert.isTrue(gll.fixedWidth(), "fixed width");
        assert.isTrue(gll.fixedHeight(), "fixed height");

        gll.anchor(svg);
        gll.computeLayout({x: 0, y: 0}, SVG_WIDTH, SVG_HEIGHT);
        assert.strictEqual(gll.width(), SVG_WIDTH, "accepted all offered width");
        assert.strictEqual(gll.height(), SVG_HEIGHT, "accepted all offered height");
        svg.remove();
      });

      it("generates the correct clipPath", () => {
        let gll = new Plottable.Components.GuideLineLayer<void>("vertical");
        gll.renderTo(svg);
        TestMethods.verifyClipPath(gll);
        let clipRect = (<any> gll)._boxContainer.select(".clip-rect");
        assert.strictEqual(TestMethods.numAttr(clipRect, "width"), SVG_WIDTH, "the clipRect has an appropriate width");
        assert.strictEqual(TestMethods.numAttr(clipRect, "height"), SVG_HEIGHT, "the clipRect has an appropriate height");
        svg.remove();
      });

      it("renders correctly given a pixel position", () => {
        let expectedPosition1 = SVG_WIDTH / 2;
        let gll = new Plottable.Components.GuideLineLayer<number>("vertical");
        gll.pixelPosition(expectedPosition1);
        gll.renderTo(svg);

        assert.strictEqual(gll.content().selectAll(GUIDE_LINE_CLASS).size(), 1, "exactly one line is drawn");
        let line = gll.content().select(GUIDE_LINE_CLASS);
        let expectedAttrs1 = {
          x1: expectedPosition1,
          x2: expectedPosition1,
          y1: 0,
          y2: SVG_HEIGHT
        };
        TestMethods.assertLineAttrs(line, expectedAttrs1, "the line was drawn at the specified position");

        let expectedPosition2 = SVG_WIDTH * 3 / 4;
        gll.pixelPosition(expectedPosition2);
        assert.strictEqual(gll.content().selectAll(GUIDE_LINE_CLASS).size(), 1, "exactly one line is drawn");
        line = gll.content().select(GUIDE_LINE_CLASS);
        let expectedAttrs2 = {
          x1: expectedPosition2,
          x2: expectedPosition2,
          y1: 0,
          y2: SVG_HEIGHT
        };
        TestMethods.assertLineAttrs(line, expectedAttrs2, "the line was drawn at the updated position");

        svg.remove();
      });

      it("renders correctly given a value and scale", () => {
        let gll = new Plottable.Components.GuideLineLayer<number>("vertical");
        gll.renderTo(svg);
        let scale = new Plottable.Scales.Linear();
        scale.domain([0, 10]);
        gll.scale(scale);

        let value1 = 5;
        gll.value(value1);
        assert.strictEqual(gll.content().selectAll(GUIDE_LINE_CLASS).size(), 1, "exactly one line is drawn");
        let line = gll.content().select(GUIDE_LINE_CLASS);
        let expectedAttrs1 = {
          x1: scale.scale(value1),
          x2: scale.scale(value1),
          y1: 0,
          y2: SVG_HEIGHT
        };
        TestMethods.assertLineAttrs(line, expectedAttrs1, "the line was drawn at the correct position");

        let value2 = 8;
        gll.value(value2);
        assert.strictEqual(gll.content().selectAll(GUIDE_LINE_CLASS).size(), 1, "exactly one line is drawn");
        line = gll.content().select(GUIDE_LINE_CLASS);
        let expectedAttrs2 = {
          x1: scale.scale(value2),
          x2: scale.scale(value2),
          y1: 0,
          y2: SVG_HEIGHT
        };
        TestMethods.assertLineAttrs(line, expectedAttrs2, "the line was redrawn at the new position when the value was changed");

        svg.remove();
      });

      it("re-renders correctly when the scale is updated", () => {
        let gll = new Plottable.Components.GuideLineLayer<number>("vertical");
        let value = 5;
        gll.value(value);
        gll.renderTo(svg);

        let scale1 = new Plottable.Scales.Linear();
        scale1.domain([0, 10]);
        gll.scale(scale1);
        let line = gll.content().select(GUIDE_LINE_CLASS);
        let expectedAttrs1 = {
          x1: scale1.scale(value),
          x2: scale1.scale(value),
          y1: 0,
          y2: SVG_HEIGHT
        };
        TestMethods.assertLineAttrs(line, expectedAttrs1, "the line was drawn at the correct position");

        scale1.domain([0, 20]);
        let expectedAttrs1b = {
          x1: scale1.scale(value),
          x2: scale1.scale(value),
          y1: 0,
          y2: SVG_HEIGHT
        };
        TestMethods.assertLineAttrs(line, expectedAttrs1b, "the line was redrawn at the correct position on domain change");

        let scale2 = new Plottable.Scales.Linear();
        scale2.domain([0, 100]);
        gll.scale(scale2);
        line = gll.content().select(GUIDE_LINE_CLASS);
        let expectedAttrs2 = {
          x1: scale2.scale(value),
          x2: scale2.scale(value),
          y1: 0,
          y2: SVG_HEIGHT
        };
        TestMethods.assertLineAttrs(line, expectedAttrs2, "the line was redrawn at the new position when the scale was changed");

        svg.remove();
      });

      it("sets the scale's range based on the allocated width", () => {
        let gll = new Plottable.Components.GuideLineLayer<number>("vertical");
        let scale1 = new Plottable.Scales.Linear();
        gll.scale(scale1);
        gll.renderTo(svg);
        assert.deepEqual(gll.scale().range(), [0, SVG_WIDTH], "range was set based on the allocated width");

        let scale2 = new Plottable.Scales.Linear();
        gll.scale(scale2);
        assert.deepEqual(gll.scale().range(), [0, SVG_WIDTH], "replacement scale has its range set based on the allocated width");

        svg.remove();
      });
    });

    describe("Rendering (horizontal)", () => {
      let SVG_WIDTH = 300;
      let SVG_HEIGHT = 400;
      let GUIDE_LINE_CLASS = "." + "guide-line";

      let svg: d3.Selection<void>;

      beforeEach(() => {
        svg = TestMethods.generateSVG(SVG_WIDTH, SVG_HEIGHT);
      });

      it("requests no space, but will occupy all offered space", () => {
        let gll = new Plottable.Components.GuideLineLayer<void>("horizontal");
        let request = gll.requestedSpace(SVG_WIDTH, SVG_HEIGHT);
        TestMethods.verifySpaceRequest(request, 0, 0, "does not request any space");
        assert.isTrue(gll.fixedWidth(), "fixed width");
        assert.isTrue(gll.fixedHeight(), "fixed height");

        gll.anchor(svg);
        gll.computeLayout({x: 0, y: 0}, SVG_WIDTH, SVG_HEIGHT);
        assert.strictEqual(gll.width(), SVG_WIDTH, "accepted all offered width");
        assert.strictEqual(gll.height(), SVG_HEIGHT, "accepted all offered height");
        svg.remove();
      });

      it("generates the correct clipPath", () => {
        let gll = new Plottable.Components.GuideLineLayer<void>("horizontal");
        gll.renderTo(svg);
        TestMethods.verifyClipPath(gll);
        let clipRect = (<any> gll)._boxContainer.select(".clip-rect");
        assert.strictEqual(TestMethods.numAttr(clipRect, "width"), SVG_WIDTH, "the clipRect has an appropriate width");
        assert.strictEqual(TestMethods.numAttr(clipRect, "height"), SVG_HEIGHT, "the clipRect has an appropriate height");
        svg.remove();
      });

      it("renders correctly given a pixel position", () => {
        let expectedPosition1 = SVG_WIDTH / 2;
        let gll = new Plottable.Components.GuideLineLayer<number>("horizontal");
        gll.pixelPosition(expectedPosition1);
        gll.renderTo(svg);

        assert.strictEqual(gll.content().selectAll(GUIDE_LINE_CLASS).size(), 1, "exactly one line is drawn");
        let line = gll.content().select(GUIDE_LINE_CLASS);
        let expectedAttrs1 = {
          x1: 0,
          x2: SVG_WIDTH,
          y1: expectedPosition1,
          y2: expectedPosition1
        };
        TestMethods.assertLineAttrs(line, expectedAttrs1, "the line was drawn at the specified position");

        let expectedPosition2 = SVG_WIDTH * 3 / 4;
        gll.pixelPosition(expectedPosition2);
        assert.strictEqual(gll.content().selectAll(GUIDE_LINE_CLASS).size(), 1, "exactly one line is drawn");
        line = gll.content().select(GUIDE_LINE_CLASS);
        let expectedAttrs2 = {
          x1: 0,
          x2: SVG_WIDTH,
          y1: expectedPosition2,
          y2: expectedPosition2
        };
        TestMethods.assertLineAttrs(line, expectedAttrs2, "the line was drawn at the updated position");

        svg.remove();
      });

      it("renders correctly given a value and scale", () => {
        let gll = new Plottable.Components.GuideLineLayer<number>("horizontal");
        gll.renderTo(svg);
        let scale = new Plottable.Scales.Linear();
        scale.domain([0, 10]);
        gll.scale(scale);

        let value1 = 5;
        gll.value(value1);
        assert.strictEqual(gll.content().selectAll(GUIDE_LINE_CLASS).size(), 1, "exactly one line is drawn");
        let line = gll.content().select(GUIDE_LINE_CLASS);
        let expectedAttrs1 = {
          x1: 0,
          x2: SVG_WIDTH,
          y1: scale.scale(value1),
          y2: scale.scale(value1)
        };
        TestMethods.assertLineAttrs(line, expectedAttrs1, "the line was drawn at the correct position");

        let value2 = 8;
        gll.value(value2);
        assert.strictEqual(gll.content().selectAll(GUIDE_LINE_CLASS).size(), 1, "exactly one line is drawn");
        line = gll.content().select(GUIDE_LINE_CLASS);
        let expectedAttrs2 = {
          x1: 0,
          x2: SVG_WIDTH,
          y1: scale.scale(value2),
          y2: scale.scale(value2)
        };
        TestMethods.assertLineAttrs(line, expectedAttrs2, "the line was redrawn at the new position when the value was changed");

        svg.remove();
      });

      it("re-renders correctly when the scale is updated", () => {
        let gll = new Plottable.Components.GuideLineLayer<number>("horizontal");
        let value = 5;
        gll.value(value);
        gll.renderTo(svg);

        let scale1 = new Plottable.Scales.Linear();
        scale1.domain([0, 10]);
        gll.scale(scale1);
        let line = gll.content().select(GUIDE_LINE_CLASS);
        let expectedAttrs1 = {
          x1: 0,
          x2: SVG_WIDTH,
          y1: scale1.scale(value),
          y2: scale1.scale(value)
        };
        TestMethods.assertLineAttrs(line, expectedAttrs1, "the line was drawn at the correct position");

        scale1.domain([0, 20]);
        let expectedAttrs1b = {
          x1: 0,
          x2: SVG_WIDTH,
          y1: scale1.scale(value),
          y2: scale1.scale(value)
        };
        TestMethods.assertLineAttrs(line, expectedAttrs1b, "the line was redrawn at the correct position on domain change");

        let scale2 = new Plottable.Scales.Linear();
        scale2.domain([0, 100]);
        gll.scale(scale2);
        line = gll.content().select(GUIDE_LINE_CLASS);
        let expectedAttrs2 = {
          x1: 0,
          x2: SVG_WIDTH,
          y1: scale2.scale(value),
          y2: scale2.scale(value)
        };
        TestMethods.assertLineAttrs(line, expectedAttrs2, "the line was redrawn at the new position when the scale was changed");

        svg.remove();
      });

      it("sets the scale's range based on the allocated height", () => {
        let gll = new Plottable.Components.GuideLineLayer<number>("horizontal");
        let scale1 = new Plottable.Scales.Linear();
        gll.scale(scale1);
        gll.renderTo(svg);
        assert.deepEqual(gll.scale().range(), [SVG_HEIGHT, 0], "range was set based on the allocated height");

        let scale2 = new Plottable.Scales.Linear();
        gll.scale(scale2);
        assert.deepEqual(gll.scale().range(), [SVG_HEIGHT, 0], "replacement scale has its range set based on the allocated height");

        svg.remove();
      });
    });
  });
});<|MERGE_RESOLUTION|>--- conflicted
+++ resolved
@@ -1,358 +1,16 @@
 ///<reference path="../testReference.ts" />
 
-<<<<<<< HEAD
-describe("GuideLineLayer", () => {
-  it("has \"vertical\" class if vertical, \"horizontal\" class if horizontal", () => {
-    let verticalGLL = new Plottable.Components.GuideLineLayer<void>("vertical");
-    assert.isTrue(verticalGLL.hasClass("vertical"), "vertical GuideLineLayer has \"vertical\" class");
-    let horizontalGLL = new Plottable.Components.GuideLineLayer<void>("horizontal");
-    assert.isTrue(horizontalGLL.hasClass("horizontal"), "horizontal GuideLineLayer has \"horizontal\" class");
-  });
-
-  it("scale()", () => {
-    let gll = new Plottable.Components.GuideLineLayer<Date>("vertical");
-    let timeScale = new Plottable.Scales.Time();
-    assert.strictEqual(gll.scale(timeScale), gll, "setter returns the calling GuideLineLayer");
-    assert.strictEqual(gll.scale(), timeScale, "getter returns the set Scale");
-  });
-
-  it("value()", () => {
-    let gll = new Plottable.Components.GuideLineLayer<number>("vertical");
-    let expectedValue = 5;
-    assert.isUndefined(gll.value(), "returns undefined before any value is set");
-    assert.strictEqual(gll.value(expectedValue), gll, "setter returns the calling GuideLineLayer");
-    assert.strictEqual(gll.value(), expectedValue, "getter returns the set value");
-  });
-
-  it("pixelPosition()", () => {
-    let gll = new Plottable.Components.GuideLineLayer<void>("vertical");
-    let expectedPosition = 5;
-    assert.isUndefined(gll.pixelPosition(), "returns undefined before any pixel position is set");
-    assert.strictEqual(gll.pixelPosition(expectedPosition), gll, "setter returns the calling GuideLineLayer");
-    assert.strictEqual(gll.pixelPosition(), expectedPosition, "getter returns the set pixel position");
-    // HACKHACK #2614: chai-assert.d.ts has the wrong signature
-    (<any> assert).throws(() => gll.pixelPosition(NaN), Error, "", "Rejects NaN");
-    (<any> assert).throws(() => gll.pixelPosition(Infinity), Error, "", "Rejects Infinity");
-    (<any> assert).throws(() => gll.pixelPosition(-Infinity), Error, "", "Rejects -Infinity");
-    (<any> assert).throws(() => gll.pixelPosition(<any> "5"), Error, "", "Rejects stringy numbers");
-  });
-
-  it("destroy() disconnects from scale safely", () => {
-    let scaleLessGLL = new Plottable.Components.GuideLineLayer<void>("vertical");
-    assert.doesNotThrow(() => scaleLessGLL.destroy(), Error, "destroy() does not error if no scale was set");
-    let timeScaleGLL = new Plottable.Components.GuideLineLayer<Date>("vertical");
-    let timeScale = new Plottable.Scales.Time();
-    timeScaleGLL.scale(timeScale);
-    assert.doesNotThrow(() => timeScaleGLL.destroy(), Error, "destroy() does not error if a scale was set");
-    assert.strictEqual((<any>timeScale)._callbacks.size, 0, "callback was removed from Scale");
-  });
-
-  describe("coordination between scale(), value(), and pixelPosition()", () => {
-    it("changing value() updates pixelPosition() if scale() is set", () => {
-      let linearScale = new Plottable.Scales.Linear();
-      linearScale.domain([0, 1]);
-      linearScale.range([0, 100]);
-      let gll = new Plottable.Components.GuideLineLayer<number>("vertical");
-      gll.scale(linearScale);
-      let value = 0.5;
-      let expectedPosition = linearScale.scale(value);
-      gll.value(value);
-      assert.strictEqual(gll.pixelPosition(), expectedPosition, "pixel position was updated to match the set value");
-
-      let valueB = 0.8;
-      let expectedPositionB = linearScale.scale(valueB);
-      gll.value(valueB);
-      assert.strictEqual(gll.pixelPosition(), expectedPositionB, "pixel position was updated when value was changed again");
-    });
-
-    it("changing pixelPosition() updates value() if scale() is set", () => {
-      let linearScale = new Plottable.Scales.Linear();
-      linearScale.domain([0, 1]);
-      linearScale.range([0, 100]);
-      let gll = new Plottable.Components.GuideLineLayer<number>("vertical");
-      gll.scale(linearScale);
-      let position = 50;
-      let expectedValue = linearScale.invert(position);
-      gll.pixelPosition(position);
-      assert.strictEqual(gll.value(), expectedValue, "value was updated to match the set pixel position");
-
-      let positionB = 75;
-      let expectedValueB = linearScale.invert(positionB);
-      gll.pixelPosition(positionB);
-      assert.strictEqual(gll.value(), expectedValueB, "value was updated when the position was changed again");
-    });
-
-    it("changing the scale's domain updates pixelPositon() if value() was the last property set", () => {
-      let linearScale = new Plottable.Scales.Linear();
-      linearScale.domain([0, 1]);
-      linearScale.range([0, 100]);
-      let gll = new Plottable.Components.GuideLineLayer<number>("vertical");
-      gll.scale(linearScale);
-      let value = 0.5;
-      gll.value(value);
-      assert.strictEqual(gll.pixelPosition(), linearScale.scale(value), "pixel position matches set value");
-      linearScale.domain([0, 2]);
-      assert.strictEqual(gll.pixelPosition(), linearScale.scale(value), "pixel position was updated when scale updated");
-    });
-
-    it("changing the scale's domain updates value() if pixelPosition() was the last property set", () => {
-      let linearScale = new Plottable.Scales.Linear();
-      linearScale.domain([0, 1]);
-      linearScale.range([0, 100]);
-      let gll = new Plottable.Components.GuideLineLayer<number>("vertical");
-      gll.scale(linearScale);
-      let pixelPosition = 50;
-      gll.pixelPosition(pixelPosition);
-      assert.strictEqual(gll.value(), linearScale.invert(pixelPosition), "value matches set pixel position");
-      linearScale.domain([0, 2]);
-      assert.strictEqual(gll.value(), linearScale.invert(pixelPosition), "value was updated when scale updated");
-    });
-
-    it("changing the scale updates pixelPosition() if value() was the last property set", () => {
-      let linearScale = new Plottable.Scales.Linear();
-      linearScale.domain([0, 1]);
-      linearScale.range([0, 100]);
-
-      let gll = new Plottable.Components.GuideLineLayer<number>("vertical");
-
-      let setPosition = -100;
-      gll.pixelPosition(setPosition);
-      let setValue = 0.5;
-      gll.value(setValue);
-      let expectedPosition = linearScale.scale(setValue);
-
-      gll.scale(linearScale);
-      assert.strictEqual(gll.pixelPosition(), expectedPosition,
-        "setting the scale updates the pixel position if value() was the last thing set");
-      assert.strictEqual(gll.value(), setValue, "value is not changed");
-      assert.notStrictEqual(gll.pixelPosition(), setPosition, "originally-set pixel position was overridden");
-
-      let linearScaleB = new Plottable.Scales.Linear();
-      linearScaleB.domain([0, 1]);
-      linearScaleB.range([0, 200]);
-      let expectedPositionB = linearScaleB.scale(setValue);
-      gll.scale(linearScaleB);
-      assert.strictEqual(gll.pixelPosition(), expectedPositionB,
-        "changing the scale updates the pixel position if value() was the last thing set");
-      assert.strictEqual(gll.value(), setValue, "value is not changed");
-      assert.strictEqual((<any>linearScale)._callbacks.size, 0, "callback was removed from the previous Scale");
-    });
-
-    it("changing the scale updates value() if pixelPosition() was the last property set", () => {
-      let linearScale = new Plottable.Scales.Linear();
-      linearScale.domain([0, 1]);
-      linearScale.range([0, 100]);
-
-      let gll = new Plottable.Components.GuideLineLayer<number>("vertical");
-
-      let setValue = 0.5;
-      gll.value(setValue);
-      let setPosition = -100;
-      gll.pixelPosition(setPosition);
-      let expectedValue = linearScale.invert(setPosition);
-
-      gll.scale(linearScale);
-      assert.strictEqual(gll.value(), expectedValue,
-        "setting the scale updates the value if pixelPosition() was the last thing set");
-      assert.strictEqual(gll.pixelPosition(), setPosition, "pixel position is not changed");
-      assert.notStrictEqual(gll.value(), setValue, "originally-set value was overridden");
-
-      let linearScaleB = new Plottable.Scales.Linear();
-      linearScaleB.domain([0, 1]);
-      linearScaleB.range([0, 200]);
-      let expectedValueB = linearScaleB.invert(setPosition);
-      gll.scale(linearScaleB);
-      assert.strictEqual(gll.value(), expectedValueB,
-        "changing the scale updates the value if pixelPosition() was the last thing set");
-      assert.strictEqual(gll.pixelPosition(), setPosition, "pixel position is not changed");
-      assert.strictEqual((<any>linearScale)._callbacks.size, 0, "callback was removed from the previous Scale");
-    });
-  });
-
-  it("rejects invalid orientations", () => {
-    assert.doesNotThrow(() => new Plottable.Components.GuideLineLayer<number>("vertical"), Error, "accepts \"vertical\"");
-    assert.doesNotThrow(() => new Plottable.Components.GuideLineLayer<number>("horizontal"), Error, "accepts \"horizontal\"");
-    assert.throws(() => new Plottable.Components.GuideLineLayer<number>("blargh"), Error);
-  });
-
-  describe("rendering (vertical)", () => {
-    let SVG_WIDTH = 400;
-    let SVG_HEIGHT = 300;
-
-    it("requests no space, but will occupy all offered space", () => {
-      let gll = new Plottable.Components.GuideLineLayer<void>("vertical");
-      let request = gll.requestedSpace(SVG_WIDTH, SVG_HEIGHT);
-      TestMethods.verifySpaceRequest(request, 0, 0, "does not request any space");
-      assert.isTrue(gll.fixedWidth(), "fixed width");
-      assert.isTrue(gll.fixedHeight(), "fixed height");
-
-      let svg = TestMethods.generateSVG(SVG_WIDTH, SVG_HEIGHT);
-      gll.anchor(svg);
-      gll.computeLayout({x: 0, y: 0}, SVG_WIDTH, SVG_HEIGHT);
-      assert.strictEqual(gll.width(), SVG_WIDTH, "accepted all offered width");
-      assert.strictEqual(gll.height(), SVG_HEIGHT, "accepted all offered height");
-      svg.remove();
-    });
-
-    it("clipPath enabled", () => {
-      let svg = TestMethods.generateSVG(SVG_WIDTH, SVG_HEIGHT);
-      let gll = new Plottable.Components.GuideLineLayer<void>("vertical");
-      gll.renderTo(svg);
-      TestMethods.verifyClipPath(gll);
-      let clipRect = (<any> gll)._boxContainer.select(".clip-rect");
-      assert.strictEqual(TestMethods.numAttr(clipRect, "width"), SVG_WIDTH, "the clipRect has an appropriate width");
-      assert.strictEqual(TestMethods.numAttr(clipRect, "height"), SVG_HEIGHT, "the clipRect has an appropriate height");
-      svg.remove();
-    });
-
-    it("renders correctly given a pixel position", () => {
-      let svg = TestMethods.generateSVG(SVG_WIDTH, SVG_HEIGHT);
-      let expectedPosition1 = SVG_WIDTH / 2;
-      let gll = new Plottable.Components.GuideLineLayer<number>("vertical");
-      gll.pixelPosition(expectedPosition1);
-      gll.renderTo(svg);
-
-      assert.strictEqual(gll.content().selectAll(".guide-line").size(), 1, "exactly one line is drawn");
-      let line = gll.content().select(".guide-line");
-      let expectedAttrs1 = {
-        x1: expectedPosition1,
-        x2: expectedPosition1,
-        y1: 0,
-        y2: SVG_HEIGHT
-      };
-      TestMethods.assertLineAttrs(line, expectedAttrs1, "the line was drawn at the specified position");
-
-      let expectedPosition2 = SVG_WIDTH * 3 / 4;
-      gll.pixelPosition(expectedPosition2);
-      assert.strictEqual(gll.content().selectAll(".guide-line").size(), 1, "exactly one line is drawn");
-      line = gll.content().select(".guide-line");
-      let expectedAttrs2 = {
-        x1: expectedPosition2,
-        x2: expectedPosition2,
-        y1: 0,
-        y2: SVG_HEIGHT
-      };
-      TestMethods.assertLineAttrs(line, expectedAttrs2, "the line was drawn at the updated position");
-
-      svg.remove();
-    });
-
-    it("renders correctly given a value and scale", () => {
-      let svg = TestMethods.generateSVG(SVG_WIDTH, SVG_HEIGHT);
-      let gll = new Plottable.Components.GuideLineLayer<number>("vertical");
-      gll.renderTo(svg);
-      let scale = new Plottable.Scales.Linear();
-      scale.domain([0, 10]);
-      gll.scale(scale);
-
-      let value1 = 5;
-      gll.value(value1);
-      assert.strictEqual(gll.content().selectAll(".guide-line").size(), 1, "exactly one line is drawn");
-      let line = gll.content().select(".guide-line");
-      let expectedAttrs1 = {
-        x1: scale.scale(value1),
-        x2: scale.scale(value1),
-        y1: 0,
-        y2: SVG_HEIGHT
-      };
-      TestMethods.assertLineAttrs(line, expectedAttrs1, "the line was drawn at the correct position");
-
-      let value2 = 8;
-      gll.value(value2);
-      assert.strictEqual(gll.content().selectAll(".guide-line").size(), 1, "exactly one line is drawn");
-      line = gll.content().select(".guide-line");
-      let expectedAttrs2 = {
-        x1: scale.scale(value2),
-        x2: scale.scale(value2),
-        y1: 0,
-        y2: SVG_HEIGHT
-      };
-      TestMethods.assertLineAttrs(line, expectedAttrs2, "the line was redrawn at the new position when the value was changed");
-
-      svg.remove();
-    });
-
-    it("re-renders correctly when the scale is updated", () => {
-      let svg = TestMethods.generateSVG(SVG_WIDTH, SVG_HEIGHT);
-      let gll = new Plottable.Components.GuideLineLayer<number>("vertical");
-      let value = 5;
-      gll.value(value);
-      gll.renderTo(svg);
-
-      let scale1 = new Plottable.Scales.Linear();
-      scale1.domain([0, 10]);
-      gll.scale(scale1);
-      let line = gll.content().select(".guide-line");
-      let expectedAttrs1 = {
-        x1: scale1.scale(value),
-        x2: scale1.scale(value),
-        y1: 0,
-        y2: SVG_HEIGHT
-      };
-      TestMethods.assertLineAttrs(line, expectedAttrs1, "the line was drawn at the correct position");
-
-      scale1.domain([0, 20]);
-      let expectedAttrs1b = {
-        x1: scale1.scale(value),
-        x2: scale1.scale(value),
-        y1: 0,
-        y2: SVG_HEIGHT
-      };
-      TestMethods.assertLineAttrs(line, expectedAttrs1b, "the line was redrawn at the correct position on domain change");
-
-      let scale2 = new Plottable.Scales.Linear();
-      scale2.domain([0, 100]);
-      gll.scale(scale2);
-      line = gll.content().select(".guide-line");
-      let expectedAttrs2 = {
-        x1: scale2.scale(value),
-        x2: scale2.scale(value),
-        y1: 0,
-        y2: SVG_HEIGHT
-      };
-      TestMethods.assertLineAttrs(line, expectedAttrs2, "the line was redrawn at the new position when the scale was changed");
-
-      svg.remove();
-    });
-
-    it("sets the scale's range based on the allocated width", () => {
-      let svg = TestMethods.generateSVG(SVG_WIDTH, SVG_HEIGHT);
-      let gll = new Plottable.Components.GuideLineLayer<number>("vertical");
-      let scale1 = new Plottable.Scales.Linear();
-      gll.scale(scale1);
-      gll.renderTo(svg);
-      assert.deepEqual(gll.scale().range(), [0, SVG_WIDTH], "range was set based on the allocated width");
-
-      let scale2 = new Plottable.Scales.Linear();
-      gll.scale(scale2);
-      assert.deepEqual(gll.scale().range(), [0, SVG_WIDTH], "replacement scale has its range set based on the allocated width");
-
-      svg.remove();
-    });
-  });
-
-  describe("rendering (horizontal)", () => {
-    let SVG_WIDTH = 300;
-    let SVG_HEIGHT = 400;
-
-    it("requests no space, but will occupy all offered space", () => {
-      let gll = new Plottable.Components.GuideLineLayer<void>("horizontal");
-      let request = gll.requestedSpace(SVG_WIDTH, SVG_HEIGHT);
-      TestMethods.verifySpaceRequest(request, 0, 0, "does not request any space");
-      assert.isTrue(gll.fixedWidth(), "fixed width");
-      assert.isTrue(gll.fixedHeight(), "fixed height");
-
-      let svg = TestMethods.generateSVG(SVG_WIDTH, SVG_HEIGHT);
-      gll.anchor(svg);
-      gll.computeLayout({x: 0, y: 0}, SVG_WIDTH, SVG_HEIGHT);
-      assert.strictEqual(gll.width(), SVG_WIDTH, "accepted all offered width");
-      assert.strictEqual(gll.height(), SVG_HEIGHT, "accepted all offered height");
-      svg.remove();
-=======
 describe("Layer Components", () => {
   describe("GuideLineLayer", () => {
 
     describe("Basic Usage", () => {
+      it("has the \"vertical\" class if vertical, and the \"horizontal\" class if horizontal", () => {
+        let verticalGLL = new Plottable.Components.GuideLineLayer<void>("vertical");
+        assert.isTrue(verticalGLL.hasClass("vertical"), "vertical GuideLineLayer has \"vertical\" class");
+        let horizontalGLL = new Plottable.Components.GuideLineLayer<void>("horizontal");
+        assert.isTrue(horizontalGLL.hasClass("horizontal"), "horizontal GuideLineLayer has \"horizontal\" class");
+      });
+
       it("can get and set the scale property", () => {
         let gll = new Plottable.Components.GuideLineLayer<Date>("vertical");
         let timeScale = new Plottable.Scales.Time();
@@ -401,7 +59,6 @@
         assert.doesNotThrow(() => new Plottable.Components.GuideLineLayer<number>("horizontal"), Error, "accepts \"horizontal\"");
         assert.throws(() => new Plottable.Components.GuideLineLayer<number>("blargh"), Error);
       });
->>>>>>> 9f20c41f
     });
 
     describe("Coordination between scale(), value(), and pixelPosition()", () => {
