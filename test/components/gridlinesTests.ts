///<reference path="../testReference.ts" />

var assert = chai.assert;

describe("Gridlines", () => {
  it("Gridlines and axis tick marks align", () => {
<<<<<<< HEAD
    var svg = generateSVG(640, 480);
    var xScale = new Plottable.Scales.Linear();
=======
    var svg = TestMethods.generateSVG(640, 480);
    var xScale = new Plottable.Scale.Linear();
>>>>>>> 318cf203
    xScale.domain([0, 10]); // manually set domain since we won't have a renderer
    var xAxis = new Plottable.Axes.Numeric(xScale, "bottom");

    var yScale = new Plottable.Scales.Linear();
    yScale.domain([0, 10]);
    var yAxis = new Plottable.Axes.Numeric(yScale, "left");

    var gridlines = new Plottable.Components.Gridlines(xScale, yScale);
    var basicTable = new Plottable.Components.Table().addComponent(0, 0, yAxis)
                                          .addComponent(0, 1, gridlines)
                                          .addComponent(1, 1, xAxis);

    basicTable._anchor(svg);
    basicTable._computeLayout();
    xScale.range([0, xAxis.width() ]); // manually set range since we don't have a renderer
    yScale.range([yAxis.height(), 0]);
    basicTable._render();

    var xAxisTickMarks = (<any> xAxis)._element.selectAll("." + Plottable.Axis.TICK_MARK_CLASS)[0];
    var xGridlines = (<any> gridlines)._element.select(".x-gridlines").selectAll("line")[0];
    assert.strictEqual(xAxisTickMarks.length, xGridlines.length, "There is an x gridline for each x tick");
    for (var i = 0; i < xAxisTickMarks.length; i++) {
      var xTickMarkRect = xAxisTickMarks[i].getBoundingClientRect();
      var xGridlineRect = xGridlines[i].getBoundingClientRect();
      assert.closeTo(xTickMarkRect.left, xGridlineRect.left, 1, "x tick and gridline align");
    }

    var yAxisTickMarks = (<any> yAxis)._element.selectAll("." + Plottable.Axis.TICK_MARK_CLASS)[0];
    var yGridlines = (<any> gridlines)._element.select(".y-gridlines").selectAll("line")[0];
    assert.strictEqual(yAxisTickMarks.length, yGridlines.length, "There is an x gridline for each x tick");
    for (var j = 0; j < yAxisTickMarks.length; j++) {
      var yTickMarkRect = yAxisTickMarks[j].getBoundingClientRect();
      var yGridlineRect = yGridlines[j].getBoundingClientRect();
      assert.closeTo(yTickMarkRect.top, yGridlineRect.top, 1, "y tick and gridline align");
    }

    svg.remove();
  });
<<<<<<< HEAD

  it("Unanchored Gridlines don't throw an error when scale updates", () => {
    var xScale = new Plottable.Scales.Linear();
    var gridlines = new Plottable.Components.Gridlines(xScale, null);
    xScale.domain([0, 1]);
    // test passes if error is not thrown.
  });
=======
>>>>>>> 318cf203
});<|MERGE_RESOLUTION|>--- conflicted
+++ resolved
@@ -4,13 +4,8 @@
 
 describe("Gridlines", () => {
   it("Gridlines and axis tick marks align", () => {
-<<<<<<< HEAD
-    var svg = generateSVG(640, 480);
+    var svg = TestMethods.generateSVG(640, 480);
     var xScale = new Plottable.Scales.Linear();
-=======
-    var svg = TestMethods.generateSVG(640, 480);
-    var xScale = new Plottable.Scale.Linear();
->>>>>>> 318cf203
     xScale.domain([0, 10]); // manually set domain since we won't have a renderer
     var xAxis = new Plottable.Axes.Numeric(xScale, "bottom");
 
@@ -49,14 +44,4 @@
 
     svg.remove();
   });
-<<<<<<< HEAD
-
-  it("Unanchored Gridlines don't throw an error when scale updates", () => {
-    var xScale = new Plottable.Scales.Linear();
-    var gridlines = new Plottable.Components.Gridlines(xScale, null);
-    xScale.domain([0, 1]);
-    // test passes if error is not thrown.
-  });
-=======
->>>>>>> 318cf203
 });