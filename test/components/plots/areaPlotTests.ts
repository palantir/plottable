///<reference path="../../testReference.ts" />

var assert = chai.assert;

describe("Plots", () => {
  describe("AreaPlot", () => {
    var svg: D3.Selection;
    var xScale: Plottable.Scale.Linear;
    var yScale: Plottable.Scale.Linear;
    var xAccessor: any;
    var yAccessor: any;
    var y0Accessor: any;
    var colorAccessor: any;
    var fillAccessor: any;
    var twoPointData = [{foo: 0, bar: 0}, {foo: 1, bar: 1}];
    var simpleDataset: Plottable.Dataset;
    var areaPlot: Plottable.Plot.Area<number>;
    var renderArea: D3.Selection;

    before(() => {
      xScale = new Plottable.Scale.Linear().domain([0, 1]);
      yScale = new Plottable.Scale.Linear().domain([0, 1]);
      xAccessor = (d: any) => d.foo;
      yAccessor = (d: any) => d.bar;
      y0Accessor = () => 0;
      colorAccessor = (d: any, i: number, m: any) => d3.rgb(d.foo, d.bar, i).toString();
      fillAccessor = () => "steelblue";
    });

    beforeEach(() => {
      svg = generateSVG(500, 500);
      simpleDataset = new Plottable.Dataset(twoPointData);
      areaPlot = new Plottable.Plot.Area(xScale, yScale);
      areaPlot.addDataset("sd", simpleDataset)
              .project("x", xAccessor, xScale)
              .project("y", yAccessor, yScale)
              .project("y0", y0Accessor, yScale)
              .project("fill", fillAccessor)
              .project("stroke", colorAccessor)
              .renderTo(svg);
      renderArea = (<any> areaPlot)._renderArea;
    });

    it("draws area and line correctly", () => {
      var areaPath = renderArea.select(".area");
      assert.strictEqual(normalizePath(areaPath.attr("d")), "M0,500L500,0L500,500L0,500Z", "area d was set correctly");
      assert.strictEqual(areaPath.attr("fill"), "steelblue", "area fill was set correctly");
      var areaComputedStyle = window.getComputedStyle(areaPath.node());
      assert.strictEqual(areaComputedStyle.stroke, "none", "area stroke renders as \"none\"");

      var linePath = renderArea.select(".line");
      assert.strictEqual(normalizePath(linePath.attr("d")), "M0,500L500,0", "line d was set correctly");
      assert.strictEqual(linePath.attr("stroke"), "#000000", "line stroke was set correctly");
      var lineComputedStyle = window.getComputedStyle(linePath.node());
      assert.strictEqual(lineComputedStyle.fill, "none", "line fill renders as \"none\"");
      svg.remove();
    });

    it("area fill works for non-zero floor values appropriately, e.g. half the height of the line", () => {
      areaPlot.project("y0", (d: any) => d.bar/2, yScale);
      areaPlot.renderTo(svg);
      renderArea = (<any> areaPlot)._renderArea;
      var areaPath = renderArea.select(".area");
      assert.equal(normalizePath(areaPath.attr("d")), "M0,500L500,0L500,250L0,500Z");
      svg.remove();
    });

    it("area is appended before line", () => {
      var paths = renderArea.selectAll("path")[0];
      var areaSelection = renderArea.select(".area")[0][0];
      var lineSelection = renderArea.select(".line")[0][0];
      assert.operator(paths.indexOf(areaSelection), "<", paths.indexOf(lineSelection), "area appended before line");
      svg.remove();
    });

    it("correctly handles NaN and undefined x and y values", () => {
      var areaData = [
        { foo: 0.0, bar: 0.0 },
        { foo: 0.2, bar: 0.2 },
        { foo: 0.4, bar: 0.4 },
        { foo: 0.6, bar: 0.6 },
        { foo: 0.8, bar: 0.8 }
      ];
      var expectedPath = "M0,500L100,400L100,500L0,500ZM300,200L400,100L400,500L300,500Z";
      var areaPath = renderArea.select(".area");

      var dataWithNaN = areaData.slice();
      dataWithNaN[2] = { foo: 0.4, bar: NaN };
      simpleDataset.data(dataWithNaN);

      var areaPathString = normalizePath(areaPath.attr("d"));
      assertAreaPathCloseTo(areaPathString, expectedPath, 0.1, "area d was set correctly (y=NaN case)");

      dataWithNaN[2] = { foo: NaN, bar: 0.4 };
      simpleDataset.data(dataWithNaN);

      areaPathString = normalizePath(areaPath.attr("d"));
      assertAreaPathCloseTo(areaPathString, expectedPath, 0.1, "area d was set correctly (x=NaN case)");

      var dataWithUndefined = areaData.slice();
      dataWithUndefined[2] = { foo: 0.4, bar: undefined };
      simpleDataset.data(dataWithUndefined);

      areaPathString = normalizePath(areaPath.attr("d"));
      assertAreaPathCloseTo(areaPathString, expectedPath, 0.1, "area d was set correctly (y=undefined case)");

      dataWithUndefined[2] = { foo: undefined, bar: 0.4 };
      simpleDataset.data(dataWithUndefined);

      areaPathString = normalizePath(areaPath.attr("d"));
      assertAreaPathCloseTo(areaPathString, expectedPath, 0.1, "area d was set correctly (x=undefined case)");

      svg.remove();
    });

<<<<<<< HEAD
    it("getAllSelections retrieves correct selections", () => {
      var newTwoPointData = [{foo: 2, bar: 1}, {foo: 3, bar: 2}];
      var newDataset = new Plottable.Dataset(twoPointData);
      areaPlot.addDataset(new Plottable.Dataset(newTwoPointData));
      var allAreas = areaPlot.getAllSelections();
      assert.strictEqual(allAreas.size(), 4, "all areas retrieved");
      var selectionData = allAreas.data();
      assert.include(selectionData, twoPointData, "first dataset data in selection data");
      assert.include(selectionData, newTwoPointData, "new dataset data in selection data");

      svg.remove();
=======
    describe("getAllSelections()", () => {

      it("retrieves all selections with no args", () => {
        var newTwoPointData = [{ foo: 2, bar: 1 }, { foo: 3, bar: 2 }];
        areaPlot.addDataset("newTwo", new Plottable.Dataset(newTwoPointData));
        var allAreas = areaPlot.getAllSelections();
        var allAreas2 = areaPlot.getAllSelections((<any> areaPlot)._datasetKeysInOrder);
        assert.deepEqual(allAreas, allAreas2, "all areas retrieved");

        svg.remove();
      });

      it("retrieves correct selections (string arg)", () => {
        var newTwoPointData = [{ foo: 2, bar: 1 }, { foo: 3, bar: 2 }];
        areaPlot.addDataset("newTwo", new Plottable.Dataset(newTwoPointData));
        var allAreas = areaPlot.getAllSelections("newTwo");
        assert.strictEqual(allAreas.size(), 1, "all areas retrieved");
        var selectionData = allAreas.data();
        assert.include(selectionData, newTwoPointData, "new dataset data in selection data");

        svg.remove();
      });

      it("retrieves correct selections (array arg)", () => {
        var newTwoPointData = [{ foo: 2, bar: 1 }, { foo: 3, bar: 2 }];
        areaPlot.addDataset("newTwo", new Plottable.Dataset(newTwoPointData));
        var allAreas = areaPlot.getAllSelections(["newTwo"]);
        assert.strictEqual(allAreas.size(), 1, "all areas retrieved");
        var selectionData = allAreas.data();
        assert.include(selectionData, newTwoPointData, "new dataset data in selection data");

        svg.remove();
      });

      it("skips invalid keys", () => {
        var newTwoPointData = [{ foo: 2, bar: 1 }, { foo: 3, bar: 2 }];
        areaPlot.addDataset("newTwo", new Plottable.Dataset(newTwoPointData));
        var allAreas = areaPlot.getAllSelections(["newTwo", "test"]);
        assert.strictEqual(allAreas.size(), 1, "all areas retrieved");
        var selectionData = allAreas.data();
        assert.include(selectionData, newTwoPointData, "new dataset data in selection data");

        svg.remove();
      });
>>>>>>> a02fbc94
    });

    it("retains original classes when class is projected", () => {
      var newClassProjector = () => "pink";
      areaPlot.project("class", newClassProjector);
      areaPlot.renderTo(svg);
      var areaPath = renderArea.select("." + Plottable._Drawer.Area.AREA_CLASS);
      assert.isTrue(areaPath.classed("pink"));
      assert.isTrue(areaPath.classed(Plottable._Drawer.Area.AREA_CLASS));
      svg.remove();
    });
  });
});<|MERGE_RESOLUTION|>--- conflicted
+++ resolved
@@ -113,19 +113,6 @@
       svg.remove();
     });
 
-<<<<<<< HEAD
-    it("getAllSelections retrieves correct selections", () => {
-      var newTwoPointData = [{foo: 2, bar: 1}, {foo: 3, bar: 2}];
-      var newDataset = new Plottable.Dataset(twoPointData);
-      areaPlot.addDataset(new Plottable.Dataset(newTwoPointData));
-      var allAreas = areaPlot.getAllSelections();
-      assert.strictEqual(allAreas.size(), 4, "all areas retrieved");
-      var selectionData = allAreas.data();
-      assert.include(selectionData, twoPointData, "first dataset data in selection data");
-      assert.include(selectionData, newTwoPointData, "new dataset data in selection data");
-
-      svg.remove();
-=======
     describe("getAllSelections()", () => {
 
       it("retrieves all selections with no args", () => {
@@ -142,7 +129,7 @@
         var newTwoPointData = [{ foo: 2, bar: 1 }, { foo: 3, bar: 2 }];
         areaPlot.addDataset("newTwo", new Plottable.Dataset(newTwoPointData));
         var allAreas = areaPlot.getAllSelections("newTwo");
-        assert.strictEqual(allAreas.size(), 1, "all areas retrieved");
+        assert.strictEqual(allAreas.size(), 2, "all areas retrieved");
         var selectionData = allAreas.data();
         assert.include(selectionData, newTwoPointData, "new dataset data in selection data");
 
@@ -153,7 +140,7 @@
         var newTwoPointData = [{ foo: 2, bar: 1 }, { foo: 3, bar: 2 }];
         areaPlot.addDataset("newTwo", new Plottable.Dataset(newTwoPointData));
         var allAreas = areaPlot.getAllSelections(["newTwo"]);
-        assert.strictEqual(allAreas.size(), 1, "all areas retrieved");
+        assert.strictEqual(allAreas.size(), 2, "all areas retrieved");
         var selectionData = allAreas.data();
         assert.include(selectionData, newTwoPointData, "new dataset data in selection data");
 
@@ -164,13 +151,12 @@
         var newTwoPointData = [{ foo: 2, bar: 1 }, { foo: 3, bar: 2 }];
         areaPlot.addDataset("newTwo", new Plottable.Dataset(newTwoPointData));
         var allAreas = areaPlot.getAllSelections(["newTwo", "test"]);
-        assert.strictEqual(allAreas.size(), 1, "all areas retrieved");
+        assert.strictEqual(allAreas.size(), 2, "all areas retrieved");
         var selectionData = allAreas.data();
         assert.include(selectionData, newTwoPointData, "new dataset data in selection data");
 
         svg.remove();
       });
->>>>>>> a02fbc94
     });
 
     it("retains original classes when class is projected", () => {
