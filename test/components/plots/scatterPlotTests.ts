--- conflicted
+++ resolved
@@ -90,15 +90,10 @@
       var svg = TestMethods.generateSVG(400, 400);
       var xScale = new Plottable.Scales.Linear();
       var yScale = new Plottable.Scales.Linear();
-<<<<<<< HEAD
+
       var dataset = new Plottable.Dataset([{x: 0, y: 0}, {x: 1, y: 1}]);
       var dataset2 = new Plottable.Dataset([{x: 1, y: 2}, {x: 3, y: 4}]);
-      var plot = new Plottable.Plots.Scatter(xScale, yScale)
-=======
-      var data = [{x: 0, y: 0}, {x: 1, y: 1}];
-      var data2 = [{x: 1, y: 2}, {x: 3, y: 4}];
       var plot = new Plottable.Plots.Scatter()
->>>>>>> 27439e66
                                    .x((d: any) => d.x, xScale)
                                    .y((d: any) => d.y, yScale)
                                    .addDataset(dataset)
