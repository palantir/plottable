///<reference path="../../testReference.ts" />

var assert = chai.assert;

describe("Plots", () => {
  describe("RectanglePlot", () => {
    var SVG_WIDTH  = 300;
    var SVG_HEIGHT = 300;
    var DATA       = [
      { x: 0, y: 0, x2: 1, y2: 1 },
      { x: 1, y: 1, x2: 2, y2: 2 },
      { x: 2, y: 2, x2: 3, y2: 3 },
      { x: 3, y: 3, x2: 4, y2: 4 },
      { x: 4, y: 4, x2: 5, y2: 5 }
    ];

    var VERIFY_CELLS = (cells: D3.Selection) => {
      assert.strictEqual(cells[0].length, 5);
      cells.each(function(d: D3.Selection, i: number) {
        var cell = d3.select(this);
        assert.closeTo(+cell.attr("height"), 50, 0.5, "Cell height is correct");
        assert.closeTo(+cell.attr("width"), 50, 0.5, "Cell width is correct");
        assert.closeTo(+cell.attr("x"), 25 + 50 * i, 0.5, "Cell x coordinate is correct");
        assert.closeTo(+cell.attr("y"), 25 + 50 * (cells[0].length - i - 1), 0.5, "Cell y coordinate is correct");
      });
    };

    it("renders correctly", () => {
<<<<<<< HEAD
      var xScale        = new Plottable.Scales.Linear();
      var yScale        = new Plottable.Scales.Linear();
      var svg           = generateSVG(SVG_WIDTH, SVG_HEIGHT);
      var rectanglePlot = new Plottable.Plots.Rectangle(xScale, yScale);
=======
      var xScale        = new Plottable.Scale.Linear();
      var yScale        = new Plottable.Scale.Linear();
      var svg           = TestMethods.generateSVG(SVG_WIDTH, SVG_HEIGHT);
      var rectanglePlot = new Plottable.Plot.Rectangle(xScale, yScale);
>>>>>>> 318cf203
      rectanglePlot.addDataset(DATA)
              .project("x", "x", xScale)
              .project("y", "y", yScale)
              .project("x1", "x", xScale)
              .project("y1", "y", yScale)
              .project("x2", "x2", xScale)
              .project("y2", "y2", yScale)
              .renderTo(svg);
      VERIFY_CELLS((<any> rectanglePlot)._renderArea.selectAll("rect"));
      svg.remove();
    });
  });

  describe("fail safe tests", () => {
    it("illegal rectangles don't get displayed", () => {
      var svg = TestMethods.generateSVG();

      var data1 = [
        { x: "A", y1: 1, y2: 2, v: 1 },
        { x: "B", y1: 2, y2: 3, v: 2 },
        { x: "C", y1: 3, y2: NaN, v: 3 },
        { x: "D", y1: 4, y2: 5, v: 4 },
        { x: "E", y1: 5, y2: 6, v: 5 },
        { x: "F", y1: 6, y2: 7, v: 6 }
      ];

      var xScale = new Plottable.Scales.Category();
      var yScale = new Plottable.Scales.Linear();
      var cScale = new Plottable.Scales.Color();

      var plot = new Plottable.Plots.Grid(xScale, yScale, cScale);
      plot
        .project("x", "x", xScale)
        .project("y", "y1", yScale)
        .project("y2", "y2", yScale);
      plot.addDataset(data1);

      plot.renderTo(svg);

      var rectanglesSelection = (<any> plot)._element.selectAll(".bar-area rect");

      assert.strictEqual(rectanglesSelection.size(), 5,
        "only 5 rectangles should be displayed");

      rectanglesSelection.each(function(d: any, i: number) {
        var sel = d3.select(this);
        assert.isFalse(Plottable.Utils.Methods.isNaN(+sel.attr("x")),
          "x attribute should be valid for rectangle # " + i + ". Currently " + sel.attr("x"));
        assert.isFalse(Plottable.Utils.Methods.isNaN(+sel.attr("y")),
          "y attribute should be valid for rectangle # " + i + ". Currently " + sel.attr("y"));
        assert.isFalse(Plottable.Utils.Methods.isNaN(+sel.attr("height")),
          "height attribute should be valid for rectangle # " + i + ". Currently " + sel.attr("height"));
        assert.isFalse(Plottable.Utils.Methods.isNaN(+sel.attr("width")),
          "width attribute should be valid for rectangle # " + i + ". Currently " + sel.attr("width"));
      });

      svg.remove();
    });
  });
});<|MERGE_RESOLUTION|>--- conflicted
+++ resolved
@@ -26,17 +26,10 @@
     };
 
     it("renders correctly", () => {
-<<<<<<< HEAD
       var xScale        = new Plottable.Scales.Linear();
       var yScale        = new Plottable.Scales.Linear();
-      var svg           = generateSVG(SVG_WIDTH, SVG_HEIGHT);
+      var svg           = TestMethods.generateSVG(SVG_WIDTH, SVG_HEIGHT);
       var rectanglePlot = new Plottable.Plots.Rectangle(xScale, yScale);
-=======
-      var xScale        = new Plottable.Scale.Linear();
-      var yScale        = new Plottable.Scale.Linear();
-      var svg           = TestMethods.generateSVG(SVG_WIDTH, SVG_HEIGHT);
-      var rectanglePlot = new Plottable.Plot.Rectangle(xScale, yScale);
->>>>>>> 318cf203
       rectanglePlot.addDataset(DATA)
               .project("x", "x", xScale)
               .project("y", "y", yScale)
