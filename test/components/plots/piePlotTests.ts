--- conflicted
+++ resolved
@@ -6,13 +6,8 @@
   describe("PiePlot", () => {
     // HACKHACK #1798: beforeEach being used below
     it("renders correctly with no data", () => {
-<<<<<<< HEAD
-      var svg = generateSVG(400, 400);
+      var svg = TestMethods.generateSVG(400, 400);
       var plot = new Plottable.Plots.Pie();
-=======
-      var svg = TestMethods.generateSVG(400, 400);
-      var plot = new Plottable.Plot.Pie();
->>>>>>> 318cf203
       plot.project("value", (d: any) => d.value);
       assert.doesNotThrow(() => plot.renderTo(svg), Error);
       assert.strictEqual(plot.width(), 400, "was allocated width");
@@ -229,13 +224,8 @@
       piePlot.removeDataset("simpleDataset");
       var negativeDataset = new Plottable.Dataset([{value: -5}, {value: 15}]);
       piePlot.addDataset("negativeDataset", negativeDataset);
-<<<<<<< HEAD
-      assert.equal(message, "Negative values will not render correctly in a pie chart.");
+      assert.strictEqual(message, "Negative values will not render correctly in a pie chart.");
       Plottable.Utils.Methods.warn = oldWarn;
-=======
-      assert.strictEqual(message, "Negative values will not render correctly in a pie chart.");
-      Plottable._Util.Methods.warn = oldWarn;
->>>>>>> 318cf203
       svg.remove();
     });
   });
