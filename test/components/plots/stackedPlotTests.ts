--- conflicted
+++ resolved
@@ -388,21 +388,6 @@
       assert.deepEqual(yScale.domain(), [0, 4.5], "auto scales takes stacking into account");
       svg.remove();
     });
-<<<<<<< HEAD
-
-    it("auto scales correctly on stacked bar", () => {
-      var plot = new Plottable.Plots.StackedBar(xScale, yScale);
-      plot.addDataset(dataset1)
-          .addDataset(dataset2);
-      plot.x((d: any) => d.x, xScale)
-          .y((d: any) => d.y, yScale)
-          .adjustingScaleType("y");
-      plot.renderTo(svg);
-      assert.deepEqual(yScale.domain(), [0, 4.5], "auto scales takes stacking into account");
-      svg.remove();
-    });
-=======
->>>>>>> 27439e66
   });
 
   describe("scale extent updates", () => {
