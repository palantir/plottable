///<reference path="../../testReference.ts" />

var assert = chai.assert;
class CountingPlot extends Plottable.Plot.AbstractPlot {
  public renders: number = 0;

  public _render() {
    ++this.renders;
    return super._render();
  }
}

describe("Plots", () => {
  describe("Abstract Plot", () => {

    it("Plots default correctly", () => {
      var r = new Plottable.Plot.AbstractPlot();
      assert.isTrue(r.clipPathEnabled, "clipPathEnabled defaults to true");
    });

    it("Base Plot functionality works", () => {
      var svg = generateSVG(400, 300);
      var r = new Plottable.Plot.AbstractPlot();
      r._anchor(svg);
      r._computeLayout();
      var renderArea = (<any> r)._content.select(".render-area");
      assert.isNotNull(renderArea.node(), "there is a render-area");
      svg.remove();
    });

    it("Changes Dataset listeners when the Dataset is changed", () => {
      var dFoo = new Plottable.Dataset(["foo"], {cssClass: "bar"});
      var dBar = new Plottable.Dataset(["bar"], {cssClass: "boo"});
      var r = new CountingPlot();
      r.addDataset("foo", dFoo);

      assert.equal(1, r.renders, "initial render due to addDataset");

      dFoo.broadcaster.broadcast();
      assert.equal(2, r.renders, "we re-render when our dataset changes");


      r.addDataset("bar", dBar);
      assert.equal(3, r.renders, "we should redraw when we add a dataset");

      dFoo.broadcaster.broadcast();
      assert.equal(4, r.renders, "we should still listen to the first dataset");

      dBar.broadcaster.broadcast();
      assert.equal(5, r.renders, "we should listen to the new dataset");

      r.removeDataset("foo");
      assert.equal(6, r.renders, "we re-render on dataset removal");
      dFoo.broadcaster.broadcast();
      assert.equal(6, r.renders, "we don't listen to removed datasets");

    });

    it("Updates its projectors when the Dataset is changed", () => {
      var d1 = new Plottable.Dataset([{x: 5, y: 6}], {cssClass: "bar"});
      var r = new Plottable.Plot.AbstractPlot();
      r.addDataset("d1", d1);

      var xScaleCalls: number = 0;
      var yScaleCalls: number = 0;
      var xScale = new Plottable.Scale.Linear();
      var yScale = new Plottable.Scale.Linear();
      var metadataProjector = (d: any, i: number, m: any) => m.cssClass;
      r.project("x", "x", xScale);
      r.project("y", "y", yScale);
      r.project("meta", metadataProjector);
      xScale.broadcaster.registerListener("unitTest", (listenable: Plottable.Scale.Linear) => {
        assert.equal(listenable, xScale, "Callback received the calling scale as the first argument");
        ++xScaleCalls;
      });
      yScale.broadcaster.registerListener("unitTest", (listenable: Plottable.Scale.Linear) => {
        assert.equal(listenable, yScale, "Callback received the calling scale as the first argument");
        ++yScaleCalls;
      });

      assert.equal(0, xScaleCalls, "initially hasn't made any X callbacks");
      assert.equal(0, yScaleCalls, "initially hasn't made any Y callbacks");

      d1.broadcaster.broadcast();
      assert.equal(1, xScaleCalls, "X scale was wired up to datasource correctly");
      assert.equal(1, yScaleCalls, "Y scale was wired up to datasource correctly");

      var d2 = new Plottable.Dataset([{x: 7, y: 8}], {cssClass: "boo"});
      r.removeDataset("d1");
      r.addDataset(d2);
      assert.equal(3, xScaleCalls, "Changing datasource fires X scale listeners (but doesn't coalesce callbacks)");
      assert.equal(3, yScaleCalls, "Changing datasource fires Y scale listeners (but doesn't coalesce callbacks)");

      d1.broadcaster.broadcast();
      assert.equal(3, xScaleCalls, "X scale was unhooked from old datasource");
      assert.equal(3, yScaleCalls, "Y scale was unhooked from old datasource");

      d2.broadcaster.broadcast();
      assert.equal(4, xScaleCalls, "X scale was hooked into new datasource");
      assert.equal(4, yScaleCalls, "Y scale was hooked into new datasource");

    });

    it("Plot automatically generates a Dataset if only data is provided", () => {
      var data = ["foo", "bar"];
      var r = new Plottable.Plot.AbstractPlot().addDataset("foo", data);
      var dataset = r.datasets()[0];
      assert.isNotNull(dataset, "A Dataset was automatically generated");
      assert.deepEqual(dataset.data(), data, "The generated Dataset has the correct data");
    });

    it("Plot.project works as intended", () => {
      var r = new Plottable.Plot.AbstractPlot();
      var s = new Plottable.Scale.Linear().domain([0, 1]).range([0, 10]);
      r.project("attr", "a", s);
      var attrToProjector = (<any> r)._generateAttrToProjector();
      var projector = attrToProjector["attr"];
      assert.equal(projector({"a": 0.5}, 0, null, null), 5, "projector works as intended");
    });

    it("Changing Plot.dataset().data to [] causes scale to contract", () => {
      var ds1 = new Plottable.Dataset([0, 1, 2]);
      var ds2 = new Plottable.Dataset([1, 2, 3]);
      var s = new Plottable.Scale.Linear();
      var svg1 = generateSVG(100, 100);
      var svg2 = generateSVG(100, 100);
      var r1 = new Plottable.Plot.AbstractPlot()
                    .addDataset(ds1)
                    .project("x", (x: number) => x, s)
                    .renderTo(svg1);
      var r2 = new Plottable.Plot.AbstractPlot()
                    .addDataset(ds2)
                    .project("x", (x: number) => x, s)
                    .renderTo(svg2);
      assert.deepEqual(s.domain(), [0, 3], "Simple domain combining");
      ds1.data([]);
      assert.deepEqual(s.domain(), [1, 3], "Contracting domain due to projection becoming empty");
      svg1.remove();
      svg2.remove();
    });

    it("getAllSelections() with dataset retrieval", () => {
      var svg = generateSVG(400, 400);
      var plot = new Plottable.Plot.AbstractPlot();

      // Create mock drawers with already drawn items
      var mockDrawer1 = new Plottable._Drawer.AbstractDrawer("ds1");
      var renderArea1 = svg.append("g");
      renderArea1.append("circle").attr("cx", 100).attr("cy", 100).attr("r", 10);
      (<any> mockDrawer1).setup = () => (<any> mockDrawer1)._renderArea = renderArea1;
      (<any> mockDrawer1)._getSelector = () => "circle";

      var renderArea2 = svg.append("g");
      renderArea2.append("circle").attr("cx", 10).attr("cy", 10).attr("r", 10);
      var mockDrawer2 = new Plottable._Drawer.AbstractDrawer("ds2");
      (<any> mockDrawer2).setup = () => (<any> mockDrawer2)._renderArea = renderArea2;
      (<any> mockDrawer2)._getSelector = () => "circle";

      // Mock _getDrawer to return the mock drawers
      (<any> plot)._getDrawer = (key: string) => {
        if (key === "ds1") {
          return mockDrawer1;
        } else {
          return mockDrawer2;
        }
      };

      plot.addDataset("ds1", [{value: 0}, {value: 1}, {value: 2}]);
      plot.addDataset("ds2", [{value: 1}, {value: 2}, {value: 3}]);
      plot.renderTo(svg);

      var selections = plot.getAllSelections();
      assert.strictEqual(selections.size(), 2, "all circle selections gotten");

      var oneSelection = plot.getAllSelections("ds1");
      assert.strictEqual(oneSelection.size(), 1);
      assert.strictEqual(numAttr(oneSelection, "cx"), 100, "retrieved selection in renderArea1");

      var oneElementSelection = plot.getAllSelections(["ds2"]);
      assert.strictEqual(oneElementSelection.size(), 1);
      assert.strictEqual(numAttr(oneElementSelection, "cy"), 10, "retreived selection in renderArea2");

      var nonExcludedSelection = plot.getAllSelections(["ds1"], true);
      assert.strictEqual(nonExcludedSelection.size(), 1);
      assert.strictEqual(numAttr(nonExcludedSelection, "cy"), 10, "retreived non-excluded selection in renderArea2");
      svg.remove();
    });

    it("getAllPlotData() with dataset retrieval", () => {
      var svg = generateSVG(400, 400);
      var plot = new Plottable.Plot.AbstractPlot();

      var data1 = [{value: 0}, {value: 1}, {value: 2}];
      var data2 = [{value: 0}, {value: 1}, {value: 2}];

      var data1Points = data1.map((datum: any) => { return {x: datum.value, y: 100}; });
      var data2Points = data2.map((datum: any) => { return {x: datum.value, y: 10}; });

      var data1PointConverter = (datum: any, index: number) => data1Points[index];
      var data2PointConverter = (datum: any, index: number) => data2Points[index];

      // Create mock drawers with already drawn items
      var mockDrawer1 = new Plottable._Drawer.AbstractDrawer("ds1");
      var renderArea1 = svg.append("g");
      renderArea1.append("circle").attr("cx", 100).attr("cy", 100).attr("r", 10);
      (<any> mockDrawer1).setup = () => (<any> mockDrawer1)._renderArea = renderArea1;
      (<any> mockDrawer1)._getSelector = () => "circle";
      (<any> mockDrawer1)._getPixelPoint = data1PointConverter;

      var renderArea2 = svg.append("g");
      renderArea2.append("circle").attr("cx", 10).attr("cy", 10).attr("r", 10);
      var mockDrawer2 = new Plottable._Drawer.AbstractDrawer("ds2");
      (<any> mockDrawer2).setup = () => (<any> mockDrawer2)._renderArea = renderArea2;
      (<any> mockDrawer2)._getSelector = () => "circle";
      (<any> mockDrawer2)._getPixelPoint = data2PointConverter;

      // Mock _getDrawer to return the mock drawers
      (<any> plot)._getDrawer = (key: string) => {
        if (key === "ds1") {
          return mockDrawer1;
        } else {
          return mockDrawer2;
        }
      };

      plot.addDataset("ds1", data1);
      plot.addDataset("ds2", data2);
      plot.renderTo(svg);

      var allPlotData = plot.getAllPlotData();
      assert.strictEqual(allPlotData.selection.size(), 2, "all circle selections gotten");
      assert.includeMembers(allPlotData.data, data1, "includes data1 members");
      assert.includeMembers(allPlotData.data, data2, "includes data2 members");
      assert.includeMembers(allPlotData.pixelPoints, data1.map(data1PointConverter), "includes data1 points");
      assert.includeMembers(allPlotData.pixelPoints, data2.map(data2PointConverter), "includes data2 points");

      var singlePlotData = plot.getAllPlotData("ds1");
      var oneSelection = singlePlotData.selection;
      assert.strictEqual(oneSelection.size(), 1);
      assert.strictEqual(numAttr(oneSelection, "cx"), 100, "retrieved selection in renderArea1");
      assert.includeMembers(singlePlotData.data, data1, "includes data1 members");
      assert.includeMembers(singlePlotData.pixelPoints, data1.map(data1PointConverter), "includes data1 points");

      var oneElementPlotData = plot.getAllPlotData(["ds2"]);
      var oneElementSelection = oneElementPlotData.selection;
      assert.strictEqual(oneElementSelection.size(), 1);
      assert.strictEqual(numAttr(oneElementSelection, "cy"), 10, "retreieved selection in renderArea2");
      assert.includeMembers(oneElementPlotData.data, data2, "includes data2 members");
      assert.includeMembers(oneElementPlotData.pixelPoints, data2.map(data2PointConverter), "includes data2 points");
      svg.remove();
    });

<<<<<<< HEAD
=======
    it("getAllPlotData() with NaN pixel points", () => {
      var svg = generateSVG(400, 400);
      var plot = new Plottable.Plot.AbstractPlot();

      var data = [{value: NaN}, {value: 1}, {value: 2}];

      var dataPoints = data.map((datum: any) => { return {x: datum.value, y: 10}; });

      var dataPointConverter = (datum: any, index: number) => dataPoints[index];

      // Create mock drawer with already drawn items
      var mockDrawer = new Plottable._Drawer.AbstractDrawer("ds");
      var renderArea = svg.append("g");
      var circles = renderArea.selectAll("circles").data(data);
      circles.enter().append("circle").attr("cx", 100).attr("cy", 100).attr("r", 10);
      circles.exit().remove();
      (<any> mockDrawer).setup = () => (<any> mockDrawer)._renderArea = renderArea;
      (<any> mockDrawer)._getSelector = () => "circle";
      (<any> mockDrawer)._getPixelPoint = dataPointConverter;

      // Mock _getDrawer to return the mock drawer
      (<any> plot)._getDrawer = () => mockDrawer;

      plot.addDataset("ds", data);
      plot.renderTo(svg);

      var oneElementPlotData = plot.getAllPlotData();
      var oneElementSelection = oneElementPlotData.selection;
      assert.strictEqual(oneElementSelection.size(), 2, "finds all selections that do not have NaN pixelPoint");
      assert.lengthOf(oneElementPlotData.pixelPoints, 2, "returns pixelPoints except ones with NaN");
      assert.lengthOf(oneElementPlotData.data, 2, "finds data that do not have NaN pixelPoint");

      oneElementPlotData.pixelPoints.forEach((pixelPoint) => {
        assert.isNumber(pixelPoint.x, "pixelPoint X cannot be NaN");
        assert.isNumber(pixelPoint.y, "pixelPoint Y cannot be NaN");
      });
      svg.remove();
    });

    it("getClosestPlotData", () => {
      var svg = generateSVG(400, 400);
      var plot = new Plottable.Plot.AbstractPlot();

      var data1 = [{value: 0}, {value: 1}, {value: 2}];
      var data2 = [{value: 0}, {value: 1}, {value: 2}];

      var data1Points = data1.map((datum: any) => { return {x: datum.value, y: 100}; });
      var data2Points = data2.map((datum: any) => { return {x: datum.value, y: 10}; });

      var data1PointConverter = (datum: any, index: number) => data1Points[index];
      var data2PointConverter = (datum: any, index: number) => data2Points[index];

      // Create mock drawers with already drawn items
      var mockDrawer1 = new Plottable._Drawer.AbstractDrawer("ds1");
      var renderArea1 = svg.append("g");
      renderArea1.append("circle").attr("cx", 100).attr("cy", 100).attr("r", 10);
      (<any> mockDrawer1).setup = () => (<any> mockDrawer1)._renderArea = renderArea1;
      (<any> mockDrawer1)._getSelector = () => "circle";
      (<any> mockDrawer1)._getPixelPoint = data1PointConverter;

      var renderArea2 = svg.append("g");
      renderArea2.append("circle").attr("cx", 10).attr("cy", 10).attr("r", 10);
      var mockDrawer2 = new Plottable._Drawer.AbstractDrawer("ds2");
      (<any> mockDrawer2).setup = () => (<any> mockDrawer2)._renderArea = renderArea2;
      (<any> mockDrawer2)._getSelector = () => "circle";
      (<any> mockDrawer2)._getPixelPoint = data2PointConverter;

      // Mock _getDrawer to return the mock drawers
      (<any> plot)._getDrawer = (key: string) => {
        if (key === "ds1") {
          return mockDrawer1;
        } else {
          return mockDrawer2;
        }
      };

      plot.addDataset("ds1", data1);
      plot.addDataset("ds2", data2);
      plot.renderTo(svg);

      var queryPoint = {x: 1, y: 11};
      var closestPlotData = plot.getClosestPlotData(queryPoint);
      assert.deepEqual(closestPlotData.pixelPoints, [{x: 1, y: 10}], "retrieves the closest point across datasets");

      svg.remove();
    });

>>>>>>> 366b62d6
    describe("Dataset removal", () => {
      var plot: Plottable.Plot.AbstractPlot;
      var d1: Plottable.Dataset;
      var d2: Plottable.Dataset;

      beforeEach(() => {
        plot = new Plottable.Plot.AbstractPlot();
        d1 = new Plottable.Dataset();
        d2 = new Plottable.Dataset();
        plot.addDataset("foo", d1);
        plot.addDataset("bar", d2);
        assert.deepEqual(plot.datasets(), [d1, d2], "datasets as expected");
      });

      it("removeDataset can work on keys", () => {
        plot.removeDataset("bar");
        assert.deepEqual(plot.datasets(), [d1], "second dataset removed");
        plot.removeDataset("foo");
        assert.deepEqual(plot.datasets(), [], "all datasets removed");
      });

      it("removeDataset can work on datasets", () => {
        plot.removeDataset(d2);
        assert.deepEqual(plot.datasets(), [d1], "second dataset removed");
        plot.removeDataset(d1);
        assert.deepEqual(plot.datasets(), [], "all datasets removed");
      });

      it("removeDataset ignores inputs that do not correspond to a dataset", () => {
        var d3 = new Plottable.Dataset();
        plot.removeDataset(d3);
        plot.removeDataset("bad key");
        assert.deepEqual(plot.datasets(), [d1, d2], "datasets as expected");
      });

      it("removeDataset functions on inputs that are data arrays, not datasets", () => {
        var a1 = ["foo", "bar"];
        var a2 = [1,2,3];
        plot.addDataset(a1);
        plot.addDataset(a2);
        assert.lengthOf(plot.datasets(), 4, "there are four datasets");
        assert.equal(plot.datasets()[3].data(), a2, "second array dataset correct");
        assert.equal(plot.datasets()[2].data(), a1, "first array dataset correct");
        plot.removeDataset(a2);
        plot.removeDataset(a1);
        assert.deepEqual(plot.datasets(), [d1, d2], "datasets as expected");
      });

      it("removeDataset behaves appropriately when the key 'undefined' is used", () => {
        var a = [1,2,3];
        plot.addDataset("undefined", a);
        assert.lengthOf(plot.datasets(), 3, "there are three datasets initially");
        plot.removeDataset("foofoofoofoofoofoofoofoo");
        assert.lengthOf(plot.datasets(), 3, "there are three datasets after bad key removal");
        plot.removeDataset(undefined);
        assert.lengthOf(plot.datasets(), 3, "there are three datasets after removing `undefined`");
        plot.removeDataset([94,93,92]);
        assert.lengthOf(plot.datasets(), 3, "there are three datasets after removing random dataset");
        plot.removeDataset("undefined");
        assert.lengthOf(plot.datasets(), 2, "the dataset called 'undefined' could be removed");
      });
    });

    it("remove() disconnects plots from its scales", () => {
      var r = new Plottable.Plot.AbstractPlot();
      var s = new Plottable.Scale.Linear();
      r.project("attr", "a", s);
      r.remove();
      var key2callback = (<any> s).broadcaster._key2callback;
      assert.isUndefined(key2callback.get(r), "the plot is no longer attached to the scale");
    });

    it("extent registration works as intended", () => {
      var scale1 = new Plottable.Scale.Linear();
      var scale2 = new Plottable.Scale.Linear();

      var d1 = new Plottable.Dataset([1,2,3]);
      var d2 = new Plottable.Dataset([4,99,999]);
      var d3 = new Plottable.Dataset([-1, -2, -3]);

      var id = (d: number) => d;
      var plot1 = new Plottable.Plot.AbstractPlot();
      var plot2 = new Plottable.Plot.AbstractPlot();
      var svg = generateSVG(400, 400);
      plot1.attr("null", id, scale1);
      plot2.attr("null", id, scale1);
      plot1.renderTo(svg);
      plot2.renderTo(svg);

      function assertDomainIsClose(actualDomain: number[], expectedDomain: number[], msg: string) {
        // to avoid floating point issues :/
        assert.closeTo(actualDomain[0], expectedDomain[0], 0.01, msg);
        assert.closeTo(actualDomain[1], expectedDomain[1], 0.01, msg);
      }

      plot1.addDataset(d1);
      assertDomainIsClose(scale1.domain(), [1, 3], "scale includes plot1 projected data");

      plot2.addDataset(d2);
      assertDomainIsClose(scale1.domain(), [1, 999], "scale extent includes plot1 and plot2");

      plot2.addDataset(d3);
      assertDomainIsClose(scale1.domain(), [-3, 999], "extent widens further if we add more data to plot2");

      plot2.removeDataset(d3);
      assertDomainIsClose(scale1.domain(), [1, 999], "extent shrinks if we remove dataset");

      plot2.attr("null", id, scale2);
      assertDomainIsClose(scale1.domain(), [1, 3], "extent shrinks further if we project plot2 away");

      svg.remove();
    });

    it("additionalPaint timing works properly", () => {
      var animator = new Plottable.Animator.Base().delay(10).duration(10).maxIterativeDelay(0);
      var x = new Plottable.Scale.Linear();
      var y = new Plottable.Scale.Linear();
      var plot = new Plottable.Plot.Bar(x, y).addDataset([]).animate(true);
      var recordedTime: number = -1;
      var additionalPaint = (x: number) => {
        recordedTime = Math.max(x, recordedTime);
      };
      (<any> plot)._additionalPaint = additionalPaint;
      plot.animator("bars", animator);
      var svg = generateSVG();
      plot.project("x", "x", x);
      plot.project("y", "y", y);
      plot.renderTo(svg);
      svg.remove();
      assert.equal(recordedTime, 20, "additionalPaint passed appropriate time argument");
    });

    it("extent calculation done in correct dataset order", () => {
      var animator = new Plottable.Animator.Base().delay(10).duration(10).maxIterativeDelay(0);
      var CategoryScale = new Plottable.Scale.Category();
      var dataset1 = [{key: "A"}];
      var dataset2 = [{key: "B"}];
      var plot = new Plottable.Plot.AbstractPlot()
                                   .addDataset("b", dataset2)
                                   .addDataset("a", dataset1);
      plot.project("key", "key", CategoryScale);

      plot.datasetOrder(["a", "b"]);

      var svg = generateSVG();
      plot.renderTo(svg);

      assert.deepEqual(CategoryScale.domain(), ["A", "B"], "extent is in the right order");
      svg.remove();
    });
  });

  describe("Abstract XY Plot", () => {
    var svg: D3.Selection;
    var xScale: Plottable.Scale.Linear;
    var yScale: Plottable.Scale.Linear;
    var xAccessor: any;
    var yAccessor: any;
    var simpleDataset: Plottable.Dataset;
    var plot: Plottable.Plot.AbstractXYPlot<number, number>;

    before(() => {
      xAccessor = (d: any, i: number, u: any) => d.a + u.foo;
      yAccessor = (d: any, i: number, u: any) => d.b + u.foo;
    });

    beforeEach(() => {
      svg = generateSVG(500, 500);
      simpleDataset = new Plottable.Dataset([{a: -5, b: 6}, {a: -2, b: 2}, {a: 2, b: -2}, {a: 5, b: -6}], {foo: 0});
      xScale = new Plottable.Scale.Linear();
      yScale = new Plottable.Scale.Linear();
      plot = new Plottable.Plot.AbstractXYPlot(xScale, yScale);
      plot.addDataset(simpleDataset)
          .project("x", xAccessor, xScale)
          .project("y", yAccessor, yScale)
          .renderTo(svg);
    });

    it("plot auto domain scale to visible points", () => {
      xScale.domain([-3, 3]);
      assert.deepEqual(yScale.domain(), [-7, 7], "domain has not been adjusted to visible points");
      plot.automaticallyAdjustYScaleOverVisiblePoints(true);
      assert.deepEqual(yScale.domain(), [-2.5, 2.5], "domain has been adjusted to visible points");
      plot.automaticallyAdjustYScaleOverVisiblePoints(false);
      plot.automaticallyAdjustXScaleOverVisiblePoints(true);
      yScale.domain([-6, 6]);
      assert.deepEqual(xScale.domain(), [-6, 6], "domain has been adjusted to visible points");
      svg.remove();
    });

    it("no visible points", () => {
      plot.automaticallyAdjustYScaleOverVisiblePoints(true);
      xScale.domain([-0.5, 0.5]);
      assert.deepEqual(yScale.domain(), [-7, 7], "domain has been not been adjusted");
      svg.remove();
    });

    it("automaticallyAdjustYScaleOverVisiblePoints disables autoDomain", () => {
      xScale.domain([-2, 2]);
      plot.automaticallyAdjustYScaleOverVisiblePoints(true);
      plot.renderTo(svg);
      assert.deepEqual(yScale.domain(), [-2.5, 2.5], "domain has been been adjusted");
      svg.remove();
    });

    it("show all data", () => {
      plot.automaticallyAdjustYScaleOverVisiblePoints(true);
      xScale.domain([-0.5, 0.5]);
      plot.showAllData();
      assert.deepEqual(yScale.domain(), [-7, 7], "domain has been adjusted to show all data");
      assert.deepEqual(xScale.domain(), [-6, 6], "domain has been adjusted to show all data");
      svg.remove();
    });

    it("show all data without auto adjust domain", () => {
      plot.automaticallyAdjustYScaleOverVisiblePoints(true);
      xScale.domain([-0.5, 0.5]);
      plot.automaticallyAdjustYScaleOverVisiblePoints(false);
      plot.showAllData();
      assert.deepEqual(yScale.domain(), [-7, 7], "domain has been adjusted to show all data");
      assert.deepEqual(xScale.domain(), [-6, 6], "domain has been adjusted to show all data");
      svg.remove();
    });

    it("no cycle in auto domain on plot", () => {
      var zScale = new Plottable.Scale.Linear().domain([-10, 10]);
      plot.automaticallyAdjustYScaleOverVisiblePoints(true);
      var plot2 = new Plottable.Plot.AbstractXYPlot(zScale, yScale)
                                    .automaticallyAdjustXScaleOverVisiblePoints(true)
                                    .project("x", xAccessor, zScale)
                                    .project("y", yAccessor, yScale)
                                    .addDataset(simpleDataset);
      var plot3 = new Plottable.Plot.AbstractXYPlot(zScale, xScale)
                                    .automaticallyAdjustYScaleOverVisiblePoints(true)
                                    .project("x", xAccessor, zScale)
                                    .project("y", yAccessor, xScale)
                                    .addDataset(simpleDataset);
      plot2.renderTo(svg);
      plot3.renderTo(svg);

      xScale.domain([-2, 2]);
      assert.deepEqual(yScale.domain(), [-2.5, 2.5], "y domain is adjusted by x domain using custom algorithm and domainer");
      assert.deepEqual(zScale.domain(), [-2.5, 2.5], "z domain is adjusted by y domain using custom algorithm and domainer");
      assert.deepEqual(xScale.domain(), [-2, 2],     "x domain is not adjusted using custom algorithm and domainer");

      svg.remove();
    });

    it("listeners are deregistered after removal", () => {
      plot.automaticallyAdjustYScaleOverVisiblePoints(true);
      plot.remove();
      var key2callback = (<any> xScale).broadcaster._key2callback;
      assert.isUndefined(key2callback.get("yDomainAdjustment" + plot.getID()), "the plot is no longer attached to the xScale");
      key2callback = (<any> yScale).broadcaster._key2callback;
      assert.isUndefined(key2callback.get("xDomainAdjustment" + plot.getID()), "the plot is no longer attached to the yScale");
      svg.remove();
    });

    it("listeners are deregistered for changed scale", () => {
      plot.automaticallyAdjustYScaleOverVisiblePoints(true);
      var newScale = new Plottable.Scale.Linear().domain([-10, 10]);
      plot.project("x", xAccessor, newScale);
      xScale.domain([-2, 2]);
      assert.deepEqual(yScale.domain(), [-7, 7], "replaced xScale didn't adjust yScale");
      svg.remove();
    });

  });
});<|MERGE_RESOLUTION|>--- conflicted
+++ resolved
@@ -250,8 +250,6 @@
       svg.remove();
     });
 
-<<<<<<< HEAD
-=======
     it("getAllPlotData() with NaN pixel points", () => {
       var svg = generateSVG(400, 400);
       var plot = new Plottable.Plot.AbstractPlot();
@@ -339,7 +337,6 @@
       svg.remove();
     });
 
->>>>>>> 366b62d6
     describe("Dataset removal", () => {
       var plot: Plottable.Plot.AbstractPlot;
       var d1: Plottable.Dataset;
