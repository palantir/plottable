///<reference path="../../testReference.ts" />

var assert = chai.assert;

describe("Interactive Components", () => {
  describe("XDragBoxLayer", () => {
    var SVG_WIDTH = 400;
    var SVG_HEIGHT = 400;

    it("bounds()", () => {
<<<<<<< HEAD
      var svg = TestMethods.generateSVG(SVG_WIDTH, SVG_HEIGHT);
      var dbl = new Plottable.Component.Interactive.XDragBoxLayer();
=======
      var svg = generateSVG(SVG_WIDTH, SVG_HEIGHT);
      var dbl = new Plottable.Component.XDragBoxLayer();
>>>>>>> 441d1301
      dbl.boxVisible(true);
      dbl.renderTo(svg);

      var topLeft = {
        x: SVG_WIDTH / 4,
        y: SVG_HEIGHT / 4
      };
      var bottomRight = {
        x: SVG_WIDTH / 2,
        y: SVG_HEIGHT / 2
      };

      dbl.bounds({
        topLeft: topLeft,
        bottomRight: bottomRight
      });

      var actualBounds = dbl.bounds();
      assert.strictEqual(actualBounds.topLeft.y, 0, "box starts at top");
      assert.strictEqual(actualBounds.topLeft.x, topLeft.x, "left edge set correctly");
      assert.strictEqual(actualBounds.bottomRight.y, dbl.height(), "box ends at bottom");
      assert.strictEqual(actualBounds.bottomRight.x, bottomRight.x, "right edge set correctly");

      svg.remove();
    });

    it("resizes only in x", () => {
<<<<<<< HEAD
      var svg = TestMethods.generateSVG(SVG_WIDTH, SVG_HEIGHT);
      var dbl = new Plottable.Component.Interactive.XDragBoxLayer();
=======
      var svg = generateSVG(SVG_WIDTH, SVG_HEIGHT);
      var dbl = new Plottable.Component.XDragBoxLayer();
>>>>>>> 441d1301
      dbl.boxVisible(true);
      dbl.resizable(true);
      dbl.renderTo(svg);

      var topLeft = {
        x: SVG_WIDTH / 4,
        y: SVG_HEIGHT / 4
      };
      var bottomRight = {
        x: SVG_WIDTH / 2,
        y: SVG_HEIGHT / 2
      };

      dbl.bounds({
        topLeft: topLeft,
        bottomRight: bottomRight
      });

      var actualBounds = dbl.bounds();
      var dragTo = {
        x: SVG_WIDTH * 3 / 4,
        y: SVG_HEIGHT / 2
      };
      var target = dbl.background();
      TestMethods.triggerFakeDragSequence(target, actualBounds.bottomRight, dragTo);
      actualBounds = dbl.bounds();
      assert.strictEqual(actualBounds.bottomRight.x, dragTo.x, "resized in x");
      assert.strictEqual(actualBounds.topLeft.y, 0, "box still starts at top");
      assert.strictEqual(actualBounds.bottomRight.y, dbl.height(), "box still ends at bottom");
      svg.remove();
    });

    it("stays full height after resizing", () => {
<<<<<<< HEAD
      var svg = TestMethods.generateSVG(SVG_WIDTH, SVG_HEIGHT);
      var dbl = new Plottable.Component.Interactive.XDragBoxLayer();
=======
      var svg = generateSVG(SVG_WIDTH, SVG_HEIGHT);
      var dbl = new Plottable.Component.XDragBoxLayer();
>>>>>>> 441d1301
      dbl.boxVisible(true);
      dbl.resizable(true);
      dbl.renderTo(svg);

      var topLeft = {
        x: SVG_WIDTH / 4,
        y: SVG_HEIGHT / 4
      };
      var bottomRight = {
        x: SVG_WIDTH / 2,
        y: SVG_HEIGHT / 2
      };

      dbl.bounds({
        topLeft: topLeft,
        bottomRight: bottomRight
      });

      var heightBefore = dbl.height();
      var boundsBefore = dbl.bounds();
      svg.attr("height", 2 * SVG_HEIGHT);
      dbl.redraw();
      assert.notStrictEqual(dbl.height(), heightBefore, "component changed size");

      var boundsAfter = dbl.bounds();
      assert.strictEqual(boundsAfter.topLeft.x, boundsBefore.topLeft.x, "box keeps same left edge");
      assert.strictEqual(boundsAfter.topLeft.y, 0, "box still starts at top");
      assert.strictEqual(boundsAfter.bottomRight.x, boundsBefore.bottomRight.x, "box keeps same right edge");
      assert.strictEqual(boundsAfter.bottomRight.y, dbl.height(), "box still ends at bottom");
      svg.remove();
    });
  });
});<|MERGE_RESOLUTION|>--- conflicted
+++ resolved
@@ -8,13 +8,8 @@
     var SVG_HEIGHT = 400;
 
     it("bounds()", () => {
-<<<<<<< HEAD
       var svg = TestMethods.generateSVG(SVG_WIDTH, SVG_HEIGHT);
-      var dbl = new Plottable.Component.Interactive.XDragBoxLayer();
-=======
-      var svg = generateSVG(SVG_WIDTH, SVG_HEIGHT);
       var dbl = new Plottable.Component.XDragBoxLayer();
->>>>>>> 441d1301
       dbl.boxVisible(true);
       dbl.renderTo(svg);
 
@@ -42,13 +37,8 @@
     });
 
     it("resizes only in x", () => {
-<<<<<<< HEAD
       var svg = TestMethods.generateSVG(SVG_WIDTH, SVG_HEIGHT);
-      var dbl = new Plottable.Component.Interactive.XDragBoxLayer();
-=======
-      var svg = generateSVG(SVG_WIDTH, SVG_HEIGHT);
       var dbl = new Plottable.Component.XDragBoxLayer();
->>>>>>> 441d1301
       dbl.boxVisible(true);
       dbl.resizable(true);
       dbl.renderTo(svg);
@@ -82,13 +72,8 @@
     });
 
     it("stays full height after resizing", () => {
-<<<<<<< HEAD
       var svg = TestMethods.generateSVG(SVG_WIDTH, SVG_HEIGHT);
-      var dbl = new Plottable.Component.Interactive.XDragBoxLayer();
-=======
-      var svg = generateSVG(SVG_WIDTH, SVG_HEIGHT);
       var dbl = new Plottable.Component.XDragBoxLayer();
->>>>>>> 441d1301
       dbl.boxVisible(true);
       dbl.resizable(true);
       dbl.renderTo(svg);
