--- conflicted
+++ resolved
@@ -17,11 +17,7 @@
   it("a basic legend renders", () => {
     color.domain(["foo", "bar", "baz"]);
     legend.renderTo(svg);
-<<<<<<< HEAD
-    var rows = (<any> legend)._content.selectAll(".legend-row");
-=======
-    var rows = legend._content.selectAll(".legend-entry");
->>>>>>> d55cc71a
+    var rows = (<any> legend)._content.selectAll(".legend-entry");
     assert.lengthOf(rows[0], 3, "there are 3 legend entries");
 
     rows.each(function(d: any, i: number) {
@@ -95,15 +91,9 @@
     legend.renderTo(svg);
     var newDomain = ["mushu", "foo", "persei", "baz", "eight"];
     color.domain(newDomain);
-<<<<<<< HEAD
-    // due to how joins work, this is how the elements should be arranged by d3
-    var newDomainActualOrder = ["foo", "baz", "mushu", "persei", "eight"];
-    (<any> legend)._content.selectAll(".legend-row").each(function(d: any, i: number) {
-      assert.equal(d, newDomainActualOrder[i], "the data is set correctly");
-=======
-    legend._content.selectAll(".legend-entry").each(function(d, i) {
+
+    (<any> legend)._content.selectAll(".legend-entry").each(function(d: any, i: number) {
       assert.equal(d, newDomain[i], "the data is set correctly");
->>>>>>> d55cc71a
       var text = d3.select(this).select("text").text();
       assert.equal(text, d, "the text was set properly");
       var fill = d3.select(this).select("circle").attr("fill");
@@ -122,11 +112,8 @@
     newColorScale.domain(newDomain);
     legend.scale(newColorScale);
 
-<<<<<<< HEAD
-    (<any> legend)._content.selectAll(".legend-row").each(function(d: any, i: number) {
-=======
-    legend._content.selectAll(".legend-entry").each(function(d, i) {
->>>>>>> d55cc71a
+
+    (<any> legend)._content.selectAll(".legend-entry").each(function(d: any, i: number) {
       assert.equal(d, newDomain[i], "the data is set correctly");
       var text = d3.select(this).select("text").text();
       assert.equal(text, d, "the text was set properly");
@@ -148,11 +135,7 @@
 
     var newDomain = ["a", "foo", "d"];
     newColorScale.domain(newDomain);
-<<<<<<< HEAD
-    (<any> legend)._content.selectAll(".legend-row").each(function(d: any, i: number) {
-=======
-    legend._content.selectAll(".legend-entry").each(function(d, i) {
->>>>>>> d55cc71a
+    (<any> legend)._content.selectAll(".legend-entry").each(function(d: any, i: number) {
       assert.equal(d, newDomain[i], "the data is set correctly");
       var text = d3.select(this).select("text").text();
       assert.equal(text, d, "the text was set properly");
@@ -191,350 +174,6 @@
 
     svg.remove();
   });
-<<<<<<< HEAD
-
-  describe("Legend toggle tests", () => {
-    var toggleLegend: Plottable.Component.Legend;
-
-    beforeEach(() => {
-      toggleLegend = new Plottable.Component.Legend(color);
-      toggleLegend.toggleCallback(function(d, b) {/* no-op */});
-    });
-
-    function verifyState(selection: D3.Selection, b: boolean, msg?: string) {
-      assert.equal(selection.classed("toggled-on"), b, msg);
-      assert.equal(selection.classed("toggled-off"), !b, msg);
-    }
-
-    function getSelection(datum: any) {
-      var selection = (<any> toggleLegend)._content.selectAll(".legend-row")
-        .filter((d: any) => d === datum);
-      return selection;
-    }
-
-    function verifyEntry(datum: any, b: boolean, msg?: string) {
-      verifyState(getSelection(datum), b, msg);
-    }
-
-    function toggleEntry(datum: any, index: number) {
-      getSelection(datum).on("click")(datum, index);
-    }
-
-    it("basic initialization test", () => {
-      color.domain(["a", "b", "c", "d", "e"]);
-      toggleLegend.renderTo(svg);
-      (<any> toggleLegend)._content.selectAll(".legend-row").each(function() {
-        var selection = d3.select(this);
-        verifyState(selection, true);
-      });
-      svg.remove();
-    });
-
-    it("basic toggling test", () => {
-      color.domain(["a"]);
-      toggleLegend.renderTo(svg);
-      (<any> toggleLegend)._content.selectAll(".legend-row").each(function(d: any, i: number) {
-        var selection = d3.select(this);
-        selection.on("click")(d, i);
-        verifyState(selection, false);
-        selection.on("click")(d, i);
-        verifyState(selection, true);
-      });
-      svg.remove();
-    });
-
-    it("scale() works as intended with toggling", () => {
-      var domain = ["a", "b", "c", "d", "e"];
-      color.domain(domain);
-      toggleLegend.renderTo(svg);
-      toggleEntry("a", 0);
-      toggleEntry("d", 3);
-      toggleEntry("c", 2);
-
-      var newDomain = ["r", "a", "d", "g"];
-      var newColorScale = new Plottable.Scale.Color("Category10");
-      newColorScale.domain(newDomain);
-      toggleLegend.scale(newColorScale);
-
-      verifyEntry("r", true);
-      verifyEntry("a", false);
-      verifyEntry("g", true);
-      verifyEntry("d", false);
-
-      svg.remove();
-    });
-
-    it("listeners on scale will correctly update states", () =>  {
-      color.domain(["a", "b", "c", "d", "e"]);
-      toggleLegend.renderTo(svg);
-      toggleEntry("a", 0);
-      toggleEntry("d", 3);
-      toggleEntry("c", 2);
-
-      color.domain(["e", "d", "b", "a", "c"]);
-      verifyEntry("a", false);
-      verifyEntry("b", true);
-      verifyEntry("c", false);
-      verifyEntry("d", false);
-      verifyEntry("e", true);
-      svg.remove();
-    });
-
-    it("Testing callback works correctly", () =>  {
-      var domain = ["a", "b", "c", "d", "e"];
-      color.domain(domain);
-      var state = [true, true, true, true, true];
-
-      toggleLegend.toggleCallback((d, b) => {
-        state[domain.indexOf(d)] = b;
-      });
-      toggleLegend.renderTo(svg);
-
-      toggleEntry("a", 0);
-      verifyEntry("a", false);
-      assert.equal(state[0], false, "callback was successful");
-
-      toggleEntry("d", 3);
-      verifyEntry("d", false);
-      assert.equal(state[3], false, "callback was successful");
-
-      toggleEntry("a", 0);
-      verifyEntry("a", true);
-      assert.equal(state[0], true, "callback was successful");
-
-      toggleEntry("c", 2);
-      verifyEntry("c", false);
-      assert.equal(state[2], false, "callback was successful");
-      svg.remove();
-    });
-
-    it("Overwriting callback is successfull", () => {
-      var domain = ["a"];
-      color.domain(domain);
-      var state = true;
-      toggleLegend.renderTo(svg);
-
-      toggleLegend.toggleCallback((d, b) => {
-        state = b;
-      });
-
-      toggleEntry("a", 0);
-      assert.equal(state, false, "callback was successful");
-
-      var count = 0;
-      toggleLegend.toggleCallback((d, b) => {
-        count++;
-      });
-
-      toggleEntry("a", 0);
-      assert.equal(state, false, "callback was overwritten");
-      assert.equal(count, 1, "new callback was successfully called");
-      svg.remove();
-    });
-
-    it("Removing callback is successful", () =>  {
-      var domain = ["a"];
-      color.domain(domain);
-      var state = true;
-      toggleLegend.renderTo(svg);
-
-      toggleLegend.toggleCallback((d, b) => {
-        state = b;
-      });
-
-      toggleEntry("a", 0);
-      assert.equal(state, false, "callback was successful");
-
-      toggleLegend.toggleCallback(); // this should not remove the callback
-      toggleEntry("a", 0);
-      assert.equal(state, true, "callback was successful");
-
-      toggleLegend.toggleCallback(null); // this should remove the callback
-      assert.throws(function() {toggleEntry("a", 0);});
-      var selection = getSelection("a");
-      // should have no classes
-      assert.equal(selection.classed("toggled-on"), false, "is not toggled-on");
-      assert.equal(selection.classed("toggled-off"), false, "is not toggled-off");
-
-      svg.remove();
-    });
-  });
-
-  describe("Legend hover tests", () => {
-    var hoverLegend: Plottable.Component.Legend;
-
-    beforeEach(() => {
-      hoverLegend = new Plottable.Component.Legend(color);
-      hoverLegend.hoverCallback(function(d) {/* no-op */});
-    });
-
-    function _verifyFocus(selection: D3.Selection, b: boolean, msg?: string) {
-      assert.equal(selection.classed("hover"), true, msg);
-      assert.equal(selection.classed("focus"), b, msg);
-    }
-
-    function _verifyEmpty(selection: D3.Selection, msg?: string) {
-      assert.equal(selection.classed("hover"), false, msg);
-      assert.equal(selection.classed("focus"), false, msg);
-    }
-
-    function getSelection(datum: any) {
-      var selection = (<any> hoverLegend)._content.selectAll(".legend-row")
-        .filter((d: any) => d === datum);
-      return selection;
-    }
-
-    function verifyFocus(datum: any, b: boolean, msg?: string) {
-      _verifyFocus(getSelection(datum), b, msg);
-    }
-
-    function verifyEmpty(datum: string, msg?: string) {
-      _verifyEmpty(getSelection(datum), msg);
-    }
-
-    function hoverEntry(datum: any, index: number) {
-      getSelection(datum).on("mouseover")(datum, index);
-    }
-
-    function leaveEntry(datum: any, index: number) {
-      getSelection(datum).on("mouseout")(datum, index);
-    }
-
-    it("basic initialization test", () => {
-      color.domain(["a", "b", "c", "d", "e"]);
-      hoverLegend.renderTo(svg);
-      (<any> hoverLegend)._content.selectAll(".legend-row").each(function(d: any) {
-        verifyEmpty(d);
-      });
-      svg.remove();
-    });
-
-    it("basic hover test", () => {
-      color.domain(["a"]);
-      hoverLegend.renderTo(svg);
-      hoverEntry("a", 0);
-      verifyFocus("a", true);
-      leaveEntry("a", 0);
-      verifyEmpty("a");
-      svg.remove();
-    });
-
-    it("scale() works as intended with hovering", () => {
-      var domain = ["a", "b", "c", "d", "e"];
-      color.domain(domain);
-      hoverLegend.renderTo(svg);
-
-      hoverEntry("a", 0);
-
-      var newDomain = ["r", "a", "d", "g"];
-      var newColorScale = new Plottable.Scale.Color("Category10");
-      newColorScale.domain(newDomain);
-      hoverLegend.scale(newColorScale);
-
-      verifyFocus("r", false, "r");
-      verifyFocus("a", true, "a");
-      verifyFocus("g", false, "g");
-      verifyFocus("d", false, "d");
-
-      leaveEntry("a", 0);
-      verifyEmpty("r");
-      verifyEmpty("a");
-      verifyEmpty("g");
-      verifyEmpty("d");
-
-      svg.remove();
-    });
-
-    it("listeners on scale will correctly update states", () =>  {
-      color.domain(["a", "b", "c", "d", "e"]);
-      hoverLegend.renderTo(svg);
-      hoverEntry("c", 2);
-
-      color.domain(["e", "d", "b", "a", "c"]);
-      verifyFocus("a", false);
-      verifyFocus("b", false);
-      verifyFocus("c", true);
-      verifyFocus("d", false);
-      verifyFocus("e", false);
-      svg.remove();
-    });
-
-    it("Testing callback works correctly", () =>  {
-      var domain = ["a", "b", "c", "d", "e"];
-      color.domain(domain);
-      var focused: string = undefined;
-
-      hoverLegend.hoverCallback((d) => {
-        focused = d;
-      });
-      hoverLegend.renderTo(svg);
-
-      hoverEntry("a", 0);
-      verifyFocus("a", true);
-      assert.equal(focused, "a", "callback was successful");
-
-      leaveEntry("a", 0);
-      assert.equal(focused, undefined, "callback was successful");
-
-      hoverEntry("d", 3);
-      verifyFocus("d", true);
-      assert.equal(focused, "d", "callback was successful");
-      svg.remove();
-    });
-
-    it("Overwriting callback is successfull", () => {
-      var domain = ["a"];
-      color.domain(domain);
-      var focused: string = undefined;
-      hoverLegend.renderTo(svg);
-
-      hoverLegend.hoverCallback((d) => {
-        focused = d;
-      });
-
-      hoverEntry("a", 0);
-      assert.equal(focused, "a", "callback was successful");
-      leaveEntry("a", 0);
-
-      var count = 0;
-      hoverLegend.hoverCallback((d) => {
-        count++;
-      });
-
-      hoverEntry("a", 0);
-      assert.equal(focused, undefined, "old callback was not called");
-      assert.equal(count, 1, "new callbcak was called");
-      leaveEntry("a", 0);
-      assert.equal(count, 2, "new callback was called");
-      svg.remove();
-    });
-
-    it("Removing callback is successful", () =>  {
-      var domain = ["a"];
-      color.domain(domain);
-      var focused: string = undefined;
-      hoverLegend.renderTo(svg);
-
-      hoverLegend.hoverCallback((d) => {
-        focused = d;
-      });
-
-      hoverEntry("a", 0);
-      assert.equal(focused, "a", "callback was successful");
-
-      hoverLegend.hoverCallback(); // this should not remove the callback
-      leaveEntry("a", 0);
-      assert.equal(focused, undefined, "callback was successful");
-
-      hoverLegend.hoverCallback(null); // this should remove the callback
-      assert.throws(function() {hoverEntry("a", 0);});
-      verifyEmpty("a");
-
-      svg.remove();
-    });
-  });
-=======
->>>>>>> d55cc71a
 });
 
 describe("Legend", () => {
@@ -677,7 +316,7 @@
 
     var verifyMaxEntriesInRow = (n: number) => {
       horizLegend.maxEntriesPerRow(n);
-      var rows = horizLegend._element.selectAll(rowSelector);
+      var rows = (<any> horizLegend)._element.selectAll(rowSelector);
       assert.lengthOf(rows[0], (6 / n), "number of rows is correct");
       rows.each(function(d: any) {
         var entries = d3.select(this).selectAll(entrySelector);
