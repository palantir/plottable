///<reference path="../testReference.ts" />

var assert = chai.assert;

describe("Labels", () => {

  it("Standard text title label generates properly", () => {
    var svg = TestMethods.generateSVG(400, 80);
    var label = new Plottable.Components.Label("A CHART TITLE");
    label.classed(Plottable.Components.Label.TITLE_LABEL_CLASS, true);
    label.renderTo(svg);

    var content = (<any> label)._content;
    assert.isTrue((<any> label)._element.classed("label"), "title element has label css class");
    assert.isTrue((<any> label)._element.classed("title-label"), "title element has title-label css class");
    var textChildren = content.selectAll("text");
    assert.lengthOf(textChildren, 1, "There is one text node in the parent element");

    var text = content.select("text");
    var bbox = Plottable.Utils.DOM.getBBox(text);
    assert.closeTo(bbox.height, label.height(), 0.5, "text height === label.minimumHeight()");
    assert.strictEqual(text.node().textContent, "A CHART TITLE", "node's text content is as expected");
    svg.remove();
  });

  // Skipping due to FF odd client bounding rect computation - #1470.
  it.skip("Left-rotated text is handled properly", () => {
    var svg = TestMethods.generateSVG(100, 400);
    var label = new Plottable.Components.Label("LEFT-ROTATED LABEL", "left");
    label.classed(Plottable.Components.Label.AXIS_LABEL_CLASS, true);
    label.renderTo(svg);
    var content = (<any> label)._content;
    var text = content.select("text");
    var textBBox = Plottable.Utils.DOM.getBBox(text);
    TestMethods.assertBBoxInclusion((<any> label)._element.select(".bounding-box"), text);
    assert.closeTo(textBBox.height, label.width(), window.Pixel_CloseTo_Requirement, "text height");
    svg.remove();
  });

  // Skipping due to FF odd client bounding rect computation - #1470.
  it.skip("Right-rotated text is handled properly", () => {
    var svg = TestMethods.generateSVG(100, 400);
    var label = new Plottable.Components.Label("RIGHT-ROTATED LABEL", "right");
    label.classed(Plottable.Components.Label.AXIS_LABEL_CLASS, true);
    label.renderTo(svg);
    var content = (<any> label)._content;
    var text = content.select("text");
    var textBBox = Plottable.Utils.DOM.getBBox(text);
    TestMethods.assertBBoxInclusion((<any> label)._element.select(".bounding-box"), text);
    assert.closeTo(textBBox.height, label.width(), window.Pixel_CloseTo_Requirement, "text height");
    svg.remove();
  });

  it("Label text can be changed after label is created", () => {
    var svg = TestMethods.generateSVG(400, 80);
    var label = new Plottable.Components.Label("a");
    label.classed(Plottable.Components.Label.TITLE_LABEL_CLASS, true);
    label.renderTo(svg);
    assert.strictEqual((<any> label)._content.select("text").text(), "a", "the text starts at the specified string");
    assert.operator(label.height(), ">", 0, "rowMin is > 0 for non-empty string");
    label.text("hello world");
    label.renderTo(svg);
    assert.strictEqual((<any> label)._content.select("text").text(), "hello world", "the label text updated properly");
    assert.operator(label.height(), ">", 0, "rowMin is > 0 for non-empty string");
    svg.remove();
  });

  // skipping because Dan is rewriting labels and the height test fails
  it.skip("Superlong text is handled in a sane fashion", () => {
    var svgWidth = 400;
    var svg = TestMethods.generateSVG(svgWidth, 80);
    var label = new Plottable.Components.Label("THIS LABEL IS SO LONG WHOEVER WROTE IT WAS PROBABLY DERANGED");
    label.classed(Plottable.Components.Label.TITLE_LABEL_CLASS, true);
    label.renderTo(svg);
    var content = (<any> label)._content;
    var text = content.select("text");
    var bbox = Plottable.Utils.DOM.getBBox(text);
    assert.strictEqual(bbox.height, label.height(), "text height === label.minimumHeight()");
    assert.operator(bbox.width, "<=", svgWidth, "the text is not wider than the SVG width");
    svg.remove();
  });

  it("text in a tiny box is truncated to empty string", () => {
    var svg = TestMethods.generateSVG(10, 10);
    var label = new Plottable.Components.Label("Yeah, not gonna fit...");
    label.classed(Plottable.Components.Label.TITLE_LABEL_CLASS, true);
    label.renderTo(svg);
    var text = (<any> label)._content.select("text");
    assert.strictEqual(text.text(), "", "text was truncated to empty string");
    svg.remove();
  });

  it("centered text in a table is positioned properly", () => {
    var svg = TestMethods.generateSVG(400, 400);
<<<<<<< HEAD
    var label = new Plottable.Components.TitleLabel("X");
    var t = new Plottable.Components.Table().add(label, 0, 0)
                                 .add(new Plottable.Component(), 1, 0);
=======
    var label = new Plottable.Components.Label("X");
    label.classed(Plottable.Components.Label.TITLE_LABEL_CLASS, true);
    var t = new Plottable.Components.Table().addComponent(label, 0, 0)
                                 .addComponent(new Plottable.Component(), 1, 0);
>>>>>>> e7141143
    t.renderTo(svg);
    var textTranslate = d3.transform((<any> label)._content.select("g").attr("transform")).translate;
    var eleTranslate  = d3.transform((<any> label)._element.attr("transform")).translate;
    var textWidth = Plottable.Utils.DOM.getBBox((<any> label)._content.select("text")).width;
    assert.closeTo(eleTranslate[0] + textTranslate[0] + textWidth / 2, 200, 5, "label is centered");
    svg.remove();
  });

  it("if a label text is changed to empty string, width updates to 0", () => {
    var svg = TestMethods.generateSVG(400, 400);
    var label = new Plottable.Components.Label("foo");
    label.renderTo(svg);
    label.text("");
    assert.strictEqual(label.width(), 0, "width updated to 0");
    svg.remove();
  });

  it("unsupported alignments and orientations are unsupported", () => {
    assert.throws(() => new Plottable.Components.Label("foo", "bar"), Error, "not a valid orientation");
  });

  // Skipping due to FF odd client bounding rect computation - #1470.
  it.skip("Label orientation can be changed after label is created", () => {
    var svg = TestMethods.generateSVG(400, 400);
    var label = new Plottable.Components.Label("CHANGING ORIENTATION");
    label.classed(Plottable.Components.Label.AXIS_LABEL_CLASS, true);
    label.renderTo(svg);

    var content = (<any> label)._content;
    var text = content.select("text");
    var bbox = Plottable.Utils.DOM.getBBox(text);
    assert.closeTo(bbox.height, label.height(), 1, "label is in horizontal position");

    label.orientation("right");
    text = content.select("text");
    bbox = Plottable.Utils.DOM.getBBox(text);
    TestMethods.assertBBoxInclusion((<any> label)._element.select(".bounding-box"), text);
    assert.closeTo(bbox.height, label.width(), window.Pixel_CloseTo_Requirement, "label is in vertical position");

    svg.remove();
  });

  it("padding reacts well under align", () => {
    var svg = TestMethods.generateSVG(400, 200);
    var testLabel = new Plottable.Components.Label("testing label").padding(30).xAlignment("left");
    var longLabel = new Plottable.Components.Label("LONG LABELLLLLLLLLLLLLLLLL").xAlignment("left");
    var topLabel = new Plottable.Components.Label("label").yAlignment("bottom");
    new Plottable.Components.Table([[topLabel], [testLabel], [longLabel]]).renderTo(svg);

    var testTextRect = (<any> testLabel)._element.select("text").node().getBoundingClientRect();
    var longTextRect = (<any> longLabel)._element.select("text").node().getBoundingClientRect();

    assert.closeTo(testTextRect.left, longTextRect.left + 30, 2, "left difference by padding amount");

    testLabel.xAlignment("right");

    testTextRect = (<any> testLabel)._element.select("text").node().getBoundingClientRect();
    longTextRect = (<any> longLabel)._element.select("text").node().getBoundingClientRect();

    assert.closeTo(testTextRect.right, longTextRect.right - 30, 2, "right difference by padding amount");

    testLabel.yAlignment("bottom");

    testTextRect = (<any> testLabel)._element.select("text").node().getBoundingClientRect();
    longTextRect = (<any> longLabel)._element.select("text").node().getBoundingClientRect();

    assert.closeTo(testTextRect.bottom, longTextRect.top - 30, 2, "vertical difference by padding amount");

    testLabel.yAlignment("top");

    testTextRect = (<any> testLabel)._element.select("text").node().getBoundingClientRect();
    var topTextRect = (<any> topLabel)._element.select("text").node().getBoundingClientRect();

    assert.closeTo(testTextRect.top, topTextRect.bottom + 30, 2, "vertical difference by padding amount");
    svg.remove();
  });

  it("padding puts space around the label", () => {
    var svg = TestMethods.generateSVG(400, 200);
    var testLabel = new Plottable.Components.Label("testing label").padding(30);
    testLabel.renderTo(svg);

    var measurer = new SVGTypewriter.Measurers.Measurer(svg);
    var measure = measurer.measure("testing label");
    assert.operator(testLabel.width(), ">", measure.width, "padding increases size of the component");
    assert.operator(testLabel.width(), "<=", measure.width + 2 * testLabel.padding(), "width at most incorporates full padding amount");
    assert.operator(testLabel.height(), ">", measure.height, "padding increases size of the component");
    assert.operator(testLabel.height(), ">=", measure.height + 2 * testLabel.padding(), "height at most incorporates full padding amount");
    svg.remove();
  });

  it("negative padding throws an error", () => {
    var testLabel = new Plottable.Components.Label("testing label");
    assert.throws(() => testLabel.padding(-10), Error, "Cannot be less than 0");
  });
});<|MERGE_RESOLUTION|>--- conflicted
+++ resolved
@@ -92,16 +92,9 @@
 
   it("centered text in a table is positioned properly", () => {
     var svg = TestMethods.generateSVG(400, 400);
-<<<<<<< HEAD
-    var label = new Plottable.Components.TitleLabel("X");
+    var label = new Plottable.Components.Label("X");
     var t = new Plottable.Components.Table().add(label, 0, 0)
                                  .add(new Plottable.Component(), 1, 0);
-=======
-    var label = new Plottable.Components.Label("X");
-    label.classed(Plottable.Components.Label.TITLE_LABEL_CLASS, true);
-    var t = new Plottable.Components.Table().addComponent(label, 0, 0)
-                                 .addComponent(new Plottable.Component(), 1, 0);
->>>>>>> e7141143
     t.renderTo(svg);
     var textTranslate = d3.transform((<any> label)._content.select("g").attr("transform")).translate;
     var eleTranslate  = d3.transform((<any> label)._element.attr("transform")).translate;
