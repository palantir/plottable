--- conflicted
+++ resolved
@@ -101,53 +101,33 @@
       });
 
       it("renders left-rotated text properly", () => {
-<<<<<<< HEAD
-        const label = new Plottable.Components.Label("LEFT-ROTATED LABEL", -90);
-        label.renderTo(div);
-=======
         const str = "LEFT-ROTATED LABEL";
         const label = new Plottable.Components.Label(str, -90);
-        label.renderTo(svg);
->>>>>>> 3cbaed5e
+        label.renderTo(div);
         const content = label.content();
         const text = content.select("text");
         const textBBox = Plottable.Utils.DOM.elementBBox(text);
         TestMethods.assertBBoxInclusion((<any> label)._element.select(BBOX_SELECTOR), text);
         assert.closeTo(textBBox.height, label.width(), window.Pixel_CloseTo_Requirement, "text height");
-<<<<<<< HEAD
-        assert.closeTo(textBBox.width, label.height(), window.Pixel_CloseTo_Requirement, "text width");
-        div.remove();
-      });
-
-      it("renders right-rotated text properly", () => {
-        const label = new Plottable.Components.Label("RIGHT-ROTATED LABEL", 90);
-        label.renderTo(div);
-=======
         // OS/Browser specific kerning messes with typesetter's per-character measurement
         const widthFudge = str.length;
         assert.closeTo(textBBox.width, label.height(), window.Pixel_CloseTo_Requirement + widthFudge, "text width");
-        svg.remove();
+        div.remove();
       });
 
       it("renders right-rotated text properly", () => {
         const str = "RIGHT-ROTATED LABEL";
         const label = new Plottable.Components.Label(str, 90);
-        label.renderTo(svg);
->>>>>>> 3cbaed5e
+        label.renderTo(div);
         const content = label.content();
         const text = content.select("text");
         const textBBox = Plottable.Utils.DOM.elementBBox(text);
         TestMethods.assertBBoxInclusion((<any> label)._element.select(BBOX_SELECTOR), text);
         assert.closeTo(textBBox.height, label.width(), window.Pixel_CloseTo_Requirement, "text height");
-<<<<<<< HEAD
-        assert.closeTo(textBBox.width, label.height(), window.Pixel_CloseTo_Requirement, "text width");
-        div.remove();
-=======
         // OS/Browser specific kerning messes with typesetter's per-character measurement
         const widthFudge = str.length;
         assert.closeTo(textBBox.width, label.height(), window.Pixel_CloseTo_Requirement + widthFudge, "text width");
-        svg.remove();
->>>>>>> 3cbaed5e
+        div.remove();
       });
     });
 
@@ -239,12 +219,8 @@
       it("puts space around the label", () => {
         label.renderTo(div);
 
-<<<<<<< HEAD
-        const measurer = new SVGTypewriter.CacheMeasurer(div);
-=======
-        const context = new Typesetter.SvgContext(svg.node() as SVGElement);
+        const context = new Typesetter.SvgContext(label.content().node() as SVGElement);
         const measurer = new Typesetter.CacheMeasurer(context);
->>>>>>> 3cbaed5e
         const measure = measurer.measure("testing label");
         assert.operator(label.width(), ">", measure.width, "padding increases size of the component");
         assert.operator(label.width(), "<=", measure.width + 2 * PADDING, "width at most incorporates full padding amount");
