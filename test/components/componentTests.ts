--- conflicted
+++ resolved
@@ -15,13 +15,8 @@
 
   describe("anchoring", () => {
 
-<<<<<<< HEAD
-    let c: Plottable.SVGComponent;
-    let svg: d3.Selection<void>;
-=======
-    let c: Plottable.Component;
-    let svg: SimpleSelection<void>;
->>>>>>> ad21cfde
+    let c: Plottable.SVGComponent;
+    let svg: SimpleSelection<void>;
 
     beforeEach(() => {
       c = new Plottable.SVGComponent();
@@ -172,13 +167,8 @@
 
   describe("detaching", () => {
 
-<<<<<<< HEAD
-    let c: Plottable.SVGComponent;
-    let svg: d3.Selection<void>;
-=======
-    let c: Plottable.Component;
-    let svg: SimpleSelection<void>;
->>>>>>> ad21cfde
+    let c: Plottable.SVGComponent;
+    let svg: SimpleSelection<void>;
 
     beforeEach(() => {
       c = new Plottable.SVGComponent();
@@ -260,13 +250,8 @@
 
   describe("parent container", () => {
 
-<<<<<<< HEAD
-    let c: Plottable.SVGComponent;
-    let svg: d3.Selection<void>;
-=======
-    let c: Plottable.Component;
-    let svg: SimpleSelection<void>;
->>>>>>> ad21cfde
+    let c: Plottable.SVGComponent;
+    let svg: SimpleSelection<void>;
 
     beforeEach(() => {
       c = new Plottable.SVGComponent();
@@ -297,13 +282,8 @@
 
   describe("css classes", () => {
 
-<<<<<<< HEAD
-    let c: Plottable.SVGComponent;
-    let svg: d3.Selection<void>;
-=======
-    let c: Plottable.Component;
-    let svg: SimpleSelection<void>;
->>>>>>> ad21cfde
+    let c: Plottable.SVGComponent;
+    let svg: SimpleSelection<void>;
 
     beforeEach(() => {
       c = new Plottable.SVGComponent();
@@ -341,14 +321,9 @@
 
   describe("computing the layout", () => {
 
-<<<<<<< HEAD
     let c: Plottable.SVGComponent;
     let d: Plottable.Components.Group;
-    let svg: d3.Selection<void>;
-=======
-    let c: Plottable.Component;
-    let svg: SimpleSelection<void>;
->>>>>>> ad21cfde
+    let svg: SimpleSelection<void>;
 
     beforeEach(() => {
       c = new Plottable.SVGComponent();
@@ -524,13 +499,8 @@
 
   describe("computing the layout when of fixed size", () => {
 
-<<<<<<< HEAD
-    let c: Plottable.SVGComponent;
-    let svg: d3.Selection<void>;
-=======
-    let c: Plottable.Component;
-    let svg: SimpleSelection<void>;
->>>>>>> ad21cfde
+    let c: Plottable.SVGComponent;
+    let svg: SimpleSelection<void>;
     let fixedWidth = 100;
     let fixedHeight = 100;
 
@@ -578,13 +548,8 @@
 
   describe("aligning", () => {
 
-<<<<<<< HEAD
-    let c: Plottable.SVGComponent;
-    let svg: d3.Selection<void>;
-=======
-    let c: Plottable.Component;
-    let svg: SimpleSelection<void>;
->>>>>>> ad21cfde
+    let c: Plottable.SVGComponent;
+    let svg: SimpleSelection<void>;
 
     beforeEach(() => {
       c = new Plottable.SVGComponent();
@@ -624,13 +589,8 @@
 
   describe("aligning when of fixed size", () => {
 
-<<<<<<< HEAD
-    let c: Plottable.SVGComponent;
-    let svg: d3.Selection<void>;
-=======
-    let c: Plottable.Component;
-    let svg: SimpleSelection<void>;
->>>>>>> ad21cfde
+    let c: Plottable.SVGComponent;
+    let svg: SimpleSelection<void>;
     let fixedWidth = 100;
     let fixedHeight = 100;
 
@@ -665,13 +625,8 @@
 
   describe("calculating the minimum requested space", () => {
 
-<<<<<<< HEAD
-    let c: Plottable.SVGComponent;
-    let svg: d3.Selection<void>;
-=======
-    let c: Plottable.Component;
-    let svg: SimpleSelection<void>;
->>>>>>> ad21cfde
+    let c: Plottable.SVGComponent;
+    let svg: SimpleSelection<void>;
 
     beforeEach(() => {
       c = new Plottable.SVGComponent();
@@ -690,13 +645,8 @@
 
   describe("destroying", () => {
 
-<<<<<<< HEAD
-    let c: Plottable.SVGComponent;
-    let svg: d3.Selection<void>;
-=======
-    let c: Plottable.Component;
-    let svg: SimpleSelection<void>;
->>>>>>> ad21cfde
+    let c: Plottable.SVGComponent;
+    let svg: SimpleSelection<void>;
 
     beforeEach(() => {
       c = new Plottable.SVGComponent();
@@ -726,13 +676,8 @@
 
   describe("rendering on the anchored svg", () => {
 
-<<<<<<< HEAD
-    let c: Plottable.SVGComponent;
-    let svg: d3.Selection<void>;
-=======
-    let c: Plottable.Component;
-    let svg: SimpleSelection<void>;
->>>>>>> ad21cfde
+    let c: Plottable.SVGComponent;
+    let svg: SimpleSelection<void>;
 
     beforeEach(() => {
       c = new Plottable.SVGComponent();
@@ -783,13 +728,8 @@
 
   describe("rendering to a DOM node", () => {
 
-<<<<<<< HEAD
-    let c: Plottable.SVGComponent;
-    let svg: d3.Selection<void>;
-=======
-    let c: Plottable.Component;
-    let svg: SimpleSelection<void>;
->>>>>>> ad21cfde
+    let c: Plottable.SVGComponent;
+    let svg: SimpleSelection<void>;
     let renderFlag: boolean;
 
     beforeEach(() => {
@@ -914,13 +854,8 @@
 
   describe("calculating the origin in relation to the svg", () => {
 
-<<<<<<< HEAD
-    let c: Plottable.SVGComponent;
-    let svg: d3.Selection<void>;
-=======
-    let c: Plottable.Component;
-    let svg: SimpleSelection<void>;
->>>>>>> ad21cfde
+    let c: Plottable.SVGComponent;
+    let svg: SimpleSelection<void>;
 
     beforeEach(() => {
       c = new Plottable.SVGComponent();
@@ -953,13 +888,8 @@
   });
 
   describe("calculating the bounds", () => {
-<<<<<<< HEAD
-    let c: Plottable.SVGComponent;
-    let svg: d3.Selection<void>;
-=======
-    let c: Plottable.Component;
-    let svg: SimpleSelection<void>;
->>>>>>> ad21cfde
+    let c: Plottable.SVGComponent;
+    let svg: SimpleSelection<void>;
 
     beforeEach(() => {
       c = new Plottable.SVGComponent();
@@ -980,13 +910,8 @@
 
   describe("restricting rendering through clipPath", () => {
 
-<<<<<<< HEAD
     let clippedComponent: Plottable.SVGComponent;
-    let svg: d3.Selection<void>;
-=======
-    let clippedComponent: Plottable.Component;
-    let svg: SimpleSelection<void>;
->>>>>>> ad21cfde
+    let svg: SimpleSelection<void>;
 
     beforeEach(() => {
       clippedComponent = new Plottable.SVGComponent();
