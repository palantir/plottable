--- conflicted
+++ resolved
@@ -109,18 +109,7 @@
     });
 
     it("components can be detach()-ed even if not anchor()-ed", () => {
-<<<<<<< HEAD
-      var c = new Plottable.Component();
-=======
       let c = new Plottable.Component();
-      c.detach(); // no error thrown
-      svg.remove();
-    });
-
-    it("callbacks called on detach()-ing", () => {
-      c = new Plottable.Component();
-      c.renderTo(svg);
->>>>>>> bed375b5
 
       let callbackCalled = false;
       let passedComponent: Plottable.Component;
@@ -140,17 +129,12 @@
       c = new Plottable.Component();
       c.renderTo(svg);
 
-<<<<<<< HEAD
-      var callbackCalled = false;
-      var passedComponent: Plottable.Component;
-      var callback = (component: Plottable.Component) => {
+      let callbackCalled = false;
+      let passedComponent: Plottable.Component;
+      let callback = (component: Plottable.Component) => {
         callbackCalled = true;
         passedComponent = component;
       };
-=======
-      let callbackCalled = false;
-      let callback = (component: Plottable.Component) => callbackCalled = true;
->>>>>>> bed375b5
       c.onDetach(callback);
       c.detach();
       assert.isTrue(callbackCalled, "callback was called when the Component was detach()-ed");
