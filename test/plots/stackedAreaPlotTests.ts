--- conflicted
+++ resolved
@@ -244,188 +244,6 @@
       });
     });
 
-<<<<<<< HEAD
-    it("enables and disables downsampling", () => {
-      assert.strictEqual(renderer.downsamplingEnabled(), false, "downsampling is disabled by default");
-      renderer.downsamplingEnabled(true);
-      assert.strictEqual(renderer.downsamplingEnabled(), true, "downsampling can be enabled by user");
-      renderer.downsamplingEnabled(false);
-      assert.strictEqual(renderer.downsamplingEnabled(), false, "downsampling can be disabled by user");
-      svg.remove();
-    });
-  });
-
-  describe("Stacked Area Plot no data", () => {
-    let svg: d3.Selection<void>;
-    let renderer: Plottable.Plots.StackedArea<number>;
-    let SVG_WIDTH = 600;
-    let SVG_HEIGHT = 400;
-
-    beforeEach(() => {
-      svg = TestMethods.generateSVG(SVG_WIDTH, SVG_HEIGHT);
-      let xScale = new Plottable.Scales.Linear();
-      xScale.domain([1, 3]);
-      let yScale = new Plottable.Scales.Linear();
-      yScale.domain([0, 4]);
-      let colorScale = new Plottable.Scales.Color("10");
-
-      let data1: any[] = [
-      ];
-      let data2 = [
-        {x: 1, y: 3, type: "b"},
-        {x: 3, y: 1, type: "b"}
-      ];
-
-      renderer = new Plottable.Plots.StackedArea<number>();
-      renderer.addDataset(new Plottable.Dataset(data1));
-      renderer.addDataset(new Plottable.Dataset(data2));
-      renderer.attr("fill", "type", colorScale);
-      renderer.x((d) => d.x, xScale);
-      renderer.y((d) => d.y, yScale);
-      new Plottable.Components.Table([[renderer]]).renderTo(svg);
-    });
-
-    it("path elements rendered correctly", () => {
-      let areas = (<any> renderer)._renderArea.selectAll(".area");
-      let area0 = d3.select(areas[0][0]);
-      assert.strictEqual(area0.attr("d"), null, "no path string on an empty dataset");
-
-      let area1 = d3.select(areas[0][1]);
-      assert.notEqual(area1.attr("d"), "", "path string has been created");
-      assert.strictEqual(area1.attr("fill"), "#1f77b4", "fill attribute is correct");
-
-      svg.remove();
-    });
-
-  });
-
-  describe("Stacked Area Plot Stacking", () => {
-    let svg: d3.Selection<void>;
-    let xScale: Plottable.Scales.Linear;
-    let yScale: Plottable.Scales.Linear;
-    let renderer: Plottable.Plots.StackedArea<number>;
-    let SVG_WIDTH = 600;
-    let SVG_HEIGHT = 400;
-
-    beforeEach(() => {
-      svg = TestMethods.generateSVG(SVG_WIDTH, SVG_HEIGHT);
-      xScale = new Plottable.Scales.Linear();
-      xScale.domain([1, 3]);
-      yScale = new Plottable.Scales.Linear();
-      let colorScale = new Plottable.Scales.Color("10").domain(["a", "b"]);
-
-      let data1 = [
-        {x: 1, y: 1, type: "a"},
-        {x: 3, y: 2, type: "a"}
-      ];
-      let data2 = [
-        {x: 1, y: 5, type: "b"},
-        {x: 3, y: 1, type: "b"}
-      ];
-
-      renderer = new Plottable.Plots.StackedArea<number>();
-      renderer.addDataset(new Plottable.Dataset(data1));
-      renderer.addDataset(new Plottable.Dataset(data2));
-      renderer.attr("fill", "type", colorScale);
-      renderer.x((d) => d.x, xScale);
-      renderer.y((d) => d.y, yScale);
-      renderer.renderTo(svg);
-    });
-
-    it("stacks correctly on adding datasets", () => {
-
-      assert.closeTo(0, yScale.domain()[0], 1, "0 is close to lower bound");
-      assert.closeTo(6, yScale.domain()[1], 1, "6 is close to upper bound");
-
-      let oldLowerBound = yScale.domain()[0];
-      let oldUpperBound = yScale.domain()[1];
-      renderer.detach();
-      let data = [
-        {x: 1, y: 0, type: "c"},
-        {x: 3, y: 0, type: "c"}
-      ];
-      let datasetA = new Plottable.Dataset(data);
-      renderer.addDataset(datasetA);
-      renderer.renderTo(svg);
-
-      assert.strictEqual(oldLowerBound, yScale.domain()[0], "lower bound doesn't change with 0 added");
-      assert.strictEqual(oldUpperBound, yScale.domain()[1], "upper bound doesn't change with 0 added");
-
-      oldLowerBound = yScale.domain()[0];
-      oldUpperBound = yScale.domain()[1];
-      renderer.detach();
-      let increaseStackingData = [
-        {x: 1, y: 10, type: "d"},
-        {x: 3, y: 3, type: "d"}
-      ];
-      let datasetB = new Plottable.Dataset(increaseStackingData);
-      renderer.addDataset(datasetB);
-      renderer.renderTo(svg);
-
-      assert.closeTo(oldLowerBound, yScale.domain()[0], 2, "lower bound doesn't change on positive addition");
-      assert.closeTo(oldUpperBound + 10, yScale.domain()[1], 2, "upper bound increases");
-
-      oldUpperBound = yScale.domain()[1];
-      renderer.detach();
-      let nonincreasingStackingData = [
-        {x: 1, y: 0, type: "e"},
-        {x: 3, y: 1, type: "e"}
-      ];
-      let datasetC = new Plottable.Dataset(nonincreasingStackingData);
-      renderer.addDataset(datasetC);
-      renderer.renderTo(svg);
-
-      assert.strictEqual(oldUpperBound, yScale.domain()[1], "upper bound doesn't increase since maximum doesn't increase");
-
-      renderer.removeDataset(datasetA);
-      renderer.removeDataset(datasetB);
-      renderer.removeDataset(datasetC);
-      svg.remove();
-    });
-
-    it("stacks correctly on removing datasets", () => {
-      renderer.detach();
-
-      let dataA = [
-        {x: 1, y: 0, type: "c"},
-        {x: 3, y: 0, type: "c"}
-      ];
-      let datasetA = new Plottable.Dataset(dataA);
-      renderer.addDataset(datasetA);
-
-      let dataB = [
-        {x: 1, y: 10, type: "d"},
-        {x: 3, y: 3, type: "d"}
-      ];
-      let datasetB = new Plottable.Dataset(dataB);
-      renderer.addDataset(datasetB);
-
-      let dataC = [
-        {x: 1, y: 0, type: "e"},
-        {x: 3, y: 1, type: "e"}
-      ];
-      let datasetC = new Plottable.Dataset(dataC);
-      renderer.addDataset(datasetC);
-      renderer.x((d) => d.x, xScale);
-      renderer.y((d) => d.y, yScale);
-
-      renderer.renderTo(svg);
-
-      assert.closeTo(16, yScale.domain()[1], 2, "Initially starts with around 14 at highest extent");
-
-      renderer.detach();
-      renderer.removeDataset(datasetA);
-      renderer.renderTo(svg);
-
-      assert.closeTo(16, yScale.domain()[1], 2, "Remains with around 14 at highest extent");
-
-      let oldUpperBound = yScale.domain()[1];
-      renderer.detach();
-      renderer.removeDataset(datasetB);
-      renderer.renderTo(svg);
-
-      assert.closeTo(oldUpperBound - 10, yScale.domain()[1], 2, "Highest extent decreases by around 10");
-=======
     describe("rendering on edge case scenarios", () => {
       it("renders nothing when no data", () => {
         let svg = TestMethods.generateSVG();
@@ -540,7 +358,6 @@
 
     describe("downsampling", () => {
       let stackedAreaPlot: Plottable.Plots.StackedArea<any>;
->>>>>>> a77bd97a
 
       beforeEach(() => {
         stackedAreaPlot = new Plottable.Plots.StackedArea();
@@ -549,296 +366,67 @@
       it("disables downsampling", () => {
         assert.strictEqual(stackedAreaPlot.downsamplingEnabled(), false, "downsampling is disabled by default");
         stackedAreaPlot.downsamplingEnabled(true);
-        assert.strictEqual(stackedAreaPlot.downsamplingEnabled(), false, "downsampling will not be enabled by user");
-      });
-    });
-<<<<<<< HEAD
-
-    it("stacks correctly on modifying a dataset", () => {
-      assert.closeTo(0, yScale.domain()[0], 1, "0 is close to lower bound");
-      assert.closeTo(6, yScale.domain()[1], 1, "6 is close to upper bound");
-
-      let oldLowerBound = yScale.domain()[0];
-      let oldUpperBound = yScale.domain()[1];
-      renderer.detach();
-      let zeroData = [
-        {x: 1, y: 0, type: "c"},
-        {x: 3, y: 0, type: "c"}
-      ];
-      let dataset = new Plottable.Dataset(zeroData);
-      renderer.addDataset(dataset);
-      renderer.x((d) => d.x, xScale);
-      renderer.y((d) => d.y, yScale);
-      renderer.renderTo(svg);
-
-      assert.strictEqual(oldLowerBound, yScale.domain()[0], "lower bound doesn't change with 0 added");
-      assert.strictEqual(oldUpperBound, yScale.domain()[1], "upper bound doesn't change with 0 added");
-
-      oldLowerBound = yScale.domain()[0];
-      oldUpperBound = yScale.domain()[1];
-      renderer.detach();
-      let increasingStackData = [
-        {x: 1, y: 10, type: "c"},
-        {x: 3, y: 3, type: "c"}
-      ];
-      dataset.data(increasingStackData);
-      renderer.renderTo(svg);
-
-      assert.closeTo(oldLowerBound, yScale.domain()[0], 2, "lower bound doesn't change on positive addition");
-      assert.closeTo(oldUpperBound + 10, yScale.domain()[1], 2, "upper bound increases");
-
-      oldUpperBound = yScale.domain()[1];
-      renderer.detach();
-      let decreasingStackData = [
-        {x: 1, y: 8, type: "c"},
-        {x: 3, y: 3, type: "c"}
-      ];
-      dataset.data(decreasingStackData);
-      renderer.renderTo(svg);
-
-      assert.closeTo(oldUpperBound - 2, yScale.domain()[1], 1, "upper bound decreases by 2");
-
-      oldUpperBound = yScale.domain()[1];
-      renderer.detach();
-      let nonmodifyingStackData = [
-        {x: 1, y: 8, type: "c"},
-        {x: 3, y: 1, type: "c"}
-      ];
-      dataset.data(nonmodifyingStackData);
-      renderer.renderTo(svg);
-
-      assert.strictEqual(oldUpperBound, yScale.domain()[1], "upper bound does not change");
-      svg.remove();
-    });
-
-    it("warning is thrown when datasets are updated with different domains", () => {
-      let flag = false;
-      let oldWarn = Plottable.Utils.Window.warn;
-      Plottable.Utils.Window.warn = (msg: string) => {
-        if (msg.indexOf("domain") > -1) { flag = true; }
-      };
-
-      let missingDomainData = [
-        { x: 1, y: 0, type: "c" }
-      ];
-      let dataset = new Plottable.Dataset(missingDomainData);
-      renderer.addDataset(dataset);
-
-      Plottable.Utils.Window.warn = oldWarn;
-      assert.isTrue(flag, "warning has been issued about differing domains");
-
-      svg.remove();
+        assert.strictEqual(stackedAreaPlot.downsamplingEnabled(), true, "downsampling can be enabled by user");
+        stackedAreaPlot.downsamplingEnabled(false);
+        assert.strictEqual(stackedAreaPlot.downsamplingEnabled(), false, "downsampling can be disabled by user");
+      });
+      
+      it("renders correctly when downsampling is enabled", () => {
+        let svg = TestMethods.generateSVG(5, 10);
+        let xScale = new Plottable.Scales.Linear();
+        xScale.domain([0, 5]);
+        let yScale = new Plottable.Scales.Linear();
+        yScale.domain([0, 5]);
+        let data1 = [
+          { x: 1, y: 1}, // start point should not be removed
+          { x: 2, y: 1}, // points should be removed
+          { x: 3, y: 1}, // points should not be removed
+          { x: 4, y: 1}, // end point should not be removed
+        ];
+  
+        let data2 = [
+          { x: 1, y: 1},
+          { x: 2, y: 2},
+          { x: 3, y: 3},
+          { x: 4, y: 2},
+        ];
+  
+        let plot = new Plottable.Plots.StackedArea<number>();
+        plot.y((d) => d.y, yScale);
+        plot.x((d) => d.x, xScale);
+        plot.addDataset(new Plottable.Dataset(data1));
+        plot.addDataset(new Plottable.Dataset(data2));
+        plot.downsamplingEnabled(true);
+        new Plottable.Components.Table([[plot]]).renderTo(svg);
+        let areas = plot.content().selectAll(".area");
+  
+        let expectedRenderIndex = [0, 2, 3];
+  
+        let dataset = [data1, data2];
+        let EPSILON = 0.05;
+        assert.strictEqual(areas[0].length, dataset.length, "correct number of areas are drawn.");
+  
+        let previousAreaValue = expectedRenderIndex.map((d) => 0);
+  
+        dataset.forEach((d, i) => {
+          let area = d3.select(areas[0][i]);
+          let expectedAreaData = expectedRenderIndex.map((d) => dataset[i][d]);
+          let areaPoints = TestMethods.normalizePath(area.attr("d")).match(/(\-?\d+\.?\d*)(,|\s)(-?\d+\.?\d*)/g);
+          assert.strictEqual(areaPoints.length, expectedRenderIndex.length * 2, `correct number of points in area are drawn in area ${i}`);
+          let topPoints = areaPoints.slice(0, areaPoints.length / 2);
+          let bottomPoints = areaPoints.slice(areaPoints.length / 2, areaPoints.length).reverse();
+          topPoints.forEach((point, i) => {
+            let topCoordinates = topPoints[i].split(/,|\s/);
+            let bottomCoordinates = bottomPoints[i].split(/,|\s/);
+            let height = yScale.invert(+topCoordinates[1]) - yScale.invert(+bottomCoordinates[1]);
+            assert.closeTo(height, expectedAreaData[i].y, EPSILON, `the height of area with (x: ${+topCoordinates[0]}) are correct`);
+            assert.closeTo(yScale.invert(+topCoordinates[1]), previousAreaValue[i] + expectedAreaData[i].y, EPSILON,
+              `the top y value of area with (x: ${+topCoordinates[0]}) are correct`);
+            previousAreaValue[i] = previousAreaValue[i] + expectedAreaData[i].y;
+          });
+        });
+        svg.remove();
+      });
     });
   });
-
-  describe("Stacked Area Plot Project", () => {
-    let svg: d3.Selection<void>;
-    let xScale: Plottable.Scales.Linear;
-    let yScale: Plottable.Scales.Linear;
-    let renderer: Plottable.Plots.StackedArea<number>;
-    let SVG_WIDTH = 600;
-    let SVG_HEIGHT = 400;
-
-    beforeEach(() => {
-      svg = TestMethods.generateSVG(SVG_WIDTH, SVG_HEIGHT);
-      xScale = new Plottable.Scales.Linear();
-      xScale.domain([1, 3]);
-      yScale = new Plottable.Scales.Linear();
-      yScale.domain([0, 4]);
-      let colorScale = new Plottable.Scales.Color("10").domain(["a", "b"]);
-
-      let data1 = [
-        {x: 1, yTest: 1, type: "a"},
-        {x: 3, yTest: 2, type: "a"}
-      ];
-      let data2 = [
-        {x: 1, yTest: 3, type: "b"},
-        {x: 3, yTest: 1, type: "b"}
-      ];
-
-      renderer = new Plottable.Plots.StackedArea<number>();
-      renderer.y((d) => d.yTest, yScale);
-      renderer.x((d) => d.x, xScale);
-      renderer.addDataset(new Plottable.Dataset(data1));
-      renderer.addDataset(new Plottable.Dataset(data2));
-      renderer.attr("fill", (d) => d.type, colorScale);
-      let xAxis = new Plottable.Axes.Numeric(xScale, "bottom");
-      new Plottable.Components.Table([[renderer], [xAxis]]).renderTo(svg);
-    });
-
-    it("renders correctly", () => {
-      let areas = (<any> renderer)._renderArea.selectAll(".area");
-      let area0 = d3.select(areas[0][0]);
-      let d0 = TestMethods.normalizePath(area0.attr("d")).split(/[a-zA-Z]/);
-      let d0Ys = d0.slice(1, d0.length - 1).map((s) => parseFloat(s.split(",")[1]));
-      assert.strictEqual(d0Ys.indexOf(0), -1, "bottom area never touches the top");
-
-      let area1 = d3.select(areas[0][1]);
-      let d1 = TestMethods.normalizePath(area1.attr("d")).split(/[a-zA-Z]/);
-      let d1Ys = d1.slice(1, d1.length - 1).map((s) => parseFloat(s.split(",")[1]));
-      assert.notEqual(d1Ys.indexOf(0), -1, "touches the top");
-
-      let domain = yScale.domain();
-      assert.strictEqual(0, domain[0], "domain starts at a min value at 0");
-      assert.strictEqual(4, domain[1], "highest area stacking is at upper limit of yScale domain");
-      svg.remove();
-    });
-
-    it("project works correctly", () => {
-      renderer.attr("check", (d) => d.type);
-      let areas = (<any> renderer)._renderArea.selectAll(".area");
-      let area0 = d3.select(areas[0][0]);
-      assert.strictEqual(area0.attr("check"), "a", "projector has been applied to first area");
-
-      let area1 = d3.select(areas[0][1]);
-      assert.strictEqual(area1.attr("check"), "b", "projector has been applied to second area");
-      svg.remove();
-    });
-  });
-
-  describe("downsampling", () => {
-    it("renders correctly when downsampling is enabled", () => {
-      let svg = TestMethods.generateSVG(5, 10);
-      let xScale = new Plottable.Scales.Linear();
-      xScale.domain([0, 5]);
-      let yScale = new Plottable.Scales.Linear();
-      yScale.domain([0, 5]);
-      let data1 = [
-        { x: 1, y: 1}, // start point should not be removed
-        { x: 2, y: 1}, // points should be removed
-        { x: 3, y: 1}, // points should not be removed
-        { x: 4, y: 1}, // end point should not be removed
-      ];
-
-      let data2 = [
-        { x: 1, y: 1},
-        { x: 2, y: 2},
-        { x: 3, y: 3},
-        { x: 4, y: 2},
-      ];
-
-      let plot = new Plottable.Plots.StackedArea<number>();
-      plot.y((d) => d.y, yScale);
-      plot.x((d) => d.x, xScale);
-      plot.addDataset(new Plottable.Dataset(data1));
-      plot.addDataset(new Plottable.Dataset(data2));
-      plot.downsamplingEnabled(true);
-      new Plottable.Components.Table([[plot]]).renderTo(svg);
-      let areas = plot.content().selectAll(".area");
-
-      let expectedRenderIndex = [0, 2, 3];
-
-      let dataset = [data1, data2];
-      let EPSILON = 0.05;
-      assert.strictEqual(areas[0].length, dataset.length, "correct number of areas are drawn.");
-
-      let previousAreaValue = expectedRenderIndex.map((d) => 0);
-
-      dataset.forEach((d, i) => {
-        let area = d3.select(areas[0][i]);
-        let expectedAreaData = expectedRenderIndex.map((d) => dataset[i][d]);
-        let areaPoints = TestMethods.normalizePath(area.attr("d")).match(/(\-?\d+\.?\d*)(,|\s)(-?\d+\.?\d*)/g);
-        assert.strictEqual(areaPoints.length, expectedRenderIndex.length * 2, `correct number of points in area are drawn in area ${i}`);
-        let topPoints = areaPoints.slice(0, areaPoints.length / 2);
-        let bottomPoints = areaPoints.slice(areaPoints.length / 2, areaPoints.length).reverse();
-        topPoints.forEach((point, i) => {
-          let topCoordinates = topPoints[i].split(/,|\s/);
-          let bottomCoordinates = bottomPoints[i].split(/,|\s/);
-          let height = yScale.invert(+topCoordinates[1]) - yScale.invert(+bottomCoordinates[1]);
-          assert.closeTo(height, expectedAreaData[i].y, EPSILON, `the height of area with (x: ${+topCoordinates[0]}) are correct`);
-          assert.closeTo(yScale.invert(+topCoordinates[1]), previousAreaValue[i] + expectedAreaData[i].y, EPSILON,
-            `the top y value of area with (x: ${+topCoordinates[0]}) are correct`);
-          previousAreaValue[i] = previousAreaValue[i] + expectedAreaData[i].y;
-        });
-      });
-      svg.remove();
-    });
-  });
-
-  describe("fail safe tests", () => {
-    it("0 as a string coerces correctly and is not subject to off by one errors", () => {
-      let data0 = [
-        { x: 1, y: 1, fill: "blue" },
-        { x: 2, y: 2, fill: "blue" },
-        { x: 3, y: 3, fill: "blue" },
-      ];
-      let data1 = [
-        { x: 1, y: 1, fill: "red" },
-        { x: 2, y: "0", fill: "red" },
-        { x: 3, y: 3, fill: "red" },
-      ];
-      let data2 = [
-        { x: 1, y: 1, fill: "green" },
-        { x: 2, y: 2, fill: "green" },
-        { x: 3, y: 3, fill: "green" },
-      ];
-      let xScale = new Plottable.Scales.Linear();
-      let yScale = new Plottable.Scales.Linear();
-
-      let plot = new Plottable.Plots.StackedArea<number>();
-      let dataset0 = new Plottable.Dataset(data0);
-      plot.addDataset(dataset0);
-      let dataset1 = new Plottable.Dataset(data1);
-      plot.addDataset(dataset1);
-      let dataset2 = new Plottable.Dataset(data2);
-      plot.addDataset(dataset2);
-      plot.attr("fill", "fill");
-      plot.x((d: any) => d.x, xScale).y((d: any) => d.y, yScale);
-
-      let ds0Point2Offset = (<any> plot)._stackingResult.get(dataset0).get("2").offset;
-      let ds1Point2Offset = (<any> plot)._stackingResult.get(dataset1).get("2").offset;
-      let ds2Point2Offset = (<any> plot)._stackingResult.get(dataset2).get("2").offset;
-
-      assert.strictEqual(ds0Point2Offset, 0,
-        "dataset0 (blue) sh1uld have no offset on middle point");
-      assert.strictEqual(ds1Point2Offset, 2,
-        "dataset1 (red) should have this offset and be on top of blue dataset");
-      assert.strictEqual(ds2Point2Offset, 2,
-        "dataset2 (green) should have this offset because the red dataset has no height in this point");
-    });
-
-    it("null defaults to 0", () => {
-      let data0 = [
-        { x: 1, y: 1, fill: "blue" },
-        { x: 2, y: 2, fill: "blue" },
-        { x: 3, y: 3, fill: "blue" },
-      ];
-      let data1 = [
-        { x: 1, y: 1, fill: "red" },
-        { x: 2, y: "0", fill: "red" },
-        { x: 3, y: 3, fill: "red" },
-      ];
-      let data2 = [
-        { x: 1, y: 1, fill: "green" },
-        { x: 2, y: 2, fill: "green" },
-        { x: 3, y: 3, fill: "green" },
-      ];
-      let xScale = new Plottable.Scales.Linear();
-      let yScale = new Plottable.Scales.Linear();
-
-      let plot = new Plottable.Plots.StackedArea<number>();
-      let dataset0 = new Plottable.Dataset(data0);
-      plot.addDataset(dataset0);
-      let dataset1 = new Plottable.Dataset(data1);
-      plot.addDataset(dataset1);
-      let dataset2 = new Plottable.Dataset(data2);
-      plot.addDataset(dataset2);
-      plot.attr("fill", "fill");
-      plot.x((d: any) => d.x, xScale).y((d: any) => d.y, yScale);
-
-      let ds0Point2Offset = (<any> plot)._stackingResult.get(dataset0).get("2").offset;
-      let ds1Point2Offset = (<any> plot)._stackingResult.get(dataset1).get("2").offset;
-      let ds2Point2Offset = (<any> plot)._stackingResult.get(dataset2).get("2").offset;
-
-      assert.strictEqual(ds0Point2Offset, 0,
-        "dataset0 (blue) should have no offset on middle point");
-      assert.strictEqual(ds1Point2Offset, 2,
-        "dataset1 (red) should have this offset and be on top of blue dataset");
-      assert.strictEqual(ds2Point2Offset, 2,
-        "dataset2 (green) should have this offset because the red dataset has no height in this point");
-    });
-
-=======
->>>>>>> a77bd97a
-  });
 });