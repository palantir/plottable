--- conflicted
+++ resolved
@@ -3,16 +3,13 @@
 import * as d3 from "d3";
 
 import * as Plottable from "../src";
-<<<<<<< HEAD
 import { IComponent } from "../src/components";
-
-export function generateDIV(width = 400, height = 400) {
+import { getTranslateValues } from "../src/utils/domUtils";
+
+export function generateDIV(width = 400, height = 400): d3.Selection<HTMLDivElement, void | {}, any, any> {
   let parent = getSVGParent();
-  return parent.append("div").style("width", `${width}px`).style("height", `${height}px`).attr("class", "div");
-}
-=======
-import { getTranslateValues } from "../src/utils/domUtils";
->>>>>>> ad21cfde
+  return parent.append<HTMLDivElement>("div").style("width", `${width}px`).style("height", `${height}px`).attr("class", "div");
+}
 
 export function generateSVG(width = 400, height = 400): d3.Selection<SVGSVGElement, void | {}, any, any> {
   let parent = getSVGParent();
@@ -179,15 +176,11 @@
   });
 }
 
-<<<<<<< HEAD
 export function numStyle(s: HTMLElement, a: string) {
   return parseFloat((s.style as any)[a]);
 }
 
-export function numAttr(s: d3.Selection<void>, a: string) {
-=======
 export function numAttr(s: SimpleSelection<void>, a: string) {
->>>>>>> ad21cfde
   return parseFloat(s.attr(a));
 }
 
@@ -375,13 +368,8 @@
   return numbers;
 }
 
-<<<<<<< HEAD
 export function verifyClipPath(c: Plottable.SVGComponent) {
-  let clipPathId = (<any>c)._boxContainer[0][0].firstChild.id;
-=======
-export function verifyClipPath(c: Plottable.Component) {
   let clipPathId = (<any>c)._boxContainer.node().firstChild.id;
->>>>>>> ad21cfde
   let expectedPrefix = /MSIE [5-9]/.test(navigator.userAgent) ? "" : document.location.href;
   expectedPrefix = expectedPrefix.replace(/#.*/g, "");
   let expectedClipPathURL = "url(" + expectedPrefix + "#" + clipPathId + ")";
