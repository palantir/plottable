///<reference path="testReference.ts" />

function generateSVG(width=400, height=400) {
  var parent: D3.Selection;
  var mocha = d3.select("#mocha-report");
  if (mocha.node() != null) {
    var suites = mocha.selectAll(".suite");
    var lastSuite = d3.select(suites[0][suites[0].length - 1]);
    parent = lastSuite.selectAll("ul");
  } else {
    parent = d3.select("body");
  }
  var svg = parent.append("svg").attr("width", width).attr("height", height);
  return svg;
}

function getTranslate(element: D3.Selection) {
  return d3.transform(element.attr("transform")).translate;
}

function assertBBoxEquivalence(bbox, widthAndHeightPair, message) {
  var width = widthAndHeightPair[0];
  var height = widthAndHeightPair[1];
  assert.equal(bbox.width, width, "width: " + message);
  assert.equal(bbox.height, height, "height: " + message);
}

<<<<<<< HEAD
function assertXY(el: D3.Selection, xExpected, yExpected, message) {
  var x = el.attr("x");
  var y = el.attr("y");
  assert.equal(x, xExpected, "x: " + message);
  assert.equal(y, yExpected, "y: " + message);
}

function assertWidthHeight(el: D3.Selection, widthExpected, heightExpected, message) {
  var width = el.attr("width");
  var height = el.attr("height");
  assert.equal(width, widthExpected, "width: " + message);
  assert.equal(height, heightExpected, "height: " + message);
=======
function makeLinearSeries(n: number): IDataset {
  function makePoint(x: number) {
    return {x: x, y: x};
  }
  var data = d3.range(n).map(makePoint);
  return {data: data, seriesName: "linear-series"};
}

function makeQuadraticSeries(n: number): IDataset {
  function makeQuadraticPoint(x: number) {
    return {x: x, y: x*x};
  }
  var data = d3.range(n).map(makeQuadraticPoint);
  return {data: data, seriesName: "quadratic-series"};
>>>>>>> c7b344f1
}

class MultiTestVerifier {
  public passed = true;
  private temp: boolean;

  public start() {
    this.temp = this.passed;
    this.passed = false;
  }

  public end() {
    this.passed = this.temp;
  }
}<|MERGE_RESOLUTION|>--- conflicted
+++ resolved
@@ -25,7 +25,6 @@
   assert.equal(bbox.height, height, "height: " + message);
 }
 
-<<<<<<< HEAD
 function assertXY(el: D3.Selection, xExpected, yExpected, message) {
   var x = el.attr("x");
   var y = el.attr("y");
@@ -38,7 +37,7 @@
   var height = el.attr("height");
   assert.equal(width, widthExpected, "width: " + message);
   assert.equal(height, heightExpected, "height: " + message);
-=======
+
 function makeLinearSeries(n: number): IDataset {
   function makePoint(x: number) {
     return {x: x, y: x};
@@ -53,7 +52,6 @@
   }
   var data = d3.range(n).map(makeQuadraticPoint);
   return {data: data, seriesName: "quadratic-series"};
->>>>>>> c7b344f1
 }
 
 class MultiTestVerifier {
