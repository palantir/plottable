function generateSVG(width, height) {
    if (width === void 0) { width = 400; }
    if (height === void 0) { height = 400; }
    var parent = getSVGParent();
    return parent.append("svg").attr("width", width).attr("height", height).attr("class", "svg");
}
function getSVGParent() {
    var mocha = d3.select("#mocha-report");
    if (mocha.node() != null) {
        var suites = mocha.selectAll(".suite");
        var lastSuite = d3.select(suites[0][suites[0].length - 1]);
        return lastSuite.selectAll("ul");
    }
    else {
        return d3.select("body");
    }
}
function verifySpaceRequest(sr, w, h, ww, wh, id) {
    assert.equal(sr.width, w, "width requested is as expected #" + id);
    assert.equal(sr.height, h, "height requested is as expected #" + id);
    assert.equal(sr.wantsWidth, ww, "needs more width is as expected #" + id);
    assert.equal(sr.wantsHeight, wh, "needs more height is as expected #" + id);
}
function fixComponentSize(c, fixedWidth, fixedHeight) {
    c._requestedSpace = function (w, h) {
        return {
            width: fixedWidth == null ? 0 : fixedWidth,
            height: fixedHeight == null ? 0 : fixedHeight,
            wantsWidth: fixedWidth == null ? false : w < fixedWidth,
            wantsHeight: fixedHeight == null ? false : h < fixedHeight
        };
    };
    c._fixedWidthFlag = fixedWidth == null ? false : true;
    c._fixedHeightFlag = fixedHeight == null ? false : true;
    return c;
}
function makeFixedSizeComponent(fixedWidth, fixedHeight) {
    return fixComponentSize(new Plottable.Abstract.Component(), fixedWidth, fixedHeight);
}
function getTranslate(element) {
    return d3.transform(element.attr("transform")).translate;
}
function assertBBoxEquivalence(bbox, widthAndHeightPair, message) {
    var width = widthAndHeightPair[0];
    var height = widthAndHeightPair[1];
    assert.equal(bbox.width, width, "width: " + message);
    assert.equal(bbox.height, height, "height: " + message);
}
function assertBBoxInclusion(outerEl, innerEl) {
    var outerBox = outerEl.node().getBoundingClientRect();
    var innerBox = innerEl.node().getBoundingClientRect();
    assert.operator(Math.floor(outerBox.left), "<=", Math.ceil(innerBox.left) + window.Pixel_CloseTo_Requirement, "bounding rect left included");
    assert.operator(Math.floor(outerBox.top), "<=", Math.ceil(innerBox.top) + window.Pixel_CloseTo_Requirement, "bounding rect top included");
    assert.operator(Math.ceil(outerBox.right) + window.Pixel_CloseTo_Requirement, ">=", Math.floor(innerBox.right), "bounding rect right included");
    assert.operator(Math.ceil(outerBox.bottom) + window.Pixel_CloseTo_Requirement, ">=", Math.floor(innerBox.bottom), "bounding rect bottom included");
}
function assertXY(el, xExpected, yExpected, message) {
    var x = el.attr("x");
    var y = el.attr("y");
    assert.equal(x, xExpected, "x: " + message);
    assert.equal(y, yExpected, "y: " + message);
}
function assertWidthHeight(el, widthExpected, heightExpected, message) {
    var width = el.attr("width");
    var height = el.attr("height");
    assert.equal(width, widthExpected, "width: " + message);
    assert.equal(height, heightExpected, "height: " + message);
}
function makeLinearSeries(n) {
    function makePoint(x) {
        return { x: x, y: x };
    }
    return d3.range(n).map(makePoint);
}
function makeQuadraticSeries(n) {
    function makeQuadraticPoint(x) {
        return { x: x, y: x * x };
    }
    return d3.range(n).map(makeQuadraticPoint);
}
var MultiTestVerifier = (function () {
    function MultiTestVerifier() {
        this.passed = true;
    }
    MultiTestVerifier.prototype.start = function () {
        this.temp = this.passed;
        this.passed = false;
    };
    MultiTestVerifier.prototype.end = function () {
        this.passed = this.temp;
    };
    return MultiTestVerifier;
})();
function triggerFakeUIEvent(type, target) {
    var e = document.createEvent("UIEvents");
    e.initUIEvent(type, true, true, window, 1);
    target.node().dispatchEvent(e);
}
function triggerFakeMouseEvent(type, target, relativeX, relativeY) {
    var clientRect = target.node().getBoundingClientRect();
    var xPos = clientRect.left + relativeX;
    var yPos = clientRect.top + relativeY;
    var e = document.createEvent("MouseEvents");
    e.initMouseEvent(type, true, true, window, 1, xPos, yPos, xPos, yPos, false, false, false, false, 1, null);
    target.node().dispatchEvent(e);
}

before(function () {
    Plottable.Core.RenderController.setRenderPolicy(new Plottable.Core.RenderController.RenderPolicy.Immediate());
    window.Pixel_CloseTo_Requirement = window.PHANTOMJS ? 2 : 0.5;
});
after(function () {
    var parent = getSVGParent();
    var mocha = d3.select("#mocha-report");
    if (mocha.node() != null) {
        var suites = mocha.selectAll(".suite");
        for (var i = 0; i < suites[0].length; i++) {
            var curSuite = d3.select(suites[0][i]);
            assert(curSuite.selectAll("ul").selectAll("svg").node() === null, "all svgs have been removed");
        }
    }
    else {
        assert(d3.select("body").selectAll("svg").node() === null, "all svgs have been removed");
    }
});

var assert = chai.assert;
describe("BaseAxis", function () {
    it("orientation", function () {
        var scale = new Plottable.Scale.Linear();
        assert.throws(function () { return new Plottable.Abstract.Axis(scale, "blargh"); }, "unsupported");
    });
    it("tickLabelPadding() rejects negative values", function () {
        var scale = new Plottable.Scale.Linear();
        var baseAxis = new Plottable.Abstract.Axis(scale, "bottom");
        assert.throws(function () { return baseAxis.tickLabelPadding(-1); }, "must be positive");
    });
    it("gutter() rejects negative values", function () {
        var scale = new Plottable.Scale.Linear();
        var axis = new Plottable.Abstract.Axis(scale, "right");
        assert.throws(function () { return axis.gutter(-1); }, "must be positive");
    });
    it("width() + gutter()", function () {
        var SVG_WIDTH = 100;
        var SVG_HEIGHT = 500;
        var svg = generateSVG(SVG_WIDTH, SVG_HEIGHT);
        var scale = new Plottable.Scale.Linear();
        var verticalAxis = new Plottable.Abstract.Axis(scale, "right");
        verticalAxis.renderTo(svg);
        var expectedWidth = verticalAxis.tickLength() + verticalAxis.gutter();
        assert.strictEqual(verticalAxis.width(), expectedWidth, "calling width() with no arguments returns currently used width");
        verticalAxis.gutter(20);
        expectedWidth = verticalAxis.tickLength() + verticalAxis.gutter();
        assert.strictEqual(verticalAxis.width(), expectedWidth, "changing the gutter size updates the width");
        verticalAxis.width(20);
        assert.strictEqual(verticalAxis.width(), 20, "width was set to user-specified value");
        verticalAxis.width(10 * SVG_WIDTH);
        assert.strictEqual(verticalAxis.width(), SVG_WIDTH, "returns actual used width if requested width is too large");
        assert.doesNotThrow(function () { return verticalAxis.width("auto"); }, Error, "can be set to auto mode");
        assert.throws(function () { return verticalAxis.width(-999); }, Error, "invalid");
        var horizontalAxis = new Plottable.Abstract.Axis(scale, "bottom");
        assert.throws(function () { return horizontalAxis.width(2014); }, Error, "horizontal");
        svg.remove();
    });
    it("height() + gutter()", function () {
        var SVG_WIDTH = 500;
        var SVG_HEIGHT = 100;
        var svg = generateSVG(SVG_WIDTH, SVG_HEIGHT);
        var scale = new Plottable.Scale.Linear();
        var horizontalAxis = new Plottable.Abstract.Axis(scale, "bottom");
        horizontalAxis.renderTo(svg);
        var expectedHeight = horizontalAxis.tickLength() + horizontalAxis.gutter();
        assert.strictEqual(horizontalAxis.height(), expectedHeight, "calling height() with no arguments returns currently used height");
        horizontalAxis.gutter(20);
        expectedHeight = horizontalAxis.tickLength() + horizontalAxis.gutter();
        assert.strictEqual(horizontalAxis.height(), expectedHeight, "changing the gutter size updates the height");
        horizontalAxis.height(20);
        assert.strictEqual(horizontalAxis.height(), 20, "height was set to user-specified value");
        horizontalAxis.height(10 * SVG_HEIGHT);
        assert.strictEqual(horizontalAxis.height(), SVG_HEIGHT, "returns actual used height if requested height is too large");
        assert.doesNotThrow(function () { return horizontalAxis.height("auto"); }, Error, "can be set to auto mode");
        assert.throws(function () { return horizontalAxis.height(-999); }, Error, "invalid");
        var verticalAxis = new Plottable.Abstract.Axis(scale, "right");
        assert.throws(function () { return verticalAxis.height(2014); }, Error, "vertical");
        svg.remove();
    });
    it("draws ticks and baseline (horizontal)", function () {
        var SVG_WIDTH = 500;
        var SVG_HEIGHT = 100;
        var svg = generateSVG(SVG_WIDTH, SVG_HEIGHT);
        var scale = new Plottable.Scale.Linear();
        scale.domain([0, 10]);
        scale.range([0, SVG_WIDTH]);
        var baseAxis = new Plottable.Abstract.Axis(scale, "bottom");
        baseAxis.height(SVG_HEIGHT);
        var tickValues = [0, 1, 2, 3, 4, 5, 6, 7, 8, 9, 10];
        baseAxis._getTickValues = function () {
            return tickValues;
        };
        baseAxis.renderTo(svg);
        var tickMarks = svg.selectAll("." + Plottable.Abstract.Axis.TICK_MARK_CLASS);
        assert.strictEqual(tickMarks[0].length, tickValues.length, "A tick mark was created for each value");
        var baseline = svg.select(".baseline");
        assert.isNotNull(baseline.node(), "baseline was drawn");
        assert.strictEqual(baseline.attr("x1"), "0");
        assert.strictEqual(baseline.attr("x2"), String(SVG_WIDTH));
        assert.strictEqual(baseline.attr("y1"), "0");
        assert.strictEqual(baseline.attr("y2"), "0");
        baseAxis.orient("top");
        assert.isNotNull(baseline.node(), "baseline was drawn");
        assert.strictEqual(baseline.attr("x1"), "0");
        assert.strictEqual(baseline.attr("x2"), String(SVG_WIDTH));
        assert.strictEqual(baseline.attr("y1"), String(SVG_HEIGHT));
        assert.strictEqual(baseline.attr("y2"), String(SVG_HEIGHT));
        svg.remove();
    });
    it("draws ticks and baseline (vertical)", function () {
        var SVG_WIDTH = 100;
        var SVG_HEIGHT = 500;
        var svg = generateSVG(SVG_WIDTH, SVG_HEIGHT);
        var scale = new Plottable.Scale.Linear();
        scale.domain([0, 10]);
        scale.range([0, SVG_HEIGHT]);
        var baseAxis = new Plottable.Abstract.Axis(scale, "left");
        baseAxis.width(SVG_WIDTH);
        var tickValues = [0, 1, 2, 3, 4, 5, 6, 7, 8, 9, 10];
        baseAxis._getTickValues = function () {
            return tickValues;
        };
        baseAxis.renderTo(svg);
        var tickMarks = svg.selectAll("." + Plottable.Abstract.Axis.TICK_MARK_CLASS);
        assert.strictEqual(tickMarks[0].length, tickValues.length, "A tick mark was created for each value");
        var baseline = svg.select(".baseline");
        assert.isNotNull(baseline.node(), "baseline was drawn");
        assert.strictEqual(baseline.attr("x1"), String(SVG_WIDTH));
        assert.strictEqual(baseline.attr("x2"), String(SVG_WIDTH));
        assert.strictEqual(baseline.attr("y1"), "0");
        assert.strictEqual(baseline.attr("y2"), String(SVG_HEIGHT));
        baseAxis.orient("right");
        assert.isNotNull(baseline.node(), "baseline was drawn");
        assert.strictEqual(baseline.attr("x1"), "0");
        assert.strictEqual(baseline.attr("x2"), "0");
        assert.strictEqual(baseline.attr("y1"), "0");
        assert.strictEqual(baseline.attr("y2"), String(SVG_HEIGHT));
        svg.remove();
    });
    it("tickLength()", function () {
        var SVG_WIDTH = 500;
        var SVG_HEIGHT = 100;
        var svg = generateSVG(SVG_WIDTH, SVG_HEIGHT);
        var scale = new Plottable.Scale.Linear();
        scale.domain([0, 10]);
        scale.range([0, SVG_WIDTH]);
        var baseAxis = new Plottable.Abstract.Axis(scale, "bottom");
        var tickValues = [0, 1, 2, 3, 4, 5, 6, 7, 8, 9, 10];
        baseAxis._getTickValues = function () {
            return tickValues;
        };
        baseAxis.renderTo(svg);
        var secondTickMark = svg.selectAll("." + Plottable.Abstract.Axis.TICK_MARK_CLASS + ":nth-child(2)");
        assert.strictEqual(secondTickMark.attr("x1"), "50");
        assert.strictEqual(secondTickMark.attr("x2"), "50");
        assert.strictEqual(secondTickMark.attr("y1"), "0");
        assert.strictEqual(secondTickMark.attr("y2"), String(baseAxis.tickLength()));
        baseAxis.tickLength(10);
        assert.strictEqual(secondTickMark.attr("y2"), String(baseAxis.tickLength()), "tick length was updated");
        assert.throws(function () { return baseAxis.tickLength(-1); }, "must be positive");
        svg.remove();
    });
    it("endTickLength()", function () {
        var SVG_WIDTH = 500;
        var SVG_HEIGHT = 100;
        var svg = generateSVG(SVG_WIDTH, SVG_HEIGHT);
        var scale = new Plottable.Scale.Linear();
        scale.domain([0, 10]);
        scale.range([0, SVG_WIDTH]);
        var baseAxis = new Plottable.Abstract.Axis(scale, "bottom");
        var tickValues = [0, 1, 2, 3, 4, 5, 6, 7, 8, 9, 10];
        baseAxis._getTickValues = function () { return tickValues; };
        baseAxis.renderTo(svg);
        var firstTickMark = svg.selectAll("." + Plottable.Abstract.Axis.END_TICK_MARK_CLASS);
        assert.strictEqual(firstTickMark.attr("x1"), "0");
        assert.strictEqual(firstTickMark.attr("x2"), "0");
        assert.strictEqual(firstTickMark.attr("y1"), "0");
        assert.strictEqual(firstTickMark.attr("y2"), String(baseAxis.endTickLength()));
        baseAxis.endTickLength(10);
        assert.strictEqual(firstTickMark.attr("y2"), String(baseAxis.endTickLength()), "end tick length was updated");
        assert.throws(function () { return baseAxis.endTickLength(-1); }, "must be positive");
        svg.remove();
    });
    it("height is adjusted to greater of tickLength or endTickLength", function () {
        var SVG_WIDTH = 500;
        var SVG_HEIGHT = 100;
        var svg = generateSVG(SVG_WIDTH, SVG_HEIGHT);
        var scale = new Plottable.Scale.Linear();
        var baseAxis = new Plottable.Abstract.Axis(scale, "bottom");
        baseAxis.showEndTickLabels(true);
        baseAxis.renderTo(svg);
        var expectedHeight = Math.max(baseAxis.tickLength(), baseAxis.endTickLength()) + baseAxis.gutter();
        assert.strictEqual(baseAxis.height(), expectedHeight, "height should be equal to the maximum of the two");
        baseAxis.tickLength(20);
        assert.strictEqual(baseAxis.height(), 20 + baseAxis.gutter(), "height should increase to tick length");
        baseAxis.endTickLength(30);
        assert.strictEqual(baseAxis.height(), 30 + baseAxis.gutter(), "height should increase to end tick length");
        baseAxis.tickLength(10);
        assert.strictEqual(baseAxis.height(), 30 + baseAxis.gutter(), "height should not decrease");
        svg.remove();
    });
});

var assert = chai.assert;
describe("TimeAxis", function () {
    it("can not initialize vertical time axis", function () {
        var scale = new Plottable.Scale.Time();
        assert.throws(function () { return new Plottable.Axis.Time(scale, "left"); }, "unsupported");
        assert.throws(function () { return new Plottable.Axis.Time(scale, "right"); }, "unsupported");
    });
    it("major and minor intervals arrays are the same length", function () {
        assert.equal(Plottable.Axis.Time.majorIntervals.length, Plottable.Axis.Time.minorIntervals.length, "major and minor interval arrays must be same size");
    });
    it("Computing the default ticks doesn't error out for edge cases", function () {
        var svg = generateSVG(400, 100);
        var scale = new Plottable.Scale.Time();
        var axis = new Plottable.Axis.Time(scale, "bottom");
        scale.range([0, 400]);
        assert.doesNotThrow(function () { return scale.domain([new Date(0, 0, 1, 0, 0, 0, 0), new Date(50000, 0, 1, 0, 0, 0, 0)]); });
        axis.renderTo(svg);
        assert.doesNotThrow(function () { return scale.domain([new Date(0, 0, 1, 0, 0, 0, 0), new Date(0, 0, 1, 0, 0, 0, 100)]); });
        axis.renderTo(svg);
        svg.remove();
    });
    it("Tick labels don't overlap", function () {
        var svg = generateSVG(400, 100);
        var scale = new Plottable.Scale.Time();
        scale.range([0, 400]);
        var axis = new Plottable.Axis.Time(scale, "bottom");
        function checkDomain(domain) {
            scale.domain(domain);
            axis.renderTo(svg);
            function checkLabelsForContainer(container) {
                var visibleTickLabels = container.selectAll("." + Plottable.Abstract.Axis.TICK_LABEL_CLASS).filter(function (d, i) {
                    return d3.select(this).style("visibility") === "visible";
                });
                var numLabels = visibleTickLabels[0].length;
                var box1;
                var box2;
                for (var i = 0; i < numLabels; i++) {
                    for (var j = i + 1; j < numLabels; j++) {
                        box1 = visibleTickLabels[0][i].getBoundingClientRect();
                        box2 = visibleTickLabels[0][j].getBoundingClientRect();
                        assert.isFalse(Plottable.Util.DOM.boxesOverlap(box1, box2), "tick labels don't overlap");
                    }
                }
            }
            checkLabelsForContainer(axis._minorTickLabels);
            checkLabelsForContainer(axis._majorTickLabels);
        }
        checkDomain([new Date(2000, 0, 1, 0, 0, 0, 0), new Date(2100, 0, 1, 0, 0, 0, 0)]);
        checkDomain([new Date(2000, 0, 1, 0, 0, 0, 0), new Date(2000, 11, 31, 0, 0, 0, 0)]);
        checkDomain([new Date(2000, 0, 1, 0, 0, 0, 0), new Date(2000, 1, 1, 0, 0, 0, 0)]);
        checkDomain([new Date(2000, 0, 1, 0, 0, 0, 0), new Date(2000, 0, 1, 23, 0, 0, 0)]);
        checkDomain([new Date(2000, 0, 1, 0, 0, 0, 0), new Date(2000, 0, 1, 1, 0, 0, 0)]);
        checkDomain([new Date(2000, 0, 1, 0, 0, 0, 0), new Date(2000, 0, 1, 0, 1, 0, 0)]);
        checkDomain([new Date(2000, 0, 1, 0, 0, 0, 0), new Date(2000, 0, 1, 0, 0, 1, 0)]);
        svg.remove();
    });
});

var assert = chai.assert;
describe("NumericAxis", function () {
    function boxesOverlap(boxA, boxB) {
        if (boxA.right < boxB.left) {
            return false;
        }
        if (boxA.left > boxB.right) {
            return false;
        }
        if (boxA.bottom < boxB.top) {
            return false;
        }
        if (boxA.top > boxB.bottom) {
            return false;
        }
        return true;
    }
    function boxIsInside(inner, outer, epsilon) {
        if (epsilon === void 0) { epsilon = 0; }
        if (inner.left < outer.left - epsilon) {
            return false;
        }
        if (inner.right > outer.right + epsilon) {
            return false;
        }
        if (inner.top < outer.top - epsilon) {
            return false;
        }
        if (inner.bottom > outer.bottom + epsilon) {
            return false;
        }
        return true;
    }
    it("tickLabelPosition() input validation", function () {
        var scale = new Plottable.Scale.Linear();
        var horizontalAxis = new Plottable.Axis.Numeric(scale, "bottom");
        assert.throws(function () { return horizontalAxis.tickLabelPosition("top"); }, "horizontal");
        assert.throws(function () { return horizontalAxis.tickLabelPosition("bottom"); }, "horizontal");
        var verticalAxis = new Plottable.Axis.Numeric(scale, "left");
        assert.throws(function () { return verticalAxis.tickLabelPosition("left"); }, "vertical");
        assert.throws(function () { return verticalAxis.tickLabelPosition("right"); }, "vertical");
    });
    it("draws tick labels correctly (horizontal)", function () {
        var SVG_WIDTH = 500;
        var SVG_HEIGHT = 100;
        var svg = generateSVG(SVG_WIDTH, SVG_HEIGHT);
        var scale = new Plottable.Scale.Linear();
        scale.range([0, SVG_WIDTH]);
        var numericAxis = new Plottable.Axis.Numeric(scale, "bottom");
        numericAxis.renderTo(svg);
        var tickLabels = numericAxis.element.selectAll("." + Plottable.Abstract.Axis.TICK_LABEL_CLASS);
        assert.operator(tickLabels[0].length, ">=", 2, "at least two tick labels were drawn");
        var tickMarks = numericAxis.element.selectAll("." + Plottable.Abstract.Axis.TICK_MARK_CLASS);
        assert.strictEqual(tickLabels[0].length, tickMarks[0].length, "there is one label per mark");
        var i;
        var markBB;
        var labelBB;
        for (i = 0; i < tickLabels[0].length; i++) {
            markBB = tickMarks[0][i].getBoundingClientRect();
            var markCenter = (markBB.left + markBB.right) / 2;
            labelBB = tickLabels[0][i].getBoundingClientRect();
            var labelCenter = (labelBB.left + labelBB.right) / 2;
            assert.closeTo(labelCenter, markCenter, 1, "tick label is centered on mark");
        }
        numericAxis.tickLabelPosition("left");
        tickLabels = numericAxis.element.selectAll("." + Plottable.Abstract.Axis.TICK_LABEL_CLASS);
        tickMarks = numericAxis.element.selectAll("." + Plottable.Abstract.Axis.TICK_MARK_CLASS);
        for (i = 0; i < tickLabels[0].length; i++) {
            markBB = tickMarks[0][i].getBoundingClientRect();
            labelBB = tickLabels[0][i].getBoundingClientRect();
            assert.operator(labelBB.left, "<=", markBB.right, "tick label is to left of mark");
        }
        numericAxis.tickLabelPosition("right");
        tickLabels = numericAxis.element.selectAll("." + Plottable.Abstract.Axis.TICK_LABEL_CLASS);
        tickMarks = numericAxis.element.selectAll("." + Plottable.Abstract.Axis.TICK_MARK_CLASS);
        for (i = 0; i < tickLabels[0].length; i++) {
            markBB = tickMarks[0][i].getBoundingClientRect();
            labelBB = tickLabels[0][i].getBoundingClientRect();
            assert.operator(markBB.right, "<=", labelBB.left, "tick label is to right of mark");
        }
        svg.remove();
    });
    it("draws ticks correctly (vertical)", function () {
        var SVG_WIDTH = 100;
        var SVG_HEIGHT = 500;
        var svg = generateSVG(SVG_WIDTH, SVG_HEIGHT);
        var scale = new Plottable.Scale.Linear();
        scale.range([0, SVG_HEIGHT]);
        var numericAxis = new Plottable.Axis.Numeric(scale, "left");
        numericAxis.renderTo(svg);
        var tickLabels = numericAxis.element.selectAll("." + Plottable.Abstract.Axis.TICK_LABEL_CLASS);
        assert.operator(tickLabels[0].length, ">=", 2, "at least two tick labels were drawn");
        var tickMarks = numericAxis.element.selectAll("." + Plottable.Abstract.Axis.TICK_MARK_CLASS);
        assert.strictEqual(tickLabels[0].length, tickMarks[0].length, "there is one label per mark");
        var i;
        var markBB;
        var labelBB;
        for (i = 0; i < tickLabels[0].length; i++) {
            markBB = tickMarks[0][i].getBoundingClientRect();
            var markCenter = (markBB.top + markBB.bottom) / 2;
            labelBB = tickLabels[0][i].getBoundingClientRect();
            var labelCenter = (labelBB.top + labelBB.bottom) / 2;
            assert.closeTo(labelCenter, markCenter, 1, "tick label is centered on mark");
        }
        numericAxis.tickLabelPosition("top");
        tickLabels = numericAxis.element.selectAll("." + Plottable.Abstract.Axis.TICK_LABEL_CLASS);
        tickMarks = numericAxis.element.selectAll("." + Plottable.Abstract.Axis.TICK_MARK_CLASS);
        for (i = 0; i < tickLabels[0].length; i++) {
            markBB = tickMarks[0][i].getBoundingClientRect();
            labelBB = tickLabels[0][i].getBoundingClientRect();
            assert.operator(labelBB.bottom, "<=", markBB.top, "tick label is above mark");
        }
        numericAxis.tickLabelPosition("bottom");
        tickLabels = numericAxis.element.selectAll("." + Plottable.Abstract.Axis.TICK_LABEL_CLASS);
        tickMarks = numericAxis.element.selectAll("." + Plottable.Abstract.Axis.TICK_MARK_CLASS);
        for (i = 0; i < tickLabels[0].length; i++) {
            markBB = tickMarks[0][i].getBoundingClientRect();
            labelBB = tickLabels[0][i].getBoundingClientRect();
            assert.operator(markBB.bottom, "<=", labelBB.top, "tick label is below mark");
        }
        svg.remove();
    });
    it("uses the supplied Formatter", function () {
        var SVG_WIDTH = 100;
        var SVG_HEIGHT = 500;
        var svg = generateSVG(SVG_WIDTH, SVG_HEIGHT);
        var scale = new Plottable.Scale.Linear();
        scale.range([0, SVG_HEIGHT]);
        var formatter = new Plottable.Formatter.Fixed(2);
        var numericAxis = new Plottable.Axis.Numeric(scale, "left", formatter);
        numericAxis.renderTo(svg);
        var tickLabels = numericAxis.element.selectAll("." + Plottable.Abstract.Axis.TICK_LABEL_CLASS);
        tickLabels.each(function (d, i) {
            var labelText = d3.select(this).text();
            var formattedValue = formatter.format(d);
            assert.strictEqual(labelText, formattedValue, "The supplied Formatter was used to format the tick label");
        });
        svg.remove();
    });
    it("can hide tick labels that don't fit", function () {
        var SVG_WIDTH = 500;
        var SVG_HEIGHT = 100;
        var svg = generateSVG(SVG_WIDTH, SVG_HEIGHT);
        var scale = new Plottable.Scale.Linear();
        scale.range([0, SVG_WIDTH]);
        var numericAxis = new Plottable.Axis.Numeric(scale, "bottom");
        numericAxis.showEndTickLabel("left", false);
        assert.isFalse(numericAxis.showEndTickLabel("left"), "retrieve showEndTickLabel setting");
        numericAxis.showEndTickLabel("right", true);
        assert.isTrue(numericAxis.showEndTickLabel("right"), "retrieve showEndTickLabel setting");
        assert.throws(function () { return numericAxis.showEndTickLabel("top", true); }, Error);
        assert.throws(function () { return numericAxis.showEndTickLabel("bottom", true); }, Error);
        numericAxis.renderTo(svg);
        var tickLabels = numericAxis.element.selectAll("." + Plottable.Abstract.Axis.TICK_LABEL_CLASS);
        var firstLabel = d3.select(tickLabels[0][0]);
        assert.strictEqual(firstLabel.style("visibility"), "hidden", "first label is hidden");
        var lastLabel = d3.select(tickLabels[0][tickLabels[0].length - 1]);
        assert.strictEqual(lastLabel.style("visibility"), "hidden", "last label is hidden");
        svg.remove();
    });
    it("tick labels don't overlap in a constrained space", function () {
        var SVG_WIDTH = 100;
        var SVG_HEIGHT = 100;
        var svg = generateSVG(SVG_WIDTH, SVG_HEIGHT);
        var scale = new Plottable.Scale.Linear();
        scale.range([0, SVG_WIDTH]);
        var numericAxis = new Plottable.Axis.Numeric(scale, "bottom");
        numericAxis.showEndTickLabel("left", false).showEndTickLabel("right", false);
        numericAxis.renderTo(svg);
        var visibleTickLabels = numericAxis.element.selectAll("." + Plottable.Abstract.Axis.TICK_LABEL_CLASS).filter(function (d, i) {
            return d3.select(this).style("visibility") === "visible";
        });
        var numLabels = visibleTickLabels[0].length;
        var box1;
        var box2;
        for (var i = 0; i < numLabels; i++) {
            for (var j = i + 1; j < numLabels; j++) {
                box1 = visibleTickLabels[0][i].getBoundingClientRect();
                box2 = visibleTickLabels[0][j].getBoundingClientRect();
                assert.isFalse(Plottable.Util.DOM.boxesOverlap(box1, box2), "tick labels don't overlap");
            }
        }
        numericAxis.orient("bottom");
        visibleTickLabels = numericAxis.element.selectAll("." + Plottable.Abstract.Axis.TICK_LABEL_CLASS).filter(function (d, i) {
            return d3.select(this).style("visibility") === "visible";
        });
        numLabels = visibleTickLabels[0].length;
        for (i = 0; i < numLabels; i++) {
            for (j = i + 1; j < numLabels; j++) {
                box1 = visibleTickLabels[0][i].getBoundingClientRect();
                box2 = visibleTickLabels[0][j].getBoundingClientRect();
                assert.isFalse(Plottable.Util.DOM.boxesOverlap(box1, box2), "tick labels don't overlap");
            }
        }
        svg.remove();
    });
    it("allocates enough width to show all tick labels when vertical", function () {
        var SVG_WIDTH = 100;
        var SVG_HEIGHT = 500;
        var svg = generateSVG(SVG_WIDTH, SVG_HEIGHT);
        var scale = new Plottable.Scale.Linear();
        scale.domain([5, -5]);
        scale.range([0, SVG_HEIGHT]);
        var customFormatFunction = function (d, formatter) {
            if (d === 0) {
                return "This is zero";
            }
            return String(d);
        };
        var formatter = new Plottable.Formatter.Custom(customFormatFunction, 0);
        var numericAxis = new Plottable.Axis.Numeric(scale, "left", formatter);
        numericAxis.renderTo(svg);
        var visibleTickLabels = numericAxis.element.selectAll("." + Plottable.Abstract.Axis.TICK_LABEL_CLASS).filter(function (d, i) {
            return d3.select(this).style("visibility") === "visible";
        });
        var numLabels = visibleTickLabels[0].length;
        var boundingBox = numericAxis.element.select(".bounding-box").node().getBoundingClientRect();
        var labelBox;
        for (var i = 0; i < numLabels; i++) {
            labelBox = visibleTickLabels[0][i].getBoundingClientRect();
            assert.isTrue(boxIsInside(labelBox, boundingBox), "tick labels don't extend outside the bounding box");
        }
        svg.remove();
    });
    it("allocates enough height to show all tick labels when horizontal", function () {
        var SVG_WIDTH = 500;
        var SVG_HEIGHT = 100;
        var svg = generateSVG(SVG_WIDTH, SVG_HEIGHT);
        var scale = new Plottable.Scale.Linear();
        scale.domain([5, -5]);
        scale.range([0, SVG_WIDTH]);
        var formatter = new Plottable.Formatter.Fixed(2);
        var numericAxis = new Plottable.Axis.Numeric(scale, "bottom", formatter);
        numericAxis.renderTo(svg);
        var visibleTickLabels = numericAxis.element.selectAll("." + Plottable.Abstract.Axis.TICK_LABEL_CLASS).filter(function (d, i) {
            return d3.select(this).style("visibility") === "visible";
        });
        var numLabels = visibleTickLabels[0].length;
        var boundingBox = numericAxis.element.select(".bounding-box").node().getBoundingClientRect();
        var labelBox;
        for (var i = 0; i < numLabels; i++) {
            labelBox = visibleTickLabels[0][i].getBoundingClientRect();
            assert.isTrue(boxIsInside(labelBox, boundingBox, 0.5), "tick labels don't extend outside the bounding box");
        }
        svg.remove();
    });
});

var assert = chai.assert;
describe("Category Axes", function () {
    it("re-renders appropriately when data is changed", function () {
        var svg = generateSVG(400, 400);
        var xScale = new Plottable.Scale.Ordinal().domain(["foo", "bar", "baz"]).range([400, 0]);
        var ca = new Plottable.Axis.Category(xScale, "left");
        ca.renderTo(svg);
        assert.deepEqual(ca._tickLabelContainer.selectAll(".tick-label").data(), xScale.domain(), "tick labels render domain");
        assert.doesNotThrow(function () { return xScale.domain(["bar", "baz", "bam"]); });
        assert.deepEqual(ca._tickLabelContainer.selectAll(".tick-label").data(), xScale.domain(), "tick labels render domain");
        svg.remove();
    });
    it("requests appropriate space when the scale has no domain", function () {
        var svg = generateSVG(400, 400);
        var scale = new Plottable.Scale.Ordinal();
        var ca = new Plottable.Axis.Category(scale);
        ca._anchor(svg);
        var s = ca._requestedSpace(400, 400);
        assert.operator(s.width, ">=", 0, "it requested 0 or more width");
        assert.operator(s.height, ">=", 0, "it requested 0 or more height");
        assert.isFalse(s.wantsWidth, "it doesn't want width");
        assert.isFalse(s.wantsHeight, "it doesn't want height");
        svg.remove();
    });
});

var assert = chai.assert;
describe("Gridlines", function () {
    it("Gridlines and axis tick marks align", function () {
        var svg = generateSVG(640, 480);
        var xScale = new Plottable.Scale.Linear();
        xScale.domain([0, 10]);
        var xAxis = new Plottable.Axis.Numeric(xScale, "bottom");
        var yScale = new Plottable.Scale.Linear();
        yScale.domain([0, 10]);
        var yAxis = new Plottable.Axis.Numeric(yScale, "left");
        var gridlines = new Plottable.Component.Gridlines(xScale, yScale);
        var basicTable = new Plottable.Component.Table().addComponent(0, 0, yAxis).addComponent(0, 1, gridlines).addComponent(1, 1, xAxis);
        basicTable._anchor(svg);
        basicTable._computeLayout();
        xScale.range([0, xAxis.availableWidth]);
        yScale.range([yAxis.availableHeight, 0]);
        basicTable._render();
        var xAxisTickMarks = xAxis.element.selectAll("." + Plottable.Abstract.Axis.TICK_MARK_CLASS)[0];
        var xGridlines = gridlines.element.select(".x-gridlines").selectAll("line")[0];
        assert.equal(xAxisTickMarks.length, xGridlines.length, "There is an x gridline for each x tick");
        for (var i = 0; i < xAxisTickMarks.length; i++) {
            var xTickMarkRect = xAxisTickMarks[i].getBoundingClientRect();
            var xGridlineRect = xGridlines[i].getBoundingClientRect();
            assert.closeTo(xTickMarkRect.left, xGridlineRect.left, 1, "x tick and gridline align");
        }
        var yAxisTickMarks = yAxis.element.selectAll("." + Plottable.Abstract.Axis.TICK_MARK_CLASS)[0];
        var yGridlines = gridlines.element.select(".y-gridlines").selectAll("line")[0];
        assert.equal(yAxisTickMarks.length, yGridlines.length, "There is an x gridline for each x tick");
        for (var j = 0; j < yAxisTickMarks.length; j++) {
            var yTickMarkRect = yAxisTickMarks[j].getBoundingClientRect();
            var yGridlineRect = yGridlines[j].getBoundingClientRect();
            assert.closeTo(yTickMarkRect.top, yGridlineRect.top, 1, "y tick and gridline align");
        }
        svg.remove();
    });
    it("Unanchored Gridlines don't throw an error when scale updates", function () {
        var xScale = new Plottable.Scale.Linear();
        var gridlines = new Plottable.Component.Gridlines(xScale, null);
        xScale.domain([0, 1]);
    });
});

var assert = chai.assert;
describe("Labels", function () {
    it("Standard text title label generates properly", function () {
        var svg = generateSVG(400, 80);
        var label = new Plottable.Component.TitleLabel("A CHART TITLE");
        label.renderTo(svg);
        var content = label.content;
        assert.isTrue(label.element.classed("label"), "title element has label css class");
        assert.isTrue(label.element.classed("title-label"), "title element has title-label css class");
        var textChildren = content.selectAll("text");
        assert.lengthOf(textChildren, 1, "There is one text node in the parent element");
        var text = content.select("text");
        var bbox = Plottable.Util.DOM.getBBox(text);
        assert.equal(bbox.height, label.availableHeight, "text height === label.minimumHeight()");
        assert.equal(text.node().textContent, "A CHART TITLE", "node's text content is as expected");
        svg.remove();
    });
    it("Left-rotated text is handled properly", function () {
        var svg = generateSVG(100, 400);
        var label = new Plottable.Component.AxisLabel("LEFT-ROTATED LABEL", "vertical-left");
        label.renderTo(svg);
        var content = label.content;
        var text = content.select("text");
        var textBBox = Plottable.Util.DOM.getBBox(text);
        assertBBoxInclusion(label.element.select(".bounding-box"), text);
        assert.closeTo(textBBox.height, label.availableWidth, window.Pixel_CloseTo_Requirement, "text height");
        svg.remove();
    });
    it("Right-rotated text is handled properly", function () {
        var svg = generateSVG(100, 400);
        var label = new Plottable.Component.AxisLabel("RIGHT-ROTATED LABEL", "vertical-right");
        label.renderTo(svg);
        var content = label.content;
        var text = content.select("text");
        var textBBox = Plottable.Util.DOM.getBBox(text);
        assertBBoxInclusion(label.element.select(".bounding-box"), text);
        assert.closeTo(textBBox.height, label.availableWidth, window.Pixel_CloseTo_Requirement, "text height");
        svg.remove();
    });
    it("Label text can be changed after label is created", function () {
        var svg = generateSVG(400, 80);
        var label = new Plottable.Component.TitleLabel();
        label.renderTo(svg);
        assert.equal(label.content.select("text").text(), "", "the text defaulted to empty string");
        assert.equal(label.availableHeight, 0, "rowMin is 0 for empty string");
        label.text("hello world");
        label.renderTo(svg);
        assert.equal(label.content.select("text").text(), "hello world", "the label text updated properly");
        assert.operator(label.availableHeight, ">", 0, "rowMin is > 0 for non-empty string");
        svg.remove();
    });
    it.skip("Superlong text is handled in a sane fashion", function () {
        var svgWidth = 400;
        var svg = generateSVG(svgWidth, 80);
        var label = new Plottable.Component.TitleLabel("THIS LABEL IS SO LONG WHOEVER WROTE IT WAS PROBABLY DERANGED");
        label.renderTo(svg);
        var content = label.content;
        var text = content.select("text");
        var bbox = Plottable.Util.DOM.getBBox(text);
        assert.equal(bbox.height, label.availableHeight, "text height === label.minimumHeight()");
        assert.operator(bbox.width, "<=", svgWidth, "the text is not wider than the SVG width");
        svg.remove();
    });
    it("text in a tiny box is truncated to empty string", function () {
        var svg = generateSVG(10, 10);
        var label = new Plottable.Component.TitleLabel("Yeah, not gonna fit...");
        label.renderTo(svg);
        var text = label.content.select("text");
        assert.equal(text.text(), "", "text was truncated to empty string");
        svg.remove();
    });
    it("centered text in a table is positioned properly", function () {
        var svg = generateSVG(400, 400);
        var label = new Plottable.Component.TitleLabel("X");
        var t = new Plottable.Component.Table().addComponent(0, 0, label).addComponent(1, 0, new Plottable.Abstract.Component());
        t.renderTo(svg);
        var textTranslate = d3.transform(label.content.select("g").attr("transform")).translate;
        var eleTranslate = d3.transform(label.element.attr("transform")).translate;
        var textWidth = Plottable.Util.DOM.getBBox(label.content.select("text")).width;
        assert.closeTo(eleTranslate[0] + textTranslate[0] + textWidth / 2, 200, 5, "label is centered");
        svg.remove();
    });
    it("if a label text is changed to empty string, width updates to 0", function () {
        var svg = generateSVG(400, 400);
        var label = new Plottable.Component.TitleLabel("foo");
        label.renderTo(svg);
        label.text("");
        assert.equal(label.availableWidth, 0, "width updated to 0");
        svg.remove();
    });
    it("unsupported alignments and orientations are unsupported", function () {
        assert.throws(function () { return new Plottable.Component.Label("foo", "bar"); }, Error, "not a valid orientation");
    });
});

var assert = chai.assert;
describe("Legends", function () {
    var svg;
    var color;
    var legend;
    beforeEach(function () {
        svg = generateSVG(400, 400);
        color = new Plottable.Scale.Color("Category10");
        legend = new Plottable.Component.Legend(color);
    });
    it("a basic legend renders", function () {
        color.domain(["foo", "bar", "baz"]);
        legend.renderTo(svg);
        var rows = legend.content.selectAll(".legend-row");
        assert.lengthOf(rows[0], 3, "there are 3 legend entries");
        rows.each(function (d, i) {
            assert.equal(d, color.domain()[i], "the data is set properly");
            var d3this = d3.select(this);
            var text = d3this.select("text").text();
            assert.equal(text, d, "the text node has correct text");
            var circle = d3this.select("circle");
            assert.equal(circle.attr("fill"), color.scale(d), "the circle's fill is set properly");
        });
        svg.remove();
    });
    it("legend domain can be updated after initialization, and height updates as well", function () {
        legend.renderTo(svg);
        legend.scale(color);
        assert.equal(legend._requestedSpace(200, 200).height, 0, "there is no requested height when domain is empty");
        color.domain(["foo", "bar"]);
        var height1 = legend._requestedSpace(400, 400).height;
        var actualHeight1 = legend.availableHeight;
        assert.operator(height1, ">", 0, "changing the domain gives a positive height");
        color.domain(["foo", "bar", "baz"]);
        assert.operator(legend._requestedSpace(400, 400).height, ">", height1, "adding to the domain increases the height requested");
        var actualHeight2 = legend.availableHeight;
        assert.operator(actualHeight1, "<", actualHeight2, "Changing the domain caused the legend to re-layout with more height");
        var numRows = legend.content.selectAll(".legend-row")[0].length;
        assert.equal(numRows, 3, "there are 3 rows");
        svg.remove();
    });
    it("a legend with many labels does not overflow vertically", function () {
        color.domain(["alpha", "beta", "gamma", "delta", "omega", "omicron", "persei", "eight"]);
        legend.renderTo(svg);
        var contentBBox = Plottable.Util.DOM.getBBox(legend.content);
        var contentBottomEdge = contentBBox.y + contentBBox.height;
        var bboxBBox = Plottable.Util.DOM.getBBox(legend.element.select(".bounding-box"));
        var bboxBottomEdge = bboxBBox.y + bboxBBox.height;
        assert.operator(contentBottomEdge, "<=", bboxBottomEdge, "content does not extend past bounding box");
        svg.remove();
    });
    it("a legend with a long label does not overflow horizontally", function () {
        color.domain(["foooboooloonoogoorooboopoo"]);
        svg.attr("width", 100);
        legend.renderTo(svg);
        var text = legend.content.select("text").text();
        assert.notEqual(text, "foooboooloonoogoorooboopoo", "the text was truncated");
        var rightEdge = legend.content.select("text").node().getBoundingClientRect().right;
        var bbox = legend.element.select(".bounding-box");
        var rightEdgeBBox = bbox.node().getBoundingClientRect().right;
        assert.operator(rightEdge, "<=", rightEdgeBBox, "the long text did not overflow the legend");
        svg.remove();
    });
    it("calling legend.render multiple times does not add more elements", function () {
        color.domain(["foo", "bar", "baz"]);
        legend.renderTo(svg);
        var numRows = legend.content.selectAll(".legend-row")[0].length;
        assert.equal(numRows, 3, "there are 3 legend rows initially");
        legend._render();
        numRows = legend.content.selectAll(".legend-row")[0].length;
        assert.equal(numRows, 3, "there are 3 legend rows after second render");
        svg.remove();
    });
    it("re-rendering the legend with a new domain will do the right thing", function () {
        color.domain(["foo", "bar", "baz"]);
        legend.renderTo(svg);
        var newDomain = ["mushu", "foo", "persei", "baz", "eight"];
        color.domain(newDomain);
        var newDomainActualOrder = ["foo", "baz", "mushu", "persei", "eight"];
        legend.content.selectAll(".legend-row").each(function (d, i) {
            assert.equal(d, newDomainActualOrder[i], "the data is set correctly");
            var text = d3.select(this).select("text").text();
            assert.equal(text, d, "the text was set properly");
            var fill = d3.select(this).select("circle").attr("fill");
            assert.equal(fill, color.scale(d), "the fill was set properly");
        });
        assert.lengthOf(legend.content.selectAll(".legend-row")[0], 5, "there are the right number of legend elements");
        svg.remove();
    });
    it("legend.scale() replaces domain", function () {
        color.domain(["foo", "bar", "baz"]);
        legend.renderTo(svg);
        var newDomain = ["a", "b", "c"];
        var newColorScale = new Plottable.Scale.Color("20");
        newColorScale.domain(newDomain);
        legend.scale(newColorScale);
        legend.content.selectAll(".legend-row").each(function (d, i) {
            assert.equal(d, newDomain[i], "the data is set correctly");
            var text = d3.select(this).select("text").text();
            assert.equal(text, d, "the text was set properly");
            var fill = d3.select(this).select("circle").attr("fill");
            assert.equal(fill, newColorScale.scale(d), "the fill was set properly");
        });
        svg.remove();
    });
    it("legend.scale() correctly reregisters listeners", function () {
        color.domain(["foo", "bar", "baz"]);
        legend.renderTo(svg);
        var tempDomain = ["a", "b", "c"];
        var newColorScale = new Plottable.Scale.Color("20");
        newColorScale.domain(tempDomain);
        legend.scale(newColorScale);
        var newDomain = ["a", "foo", "d"];
        newColorScale.domain(newDomain);
        legend.content.selectAll(".legend-row").each(function (d, i) {
            assert.equal(d, newDomain[i], "the data is set correctly");
            var text = d3.select(this).select("text").text();
            assert.equal(text, d, "the text was set properly");
            var fill = d3.select(this).select("circle").attr("fill");
            assert.equal(fill, newColorScale.scale(d), "the fill was set properly");
        });
        svg.remove();
    });
    it("icon radius is not too small or too big", function () {
        color.domain(["foo"]);
        legend.renderTo(svg);
        var style = legend.element.append("style");
        style.attr("type", "text/css");
        function verifyCircleHeight() {
            var text = legend.content.select("text");
            var circle = legend.content.select("circle");
            var textHeight = Plottable.Util.DOM.getBBox(text).height;
            var circleHeight = Plottable.Util.DOM.getBBox(circle).height;
            assert.operator(circleHeight, "<", textHeight, "icons are too big. iconHeight = " + circleHeight + " vs circleHeight = " + circleHeight);
            assert.operator(circleHeight, ">", textHeight / 2, "icons are too small. iconHeight = " + circleHeight + " vs circleHeight = " + circleHeight);
        }
        verifyCircleHeight();
        style.text(".plottable .legend text { font-size: 60px; }");
        legend._computeLayout();
        legend._render();
        verifyCircleHeight();
        style.text(".plottable .legend text { font-size: 10px; }");
        legend._computeLayout();
        legend._render();
        verifyCircleHeight();
        svg.remove();
    });
    describe("Legend toggle tests", function () {
        var toggleLegend;
        beforeEach(function () {
            toggleLegend = new Plottable.Component.Legend(color);
            toggleLegend.toggleCallback(function (d, b) {
            });
        });
        function verifyState(selection, b, msg) {
            assert.equal(selection.classed("toggled-on"), b, msg);
            assert.equal(selection.classed("toggled-off"), !b, msg);
        }
        function getSelection(datum) {
            var selection = toggleLegend.content.selectAll(".legend-row").filter(function (d, i) { return d === datum; });
            return selection;
        }
        function verifyEntry(datum, b, msg) {
            verifyState(getSelection(datum), b, msg);
        }
        function toggleEntry(datum, index) {
            getSelection(datum).on("click")(datum, index);
        }
        it("basic initialization test", function () {
            color.domain(["a", "b", "c", "d", "e"]);
            toggleLegend.renderTo(svg);
            toggleLegend.content.selectAll(".legend-row").each(function (d, i) {
                var selection = d3.select(this);
                verifyState(selection, true);
            });
            svg.remove();
        });
        it("basic toggling test", function () {
            color.domain(["a"]);
            toggleLegend.renderTo(svg);
            toggleLegend.content.selectAll(".legend-row").each(function (d, i) {
                var selection = d3.select(this);
                selection.on("click")(d, i);
                verifyState(selection, false);
                selection.on("click")(d, i);
                verifyState(selection, true);
            });
            svg.remove();
        });
        it("scale() works as intended with toggling", function () {
            var domain = ["a", "b", "c", "d", "e"];
            color.domain(domain);
            toggleLegend.renderTo(svg);
            toggleEntry("a", 0);
            toggleEntry("d", 3);
            toggleEntry("c", 2);
            var newDomain = ["r", "a", "d", "g"];
            var newColorScale = new Plottable.Scale.Color("Category10");
            newColorScale.domain(newDomain);
            toggleLegend.scale(newColorScale);
            verifyEntry("r", true);
            verifyEntry("a", false);
            verifyEntry("g", true);
            verifyEntry("d", false);
            svg.remove();
        });
        it("listeners on scale will correctly update states", function () {
            color.domain(["a", "b", "c", "d", "e"]);
            toggleLegend.renderTo(svg);
            toggleEntry("a", 0);
            toggleEntry("d", 3);
            toggleEntry("c", 2);
            color.domain(["e", "d", "b", "a", "c"]);
            verifyEntry("a", false);
            verifyEntry("b", true);
            verifyEntry("c", false);
            verifyEntry("d", false);
            verifyEntry("e", true);
            svg.remove();
        });
        it("Testing callback works correctly", function () {
            var domain = ["a", "b", "c", "d", "e"];
            color.domain(domain);
            var state = [true, true, true, true, true];
            toggleLegend.toggleCallback(function (d, b) {
                state[domain.indexOf(d)] = b;
            });
            toggleLegend.renderTo(svg);
            toggleEntry("a", 0);
            verifyEntry("a", false);
            assert.equal(state[0], false, "callback was successful");
            toggleEntry("d", 3);
            verifyEntry("d", false);
            assert.equal(state[3], false, "callback was successful");
            toggleEntry("a", 0);
            verifyEntry("a", true);
            assert.equal(state[0], true, "callback was successful");
            toggleEntry("c", 2);
            verifyEntry("c", false);
            assert.equal(state[2], false, "callback was successful");
            svg.remove();
        });
        it("Overwriting callback is successfull", function () {
            var domain = ["a"];
            color.domain(domain);
            var state = true;
            toggleLegend.renderTo(svg);
            toggleLegend.toggleCallback(function (d, b) {
                state = b;
            });
            toggleEntry("a", 0);
            assert.equal(state, false, "callback was successful");
            var count = 0;
            toggleLegend.toggleCallback(function (d, b) {
                count++;
            });
            toggleEntry("a", 0);
            assert.equal(state, false, "callback was overwritten");
            assert.equal(count, 1, "new callback was successfully called");
            svg.remove();
        });
        it("Removing callback is successful", function () {
            var domain = ["a"];
            color.domain(domain);
            var state = true;
            toggleLegend.renderTo(svg);
            toggleLegend.toggleCallback(function (d, b) {
                state = b;
            });
            toggleEntry("a", 0);
            assert.equal(state, false, "callback was successful");
            toggleLegend.toggleCallback();
            toggleEntry("a", 0);
            assert.equal(state, true, "callback was successful");
            toggleLegend.toggleCallback(null);
            assert.throws(function () {
                toggleEntry("a", 0);
            });
            var selection = getSelection("a");
            assert.equal(selection.classed("toggled-on"), false, "is not toggled-on");
            assert.equal(selection.classed("toggled-off"), false, "is not toggled-off");
            svg.remove();
        });
    });
    describe("Legend hover tests", function () {
        var hoverLegend;
        beforeEach(function () {
            hoverLegend = new Plottable.Component.Legend(color);
            hoverLegend.hoverCallback(function (d) {
            });
        });
        function _verifyFocus(selection, b, msg) {
            assert.equal(selection.classed("hover"), true, msg);
            assert.equal(selection.classed("focus"), b, msg);
        }
        function _verifyEmpty(selection, msg) {
            assert.equal(selection.classed("hover"), false, msg);
            assert.equal(selection.classed("focus"), false, msg);
        }
        function getSelection(datum) {
            var selection = hoverLegend.content.selectAll(".legend-row").filter(function (d, i) { return d === datum; });
            return selection;
        }
        function verifyFocus(datum, b, msg) {
            _verifyFocus(getSelection(datum), b, msg);
        }
        function verifyEmpty(datum, msg) {
            _verifyEmpty(getSelection(datum), msg);
        }
        function hoverEntry(datum, index) {
            getSelection(datum).on("mouseover")(datum, index);
        }
        function leaveEntry(datum, index) {
            getSelection(datum).on("mouseout")(datum, index);
        }
        it("basic initialization test", function () {
            color.domain(["a", "b", "c", "d", "e"]);
            hoverLegend.renderTo(svg);
            hoverLegend.content.selectAll(".legend-row").each(function (d, i) {
                verifyEmpty(d);
            });
            svg.remove();
        });
        it("basic hover test", function () {
            color.domain(["a"]);
            hoverLegend.renderTo(svg);
            hoverEntry("a", 0);
            verifyFocus("a", true);
            leaveEntry("a", 0);
            verifyEmpty("a");
            svg.remove();
        });
        it("scale() works as intended with hovering", function () {
            var domain = ["a", "b", "c", "d", "e"];
            color.domain(domain);
            hoverLegend.renderTo(svg);
            hoverEntry("a", 0);
            var newDomain = ["r", "a", "d", "g"];
            var newColorScale = new Plottable.Scale.Color("Category10");
            newColorScale.domain(newDomain);
            hoverLegend.scale(newColorScale);
            verifyFocus("r", false, "r");
            verifyFocus("a", true, "a");
            verifyFocus("g", false, "g");
            verifyFocus("d", false, "d");
            leaveEntry("a", 0);
            verifyEmpty("r");
            verifyEmpty("a");
            verifyEmpty("g");
            verifyEmpty("d");
            svg.remove();
        });
        it("listeners on scale will correctly update states", function () {
            color.domain(["a", "b", "c", "d", "e"]);
            hoverLegend.renderTo(svg);
            hoverEntry("c", 2);
            color.domain(["e", "d", "b", "a", "c"]);
            verifyFocus("a", false);
            verifyFocus("b", false);
            verifyFocus("c", true);
            verifyFocus("d", false);
            verifyFocus("e", false);
            svg.remove();
        });
        it("Testing callback works correctly", function () {
            var domain = ["a", "b", "c", "d", "e"];
            color.domain(domain);
            var focused = undefined;
            hoverLegend.hoverCallback(function (d) {
                focused = d;
            });
            hoverLegend.renderTo(svg);
            hoverEntry("a", 0);
            verifyFocus("a", true);
            assert.equal(focused, "a", "callback was successful");
            leaveEntry("a", 0);
            assert.equal(focused, undefined, "callback was successful");
            hoverEntry("d", 3);
            verifyFocus("d", true);
            assert.equal(focused, "d", "callback was successful");
            svg.remove();
        });
        it("Overwriting callback is successfull", function () {
            var domain = ["a"];
            color.domain(domain);
            var focused = undefined;
            hoverLegend.renderTo(svg);
            hoverLegend.hoverCallback(function (d) {
                focused = d;
            });
            hoverEntry("a", 0);
            assert.equal(focused, "a", "callback was successful");
            leaveEntry("a", 0);
            var count = 0;
            hoverLegend.hoverCallback(function (d) {
                count++;
            });
            hoverEntry("a", 0);
            assert.equal(focused, undefined, "old callback was not called");
            assert.equal(count, 1, "new callbcak was called");
            leaveEntry("a", 0);
            assert.equal(count, 2, "new callback was called");
            svg.remove();
        });
        it("Removing callback is successful", function () {
            var domain = ["a"];
            color.domain(domain);
            var focused = undefined;
            hoverLegend.renderTo(svg);
            hoverLegend.hoverCallback(function (d) {
                focused = d;
            });
            hoverEntry("a", 0);
            assert.equal(focused, "a", "callback was successful");
            hoverLegend.hoverCallback();
            leaveEntry("a", 0);
            assert.equal(focused, undefined, "callback was successful");
            hoverLegend.hoverCallback(null);
            assert.throws(function () {
                hoverEntry("a", 0);
            });
            verifyEmpty("a");
            svg.remove();
        });
    });
});

var __extends = this.__extends || function (d, b) {
    for (var p in b) if (b.hasOwnProperty(p)) d[p] = b[p];
    function __() { this.constructor = d; }
    __.prototype = b.prototype;
    d.prototype = new __();
};
var assert = chai.assert;
var CountingPlot = (function (_super) {
    __extends(CountingPlot, _super);
    function CountingPlot(dataset) {
        _super.call(this, dataset);
        this.renders = 0;
    }
    CountingPlot.prototype._render = function () {
        ++this.renders;
        return _super.prototype._render.call(this);
    };
    return CountingPlot;
})(Plottable.Abstract.Plot);
describe("Plots", function () {
    describe("Abstract Plot", function () {
        it("Plots default correctly", function () {
            var r = new Plottable.Abstract.Plot();
            assert.isTrue(r.clipPathEnabled, "clipPathEnabled defaults to true");
        });
        it("Base Plot functionality works", function () {
            var svg = generateSVG(400, 300);
            var d1 = new Plottable.DataSource(["foo"], { cssClass: "bar" });
            var r = new Plottable.Abstract.Plot(d1);
            r._anchor(svg);
            r._computeLayout();
            var renderArea = r.content.select(".render-area");
            assert.isNotNull(renderArea.node(), "there is a render-area");
            svg.remove();
        });
        it("Allows the DataSource to be changed", function () {
            var d1 = new Plottable.DataSource(["foo"], { cssClass: "bar" });
            var r = new Plottable.Abstract.Plot(d1);
            assert.equal(d1, r.dataSource(), "returns the original");
            var d2 = new Plottable.DataSource(["bar"], { cssClass: "boo" });
            r.dataSource(d2);
            assert.equal(d2, r.dataSource(), "returns new datasource");
        });
        it("Changes DataSource listeners when the DataSource is changed", function () {
            var d1 = new Plottable.DataSource(["foo"], { cssClass: "bar" });
            var r = new CountingPlot(d1);
            assert.equal(0, r.renders, "initially hasn't rendered anything");
            d1.broadcaster.broadcast();
            assert.equal(1, r.renders, "we re-render when our datasource changes");
            r.dataSource();
            assert.equal(1, r.renders, "we shouldn't redraw when querying the datasource");
            var d2 = new Plottable.DataSource(["bar"], { cssClass: "boo" });
            r.dataSource(d2);
            assert.equal(2, r.renders, "we should redraw when we change datasource");
            d1.broadcaster.broadcast();
            assert.equal(2, r.renders, "we shouldn't listen to the old datasource");
            d2.broadcaster.broadcast();
            assert.equal(3, r.renders, "we should listen to the new datasource");
        });
        it("Updates its projectors when the DataSource is changed", function () {
            var d1 = new Plottable.DataSource([{ x: 5, y: 6 }], { cssClass: "bar" });
            var r = new Plottable.Abstract.Plot(d1);
            var xScaleCalls = 0;
            var yScaleCalls = 0;
            var xScale = new Plottable.Scale.Linear();
            var yScale = new Plottable.Scale.Linear();
            var metadataProjector = function (d, i, m) { return m.cssClass; };
            r.project("x", "x", xScale);
            r.project("y", "y", yScale);
            r.project("meta", metadataProjector);
            xScale.broadcaster.registerListener(null, function (listenable) {
                assert.equal(listenable, xScale, "Callback received the calling scale as the first argument");
                ++xScaleCalls;
            });
            yScale.broadcaster.registerListener(null, function (listenable) {
                assert.equal(listenable, yScale, "Callback received the calling scale as the first argument");
                ++yScaleCalls;
            });
            assert.equal(0, xScaleCalls, "initially hasn't made any X callbacks");
            assert.equal(0, yScaleCalls, "initially hasn't made any Y callbacks");
            d1.broadcaster.broadcast();
            assert.equal(1, xScaleCalls, "X scale was wired up to datasource correctly");
            assert.equal(1, yScaleCalls, "Y scale was wired up to datasource correctly");
            var metaProjector = r._generateAttrToProjector()["meta"];
            assert.equal(metaProjector(null, 0), "bar", "plot projector used the right metadata");
            var d2 = new Plottable.DataSource([{ x: 7, y: 8 }], { cssClass: "boo" });
            r.dataSource(d2);
            assert.equal(2, xScaleCalls, "Changing datasource fires X scale listeners (but doesn't coalesce callbacks)");
            assert.equal(2, yScaleCalls, "Changing datasource fires Y scale listeners (but doesn't coalesce callbacks)");
            d1.broadcaster.broadcast();
            assert.equal(2, xScaleCalls, "X scale was unhooked from old datasource");
            assert.equal(2, yScaleCalls, "Y scale was unhooked from old datasource");
            d2.broadcaster.broadcast();
            assert.equal(3, xScaleCalls, "X scale was hooked into new datasource");
            assert.equal(3, yScaleCalls, "Y scale was hooked into new datasource");
            metaProjector = r._generateAttrToProjector()["meta"];
            assert.equal(metaProjector(null, 0), "boo", "plot projector used the right metadata");
        });
        it("Plot automatically generates a DataSource if only data is provided", function () {
            var data = ["foo", "bar"];
            var r = new Plottable.Abstract.Plot(data);
            var dataSource = r.dataSource();
            assert.isNotNull(dataSource, "A DataSource was automatically generated");
            assert.deepEqual(dataSource.data(), data, "The generated DataSource has the correct data");
        });
        it("Plot.project works as intended", function () {
            var r = new Plottable.Abstract.Plot();
            var s = new Plottable.Scale.Linear().domain([0, 1]).range([0, 10]);
            r.project("attr", "a", s);
            var attrToProjector = r._generateAttrToProjector();
            var projector = attrToProjector["attr"];
            assert.equal(projector({ "a": 0.5 }, 0), 5, "projector works as intended");
        });
        it("Changing Plot.dataSource().data to [] causes scale to contract", function () {
            var ds1 = new Plottable.DataSource([0, 1, 2]);
            var ds2 = new Plottable.DataSource([1, 2, 3]);
            var s = new Plottable.Scale.Linear();
            var svg1 = generateSVG(100, 100);
            var svg2 = generateSVG(100, 100);
            var r1 = new Plottable.Abstract.Plot().dataSource(ds1).project("x", function (x) { return x; }, s).renderTo(svg1);
            var r2 = new Plottable.Abstract.Plot().dataSource(ds2).project("x", function (x) { return x; }, s).renderTo(svg2);
            assert.deepEqual(s.domain(), [0, 3], "Simple domain combining");
            ds1.data([]);
            assert.deepEqual(s.domain(), [1, 3], "Contracting domain due to projection becoming empty");
            svg1.remove();
            svg2.remove();
        });
        it("remove() disconnects plots from its scales", function () {
            var r = new Plottable.Abstract.Plot();
            var s = new Plottable.Scale.Linear();
            r.project("attr", "a", s);
            r.remove();
            var key2callback = s.broadcaster.key2callback;
            assert.isUndefined(key2callback.get(r), "the plot is no longer attached to the scale");
        });
    });
});

var assert = chai.assert;
describe("Plots", function () {
    describe("LinePlot", function () {
        var svg;
        var xScale;
        var yScale;
        var xAccessor;
        var yAccessor;
        var colorAccessor;
        var simpleDataset;
        var linePlot;
        var renderArea;
        var verifier;
        var normalizePath = function (s) { return s.replace(/ *([A-Z]) */g, "$1").replace(/ /g, ","); };
        before(function () {
            svg = generateSVG(500, 500);
            verifier = new MultiTestVerifier();
            xScale = new Plottable.Scale.Linear().domain([0, 1]);
            yScale = new Plottable.Scale.Linear().domain([0, 1]);
            xAccessor = function (d) { return d.foo; };
            yAccessor = function (d) { return d.bar; };
            colorAccessor = function (d, i, m) { return d3.rgb(d.foo, d.bar, i).toString(); };
            simpleDataset = new Plottable.DataSource([{ foo: 0, bar: 0 }, { foo: 1, bar: 1 }]);
            linePlot = new Plottable.Plot.Line(simpleDataset, xScale, yScale);
            linePlot.project("x", xAccessor, xScale).project("y", yAccessor, yScale).project("stroke", colorAccessor).renderTo(svg);
            renderArea = linePlot.renderArea;
        });
        beforeEach(function () {
            verifier.start();
        });
        it("draws a line correctly", function () {
            var linePath = renderArea.select(".line");
            assert.strictEqual(normalizePath(linePath.attr("d")), "M0,500L500,0", "line d was set correctly");
            var lineComputedStyle = window.getComputedStyle(linePath.node());
            assert.strictEqual(lineComputedStyle.fill, "none", "line fill renders as \"none\"");
            verifier.end();
        });
        it("attributes set appropriately from accessor", function () {
            var areaPath = renderArea.select(".line");
            assert.equal(areaPath.attr("stroke"), "#000000", "stroke set correctly");
            verifier.end();
        });
        it("attributes can be changed by projecting new accessor and re-render appropriately", function () {
            var newColorAccessor = function () { return "pink"; };
            linePlot.project("stroke", newColorAccessor);
            linePlot.renderTo(svg);
            var linePath = renderArea.select(".line");
            assert.equal(linePath.attr("stroke"), "pink", "stroke changed correctly");
            verifier.end();
        });
        it("attributes can be changed by projecting attribute accessor (sets to first datum attribute)", function () {
            var data = simpleDataset.data();
            data.forEach(function (d) {
                d.stroke = "pink";
            });
            simpleDataset.data(data);
            linePlot.project("stroke", "stroke");
            var areaPath = renderArea.select(".line");
            assert.equal(areaPath.attr("stroke"), "pink", "stroke set to uniform stroke color");
            data[0].stroke = "green";
            simpleDataset.data(data);
            assert.equal(areaPath.attr("stroke"), "green", "stroke set to first datum stroke color");
            verifier.end();
        });
        after(function () {
            if (verifier.passed) {
                svg.remove();
            }
            ;
        });
    });
});

var assert = chai.assert;
describe("Plots", function () {
    describe("AreaPlot", function () {
        var svg;
        var xScale;
        var yScale;
        var xAccessor;
        var yAccessor;
        var y0Accessor;
        var colorAccessor;
        var fillAccessor;
        var simpleDataset;
        var areaPlot;
        var renderArea;
        var verifier;
        var normalizePath = function (s) { return s.replace(/ *([A-Z]) */g, "$1").replace(/ /g, ","); };
        before(function () {
            svg = generateSVG(500, 500);
            verifier = new MultiTestVerifier();
            xScale = new Plottable.Scale.Linear().domain([0, 1]);
            yScale = new Plottable.Scale.Linear().domain([0, 1]);
            xAccessor = function (d) { return d.foo; };
            yAccessor = function (d) { return d.bar; };
            y0Accessor = function () { return 0; };
            colorAccessor = function (d, i, m) { return d3.rgb(d.foo, d.bar, i).toString(); };
            fillAccessor = function () { return "steelblue"; };
            simpleDataset = new Plottable.DataSource([{ foo: 0, bar: 0 }, { foo: 1, bar: 1 }]);
            areaPlot = new Plottable.Plot.Area(simpleDataset, xScale, yScale);
            areaPlot.project("x", xAccessor, xScale).project("y", yAccessor, yScale).project("y0", y0Accessor, yScale).project("fill", fillAccessor).project("stroke", colorAccessor).renderTo(svg);
            renderArea = areaPlot.renderArea;
        });
        beforeEach(function () {
            verifier.start();
        });
        it("draws area and line correctly", function () {
            var areaPath = renderArea.select(".area");
            assert.strictEqual(normalizePath(areaPath.attr("d")), "M0,500L500,0L500,500L0,500Z", "area d was set correctly");
            assert.strictEqual(areaPath.attr("fill"), "steelblue", "area fill was set correctly");
            var areaComputedStyle = window.getComputedStyle(areaPath.node());
            assert.strictEqual(areaComputedStyle.stroke, "none", "area stroke renders as \"none\"");
            var linePath = renderArea.select(".line");
            assert.strictEqual(normalizePath(linePath.attr("d")), "M0,500L500,0", "line d was set correctly");
            assert.strictEqual(linePath.attr("stroke"), "#000000", "line stroke was set correctly");
            var lineComputedStyle = window.getComputedStyle(linePath.node());
            assert.strictEqual(lineComputedStyle.fill, "none", "line fill renders as \"none\"");
            verifier.end();
        });
        it("area fill works for non-zero floor values appropriately, e.g. half the height of the line", function () {
            areaPlot.project("y0", function (d) { return d.bar / 2; }, yScale);
            areaPlot.renderTo(svg);
            renderArea = areaPlot.renderArea;
            var areaPath = renderArea.select(".area");
            assert.equal(normalizePath(areaPath.attr("d")), "M0,500L500,0L500,250L0,500Z");
            verifier.end();
        });
        after(function () {
            if (verifier.passed) {
                svg.remove();
            }
            ;
        });
    });
});

var assert = chai.assert;
describe("Plots", function () {
    describe("Bar Plot", function () {
        describe("Vertical Bar Plot in points mode", function () {
            var verifier = new MultiTestVerifier();
            var svg;
            var dataset;
            var xScale;
            var yScale;
            var renderer;
            var SVG_WIDTH = 600;
            var SVG_HEIGHT = 400;
            before(function () {
                svg = generateSVG(SVG_WIDTH, SVG_HEIGHT);
                xScale = new Plottable.Scale.Ordinal().domain(["A", "B"]).rangeType("points");
                yScale = new Plottable.Scale.Linear();
                var data = [
                    { x: "A", y: 1 },
                    { x: "B", y: -1.5 },
                    { x: "B", y: 1 }
                ];
                dataset = new Plottable.DataSource(data);
                renderer = new Plottable.Plot.VerticalBar(dataset, xScale, yScale);
                renderer.animate(false);
                renderer.renderTo(svg);
            });
            beforeEach(function () {
                yScale.domain([-2, 2]);
                renderer.baseline(0);
                verifier.start();
            });
            it("renders correctly", function () {
                var renderArea = renderer.renderArea;
                var bars = renderArea.selectAll("rect");
                assert.lengthOf(bars[0], 3, "One bar was created per data point");
                var bar0 = d3.select(bars[0][0]);
                var bar1 = d3.select(bars[0][1]);
                assert.equal(bar0.attr("width"), "10", "bar0 width is correct");
                assert.equal(bar1.attr("width"), "10", "bar1 width is correct");
                assert.equal(bar0.attr("height"), "100", "bar0 height is correct");
                assert.equal(bar1.attr("height"), "150", "bar1 height is correct");
                assert.equal(bar0.attr("x"), "150", "bar0 x is correct");
                assert.equal(bar1.attr("x"), "450", "bar1 x is correct");
                assert.equal(bar0.attr("y"), "100", "bar0 y is correct");
                assert.equal(bar1.attr("y"), "200", "bar1 y is correct");
                var baseline = renderArea.select(".baseline");
                assert.equal(baseline.attr("y1"), "200", "the baseline is in the correct vertical position");
                assert.equal(baseline.attr("y2"), "200", "the baseline is in the correct vertical position");
                assert.equal(baseline.attr("x1"), "0", "the baseline starts at the edge of the chart");
                assert.equal(baseline.attr("x2"), SVG_WIDTH, "the baseline ends at the edge of the chart");
                verifier.end();
            });
            it("baseline value can be changed; renderer updates appropriately", function () {
                renderer.baseline(-1);
                var renderArea = renderer.renderArea;
                var bars = renderArea.selectAll("rect");
                var bar0 = d3.select(bars[0][0]);
                var bar1 = d3.select(bars[0][1]);
                assert.equal(bar0.attr("height"), "200", "bar0 height is correct");
                assert.equal(bar1.attr("height"), "50", "bar1 height is correct");
                assert.equal(bar0.attr("y"), "100", "bar0 y is correct");
                assert.equal(bar1.attr("y"), "300", "bar1 y is correct");
                var baseline = renderArea.select(".baseline");
                assert.equal(baseline.attr("y1"), "300", "the baseline is in the correct vertical position");
                assert.equal(baseline.attr("y2"), "300", "the baseline is in the correct vertical position");
                assert.equal(baseline.attr("x1"), "0", "the baseline starts at the edge of the chart");
                assert.equal(baseline.attr("x2"), SVG_WIDTH, "the baseline ends at the edge of the chart");
                verifier.end();
            });
            it("bar alignment can be changed; renderer updates appropriately", function () {
                renderer.barAlignment("center");
                var renderArea = renderer.renderArea;
                var bars = renderArea.selectAll("rect");
                var bar0 = d3.select(bars[0][0]);
                var bar1 = d3.select(bars[0][1]);
                assert.equal(bar0.attr("width"), "10", "bar0 width is correct");
                assert.equal(bar1.attr("width"), "10", "bar1 width is correct");
                assert.equal(bar0.attr("x"), "145", "bar0 x is correct");
                assert.equal(bar1.attr("x"), "445", "bar1 x is correct");
                renderer.barAlignment("right");
                renderArea = renderer.renderArea;
                bars = renderArea.selectAll("rect");
                bar0 = d3.select(bars[0][0]);
                bar1 = d3.select(bars[0][1]);
                assert.equal(bar0.attr("width"), "10", "bar0 width is correct");
                assert.equal(bar1.attr("width"), "10", "bar1 width is correct");
                assert.equal(bar0.attr("x"), "140", "bar0 x is correct");
                assert.equal(bar1.attr("x"), "440", "bar1 x is correct");
                assert.throws(function () { return renderer.barAlignment("blargh"); }, Error);
                assert.equal(renderer._barAlignmentFactor, 1, "the bad barAlignment didnt break internal state");
                verifier.end();
            });
            it("can select and deselect bars", function () {
                var selectedBar = renderer.selectBar(145, 150);
                assert.isNotNull(selectedBar, "clicked on a bar");
                assert.equal(selectedBar.data()[0], dataset.data()[0], "the data in the bar matches the datasource");
                assert.isTrue(selectedBar.classed("selected"), "the bar was classed \"selected\"");
                renderer.deselectAll();
                assert.isFalse(selectedBar.classed("selected"), "the bar is no longer selected");
                selectedBar = renderer.selectBar(-1, -1);
                assert.isNull(selectedBar, "returns null if no bar was selected");
                selectedBar = renderer.selectBar(200, 50);
                assert.isNull(selectedBar, "returns null if no bar was selected");
                selectedBar = renderer.selectBar(145, 10);
                assert.isNull(selectedBar, "returns null if no bar was selected");
                selectedBar = renderer.selectBar({ min: 145, max: 445 }, { min: 150, max: 150 }, true);
                assert.isNotNull(selectedBar, "line between middle of two bars");
                assert.lengthOf(selectedBar.data(), 2, "selected 2 bars (not the negative one)");
                assert.equal(selectedBar.data()[0], dataset.data()[0], "the data in bar 0 matches the datasource");
                assert.equal(selectedBar.data()[1], dataset.data()[2], "the data in bar 1 matches the datasource");
                assert.isTrue(selectedBar.classed("selected"), "the bar was classed \"selected\"");
                selectedBar = renderer.selectBar({ min: 145, max: 445 }, { min: 150, max: 350 }, true);
                assert.isNotNull(selectedBar, "square between middle of two bars, & over the whole area");
                assert.lengthOf(selectedBar.data(), 3, "selected all the bars");
                assert.equal(selectedBar.data()[0], dataset.data()[0], "the data in bar 0 matches the datasource");
                assert.equal(selectedBar.data()[1], dataset.data()[1], "the data in bar 1 matches the datasource");
                assert.equal(selectedBar.data()[2], dataset.data()[2], "the data in bar 2 matches the datasource");
                assert.isTrue(selectedBar.classed("selected"), "the bar was classed \"selected\"");
                assert.throws(function () { return renderer.selectBar("blargh", 150); }, Error);
                assert.throws(function () { return renderer.selectBar({ min: 150 }, 150); }, Error);
                verifier.end();
            });
            it("shouldn't blow up if members called before the first render", function () {
                var brandNew = new Plottable.Plot.VerticalBar(dataset, xScale, yScale);
                assert.isNotNull(brandNew.deselectAll(), "deselects return self");
                assert.isNull(brandNew.selectBar(0, 0), "selects return empty");
                brandNew._anchor(d3.select(document.createElement("svg")));
                assert.isNotNull(brandNew.deselectAll(), "deselects return self after setup");
                assert.isNull(brandNew.selectBar(0, 0), "selects return empty after setup");
                verifier.end();
            });
            after(function () {
                if (verifier.passed) {
                    svg.remove();
                }
                ;
            });
        });
        describe("Horizontal Bar Plot in Points Mode", function () {
            var verifier = new MultiTestVerifier();
            var svg;
            var dataset;
            var yScale;
            var xScale;
            var renderer;
            var SVG_WIDTH = 600;
            var SVG_HEIGHT = 400;
            before(function () {
                svg = generateSVG(SVG_WIDTH, SVG_HEIGHT);
                yScale = new Plottable.Scale.Ordinal().domain(["A", "B"]).rangeType("points");
                xScale = new Plottable.Scale.Linear();
                var data = [
                    { y: "A", x: 1 },
                    { y: "B", x: -1.5 },
                    { y: "B", x: 1 }
                ];
                dataset = new Plottable.DataSource(data);
                renderer = new Plottable.Plot.HorizontalBar(dataset, xScale, yScale);
                renderer.animate(false);
                renderer.renderTo(svg);
            });
            beforeEach(function () {
                xScale.domain([-3, 3]);
                renderer.baseline(0);
                verifier.start();
            });
            it("renders correctly", function () {
                var renderArea = renderer.renderArea;
                var bars = renderArea.selectAll("rect");
                assert.lengthOf(bars[0], 3, "One bar was created per data point");
                var bar0 = d3.select(bars[0][0]);
                var bar1 = d3.select(bars[0][1]);
                assert.equal(bar0.attr("height"), "10", "bar0 height is correct");
                assert.equal(bar1.attr("height"), "10", "bar1 height is correct");
                assert.equal(bar0.attr("width"), "100", "bar0 width is correct");
                assert.equal(bar1.attr("width"), "150", "bar1 width is correct");
                assert.equal(bar0.attr("y"), "300", "bar0 y is correct");
                assert.equal(bar1.attr("y"), "100", "bar1 y is correct");
                assert.equal(bar0.attr("x"), "300", "bar0 x is correct");
                assert.equal(bar1.attr("x"), "150", "bar1 x is correct");
                var baseline = renderArea.select(".baseline");
                assert.equal(baseline.attr("x1"), "300", "the baseline is in the correct horizontal position");
                assert.equal(baseline.attr("x2"), "300", "the baseline is in the correct horizontal position");
                assert.equal(baseline.attr("y1"), "0", "the baseline starts at the top of the chart");
                assert.equal(baseline.attr("y2"), SVG_HEIGHT, "the baseline ends at the bottom of the chart");
                verifier.end();
            });
            it("baseline value can be changed; renderer updates appropriately", function () {
                renderer.baseline(-1);
                var renderArea = renderer.renderArea;
                var bars = renderArea.selectAll("rect");
                var bar0 = d3.select(bars[0][0]);
                var bar1 = d3.select(bars[0][1]);
                assert.equal(bar0.attr("width"), "200", "bar0 width is correct");
                assert.equal(bar1.attr("width"), "50", "bar1 width is correct");
                assert.equal(bar0.attr("x"), "200", "bar0 x is correct");
                assert.equal(bar1.attr("x"), "150", "bar1 x is correct");
                var baseline = renderArea.select(".baseline");
                assert.equal(baseline.attr("x1"), "200", "the baseline is in the correct horizontal position");
                assert.equal(baseline.attr("x2"), "200", "the baseline is in the correct horizontal position");
                assert.equal(baseline.attr("y1"), "0", "the baseline starts at the top of the chart");
                assert.equal(baseline.attr("y2"), SVG_HEIGHT, "the baseline ends at the bottom of the chart");
                verifier.end();
            });
            it("bar alignment can be changed; renderer updates appropriately", function () {
                renderer.barAlignment("center");
                var renderArea = renderer.renderArea;
                var bars = renderArea.selectAll("rect");
                var bar0 = d3.select(bars[0][0]);
                var bar1 = d3.select(bars[0][1]);
                assert.equal(bar0.attr("height"), "10", "bar0 height is correct");
                assert.equal(bar1.attr("height"), "10", "bar1 height is correct");
                assert.equal(bar0.attr("y"), "295", "bar0 y is correct");
                assert.equal(bar1.attr("y"), "95", "bar1 y is correct");
                renderer.barAlignment("bottom");
                renderArea = renderer.renderArea;
                bars = renderArea.selectAll("rect");
                bar0 = d3.select(bars[0][0]);
                bar1 = d3.select(bars[0][1]);
                assert.equal(bar0.attr("height"), "10", "bar0 height is correct");
                assert.equal(bar1.attr("height"), "10", "bar1 height is correct");
                assert.equal(bar0.attr("y"), "290", "bar0 y is correct");
                assert.equal(bar1.attr("y"), "90", "bar1 y is correct");
                assert.throws(function () { return renderer.barAlignment("blargh"); }, Error);
                verifier.end();
            });
            after(function () {
                if (verifier.passed) {
                    svg.remove();
                }
                ;
            });
        });
        describe("Horizontal Bar Plot in Bands mode", function () {
            var verifier = new MultiTestVerifier();
            var svg;
            var dataset;
            var yScale;
            var xScale;
            var renderer;
            var SVG_WIDTH = 600;
            var SVG_HEIGHT = 400;
            var axisWidth = 0;
            var bandWidth = 0;
            var numAttr = function (s, a) { return parseFloat(s.attr(a)); };
            before(function () {
                svg = generateSVG(SVG_WIDTH, SVG_HEIGHT);
                yScale = new Plottable.Scale.Ordinal().domain(["A", "B"]);
                xScale = new Plottable.Scale.Linear();
                var data = [
                    { y: "A", x: 1 },
                    { y: "B", x: 2 },
                ];
                dataset = new Plottable.DataSource(data);
                renderer = new Plottable.Plot.HorizontalBar(dataset, xScale, yScale);
                renderer.baseline(0);
                renderer.animate(false);
                var yAxis = new Plottable.Axis.Category(yScale, "left");
                var table = new Plottable.Component.Table([[yAxis, renderer]]).renderTo(svg);
                axisWidth = yAxis.availableWidth;
                bandWidth = yScale.rangeBand();
                xScale.domainer(xScale.domainer().pad(0));
            });
            beforeEach(function () {
                verifier.start();
            });
            after(function () {
                if (verifier.passed) {
                    svg.remove();
                }
                ;
            });
            it("renders correctly", function () {
                var bars = renderer.renderArea.selectAll("rect");
                var bar0 = d3.select(bars[0][0]);
                var bar1 = d3.select(bars[0][1]);
                var bar0y = bar0.data()[0].y;
                var bar1y = bar1.data()[0].y;
                assert.closeTo(numAttr(bar0, "height"), 104, 2);
                assert.closeTo(numAttr(bar1, "height"), 104, 2);
                assert.closeTo(numAttr(bar0, "width"), (600 - axisWidth) / 2, 0.01, "width is correct for bar0");
                assert.closeTo(numAttr(bar1, "width"), 600 - axisWidth, 0.01, "width is correct for bar1");
                assert.closeTo(numAttr(bar0, "y") + numAttr(bar0, "height") / 2, yScale.scale(bar0y) + bandWidth / 2, 0.01, "y pos correct for bar0");
                assert.closeTo(numAttr(bar1, "y") + numAttr(bar1, "height") / 2, yScale.scale(bar1y) + bandWidth / 2, 0.01, "y pos correct for bar1");
                verifier.end();
            });
            it("width projector may be overwritten, and calling project queues rerender", function () {
                var bars = renderer.renderArea.selectAll("rect");
                var bar0 = d3.select(bars[0][0]);
                var bar1 = d3.select(bars[0][1]);
                var bar0y = bar0.data()[0].y;
                var bar1y = bar1.data()[0].y;
                renderer.project("width", 10);
                assert.closeTo(numAttr(bar0, "height"), 10, 0.01, "bar0 height");
                assert.closeTo(numAttr(bar1, "height"), 10, 0.01, "bar1 height");
                assert.closeTo(numAttr(bar0, "width"), (600 - axisWidth) / 2, 0.01, "bar0 width");
                assert.closeTo(numAttr(bar1, "width"), 600 - axisWidth, 0.01, "bar1 width");
                assert.closeTo(numAttr(bar0, "y") + numAttr(bar0, "height") / 2, yScale.scale(bar0y) + bandWidth / 2, 0.01, "bar0 ypos");
                assert.closeTo(numAttr(bar1, "y") + numAttr(bar1, "height") / 2, yScale.scale(bar1y) + bandWidth / 2, 0.01, "bar1 ypos");
                verifier.end();
            });
        });
    });
});

var assert = chai.assert;
describe("Plots", function () {
    describe("GridPlot", function () {
        var SVG_WIDTH = 400;
        var SVG_HEIGHT = 200;
        var DATA = [
            { x: "A", y: "U", magnitude: 0 },
            { x: "B", y: "U", magnitude: 2 },
            { x: "A", y: "V", magnitude: 16 },
            { x: "B", y: "V", magnitude: 8 },
        ];
        var VERIFY_CELLS = function (cells) {
            assert.equal(cells.length, 4);
            var cellAU = d3.select(cells[0]);
            var cellBU = d3.select(cells[1]);
            var cellAV = d3.select(cells[2]);
            var cellBV = d3.select(cells[3]);
            assert.equal(cellAU.attr("height"), "100", "cell 'AU' height is correct");
            assert.equal(cellAU.attr("width"), "200", "cell 'AU' width is correct");
            assert.equal(cellAU.attr("x"), "0", "cell 'AU' x coord is correct");
            assert.equal(cellAU.attr("y"), "100", "cell 'AU' x coord is correct");
            assert.equal(cellAU.attr("fill"), "#000000", "cell 'AU' color is correct");
            assert.equal(cellBU.attr("height"), "100", "cell 'BU' height is correct");
            assert.equal(cellBU.attr("width"), "200", "cell 'BU' width is correct");
            assert.equal(cellBU.attr("x"), "200", "cell 'BU' x coord is correct");
            assert.equal(cellBU.attr("y"), "100", "cell 'BU' x coord is correct");
            assert.equal(cellBU.attr("fill"), "#212121", "cell 'BU' color is correct");
            assert.equal(cellAV.attr("height"), "100", "cell 'AV' height is correct");
            assert.equal(cellAV.attr("width"), "200", "cell 'AV' width is correct");
            assert.equal(cellAV.attr("x"), "0", "cell 'AV' x coord is correct");
            assert.equal(cellAV.attr("y"), "0", "cell 'AV' x coord is correct");
            assert.equal(cellAV.attr("fill"), "#ffffff", "cell 'AV' color is correct");
            assert.equal(cellBV.attr("height"), "100", "cell 'BV' height is correct");
            assert.equal(cellBV.attr("width"), "200", "cell 'BV' width is correct");
            assert.equal(cellBV.attr("x"), "200", "cell 'BV' x coord is correct");
            assert.equal(cellBV.attr("y"), "0", "cell 'BV' x coord is correct");
            assert.equal(cellBV.attr("fill"), "#777777", "cell 'BV' color is correct");
        };
        it("renders correctly", function () {
            var xScale = new Plottable.Scale.Ordinal();
            var yScale = new Plottable.Scale.Ordinal();
            var colorScale = new Plottable.Scale.InterpolatedColor(["black", "white"]);
            var svg = generateSVG(SVG_WIDTH, SVG_HEIGHT);
            var renderer = new Plottable.Plot.Grid(DATA, xScale, yScale, colorScale).project("fill", "magnitude", colorScale);
            renderer.renderTo(svg);
            VERIFY_CELLS(renderer.renderArea.selectAll("rect")[0]);
            svg.remove();
        });
        it("renders correctly when data is set after construction", function () {
            var xScale = new Plottable.Scale.Ordinal();
            var yScale = new Plottable.Scale.Ordinal();
            var colorScale = new Plottable.Scale.InterpolatedColor(["black", "white"]);
            var svg = generateSVG(SVG_WIDTH, SVG_HEIGHT);
            var renderer = new Plottable.Plot.Grid(null, xScale, yScale, colorScale).project("fill", "magnitude", colorScale);
            renderer.renderTo(svg);
            renderer.dataSource().data(DATA);
            VERIFY_CELLS(renderer.renderArea.selectAll("rect")[0]);
            svg.remove();
        });
        it("can invert y axis correctly", function () {
            var xScale = new Plottable.Scale.Ordinal();
            var yScale = new Plottable.Scale.Ordinal();
            var colorScale = new Plottable.Scale.InterpolatedColor(["black", "white"]);
            var svg = generateSVG(SVG_WIDTH, SVG_HEIGHT);
            var renderer = new Plottable.Plot.Grid(null, xScale, yScale, colorScale).project("fill", "magnitude");
            renderer.renderTo(svg);
            yScale.domain(["U", "V"]);
            renderer.dataSource().data(DATA);
            var cells = renderer.renderArea.selectAll("rect")[0];
            var cellAU = d3.select(cells[0]);
            var cellAV = d3.select(cells[2]);
            cellAU.attr("fill", "#000000");
            cellAU.attr("x", "0");
            cellAU.attr("y", "100");
            cellAV.attr("fill", "#ffffff");
            cellAV.attr("x", "0");
            cellAV.attr("y", "0");
            yScale.domain(["V", "U"]);
            cells = renderer.renderArea.selectAll("rect")[0];
            cellAU = d3.select(cells[0]);
            cellAV = d3.select(cells[2]);
            cellAU.attr("fill", "#000000");
            cellAU.attr("x", "0");
            cellAU.attr("y", "0");
            cellAV.attr("fill", "#ffffff");
            cellAV.attr("x", "0");
            cellAV.attr("y", "100");
            svg.remove();
        });
    });
});

var assert = chai.assert;
describe("Plots", function () {
    describe("ScatterPlot", function () {
        it("the accessors properly access data, index, and metadata", function () {
            var svg = generateSVG(400, 400);
            var xScale = new Plottable.Scale.Linear();
            var yScale = new Plottable.Scale.Linear();
            xScale.domain([0, 400]);
            yScale.domain([400, 0]);
            var data = [{ x: 0, y: 0 }, { x: 1, y: 1 }];
            var metadata = { foo: 10, bar: 20 };
            var xAccessor = function (d, i, m) { return d.x + i * m.foo; };
            var yAccessor = function (d, i, m) { return m.bar; };
            var dataSource = new Plottable.DataSource(data, metadata);
            var renderer = new Plottable.Plot.Scatter(dataSource, xScale, yScale).project("x", xAccessor).project("y", yAccessor);
            renderer.renderTo(svg);
            var circles = renderer.renderArea.selectAll("circle");
            var c1 = d3.select(circles[0][0]);
            var c2 = d3.select(circles[0][1]);
            assert.closeTo(parseFloat(c1.attr("cx")), 0, 0.01, "first circle cx is correct");
            assert.closeTo(parseFloat(c1.attr("cy")), 20, 0.01, "first circle cy is correct");
            assert.closeTo(parseFloat(c2.attr("cx")), 11, 0.01, "second circle cx is correct");
            assert.closeTo(parseFloat(c2.attr("cy")), 20, 0.01, "second circle cy is correct");
            data = [{ x: 2, y: 2 }, { x: 4, y: 4 }];
            dataSource.data(data);
            assert.closeTo(parseFloat(c1.attr("cx")), 2, 0.01, "first circle cx is correct after data change");
            assert.closeTo(parseFloat(c1.attr("cy")), 20, 0.01, "first circle cy is correct after data change");
            assert.closeTo(parseFloat(c2.attr("cx")), 14, 0.01, "second circle cx is correct after data change");
            assert.closeTo(parseFloat(c2.attr("cy")), 20, 0.01, "second circle cy is correct after data change");
            metadata = { foo: 0, bar: 0 };
            dataSource.metadata(metadata);
            assert.closeTo(parseFloat(c1.attr("cx")), 2, 0.01, "first circle cx is correct after metadata change");
            assert.closeTo(parseFloat(c1.attr("cy")), 0, 0.01, "first circle cy is correct after metadata change");
            assert.closeTo(parseFloat(c2.attr("cx")), 4, 0.01, "second circle cx is correct after metadata change");
            assert.closeTo(parseFloat(c2.attr("cy")), 0, 0.01, "second circle cy is correct after metadata change");
            svg.remove();
        });
        describe("Example ScatterPlot with quadratic series", function () {
            var svg;
            var xScale;
            var yScale;
            var circlePlot;
            var SVG_WIDTH = 600;
            var SVG_HEIGHT = 300;
            var verifier = new MultiTestVerifier();
            var pixelAreaFull = { xMin: 0, xMax: SVG_WIDTH, yMin: 0, yMax: SVG_HEIGHT };
            var pixelAreaPart = { xMin: 200, xMax: 600, yMin: 100, yMax: 200 };
            var dataAreaFull = { xMin: 0, xMax: 9, yMin: 81, yMax: 0 };
            var dataAreaPart = { xMin: 3, xMax: 9, yMin: 54, yMax: 27 };
            var colorAccessor = function (d, i, m) { return d3.rgb(d.x, d.y, i).toString(); };
            var circlesInArea;
            var quadraticDataset = makeQuadraticSeries(10);
            function getCirclePlotVerifier() {
                circlesInArea = 0;
                var renderArea = circlePlot.renderArea;
                var renderAreaTransform = d3.transform(renderArea.attr("transform"));
                var translate = renderAreaTransform.translate;
                var scale = renderAreaTransform.scale;
                return function (datum, index) {
                    var selection = d3.select(this);
                    var elementTransform = d3.transform(selection.attr("transform"));
                    var elementTranslate = elementTransform.translate;
                    var x = +selection.attr("cx") * scale[0] + translate[0] + elementTranslate[0];
                    var y = +selection.attr("cy") * scale[1] + translate[1] + elementTranslate[1];
                    if (0 <= x && x <= SVG_WIDTH && 0 <= y && y <= SVG_HEIGHT) {
                        circlesInArea++;
                        assert.closeTo(x, xScale.scale(datum.x), 0.01, "the scaled/translated x is correct");
                        assert.closeTo(y, yScale.scale(datum.y), 0.01, "the scaled/translated y is correct");
                        assert.equal(selection.attr("fill"), colorAccessor(datum, index, null), "fill is correct");
                    }
                    ;
                };
            }
            ;
            beforeEach(function () {
                verifier.start();
            });
            before(function () {
                svg = generateSVG(SVG_WIDTH, SVG_HEIGHT);
                xScale = new Plottable.Scale.Linear().domain([0, 9]);
                yScale = new Plottable.Scale.Linear().domain([0, 81]);
                circlePlot = new Plottable.Plot.Scatter(quadraticDataset, xScale, yScale);
                circlePlot.project("fill", colorAccessor);
                circlePlot.renderTo(svg);
            });
            it("setup is handled properly", function () {
                assert.deepEqual(xScale.range(), [0, SVG_WIDTH], "xScale range was set by the renderer");
                assert.deepEqual(yScale.range(), [SVG_HEIGHT, 0], "yScale range was set by the renderer");
                circlePlot.renderArea.selectAll("circle").each(getCirclePlotVerifier());
                assert.equal(circlesInArea, 10, "10 circles were drawn");
                verifier.end();
            });
            it("rendering is idempotent", function () {
                circlePlot._render();
                circlePlot._render();
                circlePlot.renderArea.selectAll("circle").each(getCirclePlotVerifier());
                assert.equal(circlesInArea, 10, "10 circles were drawn");
                verifier.end();
            });
            describe("after the scale has changed", function () {
                before(function () {
                    xScale.domain([0, 3]);
                    yScale.domain([0, 9]);
                    dataAreaFull = { xMin: 0, xMax: 3, yMin: 9, yMax: 0 };
                    dataAreaPart = { xMin: 1, xMax: 3, yMin: 6, yMax: 3 };
                });
                it("the circles re-rendered properly", function () {
                    var renderArea = circlePlot.renderArea;
                    var circles = renderArea.selectAll("circle");
                    circles.each(getCirclePlotVerifier());
                    assert.equal(circlesInArea, 4, "four circles were found in the render area");
                    verifier.end();
                });
            });
            after(function () {
                if (verifier.passed) {
                    svg.remove();
                }
                ;
            });
        });
    });
});

var assert = chai.assert;
describe("Broadcasters", function () {
    var b;
    var called;
    var cb;
    var listenable = { broadcaster: null };
    beforeEach(function () {
        b = new Plottable.Core.Broadcaster(listenable);
        listenable.broadcaster = b;
        called = false;
        cb = function () {
            called = true;
        };
    });
    it("listeners are called by the broadcast method", function () {
        b.registerListener(null, cb);
        b.broadcast();
        assert.isTrue(called, "callback was called");
    });
    it("same listener can only be associated with one callback", function () {
        var called2 = false;
        var cb2 = function () {
            called2 = true;
        };
        var listener = {};
        b.registerListener(listener, cb);
        b.registerListener(listener, cb2);
        b.broadcast();
        assert.isFalse(called, "first (overwritten) callback not called");
        assert.isTrue(called2, "second callback was called");
    });
    it("listeners can be deregistered", function () {
        var listener = {};
        b.registerListener(listener, cb);
        b.deregisterListener(listener);
        b.broadcast();
        assert.isFalse(called, "callback was not called after deregistering only listener");
        b.registerListener(5, cb);
        b.registerListener(6, cb);
        b.deregisterAllListeners();
        b.broadcast();
        assert.isFalse(called, "callback was not called after deregistering all listeners");
        b.registerListener(5, cb);
        b.registerListener(6, cb);
        b.deregisterListener(5);
        b.broadcast();
        assert.isTrue(called, "callback was called even after 1/2 listeners were deregistered");
    });
    it("arguments are passed through to callback", function () {
        var g2 = {};
        var g3 = "foo";
        var cb = function (a1, rest) {
            assert.equal(listenable, a1, "broadcaster passed through");
            assert.equal(g2, rest[0], "arg1 passed through");
            assert.equal(g3, rest[1], "arg2 passed through");
            called = true;
        };
        b.registerListener(null, cb);
        b.broadcast(g2, g3);
        assert.isTrue(called, "the cb was called");
    });
    it("deregistering an unregistered listener doesn't throw an error", function () {
        assert.doesNotThrow(function () { return b.deregisterListener({}); });
    });
});

var assert = chai.assert;
describe("ComponentContainer", function () {
    it("_addComponent()", function () {
        var container = new Plottable.Abstract.ComponentContainer();
        var c1 = new Plottable.Abstract.Component();
        var c2 = new Plottable.Abstract.Component();
        var c3 = new Plottable.Abstract.Component();
        assert.isTrue(container._addComponent(c1), "returns true on successful adding");
        assert.deepEqual(container.components(), [c1], "component was added");
        container._addComponent(c2);
        assert.deepEqual(container.components(), [c1, c2], "can append components");
        container._addComponent(c3, true);
        assert.deepEqual(container.components(), [c3, c1, c2], "can prepend components");
        assert.isFalse(container._addComponent(null), "returns false for null arguments");
        assert.deepEqual(container.components(), [c3, c1, c2], "component list was unchanged");
        assert.isFalse(container._addComponent(c1), "returns false if adding an already-added component");
        assert.deepEqual(container.components(), [c3, c1, c2], "component list was unchanged");
    });
    it("_removeComponent()", function () {
        var container = new Plottable.Abstract.ComponentContainer();
        var c1 = new Plottable.Abstract.Component();
        var c2 = new Plottable.Abstract.Component();
        container._addComponent(c1);
        container._addComponent(c2);
        container._removeComponent(c2);
        assert.deepEqual(container.components(), [c1], "component 2 was removed");
        container._removeComponent(c2);
        assert.deepEqual(container.components(), [c1], "there are no side effects from removing already-removed components");
    });
    it("empty()", function () {
        var container = new Plottable.Abstract.ComponentContainer();
        assert.isTrue(container.empty());
        var c1 = new Plottable.Abstract.Component();
        container._addComponent(c1);
        assert.isFalse(container.empty());
    });
    it("detachAll()", function () {
        var container = new Plottable.Abstract.ComponentContainer();
        var c1 = new Plottable.Abstract.Component();
        var c2 = new Plottable.Abstract.Component();
        container._addComponent(c1);
        container._addComponent(c2);
        container.detachAll();
        assert.deepEqual(container.components(), [], "container was cleared of components");
    });
    it("components() returns a shallow copy", function () {
        var container = new Plottable.Abstract.ComponentContainer();
        var c1 = new Plottable.Abstract.Component();
        var c2 = new Plottable.Abstract.Component();
        container._addComponent(c1);
        container._addComponent(c2);
        var componentList = container.components();
        componentList.pop();
        assert.deepEqual(container.components(), [c1, c2], "internal list of components was not changed");
    });
});

var assert = chai.assert;
describe("ComponentGroups", function () {
    it("components in componentGroups overlap", function () {
        var c1 = makeFixedSizeComponent(10, 10);
        var c2 = new Plottable.Abstract.Component();
        var c3 = new Plottable.Abstract.Component();
        var cg = new Plottable.Component.Group([c1, c2, c3]);
        var svg = generateSVG(400, 400);
        cg._anchor(svg);
        c1.addBox("test-box1");
        c2.addBox("test-box2");
        c3.addBox("test-box3");
        cg._computeLayout()._render();
        var t1 = svg.select(".test-box1");
        var t2 = svg.select(".test-box2");
        var t3 = svg.select(".test-box3");
        assertWidthHeight(t1, 10, 10, "rect1 sized correctly");
        assertWidthHeight(t2, 400, 400, "rect2 sized correctly");
        assertWidthHeight(t3, 400, 400, "rect3 sized correctly");
        svg.remove();
    });
    it("components can be added before and after anchoring", function () {
        var c1 = makeFixedSizeComponent(10, 10);
        var c2 = makeFixedSizeComponent(20, 20);
        var c3 = new Plottable.Abstract.Component();
        var cg = new Plottable.Component.Group([c1]);
        var svg = generateSVG(400, 400);
        cg.merge(c2)._anchor(svg);
        c1.addBox("test-box1");
        c2.addBox("test-box2");
        cg._computeLayout()._render();
        var t1 = svg.select(".test-box1");
        var t2 = svg.select(".test-box2");
        assertWidthHeight(t1, 10, 10, "rect1 sized correctly");
        assertWidthHeight(t2, 20, 20, "rect2 sized correctly");
        cg.merge(c3);
        c3.addBox("test-box3");
        cg._computeLayout()._render();
        var t3 = svg.select(".test-box3");
        assertWidthHeight(t3, 400, 400, "rect3 sized correctly");
        svg.remove();
    });
    it("component fixity is computed appropriately", function () {
        var cg = new Plottable.Component.Group();
        var c1 = new Plottable.Abstract.Component();
        var c2 = new Plottable.Abstract.Component();
        cg.merge(c1).merge(c2);
        assert.isFalse(cg._isFixedHeight(), "height not fixed when both components unfixed");
        assert.isFalse(cg._isFixedWidth(), "width not fixed when both components unfixed");
        fixComponentSize(c1, 10, 10);
        assert.isFalse(cg._isFixedHeight(), "height not fixed when one component unfixed");
        assert.isFalse(cg._isFixedWidth(), "width not fixed when one component unfixed");
        fixComponentSize(c2, null, 10);
        assert.isTrue(cg._isFixedHeight(), "height fixed when both components fixed");
        assert.isFalse(cg._isFixedWidth(), "width unfixed when one component unfixed");
    });
    it("componentGroup subcomponents have xOffset, yOffset of 0", function () {
        var cg = new Plottable.Component.Group();
        var c1 = new Plottable.Abstract.Component();
        var c2 = new Plottable.Abstract.Component();
        cg.merge(c1).merge(c2);
        var svg = generateSVG();
        cg._anchor(svg);
        cg._computeLayout(50, 50, 350, 350);
        var cgTranslate = d3.transform(cg.element.attr("transform")).translate;
        var c1Translate = d3.transform(c1.element.attr("transform")).translate;
        var c2Translate = d3.transform(c2.element.attr("transform")).translate;
        assert.equal(cgTranslate[0], 50, "componentGroup has 50 xOffset");
        assert.equal(cgTranslate[1], 50, "componentGroup has 50 yOffset");
        assert.equal(c1Translate[0], 0, "componentGroup has 0 xOffset");
        assert.equal(c1Translate[1], 0, "componentGroup has 0 yOffset");
        assert.equal(c2Translate[0], 0, "componentGroup has 0 xOffset");
        assert.equal(c2Translate[1], 0, "componentGroup has 0 yOffset");
        svg.remove();
    });
    it("detach() and _removeComponent work correctly for componentGroup", function () {
        var c1 = new Plottable.Abstract.Component().classed("component-1", true);
        var c2 = new Plottable.Abstract.Component().classed("component-2", true);
        var cg = new Plottable.Component.Group([c1, c2]);
        var svg = generateSVG(200, 200);
        cg.renderTo(svg);
        var c1Node = svg.select(".component-1").node();
        var c2Node = svg.select(".component-2").node();
        assert.isNotNull(c1Node, "component 1 was added to the DOM");
        assert.isNotNull(c2Node, "component 2 was added to the DOM");
        c2.detach();
        c1Node = svg.select(".component-1").node();
        c2Node = svg.select(".comopnent-2").node();
        assert.isNotNull(c1Node, "component 1 is still in the DOM");
        assert.isNull(c2Node, "component 2 was removed from the DOM");
        cg.detach();
        var cgNode = svg.select(".component-group").node();
        c1Node = svg.select(".component-1").node();
        assert.isNull(cgNode, "component group was removed from the DOM");
        assert.isNull(c1Node, "componet 1 was also removed from the DOM");
        cg.renderTo(svg);
        cgNode = svg.select(".component-group").node();
        c1Node = svg.select(".component-1").node();
        assert.isNotNull(cgNode, "component group was added back to the DOM");
        assert.isNotNull(c1Node, "componet 1 was also added back to the DOM");
        svg.remove();
    });
    it("detachAll() works as expected", function () {
        var cg = new Plottable.Component.Group();
        var c1 = new Plottable.Abstract.Component();
        var c2 = new Plottable.Abstract.Component();
        var c3 = new Plottable.Abstract.Component();
        assert.isTrue(cg.empty(), "cg initially empty");
        cg.merge(c1).merge(c2).merge(c3);
        assert.isFalse(cg.empty(), "cg not empty after merging components");
        cg.detachAll();
        assert.isTrue(cg.empty(), "cg empty after detachAll()");
        assert.isFalse(c1._isAnchored, "c1 was detached");
        assert.isFalse(c2._isAnchored, "c2 was detached");
        assert.isFalse(c3._isAnchored, "c3 was detached");
        assert.lengthOf(cg.components(), 0, "cg has no components");
    });
    describe("ComponentGroup._requestedSpace works as expected", function () {
        it("_works for an empty ComponentGroup", function () {
            var cg = new Plottable.Component.Group();
            var request = cg._requestedSpace(10, 10);
            verifySpaceRequest(request, 0, 0, false, false, "");
        });
        it("works for a ComponentGroup with only proportional-size components", function () {
            var cg = new Plottable.Component.Group();
            var c1 = new Plottable.Abstract.Component();
            var c2 = new Plottable.Abstract.Component();
            cg.merge(c1).merge(c2);
            var request = cg._requestedSpace(10, 10);
            verifySpaceRequest(request, 0, 0, false, false, "");
        });
        it("works when there are fixed-size components", function () {
            var cg = new Plottable.Component.Group();
            var c1 = new Plottable.Abstract.Component();
            var c2 = new Plottable.Abstract.Component();
            var c3 = new Plottable.Abstract.Component();
            cg.merge(c1).merge(c2).merge(c3);
            fixComponentSize(c1, null, 10);
            fixComponentSize(c2, null, 50);
            var request = cg._requestedSpace(10, 10);
            verifySpaceRequest(request, 0, 50, false, true, "");
        });
    });
    describe("Component.merge works as expected", function () {
        var c1 = new Plottable.Abstract.Component();
        var c2 = new Plottable.Abstract.Component();
        var c3 = new Plottable.Abstract.Component();
        var c4 = new Plottable.Abstract.Component();
        it("Component.merge works as expected (Component.merge Component)", function () {
            var cg = c1.merge(c2);
            var innerComponents = cg._components;
            assert.lengthOf(innerComponents, 2, "There are two components");
            assert.equal(innerComponents[0], c1, "first component correct");
            assert.equal(innerComponents[1], c2, "second component correct");
        });
        it("Component.merge works as expected (Component.merge ComponentGroup)", function () {
            var cg = new Plottable.Component.Group([c2, c3, c4]);
            var cg2 = c1.merge(cg);
            assert.equal(cg, cg2, "c.merge(cg) returns cg");
            var components = cg._components;
            assert.lengthOf(components, 4, "four components");
            assert.equal(components[0], c1, "first component in front");
            assert.equal(components[1], c2, "second component is second");
        });
        it("Component.merge works as expected (ComponentGroup.merge Component)", function () {
            var cg = new Plottable.Component.Group([c1, c2, c3]);
            var cg2 = cg.merge(c4);
            assert.equal(cg, cg2, "cg.merge(c) returns cg");
            var components = cg._components;
            assert.lengthOf(components, 4, "there are four components");
            assert.equal(components[0], c1, "first is first");
            assert.equal(components[3], c4, "fourth is fourth");
        });
        it("Component.merge works as expected (ComponentGroup.merge ComponentGroup)", function () {
            var cg1 = new Plottable.Component.Group([c1, c2]);
            var cg2 = new Plottable.Component.Group([c3, c4]);
            var cg = cg1.merge(cg2);
            assert.equal(cg, cg1, "merged == cg1");
            assert.notEqual(cg, cg2, "merged != cg2");
            var components = cg._components;
            assert.lengthOf(components, 3, "there are three inner components");
            assert.equal(components[0], c1, "components are inside");
            assert.equal(components[1], c2, "components are inside");
            assert.equal(components[2], cg2, "componentGroup2 inside componentGroup1");
        });
    });
});

var assert = chai.assert;
function assertComponentXY(component, x, y, message) {
    var translate = d3.transform(component.element.attr("transform")).translate;
    var xActual = translate[0];
    var yActual = translate[1];
    assert.equal(xActual, x, "X: " + message);
    assert.equal(yActual, y, "Y: " + message);
}
describe("Component behavior", function () {
    var svg;
    var c;
    var SVG_WIDTH = 400;
    var SVG_HEIGHT = 300;
    beforeEach(function () {
        svg = generateSVG(SVG_WIDTH, SVG_HEIGHT);
        c = new Plottable.Abstract.Component();
    });
    describe("anchor", function () {
        it("anchoring works as expected", function () {
            c._anchor(svg);
            assert.equal(c.element.node(), svg.select("g").node(), "the component anchored to a <g> beneath the <svg>");
            assert.isTrue(svg.classed("plottable"), "<svg> was given \"plottable\" CSS class");
            svg.remove();
        });
        it("can re-anchor to a different element", function () {
            c._anchor(svg);
            var svg2 = generateSVG(SVG_WIDTH, SVG_HEIGHT);
            c._anchor(svg2);
            assert.equal(c.element.node(), svg2.select("g").node(), "the component re-achored under the second <svg>");
            assert.isTrue(svg2.classed("plottable"), "second <svg> was given \"plottable\" CSS class");
            svg.remove();
            svg2.remove();
        });
    });
    describe("computeLayout", function () {
        it("computeLayout defaults and updates intelligently", function () {
            c._anchor(svg);
            c._computeLayout();
            assert.equal(c.availableWidth, SVG_WIDTH, "computeLayout defaulted width to svg width");
            assert.equal(c.availableHeight, SVG_HEIGHT, "computeLayout defaulted height to svg height");
            assert.equal(c.xOrigin, 0, "xOrigin defaulted to 0");
            assert.equal(c.yOrigin, 0, "yOrigin defaulted to 0");
            svg.attr("width", 2 * SVG_WIDTH).attr("height", 2 * SVG_HEIGHT);
            c._computeLayout();
            assert.equal(c.availableWidth, 2 * SVG_WIDTH, "computeLayout updated width to new svg width");
            assert.equal(c.availableHeight, 2 * SVG_HEIGHT, "computeLayout updated height to new svg height");
            assert.equal(c.xOrigin, 0, "xOrigin is still 0");
            assert.equal(c.yOrigin, 0, "yOrigin is still 0");
            svg.remove();
        });
        it("computeLayout works with CSS layouts", function () {
            var parent = d3.select(svg.node().parentNode);
            parent.style("width", "400px");
            parent.style("height", "200px");
            svg.attr("width", null).attr("height", null);
            c._anchor(svg);
            c._computeLayout();
            assert.equal(c.availableWidth, 400, "defaults to width of parent if width is not specified on <svg>");
            assert.equal(c.availableHeight, 200, "defaults to height of parent if width is not specified on <svg>");
            assert.equal(c.xOrigin, 0, "xOrigin defaulted to 0");
            assert.equal(c.yOrigin, 0, "yOrigin defaulted to 0");
            svg.style("width", "50%").style("height", "50%");
            c._computeLayout();
            assert.equal(c.availableWidth, 200, "computeLayout defaulted width to svg width");
            assert.equal(c.availableHeight, 100, "computeLayout defaulted height to svg height");
            assert.equal(c.xOrigin, 0, "xOrigin defaulted to 0");
            assert.equal(c.yOrigin, 0, "yOrigin defaulted to 0");
            svg.style("width", "25%").style("height", "25%");
            c._computeLayout();
            assert.equal(c.availableWidth, 100, "computeLayout updated width to new svg width");
            assert.equal(c.availableHeight, 50, "computeLayout updated height to new svg height");
            assert.equal(c.xOrigin, 0, "xOrigin is still 0");
            assert.equal(c.yOrigin, 0, "yOrigin is still 0");
            parent.style("width", "auto");
            parent.style("height", "auto");
            svg.remove();
        });
        it("computeLayout will not default when attached to non-root node", function () {
            var g = svg.append("g");
            c._anchor(g);
            assert.throws(function () { return c._computeLayout(); }, "null arguments");
            svg.remove();
        });
        it("computeLayout throws an error when called on un-anchored component", function () {
            assert.throws(function () { return c._computeLayout(); }, Error, "anchor must be called before computeLayout");
            svg.remove();
        });
        it("computeLayout uses its arguments apropriately", function () {
            var g = svg.append("g");
            var xOff = 10;
            var yOff = 20;
            var width = 100;
            var height = 200;
            c._anchor(svg);
            c._computeLayout(xOff, yOff, width, height);
            var translate = getTranslate(c.element);
            assert.deepEqual(translate, [xOff, yOff], "the element translated appropriately");
            assert.equal(c.availableWidth, width, "the width set properly");
            assert.equal(c.availableHeight, height, "the height set propery");
            svg.remove();
        });
    });
    it("subelement containers are ordered properly", function () {
        c.renderTo(svg);
        var gs = c.element.selectAll("g");
        var g0 = d3.select(gs[0][0]);
        var g1 = d3.select(gs[0][1]);
        var g2 = d3.select(gs[0][2]);
        var g3 = d3.select(gs[0][3]);
        assert.isTrue(g0.classed("background-container"), "the first g is a background container");
        assert.isTrue(g1.classed("content"), "the second g is a content container");
        assert.isTrue(g2.classed("foreground-container"), "the third g is a foreground container");
        assert.isTrue(g3.classed("box-container"), "the fourth g is a box container");
        svg.remove();
    });
    it("fixed-width component will align to the right spot", function () {
        fixComponentSize(c, 100, 100);
        c._anchor(svg);
        c._computeLayout();
        assertComponentXY(c, 0, 0, "top-left component aligns correctly");
        c.xAlign("CENTER").yAlign("CENTER");
        c._computeLayout();
        assertComponentXY(c, 150, 100, "center component aligns correctly");
        c.xAlign("RIGHT").yAlign("BOTTOM");
        c._computeLayout();
        assertComponentXY(c, 300, 200, "bottom-right component aligns correctly");
        svg.remove();
    });
    it("components can be offset relative to their alignment, and throw errors if there is insufficient space", function () {
        fixComponentSize(c, 100, 100);
        c._anchor(svg);
        c.xOffset(20).yOffset(20);
        c._computeLayout();
        assertComponentXY(c, 20, 20, "top-left component offsets correctly");
        c.xAlign("CENTER").yAlign("CENTER");
        c._computeLayout();
        assertComponentXY(c, 170, 120, "center component offsets correctly");
        c.xAlign("RIGHT").yAlign("BOTTOM");
        c._computeLayout();
        assertComponentXY(c, 320, 220, "bottom-right component offsets correctly");
        c.xOffset(0).yOffset(0);
        c._computeLayout();
        assertComponentXY(c, 300, 200, "bottom-right component offset resets");
        c.xOffset(-20).yOffset(-30);
        c._computeLayout();
        assertComponentXY(c, 280, 170, "negative offsets work properly");
        svg.remove();
    });
    it("component defaults are as expected", function () {
        var layout = c._requestedSpace(1, 1);
        assert.equal(layout.width, 0, "requested width defaults to 0");
        assert.equal(layout.height, 0, "requested height defaults to 0");
        assert.equal(layout.wantsWidth, false, "_requestedSpace().wantsWidth  defaults to false");
        assert.equal(layout.wantsHeight, false, "_requestedSpace().wantsHeight defaults to false");
        assert.equal(c._xAlignProportion, 0, "_xAlignProportion defaults to 0");
        assert.equal(c._yAlignProportion, 0, "_yAlignProportion defaults to 0");
        assert.equal(c._xOffset, 0, "xOffset defaults to 0");
        assert.equal(c._yOffset, 0, "yOffset defaults to 0");
        svg.remove();
    });
    it("clipPath works as expected", function () {
        assert.isFalse(c.clipPathEnabled, "clipPathEnabled defaults to false");
        c.clipPathEnabled = true;
        var expectedClipPathID = c._plottableID;
<<<<<<< HEAD
        c._anchor(svg)._computeLayout(0, 0, 100, 100)._render();
        var expectedDocumentURL = document.location.href;
        var expectedClipPathURL = "url(" + expectedDocumentURL + "#clipPath" + expectedClipPathID + ")";
=======
        c._anchor(svg);
        c._computeLayout(0, 0, 100, 100);
        c._render();
        var expectedClipPathURL = "url(#clipPath" + expectedClipPathID + ")";
>>>>>>> ce3e1a8e
        var normalizeClipPath = function (s) { return s.replace(/"/g, ""); };
        assert.isTrue(normalizeClipPath(c.element.attr("clip-path")) === expectedClipPathURL, "the element has clip-path url attached");
        var clipRect = c.boxContainer.select(".clip-rect");
        assert.equal(clipRect.attr("width"), 100, "the clipRect has an appropriate width");
        assert.equal(clipRect.attr("height"), 100, "the clipRect has an appropriate height");
        svg.remove();
    });
    it("componentID works as expected", function () {
        var expectedID = Plottable.Abstract.PlottableObject.nextID;
        var c1 = new Plottable.Abstract.Component();
        assert.equal(c1._plottableID, expectedID, "component id on next component was as expected");
        var c2 = new Plottable.Abstract.Component();
        assert.equal(c2._plottableID, expectedID + 1, "future components increment appropriately");
        svg.remove();
    });
    it("boxes work as expected", function () {
        assert.throws(function () { return c.addBox("pre-anchor"); }, Error, "Adding boxes before anchoring is currently disallowed");
        c.renderTo(svg);
        c.addBox("post-anchor");
        var e = c.element;
        var boxContainer = e.select(".box-container");
        var boxStrings = [".bounding-box", ".post-anchor"];
        boxStrings.forEach(function (s) {
            var box = boxContainer.select(s);
            assert.isNotNull(box.node(), s + " box was created and placed inside boxContainer");
            var bb = Plottable.Util.DOM.getBBox(box);
            assert.equal(bb.width, SVG_WIDTH, s + " width as expected");
            assert.equal(bb.height, SVG_HEIGHT, s + " height as expected");
        });
        svg.remove();
    });
    it("hitboxes are created iff there are registered interactions", function () {
        function verifyHitbox(component) {
            var hitBox = component.hitBox;
            assert.isNotNull(hitBox, "the hitbox was created");
            var hitBoxFill = hitBox.style("fill");
            var hitBoxFilled = hitBoxFill === "#ffffff" || hitBoxFill === "rgb(255, 255, 255)";
            assert.isTrue(hitBoxFilled, hitBoxFill + " <- this should be filled, so the hitbox will detect events");
            assert.equal(hitBox.style("opacity"), "0", "the hitBox is transparent, otherwise it would look weird");
        }
        c._anchor(svg);
        assert.isUndefined(c.hitBox, "no hitBox was created when there were no registered interactions");
        svg.remove();
        svg = generateSVG();
        c = new Plottable.Abstract.Component();
        var i = new Plottable.Abstract.Interaction(c).registerWithComponent();
        c._anchor(svg);
        verifyHitbox(c);
        svg.remove();
        svg = generateSVG();
        c = new Plottable.Abstract.Component();
        c._anchor(svg);
        i = new Plottable.Abstract.Interaction(c).registerWithComponent();
        verifyHitbox(c);
        svg.remove();
    });
    it("interaction registration works properly", function () {
        var hitBox1 = null;
        var hitBox2 = null;
        var interaction1 = { _anchor: function (hb) { return hitBox1 = hb.node(); } };
        var interaction2 = { _anchor: function (hb) { return hitBox2 = hb.node(); } };
        c.registerInteraction(interaction1);
        c.renderTo(svg);
        c.registerInteraction(interaction2);
        var hitNode = c.hitBox.node();
        assert.equal(hitBox1, hitNode, "hitBox1 was registerd");
        assert.equal(hitBox2, hitNode, "hitBox2 was registerd");
        svg.remove();
    });
    it("errors are thrown on bad alignments", function () {
        assert.throws(function () { return c.xAlign("foo"); }, Error, "Unsupported alignment");
        assert.throws(function () { return c.yAlign("foo"); }, Error, "Unsupported alignment");
        svg.remove();
    });
    it("css classing works as expected", function () {
        assert.isFalse(c.classed("CSS-PREANCHOR-KEEP"));
        c.classed("CSS-PREANCHOR-KEEP", true);
        assert.isTrue(c.classed("CSS-PREANCHOR-KEEP"));
        c.classed("CSS-PREANCHOR-REMOVE", true);
        assert.isTrue(c.classed("CSS-PREANCHOR-REMOVE"));
        c.classed("CSS-PREANCHOR-REMOVE", false);
        assert.isFalse(c.classed("CSS-PREANCHOR-REMOVE"));
        c._anchor(svg);
        assert.isTrue(c.classed("CSS-PREANCHOR-KEEP"));
        assert.isFalse(c.classed("CSS-PREANCHOR-REMOVE"));
        assert.isFalse(c.classed("CSS-POSTANCHOR"));
        c.classed("CSS-POSTANCHOR", true);
        assert.isTrue(c.classed("CSS-POSTANCHOR"));
        c.classed("CSS-POSTANCHOR", false);
        assert.isFalse(c.classed("CSS-POSTANCHOR"));
        assert.isFalse(c.classed(undefined), "returns false when classed called w/ undefined");
        assert.equal(c.classed(undefined, true), c, "returns this when classed called w/ undefined and true");
        svg.remove();
    });
    it("detach() works as expected", function () {
        var cbCalled = 0;
        var cb = function (b) { return cbCalled++; };
        var b = new Plottable.Core.Broadcaster(null);
        var c1 = new Plottable.Abstract.Component();
        b.registerListener(c1, cb);
        c1.renderTo(svg);
        b.broadcast();
        assert.equal(cbCalled, 1, "the callback was called");
        assert.isTrue(svg.node().hasChildNodes(), "the svg has children");
        c1.detach();
        b.broadcast();
        assert.equal(cbCalled, 2, "the callback is still attached to the component");
        assert.isFalse(svg.node().hasChildNodes(), "the svg has no children");
        svg.remove();
    });
    it("can't reuse component if it's been remove()-ed", function () {
        var c1 = new Plottable.Abstract.Component();
        c1.renderTo(svg);
        c1.remove();
        assert.throws(function () { return c1.renderTo(svg); }, "reuse");
        svg.remove();
    });
    it("_invalidateLayout works as expected", function () {
        var cg = new Plottable.Component.Group();
        var c = makeFixedSizeComponent(10, 10);
        cg._addComponent(c);
        cg.renderTo(svg);
        assert.equal(cg.availableHeight, 10, "availableHeight initially 10 for fixed-size component");
        assert.equal(cg.availableWidth, 10, "availableWidth initially 10 for fixed-size component");
        fixComponentSize(c, 50, 50);
        c._invalidateLayout();
        assert.equal(cg.availableHeight, 50, "invalidateLayout propagated to parent and caused resized height");
        assert.equal(cg.availableWidth, 50, "invalidateLayout propagated to parent and caused resized width");
        svg.remove();
    });
    it("components can be detached even if not anchored", function () {
        var c = new Plottable.Abstract.Component();
        c.detach();
        svg.remove();
    });
});

var assert = chai.assert;
describe("DataSource", function () {
    it("Updates listeners when the data is changed", function () {
        var ds = new Plottable.DataSource();
        var newData = [1, 2, 3];
        var callbackCalled = false;
        var callback = function (listenable) {
            assert.equal(listenable, ds, "Callback received the DataSource as the first argument");
            assert.deepEqual(ds.data(), newData, "DataSource arrives with correct data");
            callbackCalled = true;
        };
        ds.broadcaster.registerListener(null, callback);
        ds.data(newData);
        assert.isTrue(callbackCalled, "callback was called when the data was changed");
    });
    it("Updates listeners when the metadata is changed", function () {
        var ds = new Plottable.DataSource();
        var newMetadata = "blargh";
        var callbackCalled = false;
        var callback = function (listenable) {
            assert.equal(listenable, ds, "Callback received the DataSource as the first argument");
            assert.deepEqual(ds.metadata(), newMetadata, "DataSource arrives with correct metadata");
            callbackCalled = true;
        };
        ds.broadcaster.registerListener(null, callback);
        ds.metadata(newMetadata);
        assert.isTrue(callbackCalled, "callback was called when the metadata was changed");
    });
    it("_getExtent works as expected", function () {
        var data = [1, 2, 3, 4, 1];
        var metadata = { foo: 11 };
        var dataSource = new Plottable.DataSource(data, metadata);
        var plot = new Plottable.Abstract.Plot(dataSource);
        var apply = function (a) { return Plottable.Util.Methods._applyAccessor(a, plot); };
        var a1 = function (d, i, m) { return d + i - 2; };
        assert.deepEqual(dataSource._getExtent(apply(a1)), [-1, 5], "extent for numerical data works properly");
        var a2 = function (d, i, m) { return d + m.foo; };
        assert.deepEqual(dataSource._getExtent(apply(a2)), [12, 15], "extent uses metadata appropriately");
        dataSource.metadata({ foo: -1 });
        assert.deepEqual(dataSource._getExtent(apply(a2)), [0, 3], "metadata change is reflected in extent results");
        var a3 = function (d, i, m) { return "_" + d; };
        assert.deepEqual(dataSource._getExtent(apply(a3)), ["_1", "_2", "_3", "_4"], "extent works properly on string domains (no repeats)");
    });
});

var assert = chai.assert;
function generateBasicTable(nRows, nCols) {
    var table = new Plottable.Component.Table();
    var rows = [];
    var components = [];
    for (var i = 0; i < nRows; i++) {
        for (var j = 0; j < nCols; j++) {
            var r = new Plottable.Abstract.Component();
            table.addComponent(i, j, r);
            components.push(r);
        }
    }
    return { "table": table, "components": components };
}
describe("Tables", function () {
    it("tables are classed properly", function () {
        var table = new Plottable.Component.Table();
        assert.isTrue(table.classed("table"));
    });
    it("padTableToSize works properly", function () {
        var t = new Plottable.Component.Table();
        assert.deepEqual(t.rows, [], "the table rows is an empty list");
        t.padTableToSize(1, 1);
        var rows = t.rows;
        var row = rows[0];
        var firstComponent = row[0];
        assert.lengthOf(rows, 1, "there is one row");
        assert.lengthOf(row, 1, "the row has one element");
        assert.isNull(firstComponent, "the row only has a null component");
        t.padTableToSize(5, 2);
        assert.lengthOf(rows, 5, "there are five rows");
        rows.forEach(function (r) { return assert.lengthOf(r, 2, "there are two columsn per row"); });
        assert.equal(rows[0][0], firstComponent, "the first component is unchanged");
    });
    it("table constructor can take a list of lists of components", function () {
        var c0 = new Plottable.Abstract.Component();
        var row1 = [null, c0];
        var row2 = [new Plottable.Abstract.Component(), null];
        var table = new Plottable.Component.Table([row1, row2]);
        assert.equal(table.rows[0][1], c0, "the component is in the right spot");
        var c1 = new Plottable.Abstract.Component();
        table.addComponent(2, 2, c1);
        assert.equal(table.rows[2][2], c1, "the inserted component went to the right spot");
    });
    it("tables can be constructed by adding components in matrix style", function () {
        var table = new Plottable.Component.Table();
        var c1 = new Plottable.Abstract.Component();
        var c2 = new Plottable.Abstract.Component();
        table.addComponent(0, 0, c1);
        table.addComponent(1, 1, c2);
        var rows = table.rows;
        assert.lengthOf(rows, 2, "there are two rows");
        assert.lengthOf(rows[0], 2, "two cols in first row");
        assert.lengthOf(rows[1], 2, "two cols in second row");
        assert.equal(rows[0][0], c1, "first component added correctly");
        assert.equal(rows[1][1], c2, "second component added correctly");
        assert.isNull(rows[0][1], "component at (0, 1) is null");
        assert.isNull(rows[1][0], "component at (1, 0) is null");
    });
    it("can't add a component where one already exists", function () {
        var c1 = new Plottable.Abstract.Component();
        var c2 = new Plottable.Abstract.Component();
        var c3 = new Plottable.Abstract.Component();
        var t = new Plottable.Component.Table();
        t.addComponent(0, 2, c1);
        t.addComponent(0, 0, c2);
        assert.throws(function () { return t.addComponent(0, 2, c3); }, Error, "component already exists");
    });
    it("addComponent works even if a component is added with a high column and low row index", function () {
        var t = new Plottable.Component.Table();
        var svg = generateSVG();
        t.addComponent(1, 0, new Plottable.Abstract.Component());
        t.addComponent(0, 2, new Plottable.Abstract.Component());
        t.renderTo(svg);
        svg.remove();
    });
    it("basic table with 2 rows 2 cols lays out properly", function () {
        var tableAndcomponents = generateBasicTable(2, 2);
        var table = tableAndcomponents.table;
        var components = tableAndcomponents.components;
        var svg = generateSVG();
        table.renderTo(svg);
        var elements = components.map(function (r) { return r.element; });
        var translates = elements.map(function (e) { return getTranslate(e); });
        assert.deepEqual(translates[0], [0, 0], "first element is centered at origin");
        assert.deepEqual(translates[1], [200, 0], "second element is located properly");
        assert.deepEqual(translates[2], [0, 200], "third element is located properly");
        assert.deepEqual(translates[3], [200, 200], "fourth element is located properly");
        var bboxes = elements.map(function (e) { return Plottable.Util.DOM.getBBox(e); });
        bboxes.forEach(function (b) {
            assert.equal(b.width, 200, "bbox is 200 pixels wide");
            assert.equal(b.height, 200, "bbox is 200 pixels tall");
        });
        svg.remove();
    });
    it("table with 2 rows 2 cols and margin/padding lays out properly", function () {
        var tableAndcomponents = generateBasicTable(2, 2);
        var table = tableAndcomponents.table;
        var components = tableAndcomponents.components;
        table.padding(5, 5);
        var svg = generateSVG(415, 415);
        table.renderTo(svg);
        var elements = components.map(function (r) { return r.element; });
        var translates = elements.map(function (e) { return getTranslate(e); });
        var bboxes = elements.map(function (e) { return Plottable.Util.DOM.getBBox(e); });
        assert.deepEqual(translates[0], [0, 0], "first element is centered properly");
        assert.deepEqual(translates[1], [210, 0], "second element is located properly");
        assert.deepEqual(translates[2], [0, 210], "third element is located properly");
        assert.deepEqual(translates[3], [210, 210], "fourth element is located properly");
        bboxes.forEach(function (b) {
            assert.equal(b.width, 205, "bbox is 205 pixels wide");
            assert.equal(b.height, 205, "bbox is 205 pixels tall");
        });
        svg.remove();
    });
    it("table with fixed-size objects on every side lays out properly", function () {
        var svg = generateSVG();
        var c4 = new Plottable.Abstract.Component();
        var c1 = makeFixedSizeComponent(null, 30);
        var c7 = makeFixedSizeComponent(null, 30);
        var c3 = makeFixedSizeComponent(50, null);
        var c5 = makeFixedSizeComponent(50, null);
        var table = new Plottable.Component.Table([[null, c1, null], [c3, c4, c5], [null, c7, null]]);
        var components = [c1, c3, c4, c5, c7];
        table.renderTo(svg);
        var elements = components.map(function (r) { return r.element; });
        var translates = elements.map(function (e) { return getTranslate(e); });
        var bboxes = elements.map(function (e) { return Plottable.Util.DOM.getBBox(e); });
        assert.deepEqual(translates[0], [50, 0], "top axis translate");
        assert.deepEqual(translates[4], [50, 370], "bottom axis translate");
        assert.deepEqual(translates[1], [0, 30], "left axis translate");
        assert.deepEqual(translates[3], [350, 30], "right axis translate");
        assert.deepEqual(translates[2], [50, 30], "plot translate");
        assertBBoxEquivalence(bboxes[0], [300, 30], "top axis bbox");
        assertBBoxEquivalence(bboxes[4], [300, 30], "bottom axis bbox");
        assertBBoxEquivalence(bboxes[1], [50, 340], "left axis bbox");
        assertBBoxEquivalence(bboxes[3], [50, 340], "right axis bbox");
        assertBBoxEquivalence(bboxes[2], [300, 340], "plot bbox");
        svg.remove();
    });
    it("table space fixity calculates properly", function () {
        var tableAndcomponents = generateBasicTable(3, 3);
        var table = tableAndcomponents.table;
        var components = tableAndcomponents.components;
        components.forEach(function (c) { return fixComponentSize(c, 10, 10); });
        assert.isTrue(table._isFixedWidth(), "fixed width when all subcomponents fixed width");
        assert.isTrue(table._isFixedHeight(), "fixedHeight when all subcomponents fixed height");
        fixComponentSize(components[0], null, 10);
        assert.isFalse(table._isFixedWidth(), "width not fixed when some subcomponent width not fixed");
        assert.isTrue(table._isFixedHeight(), "the height is still fixed when some subcomponent width not fixed");
        fixComponentSize(components[8], 10, null);
        fixComponentSize(components[0], 10, 10);
        assert.isTrue(table._isFixedWidth(), "width fixed again once no subcomponent width not fixed");
        assert.isFalse(table._isFixedHeight(), "height unfixed now that a subcomponent has unfixed height");
    });
    it.skip("table._requestedSpace works properly", function () {
        var c0 = new Plottable.Abstract.Component();
        var c1 = makeFixedSizeComponent(50, 50);
        var c2 = makeFixedSizeComponent(20, 50);
        var c3 = makeFixedSizeComponent(20, 20);
        var table = new Plottable.Component.Table([[c0, c1], [c2, c3]]);
        var spaceRequest = table._requestedSpace(30, 30);
        verifySpaceRequest(spaceRequest, 30, 30, true, true, "1");
        spaceRequest = table._requestedSpace(50, 50);
        verifySpaceRequest(spaceRequest, 50, 50, true, true, "2");
        spaceRequest = table._requestedSpace(90, 90);
        verifySpaceRequest(spaceRequest, 70, 90, false, true, "3");
        spaceRequest = table._requestedSpace(200, 200);
        verifySpaceRequest(spaceRequest, 70, 100, false, false, "4");
    });
    describe("table.iterateLayout works properly", function () {
        function verifyLayoutResult(result, cPS, rPS, gW, gH, wW, wH, id) {
            assert.deepEqual(result.colProportionalSpace, cPS, "colProportionalSpace:" + id);
            assert.deepEqual(result.rowProportionalSpace, rPS, "rowProportionalSpace:" + id);
            assert.deepEqual(result.guaranteedWidths, gW, "guaranteedWidths:" + id);
            assert.deepEqual(result.guaranteedHeights, gH, "guaranteedHeights:" + id);
            assert.deepEqual(result.wantsWidth, wW, "wantsWidth:" + id);
            assert.deepEqual(result.wantsHeight, wH, "wantsHeight:" + id);
        }
        var c1 = new Plottable.Abstract.Component();
        var c2 = new Plottable.Abstract.Component();
        var c3 = new Plottable.Abstract.Component();
        var c4 = new Plottable.Abstract.Component();
        var table = new Plottable.Component.Table([
            [c1, c2],
            [c3, c4]
        ]);
        it("iterateLayout works in the easy case where there is plenty of space and everything is satisfied on first go", function () {
            fixComponentSize(c1, 50, 50);
            fixComponentSize(c4, 20, 10);
            var result = table.iterateLayout(500, 500);
            verifyLayoutResult(result, [215, 215], [220, 220], [50, 20], [50, 10], false, false, "");
        });
        it.skip("iterateLayout works in the difficult case where there is a shortage of space and layout requires iterations", function () {
            fixComponentSize(c1, 490, 50);
            var result = table.iterateLayout(500, 500);
            verifyLayoutResult(result, [0, 0], [220, 220], [480, 20], [50, 10], true, false, "");
        });
        it("iterateLayout works in the case where all components are fixed-size", function () {
            fixComponentSize(c1, 50, 50);
            fixComponentSize(c2, 50, 50);
            fixComponentSize(c3, 50, 50);
            fixComponentSize(c4, 50, 50);
            var result = table.iterateLayout(100, 100);
            verifyLayoutResult(result, [0, 0], [0, 0], [50, 50], [50, 50], false, false, "..when there's exactly enough space");
            result = table.iterateLayout(80, 80);
            verifyLayoutResult(result, [0, 0], [0, 0], [40, 40], [40, 40], true, true, "..when there's not enough space");
            result = table.iterateLayout(120, 120);
            verifyLayoutResult(result, [0, 0], [0, 0], [50, 50], [50, 50], false, false, "..when there's extra space");
        });
        it.skip("iterateLayout works in the tricky case when components can be unsatisfied but request little space", function () {
            table = new Plottable.Component.Table([[c1, c2]]);
            fixComponentSize(c1, null, null);
            c2._requestedSpace = function (w, h) {
                return {
                    width: w >= 200 ? 200 : 0,
                    height: h >= 200 ? 200 : 0,
                    wantsWidth: w < 200,
                    wantsHeight: h < 200
                };
            };
            var result = table.iterateLayout(200, 200);
            verifyLayoutResult(result, [0, 0], [0], [0, 200], [200], false, false, "when there's sufficient space");
            result = table.iterateLayout(150, 200);
            verifyLayoutResult(result, [150, 0], [0], [0, 0], [200], true, false, "when there's insufficient space");
        });
    });
    describe("table._removeComponent works properly", function () {
        var c1 = new Plottable.Abstract.Component();
        var c2 = new Plottable.Abstract.Component();
        var c3 = new Plottable.Abstract.Component();
        var c4 = new Plottable.Abstract.Component();
        var c5 = new Plottable.Abstract.Component();
        var c6 = new Plottable.Abstract.Component();
        var table;
        it("table._removeComponent works in basic case", function () {
            table = new Plottable.Component.Table([[c1, c2], [c3, c4], [c5, c6]]);
            table._removeComponent(c4);
            assert.deepEqual(table.rows, [[c1, c2], [c3, null], [c5, c6]], "remove one element");
        });
        it("table._removeComponent does nothing when component is not found", function () {
            table = new Plottable.Component.Table([[c1, c2], [c3, c4]]);
            table._removeComponent(c5);
            assert.deepEqual(table.rows, [[c1, c2], [c3, c4]], "remove nonexistent component");
        });
        it("table._removeComponent removing component twice should have same effect as removing it once", function () {
            table = new Plottable.Component.Table([[c1, c2, c3], [c4, c5, c6]]);
            table._removeComponent(c1);
            assert.deepEqual(table.rows, [[null, c2, c3], [c4, c5, c6]], "item twice");
            table._removeComponent(c1);
            assert.deepEqual(table.rows, [[null, c2, c3], [c4, c5, c6]], "item twice");
        });
        it("table._removeComponent doesn't do anything weird when called with null", function () {
            table = new Plottable.Component.Table([[c1, null], [c2, c3]]);
            table._removeComponent(null);
            assert.deepEqual(table.rows, [[c1, null], [c2, c3]]);
        });
    });
});

var assert = chai.assert;
describe("Domainer", function () {
    var scale;
    var domainer;
    beforeEach(function () {
        scale = new Plottable.Scale.Linear();
        domainer = new Plottable.Domainer();
    });
    it("pad() works in general case", function () {
        scale.updateExtent(1, "x", [100, 200]);
        scale.domainer(new Plottable.Domainer().pad(0.2));
        assert.deepEqual(scale.domain(), [90, 210]);
    });
    it("pad() works for date scales", function () {
        var timeScale = new Plottable.Scale.Time();
        var f = d3.time.format("%x");
        var d1 = f.parse("06/02/2014");
        var d2 = f.parse("06/03/2014");
        timeScale.updateExtent(1, "x", [d1, d2]);
        timeScale.domainer(new Plottable.Domainer().pad());
        var dd1 = timeScale.domain()[0];
        var dd2 = timeScale.domain()[1];
        assert.isDefined(dd1.toDateString, "padDomain produced dates");
        assert.isNotNull(dd1.toDateString, "padDomain produced dates");
        assert.notEqual(d1.valueOf(), dd1.valueOf(), "date1 changed");
        assert.notEqual(d2.valueOf(), dd2.valueOf(), "date2 changed");
        assert.equal(dd1.valueOf(), dd1.valueOf(), "date1 is not NaN");
        assert.equal(dd2.valueOf(), dd2.valueOf(), "date2 is not NaN");
    });
    it("pad() works on log scales", function () {
        var logScale = new Plottable.Scale.Log();
        logScale.updateExtent(1, "x", [10, 100]);
        logScale.range([0, 1]);
        logScale.domainer(domainer.pad(2.0));
        assert.closeTo(logScale.domain()[0], 1, 0.001);
        assert.closeTo(logScale.domain()[1], 1000, 0.001);
        logScale.range([50, 60]);
        logScale.autoDomain();
        assert.closeTo(logScale.domain()[0], 1, 0.001);
        assert.closeTo(logScale.domain()[1], 1000, 0.001);
        logScale.range([-1, -2]);
        logScale.autoDomain();
        assert.closeTo(logScale.domain()[0], 1, 0.001);
        assert.closeTo(logScale.domain()[1], 1000, 0.001);
    });
    it("pad() defaults to [v-1, v+1] if there's only one numeric value", function () {
        domainer.pad();
        var domain = domainer.computeDomain([[5, 5]], scale);
        assert.deepEqual(domain, [4, 6]);
    });
    it("pad() defaults to [v-1 day, v+1 day] if there's only one date value", function () {
        var d = new Date(2000, 5, 5);
        var dayBefore = new Date(2000, 5, 4);
        var dayAfter = new Date(2000, 5, 6);
        var timeScale = new Plottable.Scale.Time();
        timeScale.updateExtent(1, "x", [d, d]);
        timeScale.domainer(new Plottable.Domainer().pad());
        assert.deepEqual(timeScale.domain(), [dayBefore, dayAfter]);
    });
    it("pad() only takes the last value", function () {
        domainer.pad(1000).pad(4).pad(0.1);
        var domain = domainer.computeDomain([[100, 200]], scale);
        assert.deepEqual(domain, [95, 205]);
    });
    it("pad() will pad beyond 0 by default", function () {
        domainer.pad(0.1);
        var domain = domainer.computeDomain([[0, 100]], scale);
        assert.deepEqual(domain, [-5, 105]);
    });
    it("pad() works with scales that have 0-size domain", function () {
        scale.domain([5, 5]);
        var domain = domainer.computeDomain([[0, 100]], scale);
        assert.deepEqual(domain, [0, 100]);
        domainer.pad(0.1);
        domain = domainer.computeDomain([[0, 100]], scale);
        assert.deepEqual(domain, [0, 100]);
    });
    it("paddingException(n) will not pad beyond n", function () {
        domainer.pad(0.1).addPaddingException(0, "key").addPaddingException(200);
        var domain = domainer.computeDomain([[0, 100]], scale);
        assert.deepEqual(domain, [0, 105], "padding exceptions can be added by key");
        domain = domainer.computeDomain([[-100, 0]], scale);
        assert.deepEqual(domain, [-105, 0]);
        domain = domainer.computeDomain([[0, 200]], scale);
        assert.deepEqual(domain, [0, 200]);
        domainer.removePaddingException("key");
        domain = domainer.computeDomain([[0, 200]], scale);
        assert.deepEqual(domain, [-10, 200], "paddingExceptions can be removed by key");
        domainer.removePaddingException(200);
        domain = domainer.computeDomain([[0, 200]], scale);
        assert.notEqual(domain[1], 200, "unregistered paddingExceptions can be removed using boolean argument");
    });
    it("paddingException(n) works on dates", function () {
        var a = new Date(2000, 5, 5);
        var b = new Date(2003, 0, 1);
        domainer.pad().addPaddingException(a);
        var timeScale = new Plottable.Scale.Time();
        timeScale.updateExtent(1, "x", [a, b]);
        timeScale.domainer(domainer);
        var domain = timeScale.domain();
        assert.deepEqual(domain[0], a);
        assert.isTrue(b < domain[1]);
    });
    it("include(n) works an expected", function () {
        domainer.addIncludedValue(5);
        var domain = domainer.computeDomain([[0, 10]], scale);
        assert.deepEqual(domain, [0, 10]);
        domain = domainer.computeDomain([[0, 3]], scale);
        assert.deepEqual(domain, [0, 5]);
        domain = domainer.computeDomain([[100, 200]], scale);
        assert.deepEqual(domain, [5, 200]);
        domainer.addIncludedValue(-3).addIncludedValue(0).addIncludedValue(10, "key");
        domain = domainer.computeDomain([[100, 200]], scale);
        assert.deepEqual(domain, [-3, 200]);
        domain = domainer.computeDomain([[0, 0]], scale);
        assert.deepEqual(domain, [-3, 10]);
        domainer.removeIncludedValue("key");
        domain = domainer.computeDomain([[100, 200]], scale);
        assert.deepEqual(domain, [-3, 200]);
        domain = domainer.computeDomain([[-100, -50]], scale);
        assert.deepEqual(domain, [-100, 5]);
        domainer.addIncludedValue(10);
        domain = domainer.computeDomain([[-100, -50]], scale);
        assert.deepEqual(domain, [-100, 10], "unregistered includedValues can be added");
        domainer.removeIncludedValue(10);
        domain = domainer.computeDomain([[-100, -50]], scale);
        assert.deepEqual(domain, [-100, 5], "unregistered includedValues can be removed with addOrRemove argument");
    });
    it("include(n) works on dates", function () {
        var a = new Date(2000, 5, 4);
        var b = new Date(2000, 5, 5);
        var c = new Date(2000, 5, 6);
        var d = new Date(2003, 0, 1);
        domainer.addIncludedValue(b);
        var timeScale = new Plottable.Scale.Time();
        timeScale.updateExtent(1, "x", [c, d]);
        timeScale.domainer(domainer);
        assert.deepEqual(timeScale.domain(), [b, d]);
    });
    it("exceptions are setup properly on an area plot", function () {
        var xScale = new Plottable.Scale.Linear();
        var yScale = new Plottable.Scale.Linear();
        var domainer = yScale.domainer();
        var data = [{ x: 0, y: 0, y0: 0 }, { x: 5, y: 5, y0: 5 }];
        var r = new Plottable.Plot.Area(data, xScale, yScale);
        var svg = generateSVG();
        r.project("x", "x", xScale);
        r.project("y", "y", yScale);
        r.renderTo(svg);
        function getExceptions() {
            yScale.autoDomain();
            var yDomain = yScale.domain();
            var exceptions = [];
            if (yDomain[0] === 0) {
                exceptions.push(0);
            }
            if (yDomain[1] === 5) {
                exceptions.push(5);
            }
            return exceptions;
        }
        assert.deepEqual(getExceptions(), [0], "initializing the plot adds a padding exception at 0");
        r.project("y0", "y0", yScale);
        assert.deepEqual(getExceptions(), [], "projecting a non-constant y0 removes the padding exception");
        r.project("y0", 0, yScale);
        assert.deepEqual(getExceptions(), [0], "projecting constant y0 adds the exception back");
        r.project("y0", function () { return 5; }, yScale);
        assert.deepEqual(getExceptions(), [5], "projecting a different constant y0 removed the old exception and added a new one");
        r.project("y0", "y0", yScale);
        assert.deepEqual(getExceptions(), [], "projecting a non-constant y0 removes the padding exception");
        r.dataSource().data([{ x: 0, y: 0, y0: 0 }, { x: 5, y: 5, y0: 0 }]);
        assert.deepEqual(getExceptions(), [0], "changing to constant values via change in datasource adds exception");
        svg.remove();
    });
});

var assert = chai.assert;
describe("Coordinators", function () {
    describe("ScaleDomainCoordinator", function () {
        it("domains are coordinated", function () {
            var s1 = new Plottable.Scale.Linear();
            var s2 = new Plottable.Scale.Linear();
            var s3 = new Plottable.Scale.Linear();
            var dc = new Plottable.Util.ScaleDomainCoordinator([s1, s2, s3]);
            s1.domain([0, 100]);
            assert.deepEqual(s1.domain(), [0, 100]);
            assert.deepEqual(s1.domain(), s2.domain());
            assert.deepEqual(s1.domain(), s3.domain());
            s1.domain([-100, 5000]);
            assert.deepEqual(s1.domain(), [-100, 5000]);
            assert.deepEqual(s1.domain(), s2.domain());
            assert.deepEqual(s1.domain(), s3.domain());
        });
    });
});

var assert = chai.assert;
describe("Scales", function () {
    it("Scale's copy() works correctly", function () {
        var testCallback = function (broadcaster) {
            return true;
        };
        var scale = new Plottable.Scale.Linear();
        scale.broadcaster.registerListener(null, testCallback);
        var scaleCopy = scale.copy();
        assert.deepEqual(scale.domain(), scaleCopy.domain(), "Copied scale has the same domain as the original.");
        assert.deepEqual(scale.range(), scaleCopy.range(), "Copied scale has the same range as the original.");
        assert.notDeepEqual(scale.broadcaster, scaleCopy.broadcaster, "Broadcasters are not copied over");
    });
    it("Scale alerts listeners when its domain is updated", function () {
        var scale = new Plottable.Scale.Linear();
        var callbackWasCalled = false;
        var testCallback = function (listenable) {
            assert.equal(listenable, scale, "Callback received the calling scale as the first argument");
            callbackWasCalled = true;
        };
        scale.broadcaster.registerListener(null, testCallback);
        scale.domain([0, 10]);
        assert.isTrue(callbackWasCalled, "The registered callback was called");
        scale.autoDomainAutomatically = true;
        scale.updateExtent(1, "x", [0.08, 9.92]);
        callbackWasCalled = false;
        scale.domainer(new Plottable.Domainer().nice());
        assert.isTrue(callbackWasCalled, "The registered callback was called when nice() is used to set the domain");
        callbackWasCalled = false;
        scale.domainer(new Plottable.Domainer().pad());
        assert.isTrue(callbackWasCalled, "The registered callback was called when padDomain() is used to set the domain");
    });
    describe("autoranging behavior", function () {
        var data;
        var dataSource;
        var scale;
        beforeEach(function () {
            data = [{ foo: 2, bar: 1 }, { foo: 5, bar: -20 }, { foo: 0, bar: 0 }];
            dataSource = new Plottable.DataSource(data);
            scale = new Plottable.Scale.Linear();
        });
        it("scale autoDomain flag is not overwritten without explicitly setting the domain", function () {
            scale.updateExtent(1, "x", d3.extent(data, function (e) { return e.foo; }));
            scale.domainer(new Plottable.Domainer().pad().nice());
            assert.isTrue(scale.autoDomainAutomatically, "the autoDomain flag is still set after autoranginging and padding and nice-ing");
            scale.domain([0, 5]);
            assert.isFalse(scale.autoDomainAutomatically, "the autoDomain flag is false after domain explicitly set");
        });
        it("scale autorange works as expected with single dataSource", function () {
            var svg = generateSVG(100, 100);
            var renderer = new Plottable.Abstract.Plot().dataSource(dataSource).project("x", "foo", scale).renderTo(svg);
            assert.deepEqual(scale.domain(), [0, 5], "scale domain was autoranged properly");
            data.push({ foo: 100, bar: 200 });
            dataSource.data(data);
            assert.deepEqual(scale.domain(), [0, 100], "scale domain was autoranged properly");
            svg.remove();
        });
        it("scale reference counting works as expected", function () {
            var svg1 = generateSVG(100, 100);
            var svg2 = generateSVG(100, 100);
            var renderer1 = new Plottable.Abstract.Plot().dataSource(dataSource).project("x", "foo", scale);
            renderer1.renderTo(svg1);
            var renderer2 = new Plottable.Abstract.Plot().dataSource(dataSource).project("x", "foo", scale);
            renderer2.renderTo(svg2);
            var otherScale = new Plottable.Scale.Linear();
            renderer1.project("x", "foo", otherScale);
            dataSource.data([{ foo: 10 }, { foo: 11 }]);
            assert.deepEqual(scale.domain(), [10, 11], "scale was still listening to dataSource after one perspective deregistered");
            renderer2.project("x", "foo", otherScale);
            dataSource.data([{ foo: 99 }, { foo: 100 }]);
            assert.deepEqual(scale.domain(), [0, 1], "scale shows default values when all perspectives removed");
            svg1.remove();
            svg2.remove();
        });
        it("scale perspectives can be removed appropriately", function () {
            assert.isTrue(scale.autoDomainAutomatically, "autoDomain enabled1");
            scale.updateExtent(1, "x", d3.extent(data, function (e) { return e.foo; }));
            scale.updateExtent(2, "x", d3.extent(data, function (e) { return e.bar; }));
            assert.isTrue(scale.autoDomainAutomatically, "autoDomain enabled2");
            assert.deepEqual(scale.domain(), [-20, 5], "scale domain includes both perspectives");
            assert.isTrue(scale.autoDomainAutomatically, "autoDomain enabled3");
            scale.removeExtent(1, "x");
            assert.isTrue(scale.autoDomainAutomatically, "autoDomain enabled4");
            assert.deepEqual(scale.domain(), [-20, 1], "only the bar accessor is active");
            scale.updateExtent(2, "x", d3.extent(data, function (e) { return e.foo; }));
            assert.isTrue(scale.autoDomainAutomatically, "autoDomain enabled5");
            assert.deepEqual(scale.domain(), [0, 5], "the bar accessor was overwritten");
        });
        it("should resize when a plot is removed", function () {
            var svg = generateSVG(400, 400);
            var ds1 = [{ x: 0, y: 0 }, { x: 1, y: 1 }];
            var ds2 = [{ x: 1, y: 1 }, { x: 2, y: 2 }];
            var xScale = new Plottable.Scale.Linear();
            var yScale = new Plottable.Scale.Linear();
            xScale.domainer(new Plottable.Domainer());
            var xAxis = new Plottable.Axis.Numeric(xScale, "bottom");
            var yAxis = new Plottable.Axis.Numeric(yScale, "left");
            var renderAreaD1 = new Plottable.Plot.Line(ds1, xScale, yScale);
            var renderAreaD2 = new Plottable.Plot.Line(ds2, xScale, yScale);
            var renderAreas = renderAreaD1.merge(renderAreaD2);
            renderAreas.renderTo(svg);
            assert.deepEqual(xScale.domain(), [0, 2]);
            renderAreaD1.detach();
            assert.deepEqual(xScale.domain(), [1, 2], "resize on plot.detach()");
            renderAreas.merge(renderAreaD1);
            assert.deepEqual(xScale.domain(), [0, 2], "resize on plot.merge()");
            svg.remove();
        });
    });
    describe("Quantitative Scales", function () {
        it("autorange defaults to [0, 1] if no perspectives set", function () {
            var scale = new Plottable.Scale.Linear();
            scale.autoDomain();
            var d = scale.domain();
            assert.equal(d[0], 0);
            assert.equal(d[1], 1);
        });
        it("autorange defaults to [1, 10] on log scale", function () {
            var scale = new Plottable.Scale.Log();
            scale.autoDomain();
            assert.deepEqual(scale.domain(), [1, 10]);
        });
        it("domain can't include NaN or Infinity", function () {
            var scale = new Plottable.Scale.Linear();
            scale.domain([0, 1]);
            scale.domain([5, Infinity]);
            assert.deepEqual(scale.domain(), [0, 1], "Infinity containing domain was ignored");
            scale.domain([5, -Infinity]);
            assert.deepEqual(scale.domain(), [0, 1], "-Infinity containing domain was ignored");
            scale.domain([NaN, 7]);
            assert.deepEqual(scale.domain(), [0, 1], "NaN containing domain was ignored");
            scale.domain([-1, 5]);
            assert.deepEqual(scale.domain(), [-1, 5], "Regular domains still accepted");
        });
    });
    describe("Ordinal Scales", function () {
        it("defaults to \"bands\" range type", function () {
            var scale = new Plottable.Scale.Ordinal();
            assert.deepEqual(scale.rangeType(), "bands");
        });
        it("rangeBand returns 0 when in \"points\" mode", function () {
            var scale = new Plottable.Scale.Ordinal().rangeType("points");
            assert.deepEqual(scale.rangeType(), "points");
            assert.deepEqual(scale.rangeBand(), 0);
        });
        it("rangeBand is updated when domain changes in \"bands\" mode", function () {
            var scale = new Plottable.Scale.Ordinal();
            scale.rangeType("bands");
            assert.deepEqual(scale.rangeType(), "bands");
            scale.range([0, 2679]);
            scale.domain([1, 2, 3, 4]);
            assert.deepEqual(scale.rangeBand(), 399);
            scale.domain([1, 2, 3, 4, 5]);
            assert.deepEqual(scale.rangeBand(), 329);
        });
        it("rangeType triggers broadcast", function () {
            var scale = new Plottable.Scale.Ordinal();
            var callbackWasCalled = false;
            var testCallback = function (listenable) {
                assert.equal(listenable, scale, "Callback received the calling scale as the first argument");
                callbackWasCalled = true;
            };
            scale.broadcaster.registerListener(null, testCallback);
            scale.rangeType("points");
            assert.isTrue(callbackWasCalled, "The registered callback was called");
        });
    });
    it("OrdinalScale + BarPlot combo works as expected when the data is swapped", function () {
        var xScale = new Plottable.Scale.Ordinal();
        var yScale = new Plottable.Scale.Linear();
        var dA = { x: "A", y: 2 };
        var dB = { x: "B", y: 2 };
        var dC = { x: "C", y: 2 };
        var barPlot = new Plottable.Plot.VerticalBar([dA, dB], xScale, yScale);
        var svg = generateSVG();
        assert.deepEqual(xScale.domain(), [], "before anchoring, the bar plot doesn't proxy data to the scale");
        barPlot.renderTo(svg);
        assert.deepEqual(xScale.domain(), ["A", "B"], "after anchoring, the bar plot's data is on the scale");
        function iterateDataChanges() {
            var dataChanges = [];
            for (var _i = 0; _i < arguments.length; _i++) {
                dataChanges[_i - 0] = arguments[_i];
            }
            dataChanges.forEach(function (dataChange) {
                barPlot.dataSource().data(dataChange);
            });
        }
        iterateDataChanges([], [dA, dB, dC], []);
        assert.lengthOf(xScale.domain(), 0);
        iterateDataChanges([dA], [dB]);
        assert.lengthOf(xScale.domain(), 1);
        iterateDataChanges([], [dA, dB, dC]);
        assert.lengthOf(xScale.domain(), 3);
        svg.remove();
    });
    describe("Color Scales", function () {
        it("accepts categorical string types and ordinal domain", function () {
            var scale = new Plottable.Scale.Color("10");
            scale.domain(["yes", "no", "maybe"]);
            assert.equal("#1f77b4", scale.scale("yes"));
            assert.equal("#ff7f0e", scale.scale("no"));
            assert.equal("#2ca02c", scale.scale("maybe"));
        });
    });
    describe("Interpolated Color Scales", function () {
        it("default scale uses reds and a linear scale type", function () {
            var scale = new Plottable.Scale.InterpolatedColor();
            scale.domain([0, 16]);
            assert.equal("#ffffff", scale.scale(0));
            assert.equal("#feb24c", scale.scale(8));
            assert.equal("#b10026", scale.scale(16));
        });
        it("linearly interpolates colors in L*a*b color space", function () {
            var scale = new Plottable.Scale.InterpolatedColor("reds");
            scale.domain([0, 1]);
            assert.equal("#b10026", scale.scale(1));
            assert.equal("#d9151f", scale.scale(0.9));
        });
        it("accepts array types with color hex values", function () {
            var scale = new Plottable.Scale.InterpolatedColor(["#000", "#FFF"]);
            scale.domain([0, 16]);
            assert.equal("#000000", scale.scale(0));
            assert.equal("#ffffff", scale.scale(16));
            assert.equal("#777777", scale.scale(8));
        });
        it("accepts array types with color names", function () {
            var scale = new Plottable.Scale.InterpolatedColor(["black", "white"]);
            scale.domain([0, 16]);
            assert.equal("#000000", scale.scale(0));
            assert.equal("#ffffff", scale.scale(16));
            assert.equal("#777777", scale.scale(8));
        });
        it("overflow scale values clamp to range", function () {
            var scale = new Plottable.Scale.InterpolatedColor(["black", "white"]);
            scale.domain([0, 16]);
            assert.equal("#000000", scale.scale(0));
            assert.equal("#ffffff", scale.scale(16));
            assert.equal("#000000", scale.scale(-100));
            assert.equal("#ffffff", scale.scale(100));
        });
        it("can be converted to a different range", function () {
            var scale = new Plottable.Scale.InterpolatedColor(["black", "white"]);
            scale.domain([0, 16]);
            assert.equal("#000000", scale.scale(0));
            assert.equal("#ffffff", scale.scale(16));
            scale.colorRange("reds");
            assert.equal("#b10026", scale.scale(16));
        });
        it("can be converted to a different scale type", function () {
            var scale = new Plottable.Scale.InterpolatedColor(["black", "white"]);
            scale.domain([0, 16]);
            assert.equal("#000000", scale.scale(0));
            assert.equal("#ffffff", scale.scale(16));
            assert.equal("#777777", scale.scale(8));
            scale.scaleType("log");
            assert.equal("#000000", scale.scale(0));
            assert.equal("#ffffff", scale.scale(16));
            assert.equal("#e3e3e3", scale.scale(8));
        });
        it("doesn't use a domainer", function () {
            var scale = new Plottable.Scale.InterpolatedColor(["black", "white"]);
            var startDomain = scale.domain();
            scale.domainer().pad(1.0);
            scale.autoDomain();
            assert.equal(scale.domain(), startDomain);
        });
    });
    describe("Modified Log Scale", function () {
        var scale;
        var base = 10;
        var epsilon = 0.00001;
        beforeEach(function () {
            scale = new Plottable.Scale.ModifiedLog(base);
        });
        it("is an increasing, continuous function that can go negative", function () {
            d3.range(-base * 2, base * 2, base / 20).forEach(function (x) {
                assert.operator(scale.scale(x - epsilon), "<", scale.scale(x));
                assert.operator(scale.scale(x), "<", scale.scale(x + epsilon));
                assert.closeTo(scale.scale(x - epsilon), scale.scale(x), epsilon);
                assert.closeTo(scale.scale(x), scale.scale(x + epsilon), epsilon);
            });
            assert.closeTo(scale.scale(0), 0, epsilon);
        });
        it("is close to log() for large values", function () {
            [10, 100, 23103.4, 5].forEach(function (x) {
                assert.closeTo(scale.scale(x), Math.log(x) / Math.log(10), 0.1);
            });
        });
        it("x = invert(scale(x))", function () {
            [0, 1, base, 100, 0.001, -1, -0.3, -base, base - 0.001].forEach(function (x) {
                assert.closeTo(x, scale.invert(scale.scale(x)), epsilon);
                assert.closeTo(x, scale.scale(scale.invert(x)), epsilon);
            });
        });
        it("domain defaults to [0, 1]", function () {
            scale = new Plottable.Scale.ModifiedLog(base);
            assert.deepEqual(scale.domain(), [0, 1]);
        });
        it("works with a domainer", function () {
            scale.updateExtent(1, "x", [0, base * 2]);
            var domain = scale.domain();
            scale.domainer(new Plottable.Domainer().pad(0.1));
            assert.operator(scale.domain()[0], "<", domain[0]);
            assert.operator(domain[1], "<", scale.domain()[1]);
            scale.domainer(new Plottable.Domainer().nice());
            assert.operator(scale.domain()[0], "<=", domain[0]);
            assert.operator(domain[1], "<=", scale.domain()[1]);
            scale = new Plottable.Scale.ModifiedLog(base);
            scale.domainer(new Plottable.Domainer());
            assert.deepEqual(scale.domain(), [0, 1]);
        });
        it("gives reasonable values for ticks()", function () {
            scale.updateExtent(1, "x", [0, base / 2]);
            var ticks = scale.ticks();
            assert.operator(ticks.length, ">", 0);
            scale.updateExtent(1, "x", [-base * 2, base * 2]);
            ticks = scale.ticks();
            var beforePivot = ticks.filter(function (x) { return x <= -base; });
            var afterPivot = ticks.filter(function (x) { return base <= x; });
            var betweenPivots = ticks.filter(function (x) { return -base < x && x < base; });
            assert.operator(beforePivot.length, ">", 0, "should be ticks before -base");
            assert.operator(afterPivot.length, ">", 0, "should be ticks after base");
            assert.operator(betweenPivots.length, ">", 0, "should be ticks between -base and base");
        });
        it("works on inverted domain", function () {
            scale.updateExtent(1, "x", [200, -100]);
            var range = scale.range();
            assert.closeTo(scale.scale(-100), range[1], epsilon);
            assert.closeTo(scale.scale(200), range[0], epsilon);
            var a = [-100, -10, -3, 0, 1, 3.64, 50, 60, 200];
            var b = a.map(function (x) { return scale.scale(x); });
            assert.deepEqual(b.slice().reverse(), b.slice().sort(function (x, y) { return x - y; }));
            var ticks = scale.ticks();
            assert.deepEqual(ticks, ticks.slice().sort(function (x, y) { return x - y; }), "ticks should be sorted");
            assert.deepEqual(ticks, Plottable.Util.Methods.uniqNumbers(ticks), "ticks should not be repeated");
            var beforePivot = ticks.filter(function (x) { return x <= -base; });
            var afterPivot = ticks.filter(function (x) { return base <= x; });
            var betweenPivots = ticks.filter(function (x) { return -base < x && x < base; });
            assert.operator(beforePivot.length, ">", 0, "should be ticks before -base");
            assert.operator(afterPivot.length, ">", 0, "should be ticks after base");
            assert.operator(betweenPivots.length, ">", 0, "should be ticks between -base and base");
        });
    });
});

var assert = chai.assert;
describe("TimeScale tests", function () {
    it("parses reasonable formats for dates", function () {
        var scale = new Plottable.Scale.Time();
        var firstDate = new Date(2014, 9, 1, 0, 0, 0, 0).valueOf();
        var secondDate = new Date(2014, 10, 1, 0, 0, 0).valueOf();
        function checkDomain(domain) {
            scale.domain(domain);
            var time1 = scale.domain()[0].valueOf();
            assert.equal(time1, firstDate, "first value of domain set correctly");
            var time2 = scale.domain()[1].valueOf();
            assert.equal(time2, secondDate, "first value of domain set correctly");
        }
        checkDomain(["10/1/2014", "11/1/2014"]);
        checkDomain(["October 1, 2014", "November 1, 2014"]);
        checkDomain(["Oct 1, 2014", "Nov 1, 2014"]);
    });
    it("tickInterval produces correct number of ticks", function () {
        var scale = new Plottable.Scale.Time();
        scale.domain([new Date(2000, 0, 1, 0, 0, 0, 0), new Date(2100, 0, 1, 0, 0, 0, 0)]);
        var ticks = scale.tickInterval(d3.time.year);
        assert.equal(ticks.length, 101, "generated correct number of ticks");
        scale.domain([new Date(2000, 0, 1, 0, 0, 0, 0), new Date(2000, 11, 31, 0, 0, 0, 0)]);
        ticks = scale.tickInterval(d3.time.month);
        assert.equal(ticks.length, 12, "generated correct number of ticks");
        ticks = scale.tickInterval(d3.time.month, 3);
        assert.equal(ticks.length, 4, "generated correct number of ticks");
        scale.domain([new Date(2000, 0, 1, 0, 0, 0, 0), new Date(2000, 1, 1, 0, 0, 0, 0)]);
        ticks = scale.tickInterval(d3.time.day);
        assert.equal(ticks.length, 32, "generated correct number of ticks");
        scale.domain([new Date(2000, 0, 1, 0, 0, 0, 0), new Date(2000, 0, 1, 23, 0, 0, 0)]);
        ticks = scale.tickInterval(d3.time.hour);
        assert.equal(ticks.length, 24, "generated correct number of ticks");
        scale.domain([new Date(2000, 0, 1, 0, 0, 0, 0), new Date(2000, 0, 1, 1, 0, 0, 0)]);
        ticks = scale.tickInterval(d3.time.minute);
        assert.equal(ticks.length, 61, "generated correct number of ticks");
        ticks = scale.tickInterval(d3.time.minute, 10);
        assert.equal(ticks.length, 7, "generated correct number of ticks");
        scale.domain([new Date(2000, 0, 1, 0, 0, 0, 0), new Date(2000, 0, 1, 0, 1, 0, 0)]);
        ticks = scale.tickInterval(d3.time.second);
        assert.equal(ticks.length, 61, "generated correct number of ticks");
    });
});

var assert = chai.assert;
describe("Util.DOM", function () {
    it("getBBox works properly", function () {
        var svg = generateSVG();
        var rect = svg.append("rect").attr("x", 0).attr("y", 0).attr("width", 5).attr("height", 5);
        var bb1 = Plottable.Util.DOM.getBBox(rect);
        var bb2 = rect.node().getBBox();
        assert.deepEqual(bb1, bb2);
        svg.remove();
    });
    describe("getElementWidth, getElementHeight", function () {
        it("can get a plain element's size", function () {
            var parent = getSVGParent();
            parent.style("width", "300px");
            parent.style("height", "200px");
            var parentElem = parent[0][0];
            var width = Plottable.Util.DOM.getElementWidth(parentElem);
            assert.equal(width, 300, "measured width matches set width");
            var height = Plottable.Util.DOM.getElementHeight(parentElem);
            assert.equal(height, 200, "measured height matches set height");
        });
        it("can get the svg's size", function () {
            var svg = generateSVG(450, 120);
            var svgElem = svg[0][0];
            var width = Plottable.Util.DOM.getElementWidth(svgElem);
            assert.equal(width, 450, "measured width matches set width");
            var height = Plottable.Util.DOM.getElementHeight(svgElem);
            assert.equal(height, 120, "measured height matches set height");
            svg.remove();
        });
        it("can accept multiple units and convert to pixels", function () {
            var parent = getSVGParent();
            var parentElem = parent[0][0];
            var child = parent.append("div");
            var childElem = child[0][0];
            parent.style("width", "200px");
            parent.style("height", "50px");
            assert.equal(Plottable.Util.DOM.getElementWidth(parentElem), 200, "width is correct");
            assert.equal(Plottable.Util.DOM.getElementHeight(parentElem), 50, "height is correct");
            child.style("width", "20px");
            child.style("height", "10px");
            assert.equal(Plottable.Util.DOM.getElementWidth(childElem), 20, "width is correct");
            assert.equal(Plottable.Util.DOM.getElementHeight(childElem), 10, "height is correct");
            child.style("width", "100%");
            child.style("height", "100%");
            assert.equal(Plottable.Util.DOM.getElementWidth(childElem), 200, "width is correct");
            assert.equal(Plottable.Util.DOM.getElementHeight(childElem), 50, "height is correct");
            child.style("width", "50%");
            child.style("height", "50%");
            assert.equal(Plottable.Util.DOM.getElementWidth(childElem), 100, "width is correct");
            assert.equal(Plottable.Util.DOM.getElementHeight(childElem), 25, "height is correct");
            parent.style("width", "auto");
            parent.style("height", "auto");
            child.remove();
        });
    });
});

var assert = chai.assert;
describe("Formatters", function () {
    describe("fixed", function () {
        it("shows exactly [precision] digits", function () {
            var fixed3 = new Plottable.Formatter.Fixed();
            var result = fixed3.format(1);
            assert.strictEqual(result, "1.000", "defaults to three decimal places");
            result = fixed3.format(1.234);
            assert.strictEqual(result, "1.234", "shows three decimal places");
            result = fixed3.format(1.2345);
            assert.strictEqual(result, "", "changed values are not shown (get turned into empty strings)");
        });
        it("precision can be changed", function () {
            var fixed2 = new Plottable.Formatter.Fixed();
            fixed2.precision(2);
            var result = fixed2.format(1);
            assert.strictEqual(result, "1.00", "formatter was changed to show only two decimal places");
        });
        it("can be set to show rounded values", function () {
            var fixed3 = new Plottable.Formatter.Fixed();
            fixed3.showOnlyUnchangedValues(false);
            var result = fixed3.format(1.2349);
            assert.strictEqual(result, "1.235", "long values are rounded correctly");
        });
    });
    describe("general", function () {
        it("formats number to show at most [precision] digits", function () {
            var general = new Plottable.Formatter.General();
            var result = general.format(1);
            assert.strictEqual(result, "1", "shows no decimals if formatting an integer");
            result = general.format(1.234);
            assert.strictEqual(result, "1.234", "shows up to three decimal places");
            result = general.format(1.2345);
            assert.strictEqual(result, "", "(changed) values with more than three decimal places are not shown");
        });
        it("stringifies non-number values", function () {
            var general = new Plottable.Formatter.General();
            var result = general.format("blargh");
            assert.strictEqual(result, "blargh", "string values are passed through unchanged");
            result = general.format(null);
            assert.strictEqual(result, "null", "non-number inputs are stringified");
        });
        it("throws an error on strange precision", function () {
            assert.throws(function () {
                var general = new Plottable.Formatter.General(-1);
                var result = general.format(5);
            });
            assert.throws(function () {
                var general = new Plottable.Formatter.General(100);
                var result = general.format(5);
            });
        });
    });
    describe("identity", function () {
        it("stringifies inputs", function () {
            var identity = new Plottable.Formatter.Identity();
            var result = identity.format(1);
            assert.strictEqual(result, "1", "numbers are stringified");
            result = identity.format(0.999999);
            assert.strictEqual(result, "0.999999", "long numbers are stringified");
            result = identity.format(null);
            assert.strictEqual(result, "null", "formats null");
            result = identity.format(undefined);
            assert.strictEqual(result, "undefined", "formats undefined");
        });
    });
    describe("currency", function () {
        it("uses reasonable defaults", function () {
            var currencyFormatter = new Plottable.Formatter.Currency();
            var result = currencyFormatter.format(1);
            assert.strictEqual(result.charAt(0), "$", "defaults to $ for currency symbol");
            var decimals = result.substring(result.indexOf(".") + 1, result.length);
            assert.strictEqual(decimals.length, 2, "defaults to 2 decimal places");
            result = currencyFormatter.format(-1);
            assert.strictEqual(result.charAt(0), "-", "prefixes negative values with \"-\"");
            assert.strictEqual(result.charAt(1), "$", "places the currency symbol after the negative sign");
        });
        it("can change the type and position of the currency symbol", function () {
            var centsFormatter = new Plottable.Formatter.Currency(0, "c", false);
            var result = centsFormatter.format(1);
            assert.strictEqual(result.charAt(result.length - 1), "c", "The specified currency symbol was appended");
        });
    });
    describe("time", function () {
        it("uses reasonable defaults", function () {
            var timeFormatter = new Plottable.Formatter.Time();
            var result = timeFormatter.format(new Date(2000, 0, 1, 0, 0, 0, 0));
            assert.strictEqual(result, "2000", "only the year was displayed");
            result = timeFormatter.format(new Date(2000, 2, 1, 0, 0, 0, 0));
            assert.strictEqual(result, "Mar", "only the month was displayed");
            result = timeFormatter.format(new Date(2000, 2, 2, 0, 0, 0, 0));
            assert.strictEqual(result, "Thu 02", "month and date displayed");
            result = timeFormatter.format(new Date(2000, 2, 1, 20, 0, 0, 0));
            assert.strictEqual(result, "08 PM", "only hour was displayed");
            result = timeFormatter.format(new Date(2000, 2, 1, 20, 34, 0, 0));
            assert.strictEqual(result, "08:34", "hour and minute was displayed");
            result = timeFormatter.format(new Date(2000, 2, 1, 20, 34, 53, 0));
            assert.strictEqual(result, ":53", "seconds was displayed");
            result = timeFormatter.format(new Date(2000, 0, 1, 0, 0, 0, 950));
            assert.strictEqual(result, ".950", "milliseconds was displayed");
        });
    });
    describe("percentage", function () {
        it("uses reasonable defaults", function () {
            var percentFormatter = new Plottable.Formatter.Percentage();
            var result = percentFormatter.format(1);
            assert.strictEqual(result, "100%", "the value was multiplied by 100, a percent sign was appended, and no decimal places are shown by default");
        });
    });
    describe("time", function () {
        it("uses reasonable defaults", function () {
            var timeFormatter = new Plottable.Formatter.Time();
            var result = timeFormatter.format(new Date(2000, 0, 1, 0, 0, 0, 0));
            assert.strictEqual(result, "2000", "only the year was displayed");
            result = timeFormatter.format(new Date(2000, 2, 1, 0, 0, 0, 0));
            assert.strictEqual(result, "Mar", "only the month was displayed");
            result = timeFormatter.format(new Date(2000, 2, 2, 0, 0, 0, 0));
            assert.strictEqual(result, "Thu 02", "month and date displayed");
            result = timeFormatter.format(new Date(2000, 2, 1, 20, 0, 0, 0));
            assert.strictEqual(result, "08 PM", "only hour was displayed");
            result = timeFormatter.format(new Date(2000, 2, 1, 20, 34, 0, 0));
            assert.strictEqual(result, "08:34", "hour and minute was displayed");
            result = timeFormatter.format(new Date(2000, 2, 1, 20, 34, 53, 0));
            assert.strictEqual(result, ":53", "seconds was displayed");
            result = timeFormatter.format(new Date(2000, 0, 1, 0, 0, 0, 950));
            assert.strictEqual(result, ".950", "milliseconds was displayed");
        });
    });
    describe("custom", function () {
        it("can take a custom formatting function", function () {
            var customFormatter;
            var blargify = function (d, f) {
                assert.strictEqual(f, customFormatter, "Formatter itself was supplied as second argument");
                return String(d) + "-blargh";
            };
            customFormatter = new Plottable.Formatter.Custom(blargify);
            var result = customFormatter.format(1);
            assert.strictEqual(result, "1-blargh", "it uses the custom formatting function");
        });
    });
    describe("SISuffix", function () {
        it("shortens long numbers", function () {
            var lnFormatter = new Plottable.Formatter.SISuffix();
            var result = lnFormatter.format(1);
            assert.strictEqual(result, "1.00", "shows 3 signifigicant figures by default");
            result = lnFormatter.format(Math.pow(10, 12));
            assert.operator(result.length, "<=", 5, "large number was formatted to a short string");
            result = lnFormatter.format(Math.pow(10, -12));
            assert.operator(result.length, "<=", 5, "small number was formatted to a short string");
        });
    });
});

var assert = chai.assert;
describe("IDCounter", function () {
    it("IDCounter works as expected", function () {
        var i = new Plottable.Util.IDCounter();
        assert.equal(i.get("f"), 0);
        assert.equal(i.increment("f"), 1);
        assert.equal(i.increment("g"), 1);
        assert.equal(i.increment("f"), 2);
        assert.equal(i.decrement("f"), 1);
        assert.equal(i.get("f"), 1);
        assert.equal(i.get("f"), 1);
        assert.equal(i.decrement(2), -1);
    });
});

var assert = chai.assert;
describe("StrictEqualityAssociativeArray", function () {
    it("StrictEqualityAssociativeArray works as expected", function () {
        var s = new Plottable.Util.StrictEqualityAssociativeArray();
        var o1 = {};
        var o2 = {};
        assert.isFalse(s.has(o1));
        assert.isFalse(s.delete(o1));
        assert.isUndefined(s.get(o1));
        assert.isFalse(s.set(o1, "foo"));
        assert.equal(s.get(o1), "foo");
        assert.isTrue(s.set(o1, "bar"));
        assert.equal(s.get(o1), "bar");
        s.set(o2, "baz");
        s.set(3, "bam");
        s.set("3", "ball");
        assert.equal(s.get(o1), "bar");
        assert.equal(s.get(o2), "baz");
        assert.equal(s.get(3), "bam");
        assert.equal(s.get("3"), "ball");
        assert.isTrue(s.delete(3));
        assert.isUndefined(s.get(3));
        assert.equal(s.get(o2), "baz");
        assert.equal(s.get("3"), "ball");
    });
    it("Array-level operations (retrieve keys, vals, and map)", function () {
        var s = new Plottable.Util.StrictEqualityAssociativeArray();
        s.set(2, "foo");
        s.set(3, "bar");
        s.set(4, "baz");
        assert.deepEqual(s.values(), ["foo", "bar", "baz"]);
        assert.deepEqual(s.keys(), [2, 3, 4]);
        assert.deepEqual(s.map(function (k, v, i) { return [k, v, i]; }), [[2, "foo", 0], [3, "bar", 1], [4, "baz", 2]]);
    });
});

var assert = chai.assert;
describe("CachingCharacterMeasurer", function () {
    var g;
    var measurer;
    var svg;
    beforeEach(function () {
        svg = generateSVG(100, 100);
        g = svg.append("g");
        measurer = new Plottable.Util.Text.CachingCharacterMeasurer(g);
    });
    afterEach(function () {
        svg.remove();
    });
    it("empty string has non-zero size", function () {
        var a = measurer.measure("x x").width;
        var b = measurer.measure("xx").width;
        assert.operator(a, ">", b, "'x x' is longer than 'xx'");
    });
    it("should repopulate cache if it changes size and clear() is called", function () {
        var a = measurer.measure("x").width;
        g.style("font-size", "40px");
        var b = measurer.measure("x").width;
        assert.equal(a, b, "cached result doesn't reflect changes");
        measurer.clear();
        var c = measurer.measure("x").width;
        assert.operator(a, "<", c, "cache reset after font size changed");
    });
    it("multiple spaces take up same area as one space", function () {
        var a = measurer.measure("x x").width;
        var b = measurer.measure("x  \t \n x").width;
        assert.equal(a, b);
    });
});

var assert = chai.assert;
describe("Cache", function () {
    var callbackCalled = false;
    var f = function (s) {
        callbackCalled = true;
        return s + s;
    };
    var cache;
    beforeEach(function () {
        callbackCalled = false;
        cache = new Plottable.Util.Cache(f);
    });
    it("Doesn't call its function if it already called", function () {
        assert.equal(cache.get("hello"), "hellohello");
        assert.isTrue(callbackCalled);
        callbackCalled = false;
        assert.equal(cache.get("hello"), "hellohello");
        assert.isFalse(callbackCalled);
    });
    it("Clears its cache when .clear() is called", function () {
        var prefix = "hello";
        cache = new Plottable.Util.Cache(function (s) {
            callbackCalled = true;
            return prefix + s;
        });
        assert.equal(cache.get("world"), "helloworld");
        assert.isTrue(callbackCalled);
        callbackCalled = false;
        assert.equal(cache.get("world"), "helloworld");
        assert.isFalse(callbackCalled);
        prefix = "hola";
        cache.clear();
        assert.equal(cache.get("world"), "holaworld");
        assert.isTrue(callbackCalled);
    });
    it("Doesn't clear the cache when canonicalKey doesn't change", function () {
        cache = new Plottable.Util.Cache(f, "x");
        assert.equal(cache.get("hello"), "hellohello");
        assert.isTrue(callbackCalled);
        cache.clear();
        callbackCalled = false;
        assert.equal(cache.get("hello"), "hellohello");
        assert.isFalse(callbackCalled);
    });
    it("Clears the cache when canonicalKey changes", function () {
        var prefix = "hello";
        cache = new Plottable.Util.Cache(function (s) {
            callbackCalled = true;
            return prefix + s;
        });
        cache.get("world");
        assert.isTrue(callbackCalled);
        prefix = "hola";
        cache.clear();
        callbackCalled = false;
        cache.get("world");
        assert.isTrue(callbackCalled);
    });
    it("uses valueEq to check if it should clear", function () {
        var decider = true;
        cache = new Plottable.Util.Cache(f, "x", function (a, b) { return decider; });
        cache.get("hello");
        assert.isTrue(callbackCalled);
        cache.clear();
        callbackCalled = false;
        cache.get("hello");
        assert.isFalse(callbackCalled);
        decider = false;
        cache.clear();
        cache.get("hello");
        assert.isTrue(callbackCalled);
    });
});

var assert = chai.assert;
describe("Util.Text", function () {
    it("getTruncatedText works properly", function () {
        var svg = generateSVG();
        var textEl = svg.append("text").attr("x", 20).attr("y", 50);
        textEl.text("foobar");
        var measure = Plottable.Util.Text.getTextMeasure(textEl);
        var fullText = Plottable.Util.Text.getTruncatedText("hellom world!", 200, measure);
        assert.equal(fullText, "hellom world!", "text untruncated");
        var partialText = Plottable.Util.Text.getTruncatedText("hellom world!", 70, measure);
        assert.equal(partialText, "hello...", "text truncated");
        var tinyText = Plottable.Util.Text.getTruncatedText("hellom world!", 5, measure);
        assert.equal(tinyText, "", "empty string for tiny text");
        assert.equal(textEl.text(), "foobar", "truncate had no side effect on textEl");
        svg.remove();
    });
    it("getTextHeight works properly", function () {
        var svg = generateSVG();
        var textEl = svg.append("text").attr("x", 20).attr("y", 50);
        textEl.style("font-size", "20pt");
        textEl.text("hello, world");
        var height1 = Plottable.Util.Text.getTextHeight(textEl);
        textEl.style("font-size", "30pt");
        var height2 = Plottable.Util.Text.getTextHeight(textEl);
        assert.operator(height1, "<", height2, "measured height is greater when font size is increased");
        assert.equal(textEl.text(), "hello, world", "getTextHeight did not modify the text in the element");
        textEl.text("");
        assert.equal(Plottable.Util.Text.getTextHeight(textEl), height2, "works properly if there is no text in the element");
        assert.equal(textEl.text(), "", "getTextHeight did not modify the text in the element");
        textEl.text(" ");
        assert.equal(Plottable.Util.Text.getTextHeight(textEl), height2, "works properly if there is just a space in the element");
        assert.equal(textEl.text(), " ", "getTextHeight did not modify the text in the element");
        svg.remove();
    });
    describe("_addEllipsesToLine", function () {
        var svg;
        var measure;
        var e;
        before(function () {
            svg = generateSVG();
            measure = Plottable.Util.Text.getTextMeasure(svg);
            e = function (text, width) { return Plottable.Util.Text._addEllipsesToLine(text, width, measure); };
        });
        it("works on an empty string", function () {
            assert.equal(e("", 200), "...", "produced \"...\" with plenty of space");
        });
        it("works as expected when given no width", function () {
            assert.equal(e("this wont fit", 0), "", "returned empty string when width is 0");
        });
        it("works as expected when given only one periods worth of space", function () {
            var w = measure(".").width;
            assert.equal(e("this won't fit", w), ".", "returned a single period");
        });
        it("works as expected with plenty of space", function () {
            assert.equal(e("this will fit", 400), "this will fit...");
        });
        it("works as expected with insufficient space", function () {
            var w = measure("this won't fit").width;
            assert.equal(e("this won't fit", w), "this won't...");
        });
        it("handles spaces intelligently", function () {
            var spacey = "this            xx";
            var w = measure(spacey).width - 1;
            assert.equal(e(spacey, w), "this...");
        });
        after(function () {
            assert.lengthOf(svg.node().childNodes, 0, "this was all without side-effects");
            svg.remove();
        });
    });
    describe("writeText", function () {
        it("behaves appropriately when there is too little height and width to fit any text", function () {
            var svg = generateSVG();
            var width = 1;
            var height = 1;
            var measure = Plottable.Util.Text.getTextMeasure(svg);
            var results = Plottable.Util.Text.writeText("hello world", width, height, measure, true);
            assert.isFalse(results.textFits, "measurement mode: text doesn't fit");
            assert.equal(0, results.usedWidth, "measurement mode: no width used");
            assert.equal(0, results.usedHeight, "measurement mode: no height used");
            var writeOptions = { g: svg, xAlign: "center", yAlign: "center" };
            results = Plottable.Util.Text.writeText("hello world", width, height, measure, true, writeOptions);
            assert.isFalse(results.textFits, "write mode: text doesn't fit");
            assert.equal(0, results.usedWidth, "write mode: no width used");
            assert.equal(0, results.usedHeight, "write mode: no height used");
            assert.lengthOf(svg.selectAll("text")[0], 0, "no text was written");
            svg.remove();
        });
        it("behaves appropriately when there is plenty of width but too little height to fit text", function () {
            var svg = generateSVG();
            var width = 500;
            var height = 1;
            var measure = Plottable.Util.Text.getTextMeasure(svg);
            var results = Plottable.Util.Text.writeText("hello world", width, height, measure, true);
            assert.isFalse(results.textFits, "measurement mode: text doesn't fit");
            assert.equal(0, results.usedWidth, "measurement mode: no width used");
            assert.equal(0, results.usedHeight, "measurement mode: no height used");
            var writeOptions = { g: svg, xAlign: "center", yAlign: "center" };
            results = Plottable.Util.Text.writeText("hello world", width, height, measure, true, writeOptions);
            assert.isFalse(results.textFits, "write mode: text doesn't fit");
            assert.equal(0, results.usedWidth, "write mode: no width used");
            assert.equal(0, results.usedHeight, "write mode: no height used");
            assert.lengthOf(svg.selectAll("text")[0], 0, "no text was written");
            svg.remove();
        });
    });
    describe("getTextMeasure", function () {
        var svg;
        var t;
        var canonicalBB;
        var canonicalResult;
        before(function () {
            svg = generateSVG(200, 200);
            t = svg.append("text");
            t.text("hi there");
            canonicalBB = Plottable.Util.DOM.getBBox(t);
            canonicalResult = { width: canonicalBB.width, height: canonicalBB.height };
            t.text("bla bla bla");
        });
        it("works on empty string", function () {
            var measure = Plottable.Util.Text.getTextMeasure(t);
            var result = measure("");
            assert.deepEqual(result, { width: 0, height: 0 }, "empty string has 0 width and height");
        });
        it("works on non-empty string and has no side effects", function () {
            var measure = Plottable.Util.Text.getTextMeasure(t);
            var result2 = measure("hi there");
            assert.deepEqual(result2, canonicalResult, "measurement is as expected");
            assert.equal(t.text(), "bla bla bla", "the text was unchanged");
        });
        it("works when operating on the top svg instead of text selection, and has no side effects", function () {
            var measure2 = Plottable.Util.Text.getTextMeasure(svg);
            var result3 = measure2("hi there");
            assert.deepEqual(result3, canonicalResult, "measurement is as expected for svg measure");
            assert.lengthOf(svg.node().childNodes, 1, "no nodes were added to the svg");
        });
        after(function () {
            svg.remove();
        });
    });
    describe("writeLine", function () {
        var svg;
        var g;
        var text = "hello world ARE YOU THERE?";
        var hideResults = true;
        describe("writeLineHorizontally", function () {
            it("writes no text if there is insufficient space", function () {
                svg = generateSVG(20, 20);
                g = svg.append("g");
                var wh = Plottable.Util.Text.writeLineHorizontally(text, g, 20, 20);
                assert.equal(wh.width, 0, "no width used");
                assert.equal(wh.height, 0, "no height used");
                var textEl = g.select("text");
                assert.equal(g.text(), "", "no text written");
                svg.remove();
            });
            it("performs basic functionality and defaults to left, top", function () {
                svg = generateSVG(400, 400);
                g = svg.append("g");
                var wh = Plottable.Util.Text.writeLineHorizontally(text, g, 400, 400);
                var textEl = g.select("text");
                var bb = Plottable.Util.DOM.getBBox(textEl);
                var x = bb.x + Plottable.Util.DOM.translate(g.select("g"))[0];
                var y = bb.y + Plottable.Util.DOM.translate(g.select("g"))[1];
                if (hideResults) {
                    svg.remove();
                }
                ;
            });
            it("center, center alignment works", function () {
                svg = generateSVG(400, 400);
                g = svg.append("g");
                var wh = Plottable.Util.Text.writeLineHorizontally(text, g, 400, 400, "center", "center");
                svg.append("circle").attr({ cx: 200, cy: 200, r: 5 });
                var textEl = g.select("text");
                var bb = Plottable.Util.DOM.getBBox(textEl);
                var x = bb.x + Plottable.Util.DOM.translate(g.select("g"))[0] + bb.width / 2;
                var y = bb.y + Plottable.Util.DOM.translate(g.select("g"))[1] + bb.height / 2;
                if (hideResults) {
                    svg.remove();
                }
                ;
            });
            it("right, bottom alignment works", function () {
                svg = generateSVG(400, 400);
                g = svg.append("g");
                var wh = Plottable.Util.Text.writeLineHorizontally(text, g, 400, 400, "right", "bottom");
                var textEl = g.select("text");
                var bb = Plottable.Util.DOM.getBBox(textEl);
                var x = bb.x + Plottable.Util.DOM.translate(g.select("g"))[0] + bb.width;
                var y = bb.y + Plottable.Util.DOM.translate(g.select("g"))[1] + bb.height;
                if (hideResults) {
                    svg.remove();
                }
                ;
            });
            it("throws an error if there's too little space", function () {
                svg = generateSVG(20, 20);
                g = svg.append("g");
                if (hideResults) {
                    svg.remove();
                }
                ;
            });
        });
        describe("writeLineVertically", function () {
            it("performs basic functionality and defaults to right, left, top", function () {
                svg = generateSVG(60, 400);
                g = svg.append("g");
                var wh = Plottable.Util.Text.writeLineVertically(text, g, 60, 400);
                var bb = Plottable.Util.DOM.getBBox(g.select("g"));
                if (hideResults) {
                    svg.remove();
                }
                ;
            });
            it("right, center, center", function () {
                svg = generateSVG(60, 400);
                g = svg.append("g");
                var wh = Plottable.Util.Text.writeLineVertically("x", g, 60, 400, "center", "center", "right");
                var bb = Plottable.Util.DOM.getBBox(g.select("g"));
                if (hideResults) {
                    svg.remove();
                }
                ;
            });
            it("right, right, bottom", function () {
                svg = generateSVG(60, 400);
                g = svg.append("g");
                var wh = Plottable.Util.Text.writeLineVertically(text, g, 60, 400, "right", "bottom", "right");
                var bb = Plottable.Util.DOM.getBBox(g.select("g"));
                if (hideResults) {
                    svg.remove();
                }
                ;
            });
            it("left, left, top", function () {
                svg = generateSVG(60, 400);
                g = svg.append("g");
                var wh = Plottable.Util.Text.writeLineVertically(text, g, 60, 400, "left", "top", "left");
                var bb = Plottable.Util.DOM.getBBox(g.select("g"));
                if (hideResults) {
                    svg.remove();
                }
                ;
            });
            it("left, center, center", function () {
                svg = generateSVG(60, 400);
                g = svg.append("g");
                var wh = Plottable.Util.Text.writeLineVertically(text, g, 60, 400, "center", "center", "left");
                if (hideResults) {
                    svg.remove();
                }
                ;
            });
            it("left, right, bottom", function () {
                svg = generateSVG(60, 400);
                g = svg.append("g");
                var wh = Plottable.Util.Text.writeLineVertically(text, g, 60, 400, "right", "bottom", "left");
                if (hideResults) {
                    svg.remove();
                }
                ;
            });
        });
    });
});

var assert = chai.assert;
describe("Util.s", function () {
    it("inRange works correct", function () {
        assert.isTrue(Plottable.Util.Methods.inRange(0, -1, 1), "basic functionality works");
        assert.isTrue(Plottable.Util.Methods.inRange(0, 0, 1), "it is a closed interval");
        assert.isTrue(!Plottable.Util.Methods.inRange(0, 1, 2), "returns false when false");
    });
    it("sortedIndex works properly", function () {
        var a = [1, 2, 3, 4, 5];
        var si = Plottable.Util.OpenSource.sortedIndex;
        assert.equal(si(0, a), 0, "return 0 when val is <= arr[0]");
        assert.equal(si(6, a), a.length, "returns a.length when val >= arr[arr.length-1]");
        assert.equal(si(1.5, a), 1, "returns 1 when val is between the first and second elements");
    });
    it("accessorize works properly", function () {
        var datum = { "foo": 2, "bar": 3, "key": 4 };
        var f = function (d, i, m) { return d + i; };
        var a1 = Plottable.Util.Methods._accessorize(f);
        assert.equal(f, a1, "function passes through accessorize unchanged");
        var a2 = Plottable.Util.Methods._accessorize("key");
        assert.equal(a2(datum, 0, null), 4, "key accessor works appropriately");
        var a3 = Plottable.Util.Methods._accessorize("#aaaa");
        assert.equal(a3(datum, 0, null), "#aaaa", "strings beginning with # are returned as final value");
        var a4 = Plottable.Util.Methods._accessorize(33);
        assert.equal(a4(datum, 0, null), 33, "numbers are return as final value");
        var a5 = Plottable.Util.Methods._accessorize(datum);
        assert.equal(a5(datum, 0, null), datum, "objects are return as final value");
    });
    it("uniq works as expected", function () {
        var strings = ["foo", "bar", "foo", "foo", "baz", "bam"];
        assert.deepEqual(Plottable.Util.Methods.uniq(strings), ["foo", "bar", "baz", "bam"]);
    });
    it("objEq works as expected", function () {
        assert.isTrue(Plottable.Util.Methods.objEq({}, {}));
        assert.isTrue(Plottable.Util.Methods.objEq({ a: 5 }, { a: 5 }));
        assert.isFalse(Plottable.Util.Methods.objEq({ a: 5, b: 6 }, { a: 5 }));
        assert.isFalse(Plottable.Util.Methods.objEq({ a: 5 }, { a: 5, b: 6 }));
        assert.isTrue(Plottable.Util.Methods.objEq({ a: "hello" }, { a: "hello" }));
        assert.isFalse(Plottable.Util.Methods.objEq({ constructor: {}.constructor }, {}), "using \"constructor\" isn't hidden");
    });
});

var assert = chai.assert;
function makeFakeEvent(x, y) {
    return {
        dx: 0,
        dy: 0,
        clientX: x,
        clientY: y,
        translate: [x, y],
        scale: 1,
        sourceEvent: null,
        x: x,
        y: y,
        keyCode: 0,
        altKey: false
    };
}
function fakeDragSequence(anyedInteraction, startX, startY, endX, endY) {
    anyedInteraction._dragstart();
    d3.event = makeFakeEvent(startX, startY);
    anyedInteraction._drag();
    d3.event = makeFakeEvent(endX, endY);
    anyedInteraction._drag();
    anyedInteraction._dragend();
    d3.event = null;
}
describe("Interactions", function () {
    describe("PanZoomInteraction", function () {
        it("Pans properly", function () {
            var xScale = new Plottable.Scale.Linear().domain([0, 11]);
            var yScale = new Plottable.Scale.Linear().domain([11, 0]);
            var svg = generateSVG();
            var dataset = makeLinearSeries(11);
            var renderer = new Plottable.Plot.Scatter(dataset, xScale, yScale);
            renderer.renderTo(svg);
            var xDomainBefore = xScale.domain();
            var yDomainBefore = yScale.domain();
            var interaction = new Plottable.Interaction.PanZoom(renderer, xScale, yScale);
            interaction.registerWithComponent();
            var hb = renderer.element.select(".hit-box").node();
            var dragDistancePixelX = 10;
            var dragDistancePixelY = 20;
            $(hb).simulate("drag", {
                dx: dragDistancePixelX,
                dy: dragDistancePixelY
            });
            var xDomainAfter = xScale.domain();
            var yDomainAfter = yScale.domain();
            assert.notDeepEqual(xDomainAfter, xDomainBefore, "x domain was changed by panning");
            assert.notDeepEqual(yDomainAfter, yDomainBefore, "y domain was changed by panning");
            function getSlope(scale) {
                var range = scale.range();
                var domain = scale.domain();
                return (domain[1] - domain[0]) / (range[1] - range[0]);
            }
            ;
            var expectedXDragChange = -dragDistancePixelX * getSlope(xScale);
            var expectedYDragChange = -dragDistancePixelY * getSlope(yScale);
            assert.closeTo(xDomainAfter[0] - xDomainBefore[0], expectedXDragChange, 1, "x domain changed by the correct amount");
            assert.closeTo(yDomainAfter[0] - yDomainBefore[0], expectedYDragChange, 1, "y domain changed by the correct amount");
            svg.remove();
        });
    });
    describe("XYDragBoxInteraction", function () {
        var svgWidth = 400;
        var svgHeight = 400;
        var svg;
        var dataset;
        var xScale;
        var yScale;
        var renderer;
        var interaction;
        var dragstartX = 20;
        var dragstartY = svgHeight - 100;
        var dragendX = 100;
        var dragendY = svgHeight - 20;
        before(function () {
            svg = generateSVG(svgWidth, svgHeight);
            dataset = new Plottable.DataSource(makeLinearSeries(10));
            xScale = new Plottable.Scale.Linear();
            yScale = new Plottable.Scale.Linear();
            renderer = new Plottable.Plot.Scatter(dataset, xScale, yScale);
            renderer.renderTo(svg);
            interaction = new Plottable.Interaction.XYDragBox(renderer);
            interaction.registerWithComponent();
        });
        afterEach(function () {
            interaction.callback();
            interaction.clearBox();
        });
        it("All callbacks are notified with appropriate data when a drag finishes", function () {
            var timesCalled = 0;
            var areaCallback = function (a) {
                timesCalled++;
                if (timesCalled === 1) {
                    assert.deepEqual(a, null, "areaCallback called with null arg on dragstart");
                }
                if (timesCalled === 2) {
                    var expectedPixelArea = {
                        xMin: dragstartX,
                        xMax: dragendX,
                        yMin: dragstartY,
                        yMax: dragendY
                    };
                    assert.deepEqual(a, expectedPixelArea, "areaCallback was passed the correct pixel area");
                }
            };
            interaction.callback(areaCallback);
            fakeDragSequence(interaction, dragstartX, dragstartY, dragendX, dragendY);
            assert.equal(timesCalled, 2, "areaCallback was called twice");
        });
        it("Highlights and un-highlights areas appropriately", function () {
            fakeDragSequence(interaction, dragstartX, dragstartY, dragendX, dragendY);
            var dragBoxClass = "." + Plottable.Interaction.XYDragBox.CLASS_DRAG_BOX;
            var dragBox = renderer.foregroundContainer.select(dragBoxClass);
            assert.isNotNull(dragBox, "the dragbox was created");
            var actualStartPosition = { x: parseFloat(dragBox.attr("x")), y: parseFloat(dragBox.attr("y")) };
            var expectedStartPosition = { x: Math.min(dragstartX, dragendX), y: Math.min(dragstartY, dragendY) };
            assert.deepEqual(actualStartPosition, expectedStartPosition, "highlighted box is positioned correctly");
            assert.equal(parseFloat(dragBox.attr("width")), Math.abs(dragstartX - dragendX), "highlighted box has correct width");
            assert.equal(parseFloat(dragBox.attr("height")), Math.abs(dragstartY - dragendY), "highlighted box has correct height");
            interaction.clearBox();
            var boxGone = dragBox.attr("width") === "0" && dragBox.attr("height") === "0";
            assert.isTrue(boxGone, "highlighted box disappears when clearBox is called");
        });
        after(function () {
            svg.remove();
        });
    });
    describe("YDragBoxInteraction", function () {
        var svgWidth = 400;
        var svgHeight = 400;
        var svg;
        var dataset;
        var xScale;
        var yScale;
        var renderer;
        var interaction;
        var dragstartX = 20;
        var dragstartY = svgHeight - 100;
        var dragendX = 100;
        var dragendY = svgHeight - 20;
        before(function () {
            svg = generateSVG(svgWidth, svgHeight);
            dataset = new Plottable.DataSource(makeLinearSeries(10));
            xScale = new Plottable.Scale.Linear();
            yScale = new Plottable.Scale.Linear();
            renderer = new Plottable.Plot.Scatter(dataset, xScale, yScale);
            renderer.renderTo(svg);
            interaction = new Plottable.Interaction.YDragBox(renderer);
            interaction.registerWithComponent();
        });
        afterEach(function () {
            interaction.callback();
            interaction.clearBox();
        });
        it("All callbacks are notified with appropriate data when a drag finishes", function () {
            var timesCalled = 0;
            var areaCallback = function (a) {
                timesCalled++;
                if (timesCalled === 1) {
                    assert.deepEqual(a, null, "areaCallback called with null arg on dragstart");
                }
                if (timesCalled === 2) {
                    var expectedPixelArea = {
                        yMin: dragstartY,
                        yMax: dragendY
                    };
                    assert.deepEqual(a, expectedPixelArea, "areaCallback was passed the correct pixel area");
                }
            };
            interaction.callback(areaCallback);
            fakeDragSequence(interaction, dragstartX, dragstartY, dragendX, dragendY);
            assert.equal(timesCalled, 2, "areaCallback was called twice");
        });
        it("Highlights and un-highlights areas appropriately", function () {
            fakeDragSequence(interaction, dragstartX, dragstartY, dragendX, dragendY);
            var dragBoxClass = "." + Plottable.Interaction.XYDragBox.CLASS_DRAG_BOX;
            var dragBox = renderer.foregroundContainer.select(dragBoxClass);
            assert.isNotNull(dragBox, "the dragbox was created");
            var actualStartPosition = { x: parseFloat(dragBox.attr("x")), y: parseFloat(dragBox.attr("y")) };
            var expectedStartPosition = { x: 0, y: Math.min(dragstartY, dragendY) };
            assert.deepEqual(actualStartPosition, expectedStartPosition, "highlighted box is positioned correctly");
            assert.equal(parseFloat(dragBox.attr("width")), svgWidth, "highlighted box has correct width");
            assert.equal(parseFloat(dragBox.attr("height")), Math.abs(dragstartY - dragendY), "highlighted box has correct height");
            interaction.clearBox();
            var boxGone = dragBox.attr("width") === "0" && dragBox.attr("height") === "0";
            assert.isTrue(boxGone, "highlighted box disappears when clearBox is called");
        });
        after(function () {
            svg.remove();
        });
    });
    describe("KeyInteraction", function () {
        it("Triggers the callback only when the Component is moused over and appropriate key is pressed", function () {
            var svg = generateSVG(400, 400);
            var component = new Plottable.Abstract.Component();
            component.renderTo(svg);
            var code = 65;
            var ki = new Plottable.Interaction.Key(component, code);
            var callbackCalled = false;
            var callback = function () {
                callbackCalled = true;
            };
            ki.callback(callback);
            ki.registerWithComponent();
            var $hitbox = $(component.hitBox.node());
            $hitbox.simulate("keydown", { keyCode: code });
            assert.isFalse(callbackCalled, "callback is not called if component does not have mouse focus (before mouseover)");
            $hitbox.simulate("mouseover");
            $hitbox.simulate("keydown", { keyCode: code });
            assert.isTrue(callbackCalled, "callback gets called if the appropriate key is pressed while the component has mouse focus");
            callbackCalled = false;
            $hitbox.simulate("keydown", { keyCode: (code + 1) });
            assert.isFalse(callbackCalled, "callback is not called if the wrong key is pressed");
            $hitbox.simulate("mouseout");
            $hitbox.simulate("keydown", { keyCode: code });
            assert.isFalse(callbackCalled, "callback is not called if component does not have mouse focus (after mouseout)");
            svg.remove();
        });
    });
});

var assert = chai.assert;
describe("Dispatchers", function () {
    it("correctly registers for and deregisters from events", function () {
        var target = generateSVG();
        var dispatcher = new Plottable.Abstract.Dispatcher(target);
        var callbackWasCalled = false;
        dispatcher._event2Callback["click"] = function () {
            callbackWasCalled = true;
        };
        triggerFakeUIEvent("click", target);
        assert.isFalse(callbackWasCalled, "The callback is not called before the dispatcher connect()s");
        dispatcher.connect();
        triggerFakeUIEvent("click", target);
        assert.isTrue(callbackWasCalled, "The dispatcher called its callback");
        callbackWasCalled = false;
        dispatcher.disconnect();
        triggerFakeUIEvent("click", target);
        assert.isFalse(callbackWasCalled, "The callback is not called after the dispatcher disconnect()s");
        target.remove();
    });
    it("target can be changed", function () {
        var target1 = generateSVG();
        var target2 = generateSVG();
        var dispatcher = new Plottable.Abstract.Dispatcher(target1);
        var callbackWasCalled = false;
        dispatcher._event2Callback["click"] = function () { return callbackWasCalled = true; };
        dispatcher.connect();
        triggerFakeUIEvent("click", target1);
        assert.isTrue(callbackWasCalled, "The dispatcher received the event on the target");
        dispatcher.target(target2);
        callbackWasCalled = false;
        triggerFakeUIEvent("click", target1);
        assert.isFalse(callbackWasCalled, "The dispatcher did not receive the event on the old target");
        triggerFakeUIEvent("click", target2);
        assert.isTrue(callbackWasCalled, "The dispatcher received the event on the new target");
        target1.remove();
        target2.remove();
    });
    it("multiple dispatchers can be attached to the same target", function () {
        var target = generateSVG();
        var dispatcher1 = new Plottable.Abstract.Dispatcher(target);
        var called1 = false;
        dispatcher1._event2Callback["click"] = function () { return called1 = true; };
        dispatcher1.connect();
        var dispatcher2 = new Plottable.Abstract.Dispatcher(target);
        var called2 = false;
        dispatcher2._event2Callback["click"] = function () { return called2 = true; };
        dispatcher2.connect();
        triggerFakeUIEvent("click", target);
        assert.isTrue(called1, "The first dispatcher called its callback");
        assert.isTrue(called2, "The second dispatcher also called its callback");
        target.remove();
    });
    it("can't double-connect", function () {
        var target = generateSVG();
        var dispatcher = new Plottable.Abstract.Dispatcher(target);
        dispatcher.connect();
        assert.throws(function () { return dispatcher.connect(); }, "connect");
        target.remove();
    });
    describe("Mouse Dispatcher", function () {
        it("passes event position to mouseover, mousemove, and mouseout callbacks", function () {
            var target = generateSVG();
            var targetX = 17;
            var targetY = 76;
            var expectedPoint = {
                x: targetX,
                y: targetY
            };
            function assertPointsClose(actual, expected, epsilon, message) {
                assert.closeTo(actual.x, expected.x, epsilon, message + " (x)");
                assert.closeTo(actual.y, expected.y, epsilon, message + " (y)");
            }
            ;
            var md = new Plottable.Dispatcher.Mouse(target);
            var mouseoverCalled = false;
            md.mouseover(function (p) {
                mouseoverCalled = true;
                assertPointsClose(p, expectedPoint, 0.5, "the mouse position was passed to the callback");
            });
            var mousemoveCalled = false;
            md.mousemove(function (p) {
                mousemoveCalled = true;
                assertPointsClose(p, expectedPoint, 0.5, "the mouse position was passed to the callback");
            });
            var mouseoutCalled = false;
            md.mouseout(function (p) {
                mouseoutCalled = true;
                assertPointsClose(p, expectedPoint, 0.5, "the mouse position was passed to the callback");
            });
            md.connect();
            triggerFakeMouseEvent("mouseover", target, targetX, targetY);
            assert.isTrue(mouseoverCalled, "mouseover callback was called");
            triggerFakeMouseEvent("mousemove", target, targetX, targetY);
            assert.isTrue(mousemoveCalled, "mousemove callback was called");
            triggerFakeMouseEvent("mouseout", target, targetX, targetY);
            assert.isTrue(mouseoutCalled, "mouseout callback was called");
            target.remove();
        });
    });
});<|MERGE_RESOLUTION|>--- conflicted
+++ resolved
@@ -2475,16 +2475,11 @@
         assert.isFalse(c.clipPathEnabled, "clipPathEnabled defaults to false");
         c.clipPathEnabled = true;
         var expectedClipPathID = c._plottableID;
-<<<<<<< HEAD
-        c._anchor(svg)._computeLayout(0, 0, 100, 100)._render();
-        var expectedDocumentURL = document.location.href;
-        var expectedClipPathURL = "url(" + expectedDocumentURL + "#clipPath" + expectedClipPathID + ")";
-=======
         c._anchor(svg);
         c._computeLayout(0, 0, 100, 100);
         c._render();
-        var expectedClipPathURL = "url(#clipPath" + expectedClipPathID + ")";
->>>>>>> ce3e1a8e
+        var expectedDocumentURL = document.location.href;
+        var expectedClipPathURL = "url(" + expectedDocumentURL + "#clipPath" + expectedClipPathID + ")";
         var normalizeClipPath = function (s) { return s.replace(/"/g, ""); };
         assert.isTrue(normalizeClipPath(c.element.attr("clip-path")) === expectedClipPathURL, "the element has clip-path url attached");
         var clipRect = c.boxContainer.select(".clip-rect");
