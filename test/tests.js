--- conflicted
+++ resolved
@@ -2890,7 +2890,6 @@
         scale.domainer(new Plottable.Domainer().pad());
         assert.isTrue(callbackWasCalled, "The registered callback was called when padDomain() is used to set the domain");
     });
-
     describe("autoranging behavior", function () {
         var data;
         var dataSource;
@@ -2983,12 +2982,6 @@
         });
         it("domain can't include NaN or Infinity", function () {
             var scale = new Plottable.Scale.Linear();
-<<<<<<< HEAD
-            var log = console.log;
-            console.log = function () {
-            };
-=======
->>>>>>> 4a5b5623
             scale.domain([0, 1]);
             scale.domain([5, Infinity]);
             assert.deepEqual(scale.domain(), [0, 1], "Infinity containing domain was ignored");
@@ -2998,10 +2991,6 @@
             assert.deepEqual(scale.domain(), [0, 1], "NaN containing domain was ignored");
             scale.domain([-1, 5]);
             assert.deepEqual(scale.domain(), [-1, 5], "Regular domains still accepted");
-<<<<<<< HEAD
-            console.log = log;
-=======
->>>>>>> 4a5b5623
         });
     });
     describe("Ordinal Scales", function () {
