--- conflicted
+++ resolved
@@ -4841,7 +4841,6 @@
         timeScale.domainer(domainer);
         assert.deepEqual(timeScale.domain(), [b, d]);
     });
-<<<<<<< HEAD
 
     it("exceptions are setup properly on an area plot", function () {
         var xScale = new Plottable.Scale.Linear();
@@ -4867,7 +4866,7 @@
         assert.deepEqual(getExceptions(), [], "projecting a non-constant y0 removes the padding exception");
         r.dataSource().data([{ x: 0 }, { x: 0 }]);
         assert.deepEqual(getExceptions(), [0], "changing to constant values via change in datasource adds exception");
-=======
+    });
 });
 
 ///<reference path="testReference.ts" />
@@ -4990,6 +4989,5 @@
         var a = measurer.measure("x x")[0];
         var b = measurer.measure("x  \t \n x")[0];
         assert.equal(a, b);
->>>>>>> 6ff51b4f
     });
 });