--- conflicted
+++ resolved
@@ -1918,7 +1918,6 @@
             assert.strictEqual(numAttr(oneElementSelection, "cy"), 10, "retreieved selection in renderArea2");
             svg.remove();
         });
-<<<<<<< HEAD
         it("getClosestPlotData()", function () {
             var svg = generateSVG(400, 400);
             var plot = new Plottable.Plot.AbstractPlot();
@@ -1959,8 +1958,6 @@
             assert.deepEqual(plotData.pixelPoints, [{ x: 0, y: 100 }], "correct pixel point retrieved");
             svg.remove();
         });
-=======
->>>>>>> 004f6e3d
         describe("Dataset removal", function () {
             var plot;
             var d1;
@@ -2715,24 +2712,16 @@
                 areaPlot.addDataset("newTwo", new Plottable.Dataset(newTwoPointData));
                 var allAreas = areaPlot.getAllSelections();
                 var allAreas2 = areaPlot.getAllSelections(areaPlot._datasetKeysInOrder);
-<<<<<<< HEAD
-                assert.deepEqual(allAreas, allAreas2, "all areas retrieved");
-=======
                 assert.deepEqual(allAreas, allAreas2, "all areas/lines retrieved");
                 assert.strictEqual(allAreas.filter(".line").size(), 2, "2 lines retrieved");
                 assert.strictEqual(allAreas.filter(".area").size(), 2, "2 areas retrieved");
->>>>>>> 004f6e3d
                 svg.remove();
             });
             it("retrieves correct selections (string arg)", function () {
                 var newTwoPointData = [{ foo: 2, bar: 1 }, { foo: 3, bar: 2 }];
                 areaPlot.addDataset("newTwo", new Plottable.Dataset(newTwoPointData));
                 var allAreas = areaPlot.getAllSelections("newTwo");
-<<<<<<< HEAD
-                assert.strictEqual(allAreas.size(), 1, "all areas retrieved");
-=======
                 assert.strictEqual(allAreas.size(), 2, "areas/lines retrieved");
->>>>>>> 004f6e3d
                 var selectionData = allAreas.data();
                 assert.include(selectionData, newTwoPointData, "new dataset data in selection data");
                 svg.remove();
@@ -2741,11 +2730,7 @@
                 var newTwoPointData = [{ foo: 2, bar: 1 }, { foo: 3, bar: 2 }];
                 areaPlot.addDataset("newTwo", new Plottable.Dataset(newTwoPointData));
                 var allAreas = areaPlot.getAllSelections(["newTwo"]);
-<<<<<<< HEAD
-                assert.strictEqual(allAreas.size(), 1, "all areas retrieved");
-=======
                 assert.strictEqual(allAreas.size(), 2, "areas/lines retrieved");
->>>>>>> 004f6e3d
                 var selectionData = allAreas.data();
                 assert.include(selectionData, newTwoPointData, "new dataset data in selection data");
                 svg.remove();
@@ -2754,11 +2739,7 @@
                 var newTwoPointData = [{ foo: 2, bar: 1 }, { foo: 3, bar: 2 }];
                 areaPlot.addDataset("newTwo", new Plottable.Dataset(newTwoPointData));
                 var allAreas = areaPlot.getAllSelections(["newTwo", "test"]);
-<<<<<<< HEAD
-                assert.strictEqual(allAreas.size(), 1, "all areas retrieved");
-=======
                 assert.strictEqual(allAreas.size(), 2, "areas/lines retrieved");
->>>>>>> 004f6e3d
                 var selectionData = allAreas.data();
                 assert.include(selectionData, newTwoPointData, "new dataset data in selection data");
                 svg.remove();
