///<reference path="testReference.ts" />
function generateSVG(width, height) {
    if (width === void 0) { width = 400; }
    if (height === void 0) { height = 400; }
    var parent = getSVGParent();
    return parent.append("svg").attr("width", width).attr("height", height).attr("class", "svg");
}
function getSVGParent() {
    var mocha = d3.select("#mocha-report");
    if (mocha.node() != null) {
        var suites = mocha.selectAll(".suite");
        var lastSuite = d3.select(suites[0][suites[0].length - 1]);
        return lastSuite.selectAll("ul");
    }
    else {
        return d3.select("body");
    }
}
function makeFakeEvent(x, y) {
    return {
        dx: 0,
        dy: 0,
        clientX: x,
        clientY: y,
        translate: [x, y],
        scale: 1,
        sourceEvent: null,
        x: x,
        y: y,
        keyCode: 0,
        altKey: false
    };
}
function fakeDragSequence(anyedInteraction, startX, startY, endX, endY) {
    var originalD3Mouse = d3.mouse;
    d3.mouse = function () {
        return [startX, startY];
    };
    anyedInteraction._dragstart();
    d3.mouse = originalD3Mouse;
    d3.event = makeFakeEvent(startX, startY);
    anyedInteraction._drag();
    d3.event = makeFakeEvent(endX, endY);
    anyedInteraction._drag();
    d3.mouse = function () {
        return [endX, endY];
    };
    anyedInteraction._dragend();
    d3.event = null;
    d3.mouse = originalD3Mouse;
}
function verifySpaceRequest(sr, w, h, ww, wh, id) {
    assert.equal(sr.width, w, "width requested is as expected #" + id);
    assert.equal(sr.height, h, "height requested is as expected #" + id);
    assert.equal(sr.wantsWidth, ww, "needs more width is as expected #" + id);
    assert.equal(sr.wantsHeight, wh, "needs more height is as expected #" + id);
}
function fixComponentSize(c, fixedWidth, fixedHeight) {
    c._requestedSpace = function (w, h) {
        return {
            width: fixedWidth == null ? 0 : fixedWidth,
            height: fixedHeight == null ? 0 : fixedHeight,
            wantsWidth: fixedWidth == null ? false : w < fixedWidth,
            wantsHeight: fixedHeight == null ? false : h < fixedHeight
        };
    };
    c._fixedWidthFlag = fixedWidth == null ? false : true;
    c._fixedHeightFlag = fixedHeight == null ? false : true;
    return c;
}
function makeFixedSizeComponent(fixedWidth, fixedHeight) {
    return fixComponentSize(new Plottable.Component.AbstractComponent(), fixedWidth, fixedHeight);
}
function getTranslate(element) {
    return d3.transform(element.attr("transform")).translate;
}
function assertBBoxEquivalence(bbox, widthAndHeightPair, message) {
    var width = widthAndHeightPair[0];
    var height = widthAndHeightPair[1];
    assert.equal(bbox.width, width, "width: " + message);
    assert.equal(bbox.height, height, "height: " + message);
}
function assertBBoxInclusion(outerEl, innerEl) {
    var outerBox = outerEl.node().getBoundingClientRect();
    var innerBox = innerEl.node().getBoundingClientRect();
    assert.operator(Math.floor(outerBox.left), "<=", Math.ceil(innerBox.left) + window.Pixel_CloseTo_Requirement, "bounding rect left included");
    assert.operator(Math.floor(outerBox.top), "<=", Math.ceil(innerBox.top) + window.Pixel_CloseTo_Requirement, "bounding rect top included");
    assert.operator(Math.ceil(outerBox.right) + window.Pixel_CloseTo_Requirement, ">=", Math.floor(innerBox.right), "bounding rect right included");
    assert.operator(Math.ceil(outerBox.bottom) + window.Pixel_CloseTo_Requirement, ">=", Math.floor(innerBox.bottom), "bounding rect bottom included");
}
function assertBBoxNonIntersection(firstEl, secondEl) {
    var firstBox = firstEl.node().getBoundingClientRect();
    var secondBox = secondEl.node().getBoundingClientRect();
    var intersectionBox = {
        left: Math.max(firstBox.left, secondBox.left),
        right: Math.min(firstBox.right, secondBox.right),
        bottom: Math.min(firstBox.bottom, secondBox.bottom),
        top: Math.max(firstBox.top, secondBox.top)
    };
    // +1 for inaccuracy in IE
    assert.isTrue(intersectionBox.left + 1 >= intersectionBox.right || intersectionBox.bottom + 1 >= intersectionBox.top, "bounding rects are not intersecting");
}
function assertPointsClose(actual, expected, epsilon, message) {
    assert.closeTo(actual.x, expected.x, epsilon, message + " (x)");
    assert.closeTo(actual.y, expected.y, epsilon, message + " (y)");
}
;
function assertXY(el, xExpected, yExpected, message) {
    var x = el.attr("x");
    var y = el.attr("y");
    assert.equal(x, xExpected, "x: " + message);
    assert.equal(y, yExpected, "y: " + message);
}
function assertWidthHeight(el, widthExpected, heightExpected, message) {
    var width = el.attr("width");
    var height = el.attr("height");
    assert.equal(width, widthExpected, "width: " + message);
    assert.equal(height, heightExpected, "height: " + message);
}
function makeLinearSeries(n) {
    function makePoint(x) {
        return { x: x, y: x };
    }
    return d3.range(n).map(makePoint);
}
function makeQuadraticSeries(n) {
    function makeQuadraticPoint(x) {
        return { x: x, y: x * x };
    }
    return d3.range(n).map(makeQuadraticPoint);
}
// for IE, whose paths look like "M 0 500 L" instead of "M0,500L"
function normalizePath(pathString) {
    return pathString.replace(/ *([A-Z]) */g, "$1").replace(/ /g, ",");
}
function numAttr(s, a) {
    return parseFloat(s.attr(a));
}
function triggerFakeUIEvent(type, target) {
    var e = document.createEvent("UIEvents");
    e.initUIEvent(type, true, true, window, 1);
    target.node().dispatchEvent(e);
}
function triggerFakeMouseEvent(type, target, relativeX, relativeY) {
    var clientRect = target.node().getBoundingClientRect();
    var xPos = clientRect.left + relativeX;
    var yPos = clientRect.top + relativeY;
    var e = document.createEvent("MouseEvents");
    e.initMouseEvent(type, true, true, window, 1, xPos, yPos, xPos, yPos, false, false, false, false, 1, null);
    target.node().dispatchEvent(e);
}
function assertAreaPathCloseTo(actualPath, expectedPath, precision, msg) {
    var actualAreaPathStrings = actualPath.split("Z");
    var expectedAreaPathStrings = expectedPath.split("Z");
    actualAreaPathStrings.pop();
    expectedAreaPathStrings.pop();
    var actualAreaPathPoints = actualAreaPathStrings.map(function (path) { return path.split(/[A-Z]/).map(function (point) { return point.split(","); }); });
    actualAreaPathPoints.forEach(function (areaPathPoint) { return areaPathPoint.shift(); });
    var expectedAreaPathPoints = expectedAreaPathStrings.map(function (path) { return path.split(/[A-Z]/).map(function (point) { return point.split(","); }); });
    expectedAreaPathPoints.forEach(function (areaPathPoint) { return areaPathPoint.shift(); });
    assert.lengthOf(actualAreaPathPoints, expectedAreaPathPoints.length, "number of broken area paths should be equal");
    actualAreaPathPoints.forEach(function (actualAreaPoints, i) {
        var expectedAreaPoints = expectedAreaPathPoints[i];
        assert.lengthOf(actualAreaPoints, expectedAreaPoints.length, "number of points in path should be equal");
        actualAreaPoints.forEach(function (actualAreaPoint, j) {
            var expectedAreaPoint = expectedAreaPoints[j];
            assert.closeTo(+actualAreaPoint[0], +expectedAreaPoint[0], 0.1, msg);
            assert.closeTo(+actualAreaPoint[1], +expectedAreaPoint[1], 0.1, msg);
        });
    });
}

///<reference path="testReference.ts" />
before(function () {
    // Set the render policy to immediate to make sure ETE tests can check DOM change immediately
    Plottable.Core.RenderController.setRenderPolicy("immediate");
    // Taken from https://stackoverflow.com/questions/9847580/how-to-detect-safari-chrome-ie-firefox-and-opera-browser
    var isFirefox = navigator.userAgent.indexOf("Firefox") !== -1;
    if (window.PHANTOMJS) {
        window.Pixel_CloseTo_Requirement = 2;
    }
    else if (isFirefox) {
        window.Pixel_CloseTo_Requirement = 1;
    }
    else {
        window.Pixel_CloseTo_Requirement = 0.5;
    }
});
after(function () {
    var parent = getSVGParent();
    var mocha = d3.select("#mocha-report");
    if (mocha.node() != null) {
        var suites = mocha.selectAll(".suite");
        for (var i = 0; i < suites[0].length; i++) {
            var curSuite = d3.select(suites[0][i]);
            assert(curSuite.selectAll("ul").selectAll("svg").node() === null, "all svgs have been removed");
        }
    }
    else {
        assert(d3.select("body").selectAll("svg").node() === null, "all svgs have been removed");
    }
});

///<reference path="../testReference.ts" />
var __extends = this.__extends || function (d, b) {
    for (var p in b) if (b.hasOwnProperty(p)) d[p] = b[p];
    function __() { this.constructor = d; }
    __.prototype = b.prototype;
    d.prototype = new __();
};
var MockAnimator = (function () {
    function MockAnimator(time, callback) {
        this.time = time;
        this.callback = callback;
    }
    MockAnimator.prototype.getTiming = function (selection) {
        return this.time;
    };
    MockAnimator.prototype.animate = function (selection, attrToProjector) {
        if (this.callback) {
            this.callback();
        }
        return selection;
    };
    return MockAnimator;
})();
var MockDrawer = (function (_super) {
    __extends(MockDrawer, _super);
    function MockDrawer() {
        _super.apply(this, arguments);
    }
    MockDrawer.prototype._drawStep = function (step) {
        step.animator.animate(this._getRenderArea(), step.attrToProjector);
    };
    return MockDrawer;
})(Plottable._Drawer.AbstractDrawer);
describe("Drawers", function () {
    describe("Abstract Drawer", function () {
        var oldTimeout;
        var timings = [];
        var svg;
        var drawer;
        before(function () {
            oldTimeout = Plottable._Util.Methods.setTimeout;
            Plottable._Util.Methods.setTimeout = function (f, time) {
                var args = [];
                for (var _i = 2; _i < arguments.length; _i++) {
                    args[_i - 2] = arguments[_i];
                }
                timings.push(time);
                return oldTimeout(f, time, args);
            };
        });
        after(function () {
            Plottable._Util.Methods.setTimeout = oldTimeout;
        });
        beforeEach(function () {
            timings = [];
            svg = generateSVG();
            drawer = new MockDrawer("foo");
            drawer.setup(svg);
        });
        afterEach(function () {
            svg.remove(); // no point keeping it around since we don't draw anything in it anyway
        });
        it("drawer timing works as expected for null animators", function () {
            var a1 = new Plottable.Animator.Null();
            var a2 = new Plottable.Animator.Null();
            var ds1 = { attrToProjector: {}, animator: a1 };
            var ds2 = { attrToProjector: {}, animator: a2 };
            var steps = [ds1, ds2];
            drawer.draw([], steps, null, null);
            assert.deepEqual(timings, [0, 0], "setTimeout called twice with 0 time both times");
        });
        it("drawer timing works for non-null animators", function (done) {
            var callback1Called = false;
            var callback2Called = false;
            var callback1 = function () {
                callback1Called = true;
            };
            var callback2 = function () {
                assert.isTrue(callback1Called, "callback2 called after callback 1");
                callback2Called = true;
            };
            var callback3 = function () {
                assert.isTrue(callback2Called, "callback3 called after callback 2");
                done();
            };
            var a1 = new MockAnimator(20, callback1);
            var a2 = new MockAnimator(10, callback2);
            var a3 = new MockAnimator(0, callback3);
            var ds1 = { attrToProjector: {}, animator: a1 };
            var ds2 = { attrToProjector: {}, animator: a2 };
            var ds3 = { attrToProjector: {}, animator: a3 };
            var steps = [ds1, ds2, ds3];
            drawer.draw([], steps, null, null);
            assert.deepEqual(timings, [0, 20, 30], "setTimeout called with appropriate times");
        });
        it("_getSelection", function () {
            var svg = generateSVG(300, 300);
            var drawer = new Plottable._Drawer.AbstractDrawer("test");
            drawer.setup(svg.append("g"));
            drawer._getSelector = function () { return "circle"; };
            var data = [{ one: 2, two: 1 }, { one: 33, two: 21 }, { one: 11, two: 10 }];
            var circles = drawer._getRenderArea().selectAll("circle").data(data);
            circles.enter().append("circle").attr("cx", function (datum) { return datum.one; }).attr("cy", function (datum) { return datum.two; }).attr("r", 10);
            var selection = drawer._getSelection(1);
            assert.strictEqual(selection.node(), circles[0][1], "correct selection gotten");
            svg.remove();
        });
    });
});

///<reference path="../testReference.ts" />
describe("Drawers", function () {
    describe("Arc Drawer", function () {
        it("getPixelPoint", function () {
            var svg = generateSVG(300, 300);
            var data = [{ value: 10 }, { value: 10 }, { value: 10 }, { value: 10 }];
            var piePlot = new Plottable.Plot.Pie();
            var drawer = new Plottable._Drawer.Arc("one");
            piePlot._getDrawer = function () { return drawer; };
            piePlot.addDataset("one", data);
            piePlot.project("value", "value");
            piePlot.renderTo(svg);
            piePlot.getAllSelections().each(function (datum, index) {
                var selection = d3.select(this);
                var pixelPoint = drawer._getPixelPoint(datum, index);
                var radius = 75;
                var angle = Math.PI / 4 + ((Math.PI * index) / 2);
                var expectedX = radius * Math.sin(angle);
                var expectedY = radius * Math.cos(angle);
                assert.closeTo(pixelPoint.x, expectedX, 1, "x coordinate correct");
                assert.closeTo(pixelPoint.y, expectedY, 1, "y coordinate correct");
            });
            svg.remove();
        });
    });
});

///<reference path="../testReference.ts" />
describe("Drawers", function () {
    describe("Rect Drawer", function () {
        it("getPixelPoint vertical", function () {
            var svg = generateSVG(300, 300);
            var data = [{ a: "foo", b: 10 }, { a: "bar", b: 24 }];
            var xScale = new Plottable.Scale.Ordinal();
            var yScale = new Plottable.Scale.Linear();
            var barPlot = new Plottable.Plot.Bar(xScale, yScale);
            var drawer = new Plottable._Drawer.Rect("one", true);
            barPlot._getDrawer = function () { return drawer; };
            barPlot.addDataset("one", data);
            barPlot.project("x", "a", xScale);
            barPlot.project("y", "b", yScale);
            barPlot.renderTo(svg);
            barPlot.getAllSelections().each(function (datum, index) {
                var selection = d3.select(this);
                var pixelPoint = drawer._getPixelPoint(datum, index);
                assert.closeTo(pixelPoint.x, parseFloat(selection.attr("x")) + parseFloat(selection.attr("width")) / 2, 1, "x coordinate correct");
                assert.closeTo(pixelPoint.y, parseFloat(selection.attr("y")), 1, "y coordinate correct");
            });
            svg.remove();
        });
        it("getPixelPoint horizontal", function () {
            var svg = generateSVG(300, 300);
            var data = [{ a: "foo", b: 10 }, { a: "bar", b: 24 }];
            var xScale = new Plottable.Scale.Linear();
            var yScale = new Plottable.Scale.Ordinal();
            var barPlot = new Plottable.Plot.Bar(xScale, yScale, false);
            var drawer = new Plottable._Drawer.Rect("one", false);
            barPlot._getDrawer = function () { return drawer; };
            barPlot.addDataset("one", data);
            barPlot.project("x", "b", xScale);
            barPlot.project("y", "a", yScale);
            barPlot.renderTo(svg);
            barPlot.getAllSelections().each(function (datum, index) {
                var selection = d3.select(this);
                var pixelPoint = drawer._getPixelPoint(datum, index);
                assert.closeTo(pixelPoint.x, parseFloat(selection.attr("x")) + parseFloat(selection.attr("width")), 1, "x coordinate correct");
                assert.closeTo(pixelPoint.y, parseFloat(selection.attr("y")) + parseFloat(selection.attr("height")) / 2, 1, "y coordinate correct");
            });
            svg.remove();
        });
    });
});

///<reference path="../testReference.ts" />
describe("Drawers", function () {
    describe("Line Drawer", function () {
        it("getPixelPoint", function () {
            var svg = generateSVG(300, 300);
            var data = [{ a: 12, b: 10 }, { a: 13, b: 24 }, { a: 14, b: 21 }, { a: 15, b: 14 }];
            var xScale = new Plottable.Scale.Linear();
            var yScale = new Plottable.Scale.Linear();
            var linePlot = new Plottable.Plot.Line(xScale, yScale);
            var drawer = new Plottable._Drawer.Line("one");
            linePlot._getDrawer = function () { return drawer; };
            linePlot.addDataset("one", data);
            linePlot.project("x", "a", xScale);
            linePlot.project("y", "b", yScale);
            linePlot.renderTo(svg);
            data.forEach(function (datum, index) {
                var pixelPoint = drawer._getPixelPoint(datum, index);
                assert.closeTo(pixelPoint.x, xScale.scale(datum.a), 1, "x coordinate correct for index " + index);
                assert.closeTo(pixelPoint.y, yScale.scale(datum.b), 1, "y coordinate correct for index " + index);
            });
            svg.remove();
        });
        it("getSelection", function () {
            var svg = generateSVG(300, 300);
            var data = [{ a: 12, b: 10 }, { a: 13, b: 24 }, { a: 14, b: 21 }, { a: 15, b: 14 }];
            var xScale = new Plottable.Scale.Linear();
            var yScale = new Plottable.Scale.Linear();
            var linePlot = new Plottable.Plot.Line(xScale, yScale);
            var drawer = new Plottable._Drawer.Line("one");
            linePlot._getDrawer = function () { return drawer; };
            linePlot.addDataset("one", data);
            linePlot.project("x", "a", xScale);
            linePlot.project("y", "b", yScale);
            linePlot.renderTo(svg);
            var lineSelection = linePlot.getAllSelections();
            data.forEach(function (datum, index) {
                var selection = drawer._getSelection(index);
                assert.strictEqual(selection.node(), lineSelection.node(), "line selection retrieved");
            });
            svg.remove();
        });
    });
});

///<reference path="../testReference.ts" />
describe("Drawers", function () {
    describe("Circle Drawer", function () {
        it("getPixelPoint", function () {
            var svg = generateSVG(300, 300);
            var data = [{ a: 12, b: 10 }, { a: 31, b: 24 }, { a: 22, b: 21 }, { a: 15, b: 14 }];
            var xScale = new Plottable.Scale.Linear();
            var yScale = new Plottable.Scale.Linear();
            var scatterPlot = new Plottable.Plot.Scatter(xScale, yScale);
            var drawer = new Plottable._Drawer.Circle("one");
            drawer._svgElement = "circle";
            scatterPlot._getDrawer = function () { return drawer; };
            scatterPlot.addDataset("one", data);
            scatterPlot.project("x", "a", xScale);
            scatterPlot.project("y", "b", yScale);
            scatterPlot.renderTo(svg);
            data.forEach(function (datum, index) {
                var pixelPoint = drawer._getPixelPoint(datum, index);
                assert.closeTo(pixelPoint.x, xScale.scale(datum.a), 1, "x coordinate correct");
                assert.closeTo(pixelPoint.y, yScale.scale(datum.b), 1, "y coordinate correct");
            });
            svg.remove();
        });
    });
});

///<reference path="../testReference.ts" />
var assert = chai.assert;
describe("BaseAxis", function () {
    it("orientation", function () {
        var scale = new Plottable.Scale.Linear();
        assert.throws(function () { return new Plottable.Axis.AbstractAxis(scale, "blargh"); }, "unsupported");
    });
    it("tickLabelPadding() rejects negative values", function () {
        var scale = new Plottable.Scale.Linear();
        var baseAxis = new Plottable.Axis.AbstractAxis(scale, "bottom");
        assert.throws(function () { return baseAxis.tickLabelPadding(-1); }, "must be positive");
    });
    it("gutter() rejects negative values", function () {
        var scale = new Plottable.Scale.Linear();
        var axis = new Plottable.Axis.AbstractAxis(scale, "right");
        assert.throws(function () { return axis.gutter(-1); }, "must be positive");
    });
    it("width() + gutter()", function () {
        var SVG_WIDTH = 100;
        var SVG_HEIGHT = 500;
        var svg = generateSVG(SVG_WIDTH, SVG_HEIGHT);
        var scale = new Plottable.Scale.Linear();
        var verticalAxis = new Plottable.Axis.AbstractAxis(scale, "right");
        verticalAxis.renderTo(svg);
        var expectedWidth = verticalAxis.tickLength() + verticalAxis.gutter(); // tick length and gutter by default
        assert.strictEqual(verticalAxis.width(), expectedWidth, "calling width() with no arguments returns currently used width");
        verticalAxis.gutter(20);
        expectedWidth = verticalAxis.tickLength() + verticalAxis.gutter();
        assert.strictEqual(verticalAxis.width(), expectedWidth, "changing the gutter size updates the width");
        svg.remove();
    });
    it("height() + gutter()", function () {
        var SVG_WIDTH = 500;
        var SVG_HEIGHT = 100;
        var svg = generateSVG(SVG_WIDTH, SVG_HEIGHT);
        var scale = new Plottable.Scale.Linear();
        var horizontalAxis = new Plottable.Axis.AbstractAxis(scale, "bottom");
        horizontalAxis.renderTo(svg);
        var expectedHeight = horizontalAxis.tickLength() + horizontalAxis.gutter(); // tick length and gutter by default
        assert.strictEqual(horizontalAxis.height(), expectedHeight, "calling height() with no arguments returns currently used height");
        horizontalAxis.gutter(20);
        expectedHeight = horizontalAxis.tickLength() + horizontalAxis.gutter();
        assert.strictEqual(horizontalAxis.height(), expectedHeight, "changing the gutter size updates the height");
        svg.remove();
    });
    it("draws ticks and baseline (horizontal)", function () {
        var SVG_WIDTH = 500;
        var SVG_HEIGHT = 100;
        var svg = generateSVG(SVG_WIDTH, SVG_HEIGHT);
        var scale = new Plottable.Scale.Linear();
        scale.domain([0, 10]);
        scale.range([0, SVG_WIDTH]);
        var baseAxis = new Plottable.Axis.AbstractAxis(scale, "bottom");
        var tickValues = [0, 1, 2, 3, 4, 5, 6, 7, 8, 9, 10];
        baseAxis._getTickValues = function () {
            return tickValues;
        };
        baseAxis.renderTo(svg);
        var tickMarks = svg.selectAll("." + Plottable.Axis.AbstractAxis.TICK_MARK_CLASS);
        assert.strictEqual(tickMarks[0].length, tickValues.length, "A tick mark was created for each value");
        var baseline = svg.select(".baseline");
        assert.isNotNull(baseline.node(), "baseline was drawn");
        assert.strictEqual(baseline.attr("x1"), "0");
        assert.strictEqual(baseline.attr("x2"), String(SVG_WIDTH));
        assert.strictEqual(baseline.attr("y1"), "0");
        assert.strictEqual(baseline.attr("y2"), "0");
        baseAxis.orient("top");
        assert.isNotNull(baseline.node(), "baseline was drawn");
        assert.strictEqual(baseline.attr("x1"), "0");
        assert.strictEqual(baseline.attr("x2"), String(SVG_WIDTH));
        assert.strictEqual(baseline.attr("y1"), String(baseAxis.height()));
        assert.strictEqual(baseline.attr("y2"), String(baseAxis.height()));
        svg.remove();
    });
    it("draws ticks and baseline (vertical)", function () {
        var SVG_WIDTH = 100;
        var SVG_HEIGHT = 500;
        var svg = generateSVG(SVG_WIDTH, SVG_HEIGHT);
        var scale = new Plottable.Scale.Linear();
        scale.domain([0, 10]);
        scale.range([0, SVG_HEIGHT]);
        var baseAxis = new Plottable.Axis.AbstractAxis(scale, "left");
        var tickValues = [0, 1, 2, 3, 4, 5, 6, 7, 8, 9, 10];
        baseAxis._getTickValues = function () {
            return tickValues;
        };
        baseAxis.renderTo(svg);
        var tickMarks = svg.selectAll("." + Plottable.Axis.AbstractAxis.TICK_MARK_CLASS);
        assert.strictEqual(tickMarks[0].length, tickValues.length, "A tick mark was created for each value");
        var baseline = svg.select(".baseline");
        assert.isNotNull(baseline.node(), "baseline was drawn");
        assert.strictEqual(baseline.attr("x1"), String(baseAxis.width()));
        assert.strictEqual(baseline.attr("x2"), String(baseAxis.width()));
        assert.strictEqual(baseline.attr("y1"), "0");
        assert.strictEqual(baseline.attr("y2"), String(SVG_HEIGHT));
        baseAxis.orient("right");
        assert.isNotNull(baseline.node(), "baseline was drawn");
        assert.strictEqual(baseline.attr("x1"), "0");
        assert.strictEqual(baseline.attr("x2"), "0");
        assert.strictEqual(baseline.attr("y1"), "0");
        assert.strictEqual(baseline.attr("y2"), String(SVG_HEIGHT));
        svg.remove();
    });
    it("tickLength()", function () {
        var SVG_WIDTH = 500;
        var SVG_HEIGHT = 100;
        var svg = generateSVG(SVG_WIDTH, SVG_HEIGHT);
        var scale = new Plottable.Scale.Linear();
        scale.domain([0, 10]);
        scale.range([0, SVG_WIDTH]);
        var baseAxis = new Plottable.Axis.AbstractAxis(scale, "bottom");
        var tickValues = [0, 1, 2, 3, 4, 5, 6, 7, 8, 9, 10];
        baseAxis._getTickValues = function () {
            return tickValues;
        };
        baseAxis.renderTo(svg);
        var secondTickMark = svg.selectAll("." + Plottable.Axis.AbstractAxis.TICK_MARK_CLASS + ":nth-child(2)");
        assert.strictEqual(secondTickMark.attr("x1"), "50");
        assert.strictEqual(secondTickMark.attr("x2"), "50");
        assert.strictEqual(secondTickMark.attr("y1"), "0");
        assert.strictEqual(secondTickMark.attr("y2"), String(baseAxis.tickLength()));
        baseAxis.tickLength(10);
        assert.strictEqual(secondTickMark.attr("y2"), String(baseAxis.tickLength()), "tick length was updated");
        assert.throws(function () { return baseAxis.tickLength(-1); }, "must be positive");
        svg.remove();
    });
    it("endTickLength()", function () {
        var SVG_WIDTH = 500;
        var SVG_HEIGHT = 100;
        var svg = generateSVG(SVG_WIDTH, SVG_HEIGHT);
        var scale = new Plottable.Scale.Linear();
        scale.domain([0, 10]);
        scale.range([0, SVG_WIDTH]);
        var baseAxis = new Plottable.Axis.AbstractAxis(scale, "bottom");
        var tickValues = [0, 1, 2, 3, 4, 5, 6, 7, 8, 9, 10];
        baseAxis._getTickValues = function () { return tickValues; };
        baseAxis.renderTo(svg);
        var firstTickMark = svg.selectAll("." + Plottable.Axis.AbstractAxis.END_TICK_MARK_CLASS);
        assert.strictEqual(firstTickMark.attr("x1"), "0");
        assert.strictEqual(firstTickMark.attr("x2"), "0");
        assert.strictEqual(firstTickMark.attr("y1"), "0");
        assert.strictEqual(firstTickMark.attr("y2"), String(baseAxis.endTickLength()));
        baseAxis.endTickLength(10);
        assert.strictEqual(firstTickMark.attr("y2"), String(baseAxis.endTickLength()), "end tick length was updated");
        assert.throws(function () { return baseAxis.endTickLength(-1); }, "must be positive");
        svg.remove();
    });
    it("height is adjusted to greater of tickLength or endTickLength", function () {
        var SVG_WIDTH = 500;
        var SVG_HEIGHT = 100;
        var svg = generateSVG(SVG_WIDTH, SVG_HEIGHT);
        var scale = new Plottable.Scale.Linear();
        var baseAxis = new Plottable.Axis.AbstractAxis(scale, "bottom");
        baseAxis.showEndTickLabels(true);
        baseAxis.renderTo(svg);
        var expectedHeight = Math.max(baseAxis.tickLength(), baseAxis.endTickLength()) + baseAxis.gutter();
        assert.strictEqual(baseAxis.height(), expectedHeight, "height should be equal to the maximum of the two");
        baseAxis.tickLength(20);
        assert.strictEqual(baseAxis.height(), 20 + baseAxis.gutter(), "height should increase to tick length");
        baseAxis.endTickLength(30);
        assert.strictEqual(baseAxis.height(), 30 + baseAxis.gutter(), "height should increase to end tick length");
        baseAxis.tickLength(10);
        assert.strictEqual(baseAxis.height(), 30 + baseAxis.gutter(), "height should not decrease");
        svg.remove();
    });
    it("default alignment based on orientation", function () {
        var scale = new Plottable.Scale.Linear();
        var baseAxis = new Plottable.Axis.AbstractAxis(scale, "bottom");
        assert.equal(baseAxis._yAlignProportion, 0, "yAlignProportion defaults to 0 for bottom axis");
        baseAxis = new Plottable.Axis.AbstractAxis(scale, "top");
        assert.equal(baseAxis._yAlignProportion, 1, "yAlignProportion defaults to 1 for top axis");
        baseAxis = new Plottable.Axis.AbstractAxis(scale, "left");
        assert.equal(baseAxis._xAlignProportion, 1, "xAlignProportion defaults to 1 for left axis");
        baseAxis = new Plottable.Axis.AbstractAxis(scale, "right");
        assert.equal(baseAxis._xAlignProportion, 0, "xAlignProportion defaults to 0 for right axis");
    });
});

///<reference path="../testReference.ts" />
var assert = chai.assert;
describe("TimeAxis", function () {
    var scale;
    var axis;
    beforeEach(function () {
        scale = new Plottable.Scale.Time();
        axis = new Plottable.Axis.Time(scale, "bottom");
    });
    it("can not initialize vertical time axis", function () {
        assert.throws(function () { return new Plottable.Axis.Time(scale, "left"); }, "horizontal");
        assert.throws(function () { return new Plottable.Axis.Time(scale, "right"); }, "horizontal");
    });
    it("cannot change time axis orientation to vertical", function () {
        assert.throws(function () { return axis.orient("left"); }, "horizontal");
        assert.throws(function () { return axis.orient("right"); }, "horizontal");
        assert.equal(axis.orient(), "bottom", "orientation unchanged");
    });
    it("Computing the default ticks doesn't error out for edge cases", function () {
        var svg = generateSVG(400, 100);
        scale.range([0, 400]);
        // very large time span
        assert.doesNotThrow(function () { return scale.domain([new Date(0, 0, 1, 0, 0, 0, 0), new Date(50000, 0, 1, 0, 0, 0, 0)]); });
        axis.renderTo(svg);
        // very small time span
        assert.doesNotThrow(function () { return scale.domain([new Date(0, 0, 1, 0, 0, 0, 0), new Date(0, 0, 1, 0, 0, 0, 100)]); });
        axis.renderTo(svg);
        svg.remove();
    });
    it("Tick labels don't overlap", function () {
        var svg = generateSVG(400, 100);
        scale.range([0, 400]);
        function checkDomain(domain) {
            scale.domain(domain);
            axis.renderTo(svg);
            function checkLabelsForContainer(container) {
                var visibleTickLabels = container.selectAll("." + Plottable.Axis.AbstractAxis.TICK_LABEL_CLASS).filter(function (d, i) {
                    return d3.select(this).style("visibility") === "visible";
                });
                var numLabels = visibleTickLabels[0].length;
                var box1;
                var box2;
                for (var i = 0; i < numLabels; i++) {
                    for (var j = i + 1; j < numLabels; j++) {
                        box1 = visibleTickLabels[0][i].getBoundingClientRect();
                        box2 = visibleTickLabels[0][j].getBoundingClientRect();
                        assert.isFalse(Plottable._Util.DOM.boxesOverlap(box1, box2), "tick labels don't overlap");
                    }
                }
            }
            axis._tierLabelContainers.forEach(checkLabelsForContainer);
        }
        // 100 year span
        checkDomain([new Date(2000, 0, 1, 0, 0, 0, 0), new Date(2100, 0, 1, 0, 0, 0, 0)]);
        // 1 year span
        checkDomain([new Date(2000, 0, 1, 0, 0, 0, 0), new Date(2000, 11, 31, 0, 0, 0, 0)]);
        // 1 month span
        checkDomain([new Date(2000, 0, 1, 0, 0, 0, 0), new Date(2000, 1, 1, 0, 0, 0, 0)]);
        // 1 day span
        checkDomain([new Date(2000, 0, 1, 0, 0, 0, 0), new Date(2000, 0, 1, 23, 0, 0, 0)]);
        // 1 hour span
        checkDomain([new Date(2000, 0, 1, 0, 0, 0, 0), new Date(2000, 0, 1, 1, 0, 0, 0)]);
        // 1 minute span
        checkDomain([new Date(2000, 0, 1, 0, 0, 0, 0), new Date(2000, 0, 1, 0, 1, 0, 0)]);
        // 1 second span
        checkDomain([new Date(2000, 0, 1, 0, 0, 0, 0), new Date(2000, 0, 1, 0, 0, 1, 0)]);
        svg.remove();
    });
    it("custom possible axis configurations", function () {
        var svg = generateSVG(800, 100);
        var scale = new Plottable.Scale.Time();
        var axis = new Plottable.Axis.Time(scale, "bottom");
        var configurations = axis.axisConfigurations();
        var newPossibleConfigurations = configurations.slice(0, 3);
        newPossibleConfigurations.forEach(function (axisConfig) { return axisConfig.forEach(function (tierConfig) {
            tierConfig.interval = d3.time.minute;
            tierConfig.step += 3;
        }); });
        axis.axisConfigurations(newPossibleConfigurations);
        var now = new Date();
        var twoMinutesBefore = new Date(now.getTime());
        twoMinutesBefore.setMinutes(now.getMinutes() - 2);
        scale.domain([twoMinutesBefore, now]);
        scale.range([0, 800]);
        axis.renderTo(svg);
        var configs = newPossibleConfigurations[axis._mostPreciseConfigIndex];
        assert.deepEqual(configs[0].interval, d3.time.minute, "axis used new time unit");
        assert.deepEqual(configs[0].step, 4, "axis used new step");
        svg.remove();
    });
    it("renders end ticks on either side", function () {
        var width = 500;
        var svg = generateSVG(width, 100);
        scale.domain(["2010", "2014"]);
        axis.renderTo(svg);
        var firstTick = d3.select(".tick-mark");
        assert.equal(firstTick.attr("x1"), 0, "xPos (x1) of first end tick is at the beginning of the axis container");
        assert.equal(firstTick.attr("x2"), 0, "xPos (x2) of first end tick is at the beginning of the axis container");
        var lastTick = d3.select(d3.selectAll(".tick-mark")[0].pop());
        assert.equal(lastTick.attr("x1"), width, "xPos (x1) of last end tick is at the end of the axis container");
        assert.equal(lastTick.attr("x2"), width, "xPos (x2) of last end tick is at the end of the axis container");
        svg.remove();
    });
    it("adds a class corresponding to the end-tick for the first and last ticks", function () {
        var width = 500;
        var svg = generateSVG(width, 100);
        scale.domain(["2010", "2014"]);
        axis.renderTo(svg);
        var firstTick = d3.select("." + Plottable.Axis.AbstractAxis.TICK_MARK_CLASS);
        assert.isTrue(firstTick.classed(Plottable.Axis.AbstractAxis.END_TICK_MARK_CLASS), "first end tick has the end-tick-mark class");
        var lastTick = d3.select(d3.selectAll("." + Plottable.Axis.AbstractAxis.TICK_MARK_CLASS)[0].pop());
        assert.isTrue(lastTick.classed(Plottable.Axis.AbstractAxis.END_TICK_MARK_CLASS), "last end tick has the end-tick-mark class");
        svg.remove();
    });
    it("tick labels do not overlap with tick marks", function () {
        var svg = generateSVG(400, 100);
        scale = new Plottable.Scale.Time();
        scale.domain([new Date("2009-12-20"), new Date("2011-01-01")]);
        axis = new Plottable.Axis.Time(scale, "bottom");
        axis.renderTo(svg);
        var tickRects = d3.selectAll("." + Plottable.Axis.AbstractAxis.TICK_MARK_CLASS)[0].map(function (mark) { return mark.getBoundingClientRect(); });
        var labelRects = d3.selectAll("." + Plottable.Axis.AbstractAxis.TICK_LABEL_CLASS).filter(function (d, i) {
            return d3.select(this).style("visibility") === "visible";
        })[0].map(function (label) { return label.getBoundingClientRect(); });
        labelRects.forEach(function (labelRect) {
            tickRects.forEach(function (tickRect) {
                assert.isFalse(Plottable._Util.DOM.boxesOverlap(labelRect, tickRect), "visible label does not overlap with a tick");
            });
        });
        svg.remove();
    });
});

///<reference path="../testReference.ts" />
var assert = chai.assert;
describe("NumericAxis", function () {
    function boxesOverlap(boxA, boxB) {
        if (boxA.right < boxB.left) {
            return false;
        }
        if (boxA.left > boxB.right) {
            return false;
        }
        if (boxA.bottom < boxB.top) {
            return false;
        }
        if (boxA.top > boxB.bottom) {
            return false;
        }
        return true;
    }
    function boxIsInside(inner, outer, epsilon) {
        if (epsilon === void 0) { epsilon = 0; }
        if (inner.left < outer.left - epsilon) {
            return false;
        }
        if (inner.right > outer.right + epsilon) {
            return false;
        }
        if (inner.top < outer.top - epsilon) {
            return false;
        }
        if (inner.bottom > outer.bottom + epsilon) {
            return false;
        }
        return true;
    }
    function assertBoxInside(inner, outer, epsilon, message) {
        if (epsilon === void 0) { epsilon = 0; }
        if (message === void 0) { message = ""; }
        assert.operator(inner.left, ">", outer.left - epsilon, message + " (box inside (left))");
        assert.operator(inner.right, "<", outer.right + epsilon, message + " (box inside (right))");
        assert.operator(inner.top, ">", outer.top - epsilon, message + " (box inside (top))");
        assert.operator(inner.bottom, "<", outer.bottom + epsilon, message + " (box inside (bottom))");
    }
    it("tickLabelPosition() input validation", function () {
        var scale = new Plottable.Scale.Linear();
        var horizontalAxis = new Plottable.Axis.Numeric(scale, "bottom");
        assert.throws(function () { return horizontalAxis.tickLabelPosition("top"); }, "horizontal");
        assert.throws(function () { return horizontalAxis.tickLabelPosition("bottom"); }, "horizontal");
        var verticalAxis = new Plottable.Axis.Numeric(scale, "left");
        assert.throws(function () { return verticalAxis.tickLabelPosition("left"); }, "vertical");
        assert.throws(function () { return verticalAxis.tickLabelPosition("right"); }, "vertical");
    });
    it("draws tick labels correctly (horizontal)", function () {
        var SVG_WIDTH = 500;
        var SVG_HEIGHT = 100;
        var svg = generateSVG(SVG_WIDTH, SVG_HEIGHT);
        var scale = new Plottable.Scale.Linear();
        scale.range([0, SVG_WIDTH]);
        var numericAxis = new Plottable.Axis.Numeric(scale, "bottom");
        numericAxis.renderTo(svg);
        var tickLabels = numericAxis._element.selectAll("." + Plottable.Axis.AbstractAxis.TICK_LABEL_CLASS);
        assert.operator(tickLabels[0].length, ">=", 2, "at least two tick labels were drawn");
        var tickMarks = numericAxis._element.selectAll("." + Plottable.Axis.AbstractAxis.TICK_MARK_CLASS);
        assert.strictEqual(tickLabels[0].length, tickMarks[0].length, "there is one label per mark");
        var i;
        var markBB;
        var labelBB;
        for (i = 0; i < tickLabels[0].length; i++) {
            markBB = tickMarks[0][i].getBoundingClientRect();
            var markCenter = (markBB.left + markBB.right) / 2;
            labelBB = tickLabels[0][i].getBoundingClientRect();
            var labelCenter = (labelBB.left + labelBB.right) / 2;
            assert.closeTo(labelCenter, markCenter, 1, "tick label is centered on mark");
        }
        // labels to left
        numericAxis.tickLabelPosition("left");
        tickLabels = numericAxis._element.selectAll("." + Plottable.Axis.AbstractAxis.TICK_LABEL_CLASS);
        tickMarks = numericAxis._element.selectAll("." + Plottable.Axis.AbstractAxis.TICK_MARK_CLASS);
        for (i = 0; i < tickLabels[0].length; i++) {
            markBB = tickMarks[0][i].getBoundingClientRect();
            labelBB = tickLabels[0][i].getBoundingClientRect();
            assert.operator(labelBB.left, "<=", markBB.right, "tick label is to left of mark");
        }
        // labels to right
        numericAxis.tickLabelPosition("right");
        tickLabels = numericAxis._element.selectAll("." + Plottable.Axis.AbstractAxis.TICK_LABEL_CLASS);
        tickMarks = numericAxis._element.selectAll("." + Plottable.Axis.AbstractAxis.TICK_MARK_CLASS);
        for (i = 0; i < tickLabels[0].length; i++) {
            markBB = tickMarks[0][i].getBoundingClientRect();
            labelBB = tickLabels[0][i].getBoundingClientRect();
            assert.operator(markBB.right, "<=", labelBB.left, "tick label is to right of mark");
        }
        svg.remove();
    });
    it("draws ticks correctly (vertical)", function () {
        var SVG_WIDTH = 100;
        var SVG_HEIGHT = 500;
        var svg = generateSVG(SVG_WIDTH, SVG_HEIGHT);
        var scale = new Plottable.Scale.Linear();
        scale.range([0, SVG_HEIGHT]);
        var numericAxis = new Plottable.Axis.Numeric(scale, "left");
        numericAxis.renderTo(svg);
        var tickLabels = numericAxis._element.selectAll("." + Plottable.Axis.AbstractAxis.TICK_LABEL_CLASS);
        assert.operator(tickLabels[0].length, ">=", 2, "at least two tick labels were drawn");
        var tickMarks = numericAxis._element.selectAll("." + Plottable.Axis.AbstractAxis.TICK_MARK_CLASS);
        assert.strictEqual(tickLabels[0].length, tickMarks[0].length, "there is one label per mark");
        var i;
        var markBB;
        var labelBB;
        for (i = 0; i < tickLabels[0].length; i++) {
            markBB = tickMarks[0][i].getBoundingClientRect();
            var markCenter = (markBB.top + markBB.bottom) / 2;
            labelBB = tickLabels[0][i].getBoundingClientRect();
            var labelCenter = (labelBB.top + labelBB.bottom) / 2;
            assert.closeTo(labelCenter, markCenter, 1, "tick label is centered on mark");
        }
        // labels to top
        numericAxis.tickLabelPosition("top");
        tickLabels = numericAxis._element.selectAll("." + Plottable.Axis.AbstractAxis.TICK_LABEL_CLASS);
        tickMarks = numericAxis._element.selectAll("." + Plottable.Axis.AbstractAxis.TICK_MARK_CLASS);
        for (i = 0; i < tickLabels[0].length; i++) {
            markBB = tickMarks[0][i].getBoundingClientRect();
            labelBB = tickLabels[0][i].getBoundingClientRect();
            assert.operator(labelBB.bottom, "<=", markBB.top, "tick label is above mark");
        }
        // labels to bottom
        numericAxis.tickLabelPosition("bottom");
        tickLabels = numericAxis._element.selectAll("." + Plottable.Axis.AbstractAxis.TICK_LABEL_CLASS);
        tickMarks = numericAxis._element.selectAll("." + Plottable.Axis.AbstractAxis.TICK_MARK_CLASS);
        for (i = 0; i < tickLabels[0].length; i++) {
            markBB = tickMarks[0][i].getBoundingClientRect();
            labelBB = tickLabels[0][i].getBoundingClientRect();
            assert.operator(markBB.bottom, "<=", labelBB.top, "tick label is below mark");
        }
        svg.remove();
    });
    it("uses the supplied Formatter", function () {
        var SVG_WIDTH = 100;
        var SVG_HEIGHT = 500;
        var svg = generateSVG(SVG_WIDTH, SVG_HEIGHT);
        var scale = new Plottable.Scale.Linear();
        scale.range([0, SVG_HEIGHT]);
        var formatter = Plottable.Formatters.fixed(2);
        var numericAxis = new Plottable.Axis.Numeric(scale, "left", formatter);
        numericAxis.renderTo(svg);
        var tickLabels = numericAxis._element.selectAll("." + Plottable.Axis.AbstractAxis.TICK_LABEL_CLASS);
        tickLabels.each(function (d, i) {
            var labelText = d3.select(this).text();
            var formattedValue = formatter(d);
            assert.strictEqual(labelText, formattedValue, "The supplied Formatter was used to format the tick label");
        });
        svg.remove();
    });
    it("can hide tick labels that don't fit", function () {
        var SVG_WIDTH = 500;
        var SVG_HEIGHT = 100;
        var svg = generateSVG(SVG_WIDTH, SVG_HEIGHT);
        var scale = new Plottable.Scale.Linear();
        scale.range([0, SVG_WIDTH]);
        var numericAxis = new Plottable.Axis.Numeric(scale, "bottom");
        numericAxis.showEndTickLabel("left", false);
        assert.isFalse(numericAxis.showEndTickLabel("left"), "retrieve showEndTickLabel setting");
        numericAxis.showEndTickLabel("right", true);
        assert.isTrue(numericAxis.showEndTickLabel("right"), "retrieve showEndTickLabel setting");
        assert.throws(function () { return numericAxis.showEndTickLabel("top", true); }, Error);
        assert.throws(function () { return numericAxis.showEndTickLabel("bottom", true); }, Error);
        numericAxis.renderTo(svg);
        var tickLabels = numericAxis._element.selectAll("." + Plottable.Axis.AbstractAxis.TICK_LABEL_CLASS);
        var firstLabel = d3.select(tickLabels[0][0]);
        assert.strictEqual(firstLabel.style("visibility"), "hidden", "first label is hidden");
        var lastLabel = d3.select(tickLabels[0][tickLabels[0].length - 1]);
        assert.strictEqual(lastLabel.style("visibility"), "hidden", "last label is hidden");
        svg.remove();
    });
    it("tick labels don't overlap in a constrained space", function () {
        var SVG_WIDTH = 100;
        var SVG_HEIGHT = 100;
        var svg = generateSVG(SVG_WIDTH, SVG_HEIGHT);
        var scale = new Plottable.Scale.Linear();
        scale.range([0, SVG_WIDTH]);
        var numericAxis = new Plottable.Axis.Numeric(scale, "bottom");
        numericAxis.showEndTickLabel("left", false).showEndTickLabel("right", false);
        numericAxis.renderTo(svg);
        var visibleTickLabels = numericAxis._element.selectAll("." + Plottable.Axis.AbstractAxis.TICK_LABEL_CLASS).filter(function (d, i) {
            return d3.select(this).style("visibility") === "visible";
        });
        var numLabels = visibleTickLabels[0].length;
        var box1;
        var box2;
        for (var i = 0; i < numLabels; i++) {
            for (var j = i + 1; j < numLabels; j++) {
                box1 = visibleTickLabels[0][i].getBoundingClientRect();
                box2 = visibleTickLabels[0][j].getBoundingClientRect();
                assert.isFalse(Plottable._Util.DOM.boxesOverlap(box1, box2), "tick labels don't overlap");
            }
        }
        numericAxis.orient("bottom");
        visibleTickLabels = numericAxis._element.selectAll("." + Plottable.Axis.AbstractAxis.TICK_LABEL_CLASS).filter(function (d, i) {
            return d3.select(this).style("visibility") === "visible";
        });
        numLabels = visibleTickLabels[0].length;
        for (i = 0; i < numLabels; i++) {
            for (j = i + 1; j < numLabels; j++) {
                box1 = visibleTickLabels[0][i].getBoundingClientRect();
                box2 = visibleTickLabels[0][j].getBoundingClientRect();
                assert.isFalse(Plottable._Util.DOM.boxesOverlap(box1, box2), "tick labels don't overlap");
            }
        }
        svg.remove();
    });
    it("allocates enough width to show all tick labels when vertical", function () {
        var SVG_WIDTH = 150;
        var SVG_HEIGHT = 500;
        var svg = generateSVG(SVG_WIDTH, SVG_HEIGHT);
        var scale = new Plottable.Scale.Linear();
        scale.domain([5, -5]);
        scale.range([0, SVG_HEIGHT]);
        var formatter = function (d) {
            if (d === 0) {
                return "ZERO";
            }
            return String(d);
        };
        var numericAxis = new Plottable.Axis.Numeric(scale, "left", formatter);
        numericAxis.renderTo(svg);
        var visibleTickLabels = numericAxis._element.selectAll("." + Plottable.Axis.AbstractAxis.TICK_LABEL_CLASS).filter(function (d, i) {
            return d3.select(this).style("visibility") === "visible";
        });
        var boundingBox = numericAxis._element.select(".bounding-box").node().getBoundingClientRect();
        var labelBox;
        visibleTickLabels[0].forEach(function (label) {
            labelBox = label.getBoundingClientRect();
            assert.isTrue(boxIsInside(labelBox, boundingBox), "tick labels don't extend outside the bounding box");
        });
        scale.domain([50000000000, -50000000000]);
        visibleTickLabels = numericAxis._element.selectAll("." + Plottable.Axis.AbstractAxis.TICK_LABEL_CLASS).filter(function (d, i) {
            return d3.select(this).style("visibility") === "visible";
        });
        boundingBox = numericAxis._element.select(".bounding-box").node().getBoundingClientRect();
        visibleTickLabels[0].forEach(function (label) {
            labelBox = label.getBoundingClientRect();
            assertBoxInside(labelBox, boundingBox, 0, "long tick " + label.textContent + " is inside the bounding box");
        });
        svg.remove();
    });
    it("allocates enough height to show all tick labels when horizontal", function () {
        var SVG_WIDTH = 500;
        var SVG_HEIGHT = 100;
        var svg = generateSVG(SVG_WIDTH, SVG_HEIGHT);
        var scale = new Plottable.Scale.Linear();
        scale.domain([5, -5]);
        scale.range([0, SVG_WIDTH]);
        var formatter = Plottable.Formatters.fixed(2);
        var numericAxis = new Plottable.Axis.Numeric(scale, "bottom", formatter);
        numericAxis.renderTo(svg);
        var visibleTickLabels = numericAxis._element.selectAll("." + Plottable.Axis.AbstractAxis.TICK_LABEL_CLASS).filter(function (d, i) {
            return d3.select(this).style("visibility") === "visible";
        });
        var boundingBox = numericAxis._element.select(".bounding-box").node().getBoundingClientRect();
        var labelBox;
        visibleTickLabels[0].forEach(function (label) {
            labelBox = label.getBoundingClientRect();
            assert.isTrue(boxIsInside(labelBox, boundingBox, 0.5), "tick labels don't extend outside the bounding box");
        });
        svg.remove();
    });
    it("truncates long labels", function () {
        var data = [
            { x: "A", y: 500000000 },
            { x: "B", y: 400000000 }
        ];
        var SVG_WIDTH = 120;
        var SVG_HEIGHT = 300;
        var svg = generateSVG(SVG_WIDTH, SVG_HEIGHT);
        var xScale = new Plottable.Scale.Ordinal();
        var yScale = new Plottable.Scale.Linear();
        var yAxis = new Plottable.Axis.Numeric(yScale, "left");
        var yLabel = new Plottable.Component.AxisLabel("LABEL", "left");
        var barPlot = new Plottable.Plot.Bar(xScale, yScale);
        barPlot.project("x", "x", xScale);
        barPlot.project("y", "y", yScale);
        barPlot.addDataset(data);
        var chart = new Plottable.Component.Table([
            [yLabel, yAxis, barPlot]
        ]);
        chart.renderTo(svg);
        var labelContainer = d3.select(".tick-label-container");
        d3.selectAll(".tick-label").each(function () {
            assertBBoxInclusion(labelContainer, d3.select(this));
        });
        svg.remove();
    });
    it("confines labels to the bounding box for the axis", function () {
        var SVG_WIDTH = 500;
        var SVG_HEIGHT = 100;
        var svg = generateSVG(SVG_WIDTH, SVG_HEIGHT);
        var scale = new Plottable.Scale.Linear();
        var axis = new Plottable.Axis.Numeric(scale, "bottom");
        axis.formatter(function (d) { return "longstringsareverylong"; });
        axis.renderTo(svg);
        var boundingBox = d3.select(".x-axis .bounding-box");
        d3.selectAll(".x-axis .tick-label").each(function () {
            var tickLabel = d3.select(this);
            if (tickLabel.style("visibility") === "inherit") {
                assertBBoxInclusion(boundingBox, tickLabel);
            }
        });
        svg.remove();
    });
    function getClientRectCenter(rect) {
        return rect.left + rect.width / 2;
    }
    it("tick labels follow a sensible interval", function () {
        var SVG_WIDTH = 500;
        var SVG_HEIGHT = 100;
        var svg = generateSVG(SVG_WIDTH, SVG_HEIGHT);
        var scale = new Plottable.Scale.Linear();
        scale.domain([-2500000, 2500000]);
        var baseAxis = new Plottable.Axis.Numeric(scale, "bottom");
        baseAxis.renderTo(svg);
        var visibleTickLabels = baseAxis._element.selectAll(".tick-label").filter(function (d, i) {
            var visibility = d3.select(this).style("visibility");
            return (visibility === "visible") || (visibility === "inherit");
        });
        var visibleTickLabelRects = visibleTickLabels[0].map(function (label) { return label.getBoundingClientRect(); });
        var interval = getClientRectCenter(visibleTickLabelRects[1]) - getClientRectCenter(visibleTickLabelRects[0]);
        for (var i = 0; i < visibleTickLabelRects.length - 1; i++) {
            assert.closeTo(getClientRectCenter(visibleTickLabelRects[i + 1]) - getClientRectCenter(visibleTickLabelRects[i]), interval, 0.5, "intervals are all spaced the same");
        }
        svg.remove();
    });
    it("does not draw ticks marks outside of the svg", function () {
        var SVG_WIDTH = 300;
        var SVG_HEIGHT = 100;
        var svg = generateSVG(SVG_WIDTH, SVG_HEIGHT);
        var scale = new Plottable.Scale.Linear();
        scale.domain([0, 3]);
        scale.tickGenerator(function (s) {
            return [0, 1, 2, 3, 4];
        });
        var baseAxis = new Plottable.Axis.Numeric(scale, "bottom");
        baseAxis.renderTo(svg);
        var tickMarks = baseAxis._element.selectAll(".tick-mark");
        tickMarks.each(function () {
            var tickMark = d3.select(this);
            var tickMarkPosition = Number(tickMark.attr("x"));
            assert.isTrue(tickMarkPosition >= 0 && tickMarkPosition <= SVG_WIDTH, "tick marks are located within the bounding SVG");
        });
        svg.remove();
    });
    it("renders tick labels properly when the domain is reversed", function () {
        var SVG_WIDTH = 300;
        var SVG_HEIGHT = 100;
        var svg = generateSVG(SVG_WIDTH, SVG_HEIGHT);
        var scale = new Plottable.Scale.Linear();
        scale.domain([3, 0]);
        var baseAxis = new Plottable.Axis.Numeric(scale, "bottom");
        baseAxis.renderTo(svg);
        var tickLabels = baseAxis._element.selectAll(".tick-label").filter(function (d, i) {
            var visibility = d3.select(this).style("visibility");
            return (visibility === "visible") || (visibility === "inherit");
        });
        assert.isTrue(tickLabels[0].length > 1, "more than one tick label is shown");
        for (var i = 0; i < tickLabels[0].length - 1; i++) {
            var currLabel = d3.select(tickLabels[0][i]);
            var nextLabel = d3.select(tickLabels[0][i + 1]);
            assert.isTrue(Number(currLabel.text()) > Number(nextLabel.text()), "numbers are arranged in descending order from left to right");
        }
        svg.remove();
    });
});

///<reference path="../testReference.ts" />
var assert = chai.assert;
describe("Category Axes", function () {
    it("re-renders appropriately when data is changed", function () {
        var svg = generateSVG(400, 400);
        var xScale = new Plottable.Scale.Ordinal().domain(["foo", "bar", "baz"]).range([400, 0]);
        var ca = new Plottable.Axis.Category(xScale, "left");
        ca.renderTo(svg);
        assert.deepEqual(ca._tickLabelContainer.selectAll(".tick-label").data(), xScale.domain(), "tick labels render domain");
        assert.doesNotThrow(function () { return xScale.domain(["bar", "baz", "bam"]); });
        assert.deepEqual(ca._tickLabelContainer.selectAll(".tick-label").data(), xScale.domain(), "tick labels render domain");
        svg.remove();
    });
    it("requests appropriate space when the scale has no domain", function () {
        var svg = generateSVG(400, 400);
        var scale = new Plottable.Scale.Ordinal();
        var ca = new Plottable.Axis.Category(scale);
        ca._anchor(svg);
        var s = ca._requestedSpace(400, 400);
        assert.operator(s.width, ">=", 0, "it requested 0 or more width");
        assert.operator(s.height, ">=", 0, "it requested 0 or more height");
        assert.isFalse(s.wantsWidth, "it doesn't want width");
        assert.isFalse(s.wantsHeight, "it doesn't want height");
        svg.remove();
    });
    it("doesnt blow up for non-string data", function () {
        var svg = generateSVG(1000, 400);
        var domain = [null, undefined, true, 2, "foo"];
        var scale = new Plottable.Scale.Ordinal().domain(domain);
        var axis = new Plottable.Axis.Category(scale);
        axis.renderTo(svg);
        var texts = svg.selectAll("text")[0].map(function (s) { return d3.select(s).text(); });
        assert.deepEqual(texts, ["null", "undefined", "true", "2", "foo"]);
        svg.remove();
    });
    it("width accounts for gutter. ticklength, and padding on vertical axes", function () {
        var svg = generateSVG(400, 400);
        var xScale = new Plottable.Scale.Ordinal().domain(["foo", "bar", "baz"]).range([400, 0]);
        var ca = new Plottable.Axis.Category(xScale, "left");
        ca.renderTo(svg);
        var axisWidth = ca.width();
        ca.tickLabelPadding(ca.tickLabelPadding() + 5);
        assert.closeTo(ca.width(), axisWidth + 5, 2, "increasing tickLabelPadding increases width");
        axisWidth = ca.width();
        ca.gutter(ca.gutter() + 5);
        assert.closeTo(ca.width(), axisWidth + 5, 2, "increasing gutter increases width");
        axisWidth = ca.width();
        ca.tickLength(ca.tickLength() + 5);
        assert.closeTo(ca.width(), axisWidth + 5, 2, "increasing tickLength increases width");
        svg.remove();
    });
    it("height accounts for gutter. ticklength, and padding on horizontal axes", function () {
        var svg = generateSVG(400, 400);
        var xScale = new Plottable.Scale.Ordinal().domain(["foo", "bar", "baz"]).range([400, 0]);
        var ca = new Plottable.Axis.Category(xScale, "bottom");
        ca.renderTo(svg);
        var axisHeight = ca.height();
        ca.tickLabelPadding(ca.tickLabelPadding() + 5);
        assert.closeTo(ca.height(), axisHeight + 5, 2, "increasing tickLabelPadding increases height");
        axisHeight = ca.height();
        ca.gutter(ca.gutter() + 5);
        assert.closeTo(ca.height(), axisHeight + 5, 2, "increasing gutter increases height");
        axisHeight = ca.height();
        ca.tickLength(ca.tickLength() + 5);
        assert.closeTo(ca.height(), axisHeight + 5, 2, "increasing ticklength increases height");
        svg.remove();
    });
    it("vertically aligns short words properly", function () {
        var SVG_WIDTH = 400;
        var svg = generateSVG(SVG_WIDTH, 100);
        var years = ["2000", "2001", "2002", "2003"];
        var scale = new Plottable.Scale.Ordinal().domain(years).range([0, SVG_WIDTH]);
        var axis = new Plottable.Axis.Category(scale, "bottom");
        axis.renderTo(svg);
        var ticks = axis._content.selectAll("text");
        var text = ticks[0].map(function (d) { return d3.select(d).text(); });
        assert.deepEqual(text, years, "text displayed correctly when horizontal");
        axis.tickLabelAngle(90);
        text = ticks[0].map(function (d) { return d3.select(d).text(); });
        assert.deepEqual(text, years, "text displayed correctly when horizontal");
        assert.include(axis._content.selectAll(".text-area").attr("transform"), 90, "the ticks were rotated right");
        axis.tickLabelAngle(0);
        text = ticks[0].map(function (d) { return d3.select(d).text(); });
        assert.deepEqual(text, years, "text displayed correctly when horizontal");
        assert.include(axis._content.selectAll(".text-area").attr("transform"), 0, "the ticks were rotated right");
        axis.tickLabelAngle(-90);
        text = ticks[0].map(function (d) { return d3.select(d).text(); });
        assert.deepEqual(text, years, "text displayed correctly when horizontal");
        assert.include(axis._content.selectAll(".text-area").attr("transform"), -90, "the ticks were rotated left");
        svg.remove();
    });
    it("axis should request more space if there's not enough space to fit the text", function () {
        var svg = generateSVG(300, 300);
        var years = ["2000", "2001", "2002", "2003"];
        var scale = new Plottable.Scale.Ordinal().domain(years);
        var axis = new Plottable.Axis.Category(scale, "bottom");
        axis.renderTo(svg);
        var requestedSpace = axis._requestedSpace(300, 10);
        assert.isTrue(requestedSpace.wantsHeight, "axis should ask for more space (horizontal orientation)");
        axis.orient("left");
        requestedSpace = axis._requestedSpace(10, 300);
        assert.isTrue(requestedSpace.wantsWidth, "axis should ask for more space (vertical orientation)");
        svg.remove();
    });
    it("axis labels respect tick labels", function () {
        function verifyTickLabelOverlaps(tickLabels, tickMarks) {
            for (var i = 0; i < tickLabels[0].length; i++) {
                var tickLabelBox = tickLabels[0][i].getBoundingClientRect();
                var tickMarkBox = tickMarks[0][i].getBoundingClientRect();
                assert.isFalse(Plottable._Util.DOM.boxesOverlap(tickLabelBox, tickMarkBox), "tick label and box do not overlap");
            }
        }
        var svg = generateSVG(400, 300);
        var yScale = new Plottable.Scale.Ordinal();
        var axis = new Plottable.Axis.Category(yScale, "left");
        yScale.domain(["A", "B", "C"]);
        axis.renderTo(svg);
        var tickLabels = axis._content.selectAll(".tick-label");
        var tickMarks = axis._content.selectAll(".tick-mark");
        verifyTickLabelOverlaps(tickLabels, tickMarks);
        axis.orient("right");
        verifyTickLabelOverlaps(tickLabels, tickMarks);
        svg.remove();
    });
    it("axis should request more space when rotated than not rotated", function () {
        var svg = generateSVG(300, 300);
        var labels = ["label1", "label2", "label100"];
        var scale = new Plottable.Scale.Ordinal().domain(labels);
        var axis = new Plottable.Axis.Category(scale, "bottom");
        axis.renderTo(svg);
        var requestedSpace = axis._requestedSpace(300, 50);
        var flatHeight = requestedSpace.height;
        axis.tickLabelAngle(-90);
        requestedSpace = axis._requestedSpace(300, 50);
        assert.isTrue(flatHeight < requestedSpace.height, "axis should request more height when tick labels are rotated");
        svg.remove();
    });
});

///<reference path="../testReference.ts" />
var assert = chai.assert;
describe("Gridlines", function () {
    it("Gridlines and axis tick marks align", function () {
        var svg = generateSVG(640, 480);
        var xScale = new Plottable.Scale.Linear();
        xScale.domain([0, 10]); // manually set domain since we won't have a renderer
        var xAxis = new Plottable.Axis.Numeric(xScale, "bottom");
        var yScale = new Plottable.Scale.Linear();
        yScale.domain([0, 10]);
        var yAxis = new Plottable.Axis.Numeric(yScale, "left");
        var gridlines = new Plottable.Component.Gridlines(xScale, yScale);
        var basicTable = new Plottable.Component.Table().addComponent(0, 0, yAxis).addComponent(0, 1, gridlines).addComponent(1, 1, xAxis);
        basicTable._anchor(svg);
        basicTable._computeLayout();
        xScale.range([0, xAxis.width()]); // manually set range since we don't have a renderer
        yScale.range([yAxis.height(), 0]);
        basicTable._render();
        var xAxisTickMarks = xAxis._element.selectAll("." + Plottable.Axis.AbstractAxis.TICK_MARK_CLASS)[0];
        var xGridlines = gridlines._element.select(".x-gridlines").selectAll("line")[0];
        assert.equal(xAxisTickMarks.length, xGridlines.length, "There is an x gridline for each x tick");
        for (var i = 0; i < xAxisTickMarks.length; i++) {
            var xTickMarkRect = xAxisTickMarks[i].getBoundingClientRect();
            var xGridlineRect = xGridlines[i].getBoundingClientRect();
            assert.closeTo(xTickMarkRect.left, xGridlineRect.left, 1, "x tick and gridline align");
        }
        var yAxisTickMarks = yAxis._element.selectAll("." + Plottable.Axis.AbstractAxis.TICK_MARK_CLASS)[0];
        var yGridlines = gridlines._element.select(".y-gridlines").selectAll("line")[0];
        assert.equal(yAxisTickMarks.length, yGridlines.length, "There is an x gridline for each x tick");
        for (var j = 0; j < yAxisTickMarks.length; j++) {
            var yTickMarkRect = yAxisTickMarks[j].getBoundingClientRect();
            var yGridlineRect = yGridlines[j].getBoundingClientRect();
            assert.closeTo(yTickMarkRect.top, yGridlineRect.top, 1, "y tick and gridline align");
        }
        svg.remove();
    });
    it("Unanchored Gridlines don't throw an error when scale updates", function () {
        var xScale = new Plottable.Scale.Linear();
        var gridlines = new Plottable.Component.Gridlines(xScale, null);
        xScale.domain([0, 1]);
        // test passes if error is not thrown.
    });
});

///<reference path="../testReference.ts" />
var assert = chai.assert;
describe("Labels", function () {
    it("Standard text title label generates properly", function () {
        var svg = generateSVG(400, 80);
        var label = new Plottable.Component.TitleLabel("A CHART TITLE");
        label.renderTo(svg);
        var content = label._content;
        assert.isTrue(label._element.classed("label"), "title element has label css class");
        assert.isTrue(label._element.classed("title-label"), "title element has title-label css class");
        var textChildren = content.selectAll("text");
        assert.lengthOf(textChildren, 1, "There is one text node in the parent element");
        var text = content.select("text");
        var bbox = Plottable._Util.DOM.getBBox(text);
        assert.closeTo(bbox.height, label.height(), 0.5, "text height === label.minimumHeight()");
        assert.equal(text.node().textContent, "A CHART TITLE", "node's text content is as expected");
        svg.remove();
    });
    // Skipping due to FF odd client bounding rect computation - #1470.
    it.skip("Left-rotated text is handled properly", function () {
        var svg = generateSVG(100, 400);
        var label = new Plottable.Component.AxisLabel("LEFT-ROTATED LABEL", "left");
        label.renderTo(svg);
        var content = label._content;
        var text = content.select("text");
        var textBBox = Plottable._Util.DOM.getBBox(text);
        assertBBoxInclusion(label._element.select(".bounding-box"), text);
        assert.closeTo(textBBox.height, label.width(), window.Pixel_CloseTo_Requirement, "text height");
        svg.remove();
    });
    // Skipping due to FF odd client bounding rect computation - #1470.
    it.skip("Right-rotated text is handled properly", function () {
        var svg = generateSVG(100, 400);
        var label = new Plottable.Component.AxisLabel("RIGHT-ROTATED LABEL", "right");
        label.renderTo(svg);
        var content = label._content;
        var text = content.select("text");
        var textBBox = Plottable._Util.DOM.getBBox(text);
        assertBBoxInclusion(label._element.select(".bounding-box"), text);
        assert.closeTo(textBBox.height, label.width(), window.Pixel_CloseTo_Requirement, "text height");
        svg.remove();
    });
    it("Label text can be changed after label is created", function () {
        var svg = generateSVG(400, 80);
        var label = new Plottable.Component.TitleLabel("a");
        label.renderTo(svg);
        assert.equal(label._content.select("text").text(), "a", "the text starts at the specified string");
        assert.operator(label.height(), ">", 0, "rowMin is > 0 for non-empty string");
        label.text("hello world");
        label.renderTo(svg);
        assert.equal(label._content.select("text").text(), "hello world", "the label text updated properly");
        assert.operator(label.height(), ">", 0, "rowMin is > 0 for non-empty string");
        svg.remove();
    });
    // skipping because Dan is rewriting labels and the height test fails
    it.skip("Superlong text is handled in a sane fashion", function () {
        var svgWidth = 400;
        var svg = generateSVG(svgWidth, 80);
        var label = new Plottable.Component.TitleLabel("THIS LABEL IS SO LONG WHOEVER WROTE IT WAS PROBABLY DERANGED");
        label.renderTo(svg);
        var content = label._content;
        var text = content.select("text");
        var bbox = Plottable._Util.DOM.getBBox(text);
        assert.equal(bbox.height, label.height(), "text height === label.minimumHeight()");
        assert.operator(bbox.width, "<=", svgWidth, "the text is not wider than the SVG width");
        svg.remove();
    });
    it("text in a tiny box is truncated to empty string", function () {
        var svg = generateSVG(10, 10);
        var label = new Plottable.Component.TitleLabel("Yeah, not gonna fit...");
        label.renderTo(svg);
        var text = label._content.select("text");
        assert.equal(text.text(), "", "text was truncated to empty string");
        svg.remove();
    });
    it("centered text in a table is positioned properly", function () {
        var svg = generateSVG(400, 400);
        var label = new Plottable.Component.TitleLabel("X");
        var t = new Plottable.Component.Table().addComponent(0, 0, label).addComponent(1, 0, new Plottable.Component.AbstractComponent());
        t.renderTo(svg);
        var textTranslate = d3.transform(label._content.select("g").attr("transform")).translate;
        var eleTranslate = d3.transform(label._element.attr("transform")).translate;
        var textWidth = Plottable._Util.DOM.getBBox(label._content.select("text")).width;
        assert.closeTo(eleTranslate[0] + textTranslate[0] + textWidth / 2, 200, 5, "label is centered");
        svg.remove();
    });
    it("if a label text is changed to empty string, width updates to 0", function () {
        var svg = generateSVG(400, 400);
        var label = new Plottable.Component.TitleLabel("foo");
        label.renderTo(svg);
        label.text("");
        assert.equal(label.width(), 0, "width updated to 0");
        svg.remove();
    });
    it("unsupported alignments and orientations are unsupported", function () {
        assert.throws(function () { return new Plottable.Component.Label("foo", "bar"); }, Error, "not a valid orientation");
    });
    // Skipping due to FF odd client bounding rect computation - #1470.
    it.skip("Label orientation can be changed after label is created", function () {
        var svg = generateSVG(400, 400);
        var label = new Plottable.Component.AxisLabel("CHANGING ORIENTATION");
        label.renderTo(svg);
        var content = label._content;
        var text = content.select("text");
        var bbox = Plottable._Util.DOM.getBBox(text);
        assert.closeTo(bbox.height, label.height(), 1, "label is in horizontal position");
        label.orient("right");
        text = content.select("text");
        bbox = Plottable._Util.DOM.getBBox(text);
        assertBBoxInclusion(label._element.select(".bounding-box"), text);
        assert.closeTo(bbox.height, label.width(), window.Pixel_CloseTo_Requirement, "label is in vertical position");
        svg.remove();
    });
    it("padding reacts well under align", function () {
        var svg = generateSVG(400, 200);
        var testLabel = new Plottable.Component.Label("testing label").padding(30).xAlign("left");
        var longLabel = new Plottable.Component.Label("LONG LABELLLLLLLLLLLLLLLLL").xAlign("left");
        var topLabel = new Plottable.Component.Label("label").yAlign("bottom");
        new Plottable.Component.Table([[topLabel], [testLabel], [longLabel]]).renderTo(svg);
        var testTextRect = testLabel._element.select("text").node().getBoundingClientRect();
        var longTextRect = longLabel._element.select("text").node().getBoundingClientRect();
        assert.closeTo(testTextRect.left, longTextRect.left + 30, 2, "left difference by padding amount");
        testLabel.xAlign("right");
        testTextRect = testLabel._element.select("text").node().getBoundingClientRect();
        longTextRect = longLabel._element.select("text").node().getBoundingClientRect();
        assert.closeTo(testTextRect.right, longTextRect.right - 30, 2, "right difference by padding amount");
        testLabel.yAlign("bottom");
        testTextRect = testLabel._element.select("text").node().getBoundingClientRect();
        longTextRect = longLabel._element.select("text").node().getBoundingClientRect();
        assert.closeTo(testTextRect.bottom, longTextRect.top - 30, 2, "vertical difference by padding amount");
        testLabel.yAlign("top");
        testTextRect = testLabel._element.select("text").node().getBoundingClientRect();
        var topTextRect = topLabel._element.select("text").node().getBoundingClientRect();
        assert.closeTo(testTextRect.top, topTextRect.bottom + 30, 2, "vertical difference by padding amount");
        svg.remove();
    });
    it("padding puts space around the label", function () {
        var svg = generateSVG(400, 200);
        var testLabel = new Plottable.Component.Label("testing label").padding(30);
        testLabel.renderTo(svg);
        var measurer = new SVGTypewriter.Measurers.Measurer(svg);
        var measure = measurer.measure("testing label");
        assert.operator(testLabel.width(), ">", measure.width, "padding increases size of the component");
        assert.operator(testLabel.width(), "<=", measure.width + 2 * testLabel.padding(), "width at most incorporates full padding amount");
        assert.operator(testLabel.height(), ">", measure.height, "padding increases size of the component");
        assert.operator(testLabel.height(), ">=", measure.height + 2 * testLabel.padding(), "height at most incorporates full padding amount");
        svg.remove();
    });
    it("negative padding throws an error", function () {
        var testLabel = new Plottable.Component.Label("testing label");
        assert.throws(function () { return testLabel.padding(-10); }, Error, "Cannot be less than 0");
    });
});

///<reference path="../testReference.ts" />
var assert = chai.assert;
describe("Legend", function () {
    var svg;
    var color;
    var legend;
    var entrySelector = "." + Plottable.Component.Legend.LEGEND_ENTRY_CLASS;
    var rowSelector = "." + Plottable.Component.Legend.LEGEND_ROW_CLASS;
    beforeEach(function () {
        svg = generateSVG(400, 400);
        color = new Plottable.Scale.Color();
        legend = new Plottable.Component.Legend(color);
    });
    it("a basic legend renders", function () {
        color.domain(["foo", "bar", "baz"]);
        legend.renderTo(svg);
        var rows = legend._content.selectAll(entrySelector);
        assert.lengthOf(rows[0], color.domain().length, "one entry is created for each item in the domain");
        rows.each(function (d, i) {
            assert.equal(d, color.domain()[i], "the data is set properly");
            var d3this = d3.select(this);
            var text = d3this.select("text").text();
            assert.equal(text, d, "the text node has correct text");
            var circle = d3this.select("circle");
            assert.equal(circle.attr("fill"), color.scale(d), "the circle's fill is set properly");
        });
        svg.remove();
    });
    it("legend domain can be updated after initialization, and height updates as well", function () {
        legend.renderTo(svg);
        legend.scale(color);
        assert.equal(legend._requestedSpace(200, 200).height, 10, "there is a padding requested height when domain is empty");
        color.domain(["foo", "bar"]);
        var height1 = legend._requestedSpace(400, 400).height;
        var actualHeight1 = legend.height();
        assert.operator(height1, ">", 0, "changing the domain gives a positive height");
        color.domain(["foo", "bar", "baz"]);
        assert.operator(legend._requestedSpace(400, 400).height, ">", height1, "adding to the domain increases the height requested");
        var actualHeight2 = legend.height();
        assert.operator(actualHeight1, "<", actualHeight2, "Changing the domain caused the legend to re-layout with more height");
        var numRows = legend._content.selectAll(rowSelector)[0].length;
        assert.equal(numRows, 3, "there are 3 rows");
        svg.remove();
    });
    it("a legend with many labels does not overflow vertically", function () {
        color.domain(["alpha", "beta", "gamma", "delta", "omega", "omicron", "persei", "eight"]);
        legend.renderTo(svg);
        var contentBBox = Plottable._Util.DOM.getBBox(legend._content);
        var contentBottomEdge = contentBBox.y + contentBBox.height;
        var bboxBBox = Plottable._Util.DOM.getBBox(legend._element.select(".bounding-box"));
        var bboxBottomEdge = bboxBBox.y + bboxBBox.height;
        assert.operator(contentBottomEdge, "<=", bboxBottomEdge, "content does not extend past bounding box");
        svg.remove();
    });
    // Test is flaky under SauceLabs for firefox version 30
    it.skip("a legend with a long label does not overflow horizontally", function () {
        color.domain(["foooboooloonoogoorooboopoo"]);
        svg.attr("width", 100);
        legend.renderTo(svg);
        var text = legend._content.select("text").text();
        assert.notEqual(text, "foooboooloonoogoorooboopoo", "the text was truncated");
        var rightEdge = legend._content.select("text").node().getBoundingClientRect().right;
        var bbox = legend._element.select(".bounding-box");
        var rightEdgeBBox = bbox.node().getBoundingClientRect().right;
        assert.operator(rightEdge, "<=", rightEdgeBBox, "the long text did not overflow the legend");
        svg.remove();
    });
    it("calling legend.render multiple times does not add more elements", function () {
        color.domain(["foo", "bar", "baz"]);
        legend.renderTo(svg);
        var numRows = legend._content.selectAll(rowSelector)[0].length;
        assert.equal(numRows, 3, "there are 3 legend rows initially");
        legend._render();
        numRows = legend._content.selectAll(rowSelector)[0].length;
        assert.equal(numRows, 3, "there are 3 legend rows after second render");
        svg.remove();
    });
    it("re-rendering the legend with a new domain will do the right thing", function () {
        color.domain(["foo", "bar", "baz"]);
        legend.renderTo(svg);
        var newDomain = ["mushu", "foo", "persei", "baz", "eight"];
        color.domain(newDomain);
        legend._content.selectAll(entrySelector).each(function (d, i) {
            assert.equal(d, newDomain[i], "the data is set correctly");
            var text = d3.select(this).select("text").text();
            assert.equal(text, d, "the text was set properly");
            var fill = d3.select(this).select("circle").attr("fill");
            assert.equal(fill, color.scale(d), "the fill was set properly");
        });
        assert.lengthOf(legend._content.selectAll(rowSelector)[0], 5, "there are the right number of legend elements");
        svg.remove();
    });
    it("legend.scale() replaces domain", function () {
        color.domain(["foo", "bar", "baz"]);
        legend.renderTo(svg);
        var newDomain = ["a", "b", "c"];
        var newColorScale = new Plottable.Scale.Color("20");
        newColorScale.domain(newDomain);
        legend.scale(newColorScale);
        legend._content.selectAll(entrySelector).each(function (d, i) {
            assert.equal(d, newDomain[i], "the data is set correctly");
            var text = d3.select(this).select("text").text();
            assert.equal(text, d, "the text was set properly");
            var fill = d3.select(this).select("circle").attr("fill");
            assert.equal(fill, newColorScale.scale(d), "the fill was set properly");
        });
        svg.remove();
    });
    it("legend.scale() correctly reregisters listeners", function () {
        color.domain(["foo", "bar", "baz"]);
        legend.renderTo(svg);
        var tempDomain = ["a", "b", "c"];
        var newColorScale = new Plottable.Scale.Color("20");
        newColorScale.domain(tempDomain);
        legend.scale(newColorScale);
        var newDomain = ["a", "foo", "d"];
        newColorScale.domain(newDomain);
        legend._content.selectAll(entrySelector).each(function (d, i) {
            assert.equal(d, newDomain[i], "the data is set correctly");
            var text = d3.select(this).select("text").text();
            assert.equal(text, d, "the text was set properly");
            var fill = d3.select(this).select("circle").attr("fill");
            assert.equal(fill, newColorScale.scale(d), "the fill was set properly");
        });
        svg.remove();
    });
    it("scales icon sizes properly with font size (iconHeight / 2 < circleHeight < iconHeight)", function () {
        color.domain(["foo"]);
        legend.renderTo(svg);
        var style = legend._element.append("style");
        style.attr("type", "text/css");
        function verifyCircleHeight() {
            var text = legend._content.select("text");
            var circle = legend._content.select("circle");
            var textHeight = Plottable._Util.DOM.getBBox(text).height;
            var circleHeight = Plottable._Util.DOM.getBBox(circle).height;
            assert.operator(circleHeight, "<", textHeight, "icons too small: iconHeight < circleHeight");
            assert.operator(circleHeight, ">", textHeight / 2, "icons too big: iconHeight / 2 > circleHeight");
        }
        verifyCircleHeight();
        style.text(".plottable .legend text { font-size: 60px; }");
        legend._computeLayout();
        legend._render();
        verifyCircleHeight();
        style.text(".plottable .legend text { font-size: 10px; }");
        legend._computeLayout();
        legend._render();
        verifyCircleHeight();
        svg.remove();
    });
    it("maxEntriesPerRow() works as expected", function () {
        color.domain(["AA", "BB", "CC", "DD", "EE", "FF"]);
        legend.renderTo(svg);
        var verifyMaxEntriesInRow = function (n) {
            legend.maxEntriesPerRow(n);
            var rows = legend._element.selectAll(rowSelector);
            assert.lengthOf(rows[0], (6 / n), "number of rows is correct");
            rows.each(function (d) {
                var entries = d3.select(this).selectAll(entrySelector);
                assert.lengthOf(entries[0], n, "number of entries in row is correct");
            });
        };
        verifyMaxEntriesInRow(1);
        verifyMaxEntriesInRow(2);
        verifyMaxEntriesInRow(3);
        verifyMaxEntriesInRow(6);
        svg.remove();
    });
    it("wraps entries onto extra rows if necessary for horizontal legends", function () {
        color.domain(["George Waaaaaashington", "John Adaaaams", "Thomaaaaas Jefferson"]);
        legend.maxEntriesPerRow(Infinity);
        legend.renderTo(svg);
        var rows = legend._element.selectAll(rowSelector);
        assert.lengthOf(rows[0], 2, "Wrapped text on to two rows when space is constrained");
        legend.detach();
        svg.remove();
        svg = generateSVG(100, 100);
        legend.renderTo(svg);
        rows = legend._element.selectAll(rowSelector);
        assert.lengthOf(rows[0], 3, "Wrapped text on to three rows when further constrained");
        svg.remove();
    });
    it("getEntry() retrieves the correct entry for vertical legends", function () {
        color.domain(["AA", "BB", "CC"]);
        legend.maxEntriesPerRow(1);
        legend.renderTo(svg);
        assert.deepEqual(legend.getEntry({ x: 10, y: 10 }).data(), ["AA"], "get first entry");
        assert.deepEqual(legend.getEntry({ x: 10, y: 30 }).data(), ["BB"], "get second entry");
        assert.deepEqual(legend.getEntry({ x: 10, y: 150 }), d3.select(), "no entries at location outside legend");
        svg.remove();
    });
    it("getEntry() retrieves the correct entry for horizontal legends", function () {
        color.domain(["AA", "BB", "CC"]);
        legend.maxEntriesPerRow(Infinity);
        legend.renderTo(svg);
        assert.deepEqual(legend.getEntry({ x: 10, y: 10 }).data(), ["AA"], "get first entry");
        assert.deepEqual(legend.getEntry({ x: 50, y: 10 }).data(), ["BB"], "get second entry");
        assert.deepEqual(legend.getEntry({ x: 150, y: 10 }), d3.select(), "no entries at location outside legend");
        svg.remove();
    });
    it("sortFunction() works as expected", function () {
        var newDomain = ["F", "E", "D", "C", "B", "A"];
        color.domain(newDomain);
        legend.renderTo(svg);
        var entries = legend._element.selectAll(entrySelector);
        var elementTexts = entries.select("text")[0].map(function (node) { return d3.select(node).text(); });
        assert.deepEqual(elementTexts, newDomain, "entry has not been sorted");
        var sortFn = function (a, b) { return a.localeCompare(b); };
        legend.sortFunction(sortFn);
        entries = legend._element.selectAll(entrySelector);
        elementTexts = entries.select("text")[0].map(function (node) { return d3.select(node).text(); });
        newDomain.sort(sortFn);
        assert.deepEqual(elementTexts, newDomain, "entry has been sorted alphabetically");
        svg.remove();
    });
    it("truncates and hides entries if space is constrained for a horizontal legend", function () {
        svg.remove();
        svg = generateSVG(70, 400);
        legend.maxEntriesPerRow(Infinity);
        legend.renderTo(svg);
        var textEls = legend._element.selectAll("text");
        textEls.each(function (d) {
            var textEl = d3.select(this);
            assertBBoxInclusion(legend._element, textEl);
        });
        legend.detach();
        svg.remove();
        svg = generateSVG(100, 50);
        legend.renderTo(svg);
        textEls = legend._element.selectAll("text");
        textEls.each(function (d) {
            var textEl = d3.select(this);
            assertBBoxInclusion(legend._element, textEl);
        });
        svg.remove();
    });
});

///<reference path="../testReference.ts" />
var assert = chai.assert;
describe("InterpolatedColorLegend", function () {
    var svg;
    var colorScale;
    beforeEach(function () {
        svg = generateSVG(400, 400);
        colorScale = new Plottable.Scale.InterpolatedColor();
    });
    function assertBasicRendering(legend) {
        var scaleDomain = colorScale.domain();
        var legendElement = legend._element;
        var swatches = legendElement.selectAll(".swatch");
        assert.strictEqual(d3.select(swatches[0][0]).attr("fill"), colorScale.scale(scaleDomain[0]), "first swatch's color corresponds with first domain value");
        assert.strictEqual(d3.select(swatches[0][swatches[0].length - 1]).attr("fill"), colorScale.scale(scaleDomain[1]), "last swatch's color corresponds with second domain value");
        var swatchContainer = legendElement.select(".swatch-container");
        var swatchContainerBCR = swatchContainer.node().getBoundingClientRect();
        var swatchBoundingBox = legendElement.select(".swatch-bounding-box");
        var boundingBoxBCR = swatchBoundingBox.node().getBoundingClientRect();
        assert.isTrue(Plottable._Util.DOM.boxIsInside(swatchContainerBCR, boundingBoxBCR), "bounding box contains all swatches");
        var elementBCR = legendElement.node().getBoundingClientRect();
        assert.isTrue(Plottable._Util.DOM.boxIsInside(swatchContainerBCR, elementBCR), "swatches are drawn within the legend's element");
        var formattedDomainValues = scaleDomain.map(legend._formatter);
        var labels = legendElement.selectAll("text");
        var labelTexts = labels[0].map(function (textNode) { return textNode.textContent; });
        assert.deepEqual(labelTexts, formattedDomainValues, "formatter is used to format label text");
    }
    it("renders correctly (orientation: horizontal)", function () {
        var legend = new Plottable.Component.InterpolatedColorLegend(colorScale, "horizontal");
        legend.renderTo(svg);
        assertBasicRendering(legend);
        var legendElement = legend._element;
        var labels = legendElement.selectAll("text");
        var swatchContainer = legendElement.select(".swatch-container");
        var swatchContainerBCR = swatchContainer.node().getBoundingClientRect();
        var lowerLabelBCR = labels[0][0].getBoundingClientRect();
        var upperLabelBCR = labels[0][1].getBoundingClientRect();
        assert.operator(lowerLabelBCR.right, "<=", swatchContainerBCR.left, "first label to left of swatches");
        assert.operator(swatchContainerBCR.right, "<=", upperLabelBCR.left, "second label to right of swatches");
        svg.remove();
    });
    it("renders correctly (orientation: right)", function () {
        var legend = new Plottable.Component.InterpolatedColorLegend(colorScale, "right");
        legend.renderTo(svg);
        assertBasicRendering(legend);
        var legendElement = legend._element;
        var labels = legendElement.selectAll("text");
        var swatchContainer = legendElement.select(".swatch-container");
        var swatchContainerBCR = swatchContainer.node().getBoundingClientRect();
        var lowerLabelBCR = labels[0][0].getBoundingClientRect();
        var upperLabelBCR = labels[0][1].getBoundingClientRect();
        assert.operator(swatchContainerBCR.right, "<=", lowerLabelBCR.left, "first label to right of swatches");
        assert.operator(swatchContainerBCR.right, "<=", upperLabelBCR.left, "second label to right of swatches");
        assert.operator(upperLabelBCR.bottom, "<=", lowerLabelBCR.top, "lower label is drawn below upper label");
        svg.remove();
    });
    it("renders correctly (orientation: left)", function () {
        var legend = new Plottable.Component.InterpolatedColorLegend(colorScale, "left");
        legend.renderTo(svg);
        assertBasicRendering(legend);
        var legendElement = legend._element;
        var labels = legendElement.selectAll("text");
        var swatchContainer = legendElement.select(".swatch-container");
        var swatchContainerBCR = swatchContainer.node().getBoundingClientRect();
        var lowerLabelBCR = labels[0][0].getBoundingClientRect();
        var upperLabelBCR = labels[0][1].getBoundingClientRect();
        assert.operator(lowerLabelBCR.left, "<=", swatchContainerBCR.left, "first label to left of swatches");
        assert.operator(upperLabelBCR.left, "<=", swatchContainerBCR.left, "second label to left of swatches");
        assert.operator(upperLabelBCR.bottom, "<=", lowerLabelBCR.top, "lower label is drawn below upper label");
        svg.remove();
    });
    it("re-renders when scale domain updates", function () {
        var legend = new Plottable.Component.InterpolatedColorLegend(colorScale, "horizontal");
        legend.renderTo(svg);
        colorScale.domain([0, 85]);
        assertBasicRendering(legend);
        svg.remove();
    });
    it("orient() input-checking", function () {
        var legend = new Plottable.Component.InterpolatedColorLegend(colorScale, "horizontal");
        legend.orient("horizontal"); // should work
        legend.orient("right"); // should work
        legend.orient("left"); // should work
        assert.throws(function () { return legend.orient("blargh"); }, "not a valid orientation");
        svg.remove();
    });
    it("orient() triggers layout computation", function () {
        var legend = new Plottable.Component.InterpolatedColorLegend(colorScale, "horizontal");
        legend.renderTo(svg);
        var widthBefore = legend.width();
        var heightBefore = legend.height();
        legend.orient("right");
        assert.notEqual(legend.width(), widthBefore, "proportions changed (width)");
        assert.notEqual(legend.height(), heightBefore, "proportions changed (height)");
        svg.remove();
    });
    it("renders correctly when width is constrained (orientation: horizontal)", function () {
        svg.attr("width", 100);
        var legend = new Plottable.Component.InterpolatedColorLegend(colorScale, "horizontal");
        legend.renderTo(svg);
        assertBasicRendering(legend);
        svg.remove();
    });
    it("renders correctly when height is constrained (orientation: horizontal)", function () {
        svg.attr("height", 20);
        var legend = new Plottable.Component.InterpolatedColorLegend(colorScale, "horizontal");
        legend.renderTo(svg);
        assertBasicRendering(legend);
        svg.remove();
    });
    it("renders correctly when width is constrained (orientation: right)", function () {
        svg.attr("width", 30);
        var legend = new Plottable.Component.InterpolatedColorLegend(colorScale, "right");
        legend.renderTo(svg);
        assertBasicRendering(legend);
        svg.remove();
    });
    it("renders correctly when height is constrained (orientation: right)", function () {
        svg.attr("height", 100);
        var legend = new Plottable.Component.InterpolatedColorLegend(colorScale, "right");
        legend.renderTo(svg);
        assertBasicRendering(legend);
        svg.remove();
    });
    it("renders correctly when width is constrained (orientation: left)", function () {
        svg.attr("width", 30);
        var legend = new Plottable.Component.InterpolatedColorLegend(colorScale, "left");
        legend.renderTo(svg);
        assertBasicRendering(legend);
        svg.remove();
    });
    it("renders correctly when height is constrained (orientation: left)", function () {
        svg.attr("height", 100);
        var legend = new Plottable.Component.InterpolatedColorLegend(colorScale, "left");
        legend.renderTo(svg);
        assertBasicRendering(legend);
        svg.remove();
    });
});

///<reference path="../../testReference.ts" />
var __extends = this.__extends || function (d, b) {
    for (var p in b) if (b.hasOwnProperty(p)) d[p] = b[p];
    function __() { this.constructor = d; }
    __.prototype = b.prototype;
    d.prototype = new __();
};
var assert = chai.assert;
var CountingPlot = (function (_super) {
    __extends(CountingPlot, _super);
    function CountingPlot() {
        _super.apply(this, arguments);
        this.renders = 0;
    }
    CountingPlot.prototype._render = function () {
        ++this.renders;
        return _super.prototype._render.call(this);
    };
    return CountingPlot;
})(Plottable.Plot.AbstractPlot);
describe("Plots", function () {
    describe("Abstract Plot", function () {
        it("Plots default correctly", function () {
            var r = new Plottable.Plot.AbstractPlot();
            assert.isTrue(r.clipPathEnabled, "clipPathEnabled defaults to true");
        });
        it("Base Plot functionality works", function () {
            var svg = generateSVG(400, 300);
            var r = new Plottable.Plot.AbstractPlot();
            r._anchor(svg);
            r._computeLayout();
            var renderArea = r._content.select(".render-area");
            assert.isNotNull(renderArea.node(), "there is a render-area");
            svg.remove();
        });
        it("Changes Dataset listeners when the Dataset is changed", function () {
            var dFoo = new Plottable.Dataset(["foo"], { cssClass: "bar" });
            var dBar = new Plottable.Dataset(["bar"], { cssClass: "boo" });
            var r = new CountingPlot();
            r.addDataset("foo", dFoo);
            assert.equal(1, r.renders, "initial render due to addDataset");
            dFoo.broadcaster.broadcast();
            assert.equal(2, r.renders, "we re-render when our dataset changes");
            r.addDataset("bar", dBar);
            assert.equal(3, r.renders, "we should redraw when we add a dataset");
            dFoo.broadcaster.broadcast();
            assert.equal(4, r.renders, "we should still listen to the first dataset");
            dBar.broadcaster.broadcast();
            assert.equal(5, r.renders, "we should listen to the new dataset");
            r.removeDataset("foo");
            assert.equal(6, r.renders, "we re-render on dataset removal");
            dFoo.broadcaster.broadcast();
            assert.equal(6, r.renders, "we don't listen to removed datasets");
        });
        it("Updates its projectors when the Dataset is changed", function () {
            var d1 = new Plottable.Dataset([{ x: 5, y: 6 }], { cssClass: "bar" });
            var r = new Plottable.Plot.AbstractPlot();
            r.addDataset("d1", d1);
            var xScaleCalls = 0;
            var yScaleCalls = 0;
            var xScale = new Plottable.Scale.Linear();
            var yScale = new Plottable.Scale.Linear();
            var metadataProjector = function (d, i, m) { return m.cssClass; };
            r.project("x", "x", xScale);
            r.project("y", "y", yScale);
            r.project("meta", metadataProjector);
            xScale.broadcaster.registerListener("unitTest", function (listenable) {
                assert.equal(listenable, xScale, "Callback received the calling scale as the first argument");
                ++xScaleCalls;
            });
            yScale.broadcaster.registerListener("unitTest", function (listenable) {
                assert.equal(listenable, yScale, "Callback received the calling scale as the first argument");
                ++yScaleCalls;
            });
            assert.equal(0, xScaleCalls, "initially hasn't made any X callbacks");
            assert.equal(0, yScaleCalls, "initially hasn't made any Y callbacks");
            d1.broadcaster.broadcast();
            assert.equal(1, xScaleCalls, "X scale was wired up to datasource correctly");
            assert.equal(1, yScaleCalls, "Y scale was wired up to datasource correctly");
            var d2 = new Plottable.Dataset([{ x: 7, y: 8 }], { cssClass: "boo" });
            r.removeDataset("d1");
            r.addDataset(d2);
            assert.equal(3, xScaleCalls, "Changing datasource fires X scale listeners (but doesn't coalesce callbacks)");
            assert.equal(3, yScaleCalls, "Changing datasource fires Y scale listeners (but doesn't coalesce callbacks)");
            d1.broadcaster.broadcast();
            assert.equal(3, xScaleCalls, "X scale was unhooked from old datasource");
            assert.equal(3, yScaleCalls, "Y scale was unhooked from old datasource");
            d2.broadcaster.broadcast();
            assert.equal(4, xScaleCalls, "X scale was hooked into new datasource");
            assert.equal(4, yScaleCalls, "Y scale was hooked into new datasource");
        });
        it("Plot automatically generates a Dataset if only data is provided", function () {
            var data = ["foo", "bar"];
            var r = new Plottable.Plot.AbstractPlot().addDataset("foo", data);
            var dataset = r.datasets()[0];
            assert.isNotNull(dataset, "A Dataset was automatically generated");
            assert.deepEqual(dataset.data(), data, "The generated Dataset has the correct data");
        });
        it("Plot.project works as intended", function () {
            var r = new Plottable.Plot.AbstractPlot();
            var s = new Plottable.Scale.Linear().domain([0, 1]).range([0, 10]);
            r.project("attr", "a", s);
            var attrToProjector = r._generateAttrToProjector();
            var projector = attrToProjector["attr"];
            assert.equal(projector({ "a": 0.5 }, 0, null, null), 5, "projector works as intended");
        });
        it("Changing Plot.dataset().data to [] causes scale to contract", function () {
            var ds1 = new Plottable.Dataset([0, 1, 2]);
            var ds2 = new Plottable.Dataset([1, 2, 3]);
            var s = new Plottable.Scale.Linear();
            var svg1 = generateSVG(100, 100);
            var svg2 = generateSVG(100, 100);
            var r1 = new Plottable.Plot.AbstractPlot().addDataset(ds1).project("x", function (x) { return x; }, s).renderTo(svg1);
            var r2 = new Plottable.Plot.AbstractPlot().addDataset(ds2).project("x", function (x) { return x; }, s).renderTo(svg2);
            assert.deepEqual(s.domain(), [0, 3], "Simple domain combining");
            ds1.data([]);
            assert.deepEqual(s.domain(), [1, 3], "Contracting domain due to projection becoming empty");
            svg1.remove();
            svg2.remove();
        });
        it("getAllSelections() with dataset retrieval", function () {
            var svg = generateSVG(400, 400);
            var plot = new Plottable.Plot.AbstractPlot();
            // Create mock drawers with already drawn items
            var mockDrawer1 = new Plottable._Drawer.AbstractDrawer("ds1");
            var renderArea1 = svg.append("g");
            renderArea1.append("circle").attr("cx", 100).attr("cy", 100).attr("r", 10);
            mockDrawer1.setup = function () { return mockDrawer1._renderArea = renderArea1; };
            mockDrawer1._getSelector = function () { return "circle"; };
            var renderArea2 = svg.append("g");
            renderArea2.append("circle").attr("cx", 10).attr("cy", 10).attr("r", 10);
            var mockDrawer2 = new Plottable._Drawer.AbstractDrawer("ds2");
            mockDrawer2.setup = function () { return mockDrawer2._renderArea = renderArea2; };
            mockDrawer2._getSelector = function () { return "circle"; };
            // Mock _getDrawer to return the mock drawers
            plot._getDrawer = function (key) {
                if (key === "ds1") {
                    return mockDrawer1;
                }
                else {
                    return mockDrawer2;
                }
            };
            plot.addDataset("ds1", [{ value: 0 }, { value: 1 }, { value: 2 }]);
            plot.addDataset("ds2", [{ value: 1 }, { value: 2 }, { value: 3 }]);
            plot.renderTo(svg);
            var selections = plot.getAllSelections();
            assert.strictEqual(selections.size(), 2, "all circle selections gotten");
            var oneSelection = plot.getAllSelections("ds1");
            assert.strictEqual(oneSelection.size(), 1);
            assert.strictEqual(numAttr(oneSelection, "cx"), 100, "retrieved selection in renderArea1");
            var oneElementSelection = plot.getAllSelections(["ds2"]);
            assert.strictEqual(oneElementSelection.size(), 1);
            assert.strictEqual(numAttr(oneElementSelection, "cy"), 10, "retreieved selection in renderArea2");
            svg.remove();
        });
        describe("Dataset removal", function () {
            var plot;
            var d1;
            var d2;
            beforeEach(function () {
                plot = new Plottable.Plot.AbstractPlot();
                d1 = new Plottable.Dataset();
                d2 = new Plottable.Dataset();
                plot.addDataset("foo", d1);
                plot.addDataset("bar", d2);
                assert.deepEqual(plot.datasets(), [d1, d2], "datasets as expected");
            });
            it("removeDataset can work on keys", function () {
                plot.removeDataset("bar");
                assert.deepEqual(plot.datasets(), [d1], "second dataset removed");
                plot.removeDataset("foo");
                assert.deepEqual(plot.datasets(), [], "all datasets removed");
            });
            it("removeDataset can work on datasets", function () {
                plot.removeDataset(d2);
                assert.deepEqual(plot.datasets(), [d1], "second dataset removed");
                plot.removeDataset(d1);
                assert.deepEqual(plot.datasets(), [], "all datasets removed");
            });
            it("removeDataset ignores inputs that do not correspond to a dataset", function () {
                var d3 = new Plottable.Dataset();
                plot.removeDataset(d3);
                plot.removeDataset("bad key");
                assert.deepEqual(plot.datasets(), [d1, d2], "datasets as expected");
            });
            it("removeDataset functions on inputs that are data arrays, not datasets", function () {
                var a1 = ["foo", "bar"];
                var a2 = [1, 2, 3];
                plot.addDataset(a1);
                plot.addDataset(a2);
                assert.lengthOf(plot.datasets(), 4, "there are four datasets");
                assert.equal(plot.datasets()[3].data(), a2, "second array dataset correct");
                assert.equal(plot.datasets()[2].data(), a1, "first array dataset correct");
                plot.removeDataset(a2);
                plot.removeDataset(a1);
                assert.deepEqual(plot.datasets(), [d1, d2], "datasets as expected");
            });
            it("removeDataset behaves appropriately when the key 'undefined' is used", function () {
                var a = [1, 2, 3];
                plot.addDataset("undefined", a);
                assert.lengthOf(plot.datasets(), 3, "there are three datasets initially");
                plot.removeDataset("foofoofoofoofoofoofoofoo");
                assert.lengthOf(plot.datasets(), 3, "there are three datasets after bad key removal");
                plot.removeDataset(undefined);
                assert.lengthOf(plot.datasets(), 3, "there are three datasets after removing `undefined`");
                plot.removeDataset([94, 93, 92]);
                assert.lengthOf(plot.datasets(), 3, "there are three datasets after removing random dataset");
                plot.removeDataset("undefined");
                assert.lengthOf(plot.datasets(), 2, "the dataset called 'undefined' could be removed");
            });
        });
        it("remove() disconnects plots from its scales", function () {
            var r = new Plottable.Plot.AbstractPlot();
            var s = new Plottable.Scale.Linear();
            r.project("attr", "a", s);
            r.remove();
            var key2callback = s.broadcaster._key2callback;
            assert.isUndefined(key2callback.get(r), "the plot is no longer attached to the scale");
        });
        it("extent registration works as intended", function () {
            var scale1 = new Plottable.Scale.Linear();
            var scale2 = new Plottable.Scale.Linear();
            var d1 = new Plottable.Dataset([1, 2, 3]);
            var d2 = new Plottable.Dataset([4, 99, 999]);
            var d3 = new Plottable.Dataset([-1, -2, -3]);
            var id = function (d) { return d; };
            var plot1 = new Plottable.Plot.AbstractPlot();
            var plot2 = new Plottable.Plot.AbstractPlot();
            var svg = generateSVG(400, 400);
            plot1.attr("null", id, scale1);
            plot2.attr("null", id, scale1);
            plot1.renderTo(svg);
            plot2.renderTo(svg);
            function assertDomainIsClose(actualDomain, expectedDomain, msg) {
                // to avoid floating point issues :/
                assert.closeTo(actualDomain[0], expectedDomain[0], 0.01, msg);
                assert.closeTo(actualDomain[1], expectedDomain[1], 0.01, msg);
            }
            plot1.addDataset(d1);
            assertDomainIsClose(scale1.domain(), [1, 3], "scale includes plot1 projected data");
            plot2.addDataset(d2);
            assertDomainIsClose(scale1.domain(), [1, 999], "scale extent includes plot1 and plot2");
            plot2.addDataset(d3);
            assertDomainIsClose(scale1.domain(), [-3, 999], "extent widens further if we add more data to plot2");
            plot2.removeDataset(d3);
            assertDomainIsClose(scale1.domain(), [1, 999], "extent shrinks if we remove dataset");
            plot2.attr("null", id, scale2);
            assertDomainIsClose(scale1.domain(), [1, 3], "extent shrinks further if we project plot2 away");
            svg.remove();
        });
        it("additionalPaint timing works properly", function () {
            var animator = new Plottable.Animator.Base().delay(10).duration(10).maxIterativeDelay(0);
            var x = new Plottable.Scale.Linear();
            var y = new Plottable.Scale.Linear();
            var plot = new Plottable.Plot.Bar(x, y).addDataset([]).animate(true);
            var recordedTime = -1;
            var additionalPaint = function (x) {
                recordedTime = Math.max(x, recordedTime);
            };
            plot._additionalPaint = additionalPaint;
            plot.animator("bars", animator);
            var svg = generateSVG();
            plot.project("x", "x", x);
            plot.project("y", "y", y);
            plot.renderTo(svg);
            svg.remove();
            assert.equal(recordedTime, 20, "additionalPaint passed appropriate time argument");
        });
        it("extent calculation done in correct dataset order", function () {
            var animator = new Plottable.Animator.Base().delay(10).duration(10).maxIterativeDelay(0);
            var ordinalScale = new Plottable.Scale.Ordinal();
            var dataset1 = [{ key: "A" }];
            var dataset2 = [{ key: "B" }];
            var plot = new Plottable.Plot.AbstractPlot().addDataset("b", dataset2).addDataset("a", dataset1);
            plot.project("key", "key", ordinalScale);
            plot.datasetOrder(["a", "b"]);
            var svg = generateSVG();
            plot.renderTo(svg);
            assert.deepEqual(ordinalScale.domain(), ["A", "B"], "extent is in the right order");
            svg.remove();
        });
    });
    describe("Abstract XY Plot", function () {
        var svg;
        var xScale;
        var yScale;
        var xAccessor;
        var yAccessor;
        var simpleDataset;
        var plot;
        before(function () {
            xAccessor = function (d, i, u) { return d.a + u.foo; };
            yAccessor = function (d, i, u) { return d.b + u.foo; };
        });
        beforeEach(function () {
            svg = generateSVG(500, 500);
            simpleDataset = new Plottable.Dataset([{ a: -5, b: 6 }, { a: -2, b: 2 }, { a: 2, b: -2 }, { a: 5, b: -6 }], { foo: 0 });
            xScale = new Plottable.Scale.Linear();
            yScale = new Plottable.Scale.Linear();
            plot = new Plottable.Plot.AbstractXYPlot(xScale, yScale);
            plot.addDataset(simpleDataset).project("x", xAccessor, xScale).project("y", yAccessor, yScale).renderTo(svg);
        });
        it("plot auto domain scale to visible points", function () {
            xScale.domain([-3, 3]);
            assert.deepEqual(yScale.domain(), [-7, 7], "domain has not been adjusted to visible points");
            plot.automaticallyAdjustYScaleOverVisiblePoints(true);
            assert.deepEqual(yScale.domain(), [-2.5, 2.5], "domain has been adjusted to visible points");
            plot.automaticallyAdjustYScaleOverVisiblePoints(false);
            plot.automaticallyAdjustXScaleOverVisiblePoints(true);
            yScale.domain([-6, 6]);
            assert.deepEqual(xScale.domain(), [-6, 6], "domain has been adjusted to visible points");
            svg.remove();
        });
        it("no visible points", function () {
            plot.automaticallyAdjustYScaleOverVisiblePoints(true);
            xScale.domain([-0.5, 0.5]);
            assert.deepEqual(yScale.domain(), [-7, 7], "domain has been not been adjusted");
            svg.remove();
        });
        it("automaticallyAdjustYScaleOverVisiblePoints disables autoDomain", function () {
            xScale.domain([-2, 2]);
            plot.automaticallyAdjustYScaleOverVisiblePoints(true);
            plot.renderTo(svg);
            assert.deepEqual(yScale.domain(), [-2.5, 2.5], "domain has been been adjusted");
            svg.remove();
        });
        it("show all data", function () {
            plot.automaticallyAdjustYScaleOverVisiblePoints(true);
            xScale.domain([-0.5, 0.5]);
            plot.showAllData();
            assert.deepEqual(yScale.domain(), [-7, 7], "domain has been adjusted to show all data");
            assert.deepEqual(xScale.domain(), [-6, 6], "domain has been adjusted to show all data");
            svg.remove();
        });
        it("show all data without auto adjust domain", function () {
            plot.automaticallyAdjustYScaleOverVisiblePoints(true);
            xScale.domain([-0.5, 0.5]);
            plot.automaticallyAdjustYScaleOverVisiblePoints(false);
            plot.showAllData();
            assert.deepEqual(yScale.domain(), [-7, 7], "domain has been adjusted to show all data");
            assert.deepEqual(xScale.domain(), [-6, 6], "domain has been adjusted to show all data");
            svg.remove();
        });
        it("no cycle in auto domain on plot", function () {
            var zScale = new Plottable.Scale.Linear().domain([-10, 10]);
            plot.automaticallyAdjustYScaleOverVisiblePoints(true);
            var plot2 = new Plottable.Plot.AbstractXYPlot(zScale, yScale).automaticallyAdjustXScaleOverVisiblePoints(true).project("x", xAccessor, zScale).project("y", yAccessor, yScale).addDataset(simpleDataset);
            var plot3 = new Plottable.Plot.AbstractXYPlot(zScale, xScale).automaticallyAdjustYScaleOverVisiblePoints(true).project("x", xAccessor, zScale).project("y", yAccessor, xScale).addDataset(simpleDataset);
            plot2.renderTo(svg);
            plot3.renderTo(svg);
            xScale.domain([-2, 2]);
            assert.deepEqual(yScale.domain(), [-2.5, 2.5], "y domain is adjusted by x domain using custom algorithm and domainer");
            assert.deepEqual(zScale.domain(), [-2.5, 2.5], "z domain is adjusted by y domain using custom algorithm and domainer");
            assert.deepEqual(xScale.domain(), [-2, 2], "x domain is not adjusted using custom algorithm and domainer");
            svg.remove();
        });
        it("listeners are deregistered after removal", function () {
            plot.automaticallyAdjustYScaleOverVisiblePoints(true);
            plot.remove();
            var key2callback = xScale.broadcaster._key2callback;
            assert.isUndefined(key2callback.get("yDomainAdjustment" + plot.getID()), "the plot is no longer attached to the xScale");
            key2callback = yScale.broadcaster._key2callback;
            assert.isUndefined(key2callback.get("xDomainAdjustment" + plot.getID()), "the plot is no longer attached to the yScale");
            svg.remove();
        });
        it("listeners are deregistered for changed scale", function () {
            plot.automaticallyAdjustYScaleOverVisiblePoints(true);
            var newScale = new Plottable.Scale.Linear().domain([-10, 10]);
            plot.project("x", xAccessor, newScale);
            xScale.domain([-2, 2]);
            assert.deepEqual(yScale.domain(), [-7, 7], "replaced xScale didn't adjust yScale");
            svg.remove();
        });
    });
});

///<reference path="../../testReference.ts" />
var assert = chai.assert;
describe("Plots", function () {
    describe("PiePlot", function () {
        var svg;
        var simpleDataset;
        var simpleData;
        var piePlot;
        var renderArea;
        beforeEach(function () {
            svg = generateSVG(500, 500);
            simpleData = [{ value: 5, value2: 10, type: "A" }, { value: 15, value2: 10, type: "B" }];
            simpleDataset = new Plottable.Dataset(simpleData);
            piePlot = new Plottable.Plot.Pie();
            piePlot.addDataset("simpleDataset", simpleDataset);
            piePlot.project("value", "value");
            piePlot.renderTo(svg);
            renderArea = piePlot._renderArea;
        });
        it("sectors divided evenly", function () {
            var arcPaths = renderArea.selectAll(".arc");
            assert.lengthOf(arcPaths[0], 2, "only has two sectors");
            var arcPath0 = d3.select(arcPaths[0][0]);
            var pathPoints0 = normalizePath(arcPath0.attr("d")).split(/[A-Z]/).slice(1, 4);
            var firstPathPoints0 = pathPoints0[0].split(",");
            assert.closeTo(parseFloat(firstPathPoints0[0]), 0, 1, "draws line vertically at beginning");
            assert.operator(parseFloat(firstPathPoints0[1]), "<", 0, "draws line upwards");
            var arcDestPoint0 = pathPoints0[1].split(",").slice(5);
            assert.operator(parseFloat(arcDestPoint0[0]), ">", 0, "arcs line to the right");
            assert.closeTo(parseFloat(arcDestPoint0[1]), 0, 1, "ends on same level of svg");
            var secondPathPoints0 = pathPoints0[2].split(",");
            assert.closeTo(parseFloat(secondPathPoints0[0]), 0, 1, "draws line to origin");
            assert.closeTo(parseFloat(secondPathPoints0[1]), 0, 1, "draws line to origin");
            var arcPath1 = d3.select(arcPaths[0][1]);
            var pathPoints1 = normalizePath(arcPath1.attr("d")).split(/[A-Z]/).slice(1, 4);
            var firstPathPoints1 = pathPoints1[0].split(",");
            assert.operator(parseFloat(firstPathPoints1[0]), ">", 0, "draws line to the right");
            assert.closeTo(parseFloat(firstPathPoints1[1]), 0, 1, "draws line horizontally");
            var arcDestPoint1 = pathPoints1[1].split(",").slice(5);
            assert.closeTo(parseFloat(arcDestPoint1[0]), 0, 1, "ends at x origin");
            assert.operator(parseFloat(arcDestPoint1[1]), "<", 0, "ends above 0");
            var secondPathPoints1 = pathPoints1[2].split(",");
            assert.closeTo(parseFloat(secondPathPoints1[0]), 0, 1, "draws line to origin");
            assert.closeTo(parseFloat(secondPathPoints1[1]), 0, 1, "draws line to origin");
            svg.remove();
        });
        it("project value onto different attribute", function () {
            piePlot.project("value", "value2");
            var arcPaths = renderArea.selectAll(".arc");
            assert.lengthOf(arcPaths[0], 2, "only has two sectors");
            var arcPath0 = d3.select(arcPaths[0][0]);
            var pathPoints0 = normalizePath(arcPath0.attr("d")).split(/[A-Z]/).slice(1, 4);
            var firstPathPoints0 = pathPoints0[0].split(",");
            assert.closeTo(parseFloat(firstPathPoints0[0]), 0, 1, "draws line vertically at beginning");
            assert.operator(parseFloat(firstPathPoints0[1]), "<", 0, "draws line upwards");
            var arcDestPoint0 = pathPoints0[1].split(",").slice(5);
            assert.closeTo(parseFloat(arcDestPoint0[0]), 0, 1, "ends on a line vertically from beginning");
            assert.operator(parseFloat(arcDestPoint0[1]), ">", 0, "ends below the center");
            var arcPath1 = d3.select(arcPaths[0][1]);
            var pathPoints1 = normalizePath(arcPath1.attr("d")).split(/[A-Z]/).slice(1, 4);
            var firstPathPoints1 = pathPoints1[0].split(",");
            assert.closeTo(parseFloat(firstPathPoints1[0]), 0, 1, "draws line vertically at beginning");
            assert.operator(parseFloat(firstPathPoints1[1]), ">", 0, "draws line downwards");
            var arcDestPoint1 = pathPoints1[1].split(",").slice(5);
            assert.closeTo(parseFloat(arcDestPoint1[0]), 0, 1, "ends on a line vertically from beginning");
            assert.operator(parseFloat(arcDestPoint1[1]), "<", 0, "ends above the center");
            piePlot.project("value", "value");
            svg.remove();
        });
        it("innerRadius project", function () {
            piePlot.project("inner-radius", function () { return 5; });
            var arcPaths = renderArea.selectAll(".arc");
            assert.lengthOf(arcPaths[0], 2, "only has two sectors");
            var pathPoints0 = normalizePath(d3.select(arcPaths[0][0]).attr("d")).split(/[A-Z]/).slice(1, 5);
            var radiusPath0 = pathPoints0[2].split(",").map(function (coordinate) { return parseFloat(coordinate); });
            assert.closeTo(radiusPath0[0], 5, 1, "stops line at innerRadius point");
            assert.closeTo(radiusPath0[1], 0, 1, "stops line at innerRadius point");
            var innerArcPath0 = pathPoints0[3].split(",").map(function (coordinate) { return parseFloat(coordinate); });
            assert.closeTo(innerArcPath0[0], 5, 1, "makes inner arc of radius 5");
            assert.closeTo(innerArcPath0[1], 5, 1, "makes inner arc of radius 5");
            assert.closeTo(innerArcPath0[5], 0, 1, "make inner arc to center");
            assert.closeTo(innerArcPath0[6], -5, 1, "makes inner arc to top of inner circle");
            piePlot.project("inner-radius", function () { return 0; });
            svg.remove();
        });
        it("outerRadius project", function () {
            piePlot.project("outer-radius", function () { return 150; });
            var arcPaths = renderArea.selectAll(".arc");
            assert.lengthOf(arcPaths[0], 2, "only has two sectors");
            var pathPoints0 = normalizePath(d3.select(arcPaths[0][0]).attr("d")).split(/[A-Z]/).slice(1, 5);
            var radiusPath0 = pathPoints0[0].split(",").map(function (coordinate) { return parseFloat(coordinate); });
            assert.closeTo(radiusPath0[0], 0, 1, "starts at outerRadius point");
            assert.closeTo(radiusPath0[1], -150, 1, "starts at outerRadius point");
            var outerArcPath0 = pathPoints0[1].split(",").map(function (coordinate) { return parseFloat(coordinate); });
            assert.closeTo(outerArcPath0[0], 150, 1, "makes outer arc of radius 150");
            assert.closeTo(outerArcPath0[1], 150, 1, "makes outer arc of radius 150");
            assert.closeTo(outerArcPath0[5], 150, 1, "makes outer arc to right edge");
            assert.closeTo(outerArcPath0[6], 0, 1, "makes outer arc to right edge");
            piePlot.project("outer-radius", function () { return 250; });
            svg.remove();
        });
        describe("getAllSelections", function () {
            it("retrieves all dataset selections with no args", function () {
                var allSectors = piePlot.getAllSelections();
                var allSectors2 = piePlot.getAllSelections(piePlot._datasetKeysInOrder);
                assert.deepEqual(allSectors, allSectors2, "all sectors retrieved");
                svg.remove();
            });
            it("retrieves correct selections (array arg)", function () {
                var allSectors = piePlot.getAllSelections(["simpleDataset"]);
                assert.strictEqual(allSectors.size(), 2, "all sectors retrieved");
                var selectionData = allSectors.data();
                assert.includeMembers(selectionData.map(function (datum) { return datum.data; }), simpleData, "dataset data in selection data");
                svg.remove();
            });
            it("retrieves correct selections (string arg)", function () {
                var allSectors = piePlot.getAllSelections("simpleDataset");
                assert.strictEqual(allSectors.size(), 2, "all sectors retrieved");
                var selectionData = allSectors.data();
                assert.includeMembers(selectionData.map(function (datum) { return datum.data; }), simpleData, "dataset data in selection data");
                svg.remove();
            });
            it("skips invalid keys", function () {
                var allSectors = piePlot.getAllSelections(["whoo"]);
                assert.strictEqual(allSectors.size(), 0, "all sectors retrieved");
                svg.remove();
            });
        });
        describe("Fill", function () {
            it("sectors are filled in according to defaults", function () {
                var arcPaths = renderArea.selectAll(".arc");
                var arcPath0 = d3.select(arcPaths[0][0]);
                assert.strictEqual(arcPath0.attr("fill"), "#5279c7", "first sector filled appropriately");
                var arcPath1 = d3.select(arcPaths[0][1]);
                assert.strictEqual(arcPath1.attr("fill"), "#fd373e", "second sector filled appropriately");
                svg.remove();
            });
            it("project fill", function () {
                piePlot.project("fill", function (d, i) { return String(i); }, new Plottable.Scale.Color("10"));
                var arcPaths = renderArea.selectAll(".arc");
                var arcPath0 = d3.select(arcPaths[0][0]);
                assert.strictEqual(arcPath0.attr("fill"), "#1f77b4", "first sector filled appropriately");
                var arcPath1 = d3.select(arcPaths[0][1]);
                assert.strictEqual(arcPath1.attr("fill"), "#ff7f0e", "second sector filled appropriately");
                piePlot.project("fill", "type", new Plottable.Scale.Color("20"));
                arcPaths = renderArea.selectAll(".arc");
                arcPath0 = d3.select(arcPaths[0][0]);
                assert.strictEqual(arcPath0.attr("fill"), "#1f77b4", "first sector filled appropriately");
                arcPath1 = d3.select(arcPaths[0][1]);
                assert.strictEqual(arcPath1.attr("fill"), "#aec7e8", "second sector filled appropriately");
                svg.remove();
            });
        });
        it("throws warnings on negative data", function () {
            var message;
            var oldWarn = Plottable._Util.Methods.warn;
            Plottable._Util.Methods.warn = function (warn) { return message = warn; };
            piePlot.removeDataset("simpleDataset");
            var negativeDataset = new Plottable.Dataset([{ value: -5 }, { value: 15 }]);
            piePlot.addDataset("negativeDataset", negativeDataset);
            assert.equal(message, "Negative values will not render correctly in a pie chart.");
            Plottable._Util.Methods.warn = oldWarn;
            svg.remove();
        });
    });
});

///<reference path="../../testReference.ts" />
var assert = chai.assert;
describe("Plots", function () {
    describe("New Style Plots", function () {
        var p;
        var oldWarn = Plottable._Util.Methods.warn;
        beforeEach(function () {
            p = new Plottable.Plot.AbstractPlot();
            p._getDrawer = function (k) { return new Plottable._Drawer.Element(k).svgElement("rect"); };
        });
        afterEach(function () {
            Plottable._Util.Methods.warn = oldWarn;
        });
        it("Datasets can be added and removed as expected", function () {
            p.addDataset("foo", [1, 2, 3]);
            var d2 = new Plottable.Dataset([4, 5, 6]);
            p.addDataset("bar", d2);
            p.addDataset([7, 8, 9]);
            var d4 = new Plottable.Dataset([10, 11, 12]);
            p.addDataset(d4);
            assert.deepEqual(p._datasetKeysInOrder, ["foo", "bar", "_0", "_1"], "dataset keys as expected");
            var datasets = p.datasets();
            assert.deepEqual(datasets[0].data(), [1, 2, 3]);
            assert.equal(datasets[1], d2);
            assert.deepEqual(datasets[2].data(), [7, 8, 9]);
            assert.equal(datasets[3], d4);
            p.removeDataset("foo");
            p.removeDataset("_0");
            assert.deepEqual(p._datasetKeysInOrder, ["bar", "_1"]);
            assert.lengthOf(p.datasets(), 2);
        });
        it("Datasets are listened to appropriately", function () {
            var callbackCounter = 0;
            var callback = function () { return callbackCounter++; };
            p._onDatasetUpdate = callback;
            var d = new Plottable.Dataset([1, 2, 3]);
            p.addDataset("foo", d);
            assert.equal(callbackCounter, 1, "adding dataset triggers listener");
            d.data([1, 2, 3, 4]);
            assert.equal(callbackCounter, 2, "modifying data triggers listener");
            p.removeDataset("foo");
            assert.equal(callbackCounter, 3, "removing dataset triggers listener");
        });
        it("Datasets can be reordered", function () {
            p.addDataset("foo", [1]);
            p.addDataset("bar", [2]);
            p.addDataset("baz", [3]);
            assert.deepEqual(p.datasetOrder(), ["foo", "bar", "baz"]);
            p.datasetOrder(["bar", "baz", "foo"]);
            assert.deepEqual(p.datasetOrder(), ["bar", "baz", "foo"]);
            var warned = 0;
            Plottable._Util.Methods.warn = function () { return warned++; }; // suppress expected warnings
            p.datasetOrder(["blah", "blee", "bar", "baz", "foo"]);
            assert.equal(warned, 1);
            assert.deepEqual(p.datasetOrder(), ["bar", "baz", "foo"]);
        });
        it("Has proper warnings", function () {
            var warned = 0;
            Plottable._Util.Methods.warn = function () { return warned++; };
            p.addDataset("_foo", []);
            assert.equal(warned, 1);
            p.addDataset("2", []);
            p.addDataset("4", []);
            // get warning for not a permutation
            p.datasetOrder(["_bar", "4", "2"]);
            assert.equal(warned, 2);
            // do not get warning for a permutation
            p.datasetOrder(["2", "_foo", "4"]);
            assert.equal(warned, 2);
        });
    });
});

///<reference path="../../testReference.ts" />
var assert = chai.assert;
describe("Plots", function () {
    describe("LinePlot", function () {
        var svg;
        var xScale;
        var yScale;
        var xAccessor;
        var yAccessor;
        var colorAccessor;
        var twoPointData = [{ foo: 0, bar: 0 }, { foo: 1, bar: 1 }];
        var simpleDataset;
        var linePlot;
        var renderArea;
        before(function () {
            xScale = new Plottable.Scale.Linear().domain([0, 1]);
            yScale = new Plottable.Scale.Linear().domain([0, 1]);
            xAccessor = function (d) { return d.foo; };
            yAccessor = function (d) { return d.bar; };
            colorAccessor = function (d, i, m) { return d3.rgb(d.foo, d.bar, i).toString(); };
        });
        beforeEach(function () {
            svg = generateSVG(500, 500);
            simpleDataset = new Plottable.Dataset(twoPointData);
            linePlot = new Plottable.Plot.Line(xScale, yScale);
            linePlot.addDataset("s1", simpleDataset).project("x", xAccessor, xScale).project("y", yAccessor, yScale).project("stroke", colorAccessor).addDataset("s2", simpleDataset).renderTo(svg);
            renderArea = linePlot._renderArea;
        });
        it("draws a line correctly", function () {
            var linePath = renderArea.select(".line");
            assert.strictEqual(normalizePath(linePath.attr("d")), "M0,500L500,0", "line d was set correctly");
            var lineComputedStyle = window.getComputedStyle(linePath.node());
            assert.strictEqual(lineComputedStyle.fill, "none", "line fill renders as \"none\"");
            svg.remove();
        });
        it("attributes set appropriately from accessor", function () {
            var areaPath = renderArea.select(".line");
            assert.equal(areaPath.attr("stroke"), "#000000", "stroke set correctly");
            svg.remove();
        });
        it("attributes can be changed by projecting new accessor and re-render appropriately", function () {
            var newColorAccessor = function () { return "pink"; };
            linePlot.project("stroke", newColorAccessor);
            linePlot.renderTo(svg);
            var linePath = renderArea.select(".line");
            assert.equal(linePath.attr("stroke"), "pink", "stroke changed correctly");
            svg.remove();
        });
        it("attributes can be changed by projecting attribute accessor (sets to first datum attribute)", function () {
            var data = JSON.parse(JSON.stringify(twoPointData)); // deep copy to not affect other tests
            data.forEach(function (d) {
                d.stroke = "pink";
            });
            simpleDataset.data(data);
            linePlot.project("stroke", "stroke");
            var areaPath = renderArea.select(".line");
            assert.equal(areaPath.attr("stroke"), "pink", "stroke set to uniform stroke color");
            data[0].stroke = "green";
            simpleDataset.data(data);
            assert.equal(areaPath.attr("stroke"), "green", "stroke set to first datum stroke color");
            svg.remove();
        });
        it("correctly handles NaN and undefined x and y values", function () {
            var lineData = [
                { foo: 0.0, bar: 0.0 },
                { foo: 0.2, bar: 0.2 },
                { foo: 0.4, bar: 0.4 },
                { foo: 0.6, bar: 0.6 },
                { foo: 0.8, bar: 0.8 }
            ];
            simpleDataset.data(lineData);
            var linePath = renderArea.select(".line");
            var d_original = normalizePath(linePath.attr("d"));
            function assertCorrectPathSplitting(msgPrefix) {
                var d = normalizePath(linePath.attr("d"));
                var pathSegements = d.split("M").filter(function (segment) { return segment !== ""; });
                assert.lengthOf(pathSegements, 2, msgPrefix + " split path into two segments");
                var firstSegmentContained = d_original.indexOf(pathSegements[0]) >= 0;
                assert.isTrue(firstSegmentContained, "first path segment is a subpath of the original path");
                var secondSegmentContained = d_original.indexOf(pathSegements[1]) >= 0;
                assert.isTrue(firstSegmentContained, "second path segment is a subpath of the original path");
            }
            var dataWithNaN = lineData.slice();
            dataWithNaN[2] = { foo: 0.4, bar: NaN };
            simpleDataset.data(dataWithNaN);
            assertCorrectPathSplitting("y=NaN");
            dataWithNaN[2] = { foo: NaN, bar: 0.4 };
            simpleDataset.data(dataWithNaN);
            assertCorrectPathSplitting("x=NaN");
            var dataWithUndefined = lineData.slice();
            dataWithUndefined[2] = { foo: 0.4, bar: undefined };
            simpleDataset.data(dataWithUndefined);
            assertCorrectPathSplitting("y=undefined");
            dataWithUndefined[2] = { foo: undefined, bar: 0.4 };
            simpleDataset.data(dataWithUndefined);
            assertCorrectPathSplitting("x=undefined");
            svg.remove();
        });
        it("_getClosestWithinRange", function () {
            var dataset2 = [
                { foo: 0, bar: 1 },
                { foo: 1, bar: 0.95 }
            ];
            linePlot.addDataset(dataset2);
            var closestData = linePlot._getClosestWithinRange({ x: 500, y: 0 }, 5);
            assert.strictEqual(closestData.closestValue, twoPointData[1], "got closest point from first dataset");
            closestData = linePlot._getClosestWithinRange({ x: 500, y: 25 }, 5);
            assert.strictEqual(closestData.closestValue, dataset2[1], "got closest point from second dataset");
            closestData = linePlot._getClosestWithinRange({ x: 500, y: 10 }, 5);
            assert.isUndefined(closestData.closestValue, "returns nothing if no points are within range");
            closestData = linePlot._getClosestWithinRange({ x: 500, y: 10 }, 25);
            assert.strictEqual(closestData.closestValue, twoPointData[1], "returns the closest point within range");
            closestData = linePlot._getClosestWithinRange({ x: 500, y: 20 }, 25);
            assert.strictEqual(closestData.closestValue, dataset2[1], "returns the closest point within range");
            svg.remove();
        });
        it("_doHover()", function () {
            var dataset2 = [
                { foo: 0, bar: 1 },
                { foo: 1, bar: 0.95 }
            ];
            linePlot.addDataset(dataset2);
            var hoverData = linePlot._doHover({ x: 495, y: 0 });
            var expectedDatum = twoPointData[1];
            assert.strictEqual(hoverData.data[0], expectedDatum, "returned the closest point within range");
            var hoverTarget = hoverData.selection;
            assert.strictEqual(parseFloat(hoverTarget.attr("cx")), xScale.scale(expectedDatum.foo), "hover target was positioned correctly (x)");
            assert.strictEqual(parseFloat(hoverTarget.attr("cy")), yScale.scale(expectedDatum.bar), "hover target was positioned correctly (y)");
            hoverData = linePlot._doHover({ x: 0, y: 0 });
            expectedDatum = dataset2[0];
            assert.strictEqual(hoverData.data[0], expectedDatum, "returned the closest point within range");
            hoverTarget = hoverData.selection;
            assert.strictEqual(parseFloat(hoverTarget.attr("cx")), xScale.scale(expectedDatum.foo), "hover target was positioned correctly (x)");
            assert.strictEqual(parseFloat(hoverTarget.attr("cy")), yScale.scale(expectedDatum.bar), "hover target was positioned correctly (y)");
            svg.remove();
        });
        describe("getAllSelections()", function () {
            it("retrieves all dataset selections with no args", function () {
                var dataset3 = [
                    { foo: 0, bar: 1 },
                    { foo: 1, bar: 0.95 }
                ];
                linePlot.addDataset("d3", dataset3);
                var allLines = linePlot.getAllSelections();
                var allLines2 = linePlot.getAllSelections(linePlot._datasetKeysInOrder);
                assert.deepEqual(allLines, allLines2, "all lines retrieved");
                svg.remove();
            });
            it("retrieves correct selections (string arg)", function () {
                var dataset3 = [
                    { foo: 0, bar: 1 },
                    { foo: 1, bar: 0.95 }
                ];
                linePlot.addDataset("d3", dataset3);
                var allLines = linePlot.getAllSelections("d3");
                assert.strictEqual(allLines.size(), 1, "all lines retrieved");
                var selectionData = allLines.data();
                assert.include(selectionData, dataset3, "third dataset data in selection data");
                svg.remove();
            });
            it("retrieves correct selections (array arg)", function () {
                var dataset3 = [
                    { foo: 0, bar: 1 },
                    { foo: 1, bar: 0.95 }
                ];
                linePlot.addDataset("d3", dataset3);
                var allLines = linePlot.getAllSelections(["d3"]);
                assert.strictEqual(allLines.size(), 1, "all lines retrieved");
                var selectionData = allLines.data();
                assert.include(selectionData, dataset3, "third dataset data in selection data");
                svg.remove();
            });
            it("skips invalid keys", function () {
                var dataset3 = [
                    { foo: 0, bar: 1 },
                    { foo: 1, bar: 0.95 }
                ];
                linePlot.addDataset("d3", dataset3);
                var allLines = linePlot.getAllSelections(["d3", "test"]);
                assert.strictEqual(allLines.size(), 1, "all lines retrieved");
                var selectionData = allLines.data();
                assert.include(selectionData, dataset3, "third dataset data in selection data");
                svg.remove();
            });
        });
        it("retains original classes when class is projected", function () {
            var newClassProjector = function () { return "pink"; };
            linePlot.project("class", newClassProjector);
            linePlot.renderTo(svg);
            var linePath = renderArea.select("." + Plottable._Drawer.Line.LINE_CLASS);
            assert.isTrue(linePath.classed("pink"));
            assert.isTrue(linePath.classed(Plottable._Drawer.Line.LINE_CLASS));
            svg.remove();
        });
    });
});

///<reference path="../../testReference.ts" />
var assert = chai.assert;
describe("Plots", function () {
    describe("AreaPlot", function () {
        var svg;
        var xScale;
        var yScale;
        var xAccessor;
        var yAccessor;
        var y0Accessor;
        var colorAccessor;
        var fillAccessor;
        var twoPointData = [{ foo: 0, bar: 0 }, { foo: 1, bar: 1 }];
        var simpleDataset;
        var areaPlot;
        var renderArea;
        before(function () {
            xScale = new Plottable.Scale.Linear().domain([0, 1]);
            yScale = new Plottable.Scale.Linear().domain([0, 1]);
            xAccessor = function (d) { return d.foo; };
            yAccessor = function (d) { return d.bar; };
            y0Accessor = function () { return 0; };
            colorAccessor = function (d, i, m) { return d3.rgb(d.foo, d.bar, i).toString(); };
            fillAccessor = function () { return "steelblue"; };
        });
        beforeEach(function () {
            svg = generateSVG(500, 500);
            simpleDataset = new Plottable.Dataset(twoPointData);
            areaPlot = new Plottable.Plot.Area(xScale, yScale);
            areaPlot.addDataset("sd", simpleDataset).project("x", xAccessor, xScale).project("y", yAccessor, yScale).project("y0", y0Accessor, yScale).project("fill", fillAccessor).project("stroke", colorAccessor).renderTo(svg);
            renderArea = areaPlot._renderArea;
        });
        it("draws area and line correctly", function () {
            var areaPath = renderArea.select(".area");
            assert.strictEqual(normalizePath(areaPath.attr("d")), "M0,500L500,0L500,500L0,500Z", "area d was set correctly");
            assert.strictEqual(areaPath.attr("fill"), "steelblue", "area fill was set correctly");
            var areaComputedStyle = window.getComputedStyle(areaPath.node());
            assert.strictEqual(areaComputedStyle.stroke, "none", "area stroke renders as \"none\"");
            var linePath = renderArea.select(".line");
            assert.strictEqual(normalizePath(linePath.attr("d")), "M0,500L500,0", "line d was set correctly");
            assert.strictEqual(linePath.attr("stroke"), "#000000", "line stroke was set correctly");
            var lineComputedStyle = window.getComputedStyle(linePath.node());
            assert.strictEqual(lineComputedStyle.fill, "none", "line fill renders as \"none\"");
            svg.remove();
        });
        it("area fill works for non-zero floor values appropriately, e.g. half the height of the line", function () {
            areaPlot.project("y0", function (d) { return d.bar / 2; }, yScale);
            areaPlot.renderTo(svg);
            renderArea = areaPlot._renderArea;
            var areaPath = renderArea.select(".area");
            assert.equal(normalizePath(areaPath.attr("d")), "M0,500L500,0L500,250L0,500Z");
            svg.remove();
        });
        it("area is appended before line", function () {
            var paths = renderArea.selectAll("path")[0];
            var areaSelection = renderArea.select(".area")[0][0];
            var lineSelection = renderArea.select(".line")[0][0];
            assert.operator(paths.indexOf(areaSelection), "<", paths.indexOf(lineSelection), "area appended before line");
            svg.remove();
        });
        it("correctly handles NaN and undefined x and y values", function () {
            var areaData = [
                { foo: 0.0, bar: 0.0 },
                { foo: 0.2, bar: 0.2 },
                { foo: 0.4, bar: 0.4 },
                { foo: 0.6, bar: 0.6 },
                { foo: 0.8, bar: 0.8 }
            ];
            var expectedPath = "M0,500L100,400L100,500L0,500ZM300,200L400,100L400,500L300,500Z";
            var areaPath = renderArea.select(".area");
            var dataWithNaN = areaData.slice();
            dataWithNaN[2] = { foo: 0.4, bar: NaN };
            simpleDataset.data(dataWithNaN);
            var areaPathString = normalizePath(areaPath.attr("d"));
            assertAreaPathCloseTo(areaPathString, expectedPath, 0.1, "area d was set correctly (y=NaN case)");
            dataWithNaN[2] = { foo: NaN, bar: 0.4 };
            simpleDataset.data(dataWithNaN);
            areaPathString = normalizePath(areaPath.attr("d"));
            assertAreaPathCloseTo(areaPathString, expectedPath, 0.1, "area d was set correctly (x=NaN case)");
            var dataWithUndefined = areaData.slice();
            dataWithUndefined[2] = { foo: 0.4, bar: undefined };
            simpleDataset.data(dataWithUndefined);
            areaPathString = normalizePath(areaPath.attr("d"));
            assertAreaPathCloseTo(areaPathString, expectedPath, 0.1, "area d was set correctly (y=undefined case)");
            dataWithUndefined[2] = { foo: undefined, bar: 0.4 };
            simpleDataset.data(dataWithUndefined);
            areaPathString = normalizePath(areaPath.attr("d"));
            assertAreaPathCloseTo(areaPathString, expectedPath, 0.1, "area d was set correctly (x=undefined case)");
            svg.remove();
        });
        describe("getAllSelections()", function () {
            it("retrieves all selections with no args", function () {
                var newTwoPointData = [{ foo: 2, bar: 1 }, { foo: 3, bar: 2 }];
                areaPlot.addDataset("newTwo", new Plottable.Dataset(newTwoPointData));
                var allAreas = areaPlot.getAllSelections();
                var allAreas2 = areaPlot.getAllSelections(areaPlot._datasetKeysInOrder);
                assert.deepEqual(allAreas, allAreas2, "all areas/lines retrieved");
                assert.strictEqual(allAreas.filter(".line").size(), 2, "2 lines retrieved");
                assert.strictEqual(allAreas.filter(".area").size(), 2, "2 areas retrieved");
                svg.remove();
            });
            it("retrieves correct selections (string arg)", function () {
                var newTwoPointData = [{ foo: 2, bar: 1 }, { foo: 3, bar: 2 }];
                areaPlot.addDataset("newTwo", new Plottable.Dataset(newTwoPointData));
                var allAreas = areaPlot.getAllSelections("newTwo");
                assert.strictEqual(allAreas.size(), 2, "areas/lines retrieved");
                var selectionData = allAreas.data();
                assert.include(selectionData, newTwoPointData, "new dataset data in selection data");
                svg.remove();
            });
            it("retrieves correct selections (array arg)", function () {
                var newTwoPointData = [{ foo: 2, bar: 1 }, { foo: 3, bar: 2 }];
                areaPlot.addDataset("newTwo", new Plottable.Dataset(newTwoPointData));
                var allAreas = areaPlot.getAllSelections(["newTwo"]);
                assert.strictEqual(allAreas.size(), 2, "areas/lines retrieved");
                var selectionData = allAreas.data();
                assert.include(selectionData, newTwoPointData, "new dataset data in selection data");
                svg.remove();
            });
            it("skips invalid keys", function () {
                var newTwoPointData = [{ foo: 2, bar: 1 }, { foo: 3, bar: 2 }];
                areaPlot.addDataset("newTwo", new Plottable.Dataset(newTwoPointData));
                var allAreas = areaPlot.getAllSelections(["newTwo", "test"]);
                assert.strictEqual(allAreas.size(), 2, "areas/lines retrieved");
                var selectionData = allAreas.data();
                assert.include(selectionData, newTwoPointData, "new dataset data in selection data");
                svg.remove();
            });
        });
        it("retains original classes when class is projected", function () {
            var newClassProjector = function () { return "pink"; };
            areaPlot.project("class", newClassProjector);
            areaPlot.renderTo(svg);
            var areaPath = renderArea.select("." + Plottable._Drawer.Area.AREA_CLASS);
            assert.isTrue(areaPath.classed("pink"));
            assert.isTrue(areaPath.classed(Plottable._Drawer.Area.AREA_CLASS));
            svg.remove();
        });
    });
});

///<reference path="../../testReference.ts" />
var assert = chai.assert;
describe("Plots", function () {
    describe("Bar Plot", function () {
        describe("Vertical Bar Plot", function () {
            var svg;
            var dataset;
            var xScale;
            var yScale;
            var barPlot;
            var SVG_WIDTH = 600;
            var SVG_HEIGHT = 400;
            beforeEach(function () {
                svg = generateSVG(SVG_WIDTH, SVG_HEIGHT);
                xScale = new Plottable.Scale.Ordinal().domain(["A", "B"]);
                yScale = new Plottable.Scale.Linear();
                var data = [
                    { x: "A", y: 1 },
                    { x: "B", y: -1.5 },
                    { x: "B", y: 1 }
                ];
                dataset = new Plottable.Dataset(data);
                barPlot = new Plottable.Plot.Bar(xScale, yScale);
                barPlot.addDataset(dataset);
                barPlot.animate(false);
                barPlot.baseline(0);
                yScale.domain([-2, 2]);
                barPlot.project("x", "x", xScale);
                barPlot.project("y", "y", yScale);
                barPlot.renderTo(svg);
            });
            it("renders correctly", function () {
                var renderArea = barPlot._renderArea;
                var bars = renderArea.selectAll("rect");
                assert.lengthOf(bars[0], 3, "One bar was created per data point");
                var bar0 = d3.select(bars[0][0]);
                var bar1 = d3.select(bars[0][1]);
                assert.closeTo(numAttr(bar0, "width"), xScale.rangeBand(), 1, "bar0 width is correct");
                assert.closeTo(numAttr(bar1, "width"), xScale.rangeBand(), 1, "bar1 width is correct");
                assert.equal(bar0.attr("height"), "100", "bar0 height is correct");
                assert.equal(bar1.attr("height"), "150", "bar1 height is correct");
                assert.closeTo(numAttr(bar0, "x"), 111, 1, "bar0 x is correct");
                assert.closeTo(numAttr(bar1, "x"), 333, 1, "bar1 x is correct");
                assert.equal(bar0.attr("y"), "100", "bar0 y is correct");
                assert.equal(bar1.attr("y"), "200", "bar1 y is correct");
                var baseline = renderArea.select(".baseline");
                assert.equal(baseline.attr("y1"), "200", "the baseline is in the correct vertical position");
                assert.equal(baseline.attr("y2"), "200", "the baseline is in the correct vertical position");
                assert.equal(baseline.attr("x1"), "0", "the baseline starts at the edge of the chart");
                assert.equal(baseline.attr("x2"), SVG_WIDTH, "the baseline ends at the edge of the chart");
                svg.remove();
            });
            it("baseline value can be changed; barPlot updates appropriately", function () {
                barPlot.baseline(-1);
                var renderArea = barPlot._renderArea;
                var bars = renderArea.selectAll("rect");
                var bar0 = d3.select(bars[0][0]);
                var bar1 = d3.select(bars[0][1]);
                assert.equal(bar0.attr("height"), "200", "bar0 height is correct");
                assert.equal(bar1.attr("height"), "50", "bar1 height is correct");
                assert.equal(bar0.attr("y"), "100", "bar0 y is correct");
                assert.equal(bar1.attr("y"), "300", "bar1 y is correct");
                var baseline = renderArea.select(".baseline");
                assert.equal(baseline.attr("y1"), "300", "the baseline is in the correct vertical position");
                assert.equal(baseline.attr("y2"), "300", "the baseline is in the correct vertical position");
                assert.equal(baseline.attr("x1"), "0", "the baseline starts at the edge of the chart");
                assert.equal(baseline.attr("x2"), SVG_WIDTH, "the baseline ends at the edge of the chart");
                svg.remove();
            });
            it("getBar()", function () {
                var bar = barPlot.getBars(155, 150); // in the middle of bar 0
                assert.lengthOf(bar[0], 1, "getBar returns a bar");
                assert.equal(bar.data()[0], dataset.data()[0], "the data in the bar matches the datasource");
                bar = barPlot.getBars(-1, -1); // no bars here
                assert.isTrue(bar.empty(), "returns empty selection if no bar was selected");
                bar = barPlot.getBars(200, 50); // between the two bars
                assert.isTrue(bar.empty(), "returns empty selection if no bar was selected");
                bar = barPlot.getBars(155, 10); // above bar 0
                assert.isTrue(bar.empty(), "returns empty selection if no bar was selected");
                // the bars are now (140,100),(150,300) and (440,300),(450,350) - the
                // origin is at the top left!
                bar = barPlot.getBars({ min: 155, max: 455 }, { min: 150, max: 150 });
                assert.lengthOf(bar.data(), 2, "selected 2 bars (not the negative one)");
                assert.equal(bar.data()[0], dataset.data()[0], "the data in bar 0 matches the datasource");
                assert.equal(bar.data()[1], dataset.data()[2], "the data in bar 1 matches the datasource");
                bar = barPlot.getBars({ min: 155, max: 455 }, { min: 150, max: 350 });
                assert.lengthOf(bar.data(), 3, "selected all the bars");
                assert.equal(bar.data()[0], dataset.data()[0], "the data in bar 0 matches the datasource");
                assert.equal(bar.data()[1], dataset.data()[1], "the data in bar 1 matches the datasource");
                assert.equal(bar.data()[2], dataset.data()[2], "the data in bar 2 matches the datasource");
                svg.remove();
            });
            it("don't show points from outside of domain", function () {
                xScale.domain(["C"]);
                var bars = barPlot._renderArea.selectAll("rect");
                assert.lengthOf(bars[0], 0, "no bars have been rendered");
                svg.remove();
            });
        });
        describe("Vertical Bar Plot modified log scale", function () {
            var svg;
            var dataset;
            var xScale;
            var yScale;
            var barPlot;
            var SVG_WIDTH = 600;
            var SVG_HEIGHT = 400;
            beforeEach(function () {
                svg = generateSVG(SVG_WIDTH, SVG_HEIGHT);
                xScale = new Plottable.Scale.ModifiedLog();
                yScale = new Plottable.Scale.Linear();
                var data = [
                    { x: 2, y: 1 },
                    { x: 10, y: -1.5 },
                    { x: 100, y: 1 }
                ];
                dataset = new Plottable.Dataset(data);
                barPlot = new Plottable.Plot.Bar(xScale, yScale);
                barPlot.addDataset(dataset);
                barPlot.animate(false);
                barPlot.baseline(0);
                yScale.domain([-2, 2]);
                barPlot.project("x", "x", xScale);
                barPlot.project("y", "y", yScale);
                barPlot.renderTo(svg);
            });
            it("barPixelWidth calculated appropriately", function () {
                assert.strictEqual(barPlot._getBarPixelWidth(), xScale.scale(2) * 2 * 0.95);
                svg.remove();
            });
            it("bar widths are equal to barPixelWidth", function () {
                var renderArea = barPlot._renderArea;
                var bars = renderArea.selectAll("rect");
                assert.lengthOf(bars[0], 3, "One bar was created per data point");
                var barPixelWidth = barPlot._getBarPixelWidth();
                var bar0 = d3.select(bars[0][0]);
                var bar1 = d3.select(bars[0][1]);
                var bar2 = d3.select(bars[0][2]);
                assert.closeTo(numAttr(bar0, "width"), barPixelWidth, 0.1, "bar0 width is correct");
                assert.closeTo(numAttr(bar1, "width"), barPixelWidth, 0.1, "bar1 width is correct");
                assert.closeTo(numAttr(bar2, "width"), barPixelWidth, 0.1, "bar2 width is correct");
                svg.remove();
            });
        });
        describe("Vertical Bar Plot linear scale", function () {
            var svg;
            var dataset;
            var xScale;
            var yScale;
            var barPlot;
            var SVG_WIDTH = 600;
            var SVG_HEIGHT = 400;
            beforeEach(function () {
                svg = generateSVG(SVG_WIDTH, SVG_HEIGHT);
                xScale = new Plottable.Scale.Linear();
                yScale = new Plottable.Scale.Linear();
                var data = [
                    { x: 2, y: 1 },
                    { x: 10, y: -1.5 },
                    { x: 100, y: 1 }
                ];
                dataset = new Plottable.Dataset(data);
                barPlot = new Plottable.Plot.Bar(xScale, yScale);
                barPlot.addDataset(dataset);
                barPlot.baseline(0);
                barPlot.project("x", "x", xScale);
                barPlot.project("y", "y", yScale);
                barPlot.renderTo(svg);
            });
            it("bar width takes an appropriate value", function () {
                assert.strictEqual(barPlot._getBarPixelWidth(), (xScale.scale(10) - xScale.scale(2)) * 0.95);
                svg.remove();
            });
            it("bar widths are equal to barPixelWidth", function () {
                var renderArea = barPlot._renderArea;
                var bars = renderArea.selectAll("rect");
                assert.lengthOf(bars[0], 3, "One bar was created per data point");
                var barPixelWidth = barPlot._getBarPixelWidth();
                var bar0 = d3.select(bars[0][0]);
                var bar1 = d3.select(bars[0][1]);
                var bar2 = d3.select(bars[0][2]);
                assert.closeTo(numAttr(bar0, "width"), barPixelWidth, 0.1, "bar0 width is correct");
                assert.closeTo(numAttr(bar1, "width"), barPixelWidth, 0.1, "bar1 width is correct");
                assert.closeTo(numAttr(bar2, "width"), barPixelWidth, 0.1, "bar2 width is correct");
                svg.remove();
            });
            it("sensible bar width one datum", function () {
                barPlot.removeDataset(dataset);
                barPlot.addDataset([{ x: 10, y: 2 }]);
                assert.closeTo(barPlot._getBarPixelWidth(), 228, 0.1, "sensible bar width for only one datum");
                svg.remove();
            });
            it("sensible bar width same datum", function () {
                barPlot.removeDataset(dataset);
                barPlot.addDataset([{ x: 10, y: 2 }, { x: 10, y: 2 }]);
                assert.closeTo(barPlot._getBarPixelWidth(), 228, 0.1, "uses the width sensible for one datum");
                svg.remove();
            });
            it("sensible bar width unsorted data", function () {
                barPlot.removeDataset(dataset);
                barPlot.addDataset([{ x: 2, y: 2 }, { x: 20, y: 2 }, { x: 5, y: 2 }]);
                var expectedBarPixelWidth = (xScale.scale(5) - xScale.scale(2)) * 0.95;
                assert.closeTo(barPlot._getBarPixelWidth(), expectedBarPixelWidth, 0.1, "bar width uses closest sorted x values");
                svg.remove();
            });
        });
        describe("Vertical Bar Plot time scale", function () {
            var svg;
            var barPlot;
            var xScale;
            beforeEach(function () {
                svg = generateSVG(600, 400);
                var data = [{ x: "12/01/92", y: 0, type: "a" }, { x: "12/01/93", y: 1, type: "a" }, { x: "12/01/94", y: 1, type: "a" }, { x: "12/01/95", y: 2, type: "a" }, { x: "12/01/96", y: 2, type: "a" }, { x: "12/01/97", y: 2, type: "a" }];
                xScale = new Plottable.Scale.Time();
                var yScale = new Plottable.Scale.Linear();
                barPlot = new Plottable.Plot.Bar(xScale, yScale);
                barPlot.addDataset(data).project("x", function (d) { return d3.time.format("%m/%d/%y").parse(d.x); }, xScale).project("y", "y", yScale).renderTo(svg);
            });
            it("bar width takes an appropriate value", function () {
                var timeFormatter = d3.time.format("%m/%d/%y");
                var expectedBarWidth = (xScale.scale(timeFormatter.parse("12/01/94")) - xScale.scale(timeFormatter.parse("12/01/93"))) * 0.95;
                assert.closeTo(barPlot._getBarPixelWidth(), expectedBarWidth, 0.1, "width is difference between two dates");
                svg.remove();
            });
        });
        describe("Horizontal Bar Plot", function () {
            var svg;
            var dataset;
            var yScale;
            var xScale;
            var barPlot;
            var SVG_WIDTH = 600;
            var SVG_HEIGHT = 400;
            beforeEach(function () {
                svg = generateSVG(SVG_WIDTH, SVG_HEIGHT);
                yScale = new Plottable.Scale.Ordinal().domain(["A", "B"]);
                xScale = new Plottable.Scale.Linear();
                xScale.domain([-3, 3]);
                var data = [
                    { y: "A", x: 1 },
                    { y: "B", x: -1.5 },
                    { y: "B", x: 1 }
                ];
                dataset = new Plottable.Dataset(data);
                barPlot = new Plottable.Plot.Bar(xScale, yScale, false);
                barPlot.addDataset(dataset);
                barPlot.animate(false);
                barPlot.baseline(0);
                barPlot.project("x", "x", xScale);
                barPlot.project("y", "y", yScale);
                barPlot.renderTo(svg);
            });
            it("renders correctly", function () {
                var renderArea = barPlot._renderArea;
                var bars = renderArea.selectAll("rect");
                assert.lengthOf(bars[0], 3, "One bar was created per data point");
                var bar0 = d3.select(bars[0][0]);
                var bar1 = d3.select(bars[0][1]);
                assert.closeTo(numAttr(bar0, "height"), yScale.rangeBand(), 1, "bar0 height is correct");
                assert.closeTo(numAttr(bar1, "height"), yScale.rangeBand(), 1, "bar1 height is correct");
                assert.equal(bar0.attr("width"), "100", "bar0 width is correct");
                assert.equal(bar1.attr("width"), "150", "bar1 width is correct");
                assert.closeTo(numAttr(bar0, "y"), 74, 1, "bar0 y is correct");
                assert.closeTo(numAttr(bar1, "y"), 222, 1, "bar1 y is correct");
                assert.equal(bar0.attr("x"), "300", "bar0 x is correct");
                assert.equal(bar1.attr("x"), "150", "bar1 x is correct");
                var baseline = renderArea.select(".baseline");
                assert.equal(baseline.attr("x1"), "300", "the baseline is in the correct horizontal position");
                assert.equal(baseline.attr("x2"), "300", "the baseline is in the correct horizontal position");
                assert.equal(baseline.attr("y1"), "0", "the baseline starts at the top of the chart");
                assert.equal(baseline.attr("y2"), SVG_HEIGHT, "the baseline ends at the bottom of the chart");
                svg.remove();
            });
            it("baseline value can be changed; barPlot updates appropriately", function () {
                barPlot.baseline(-1);
                var renderArea = barPlot._renderArea;
                var bars = renderArea.selectAll("rect");
                var bar0 = d3.select(bars[0][0]);
                var bar1 = d3.select(bars[0][1]);
                assert.equal(bar0.attr("width"), "200", "bar0 width is correct");
                assert.equal(bar1.attr("width"), "50", "bar1 width is correct");
                assert.equal(bar0.attr("x"), "200", "bar0 x is correct");
                assert.equal(bar1.attr("x"), "150", "bar1 x is correct");
                var baseline = renderArea.select(".baseline");
                assert.equal(baseline.attr("x1"), "200", "the baseline is in the correct horizontal position");
                assert.equal(baseline.attr("x2"), "200", "the baseline is in the correct horizontal position");
                assert.equal(baseline.attr("y1"), "0", "the baseline starts at the top of the chart");
                assert.equal(baseline.attr("y2"), SVG_HEIGHT, "the baseline ends at the bottom of the chart");
                svg.remove();
            });
            it("width projector may be overwritten, and calling project queues rerender", function () {
                var bars = barPlot._renderArea.selectAll("rect");
                var bar0 = d3.select(bars[0][0]);
                var bar1 = d3.select(bars[0][1]);
                var bar0y = bar0.data()[0].y;
                var bar1y = bar1.data()[0].y;
                barPlot.project("width", 10);
                assert.closeTo(numAttr(bar0, "height"), 10, 0.01, "bar0 height");
                assert.closeTo(numAttr(bar1, "height"), 10, 0.01, "bar1 height");
                assert.closeTo(numAttr(bar0, "width"), 100, 0.01, "bar0 width");
                assert.closeTo(numAttr(bar1, "width"), 150, 0.01, "bar1 width");
                assert.closeTo(numAttr(bar0, "y"), yScale.scale(bar0y) - numAttr(bar0, "height") / 2, 0.01, "bar0 ypos");
                assert.closeTo(numAttr(bar1, "y"), yScale.scale(bar1y) - numAttr(bar1, "height") / 2, 0.01, "bar1 ypos");
                svg.remove();
            });
        });
        describe("Vertical Bar Plot With Bar Labels", function () {
            var plot;
            var data;
            var dataset;
            var xScale;
            var yScale;
            var svg;
            beforeEach(function () {
                svg = generateSVG();
                data = [{ x: "foo", y: 5 }, { x: "bar", y: 640 }, { x: "zoo", y: 12345 }];
                dataset = new Plottable.Dataset(data);
                xScale = new Plottable.Scale.Ordinal();
                yScale = new Plottable.Scale.Linear();
                plot = new Plottable.Plot.Bar(xScale, yScale);
                plot.addDataset(dataset);
                plot.project("x", "x", xScale);
                plot.project("y", "y", yScale);
            });
            it("bar labels disabled by default", function () {
                plot.renderTo(svg);
                var texts = svg.selectAll("text")[0].map(function (n) { return d3.select(n).text(); });
                assert.lengthOf(texts, 0, "by default, no texts are drawn");
                svg.remove();
            });
            it("bar labels render properly", function () {
                plot.renderTo(svg);
                plot.barLabelsEnabled(true);
                var texts = svg.selectAll("text")[0].map(function (n) { return d3.select(n).text(); });
                assert.lengthOf(texts, 2, "both texts drawn");
                assert.equal(texts[0], "640", "first label is 640");
                assert.equal(texts[1], "12345", "first label is 12345");
                svg.remove();
            });
            it("bar labels hide if bars too skinny", function () {
                plot.barLabelsEnabled(true);
                plot.renderTo(svg);
                plot.barLabelFormatter(function (n) { return n.toString() + (n === 12345 ? "looong" : ""); });
                var texts = svg.selectAll("text")[0].map(function (n) { return d3.select(n).text(); });
                assert.lengthOf(texts, 0, "no text drawn");
                svg.remove();
            });
            it("formatters are used properly", function () {
                plot.barLabelsEnabled(true);
                plot.barLabelFormatter(function (n) { return n.toString() + "%"; });
                plot.renderTo(svg);
                var texts = svg.selectAll("text")[0].map(function (n) { return d3.select(n).text(); });
                assert.lengthOf(texts, 2, "both texts drawn");
                assert.equal(texts[0], "640%", "first label is 640%");
                assert.equal(texts[1], "12345%", "first label is 12345%");
                svg.remove();
            });
            it("bar labels are removed instantly on dataset change", function (done) {
                plot.barLabelsEnabled(true);
                plot.renderTo(svg);
                var texts = svg.selectAll("text")[0].map(function (n) { return d3.select(n).text(); });
                assert.lengthOf(texts, 2, "both texts drawn");
                var originalDrawLabels = plot._drawLabels;
                var called = false;
                plot._drawLabels = function () {
                    if (!called) {
                        originalDrawLabels.apply(plot);
                        texts = svg.selectAll("text")[0].map(function (n) { return d3.select(n).text(); });
                        assert.lengthOf(texts, 2, "texts were repopulated by drawLabels after the update");
                        svg.remove();
                        called = true; // for some reason, in phantomJS, `done` was being called multiple times and this caused the test to fail.
                        done();
                    }
                };
                dataset.data(data);
                texts = svg.selectAll("text")[0].map(function (n) { return d3.select(n).text(); });
                assert.lengthOf(texts, 0, "texts were immediately removed");
            });
        });
        describe("getAllSelections", function () {
            var verticalBarPlot;
            var dataset;
            var svg;
            beforeEach(function () {
                svg = generateSVG();
                dataset = new Plottable.Dataset();
                var xScale = new Plottable.Scale.Ordinal();
                var yScale = new Plottable.Scale.Linear();
                verticalBarPlot = new Plottable.Plot.Bar(xScale, yScale);
                verticalBarPlot.project("x", "x", xScale);
                verticalBarPlot.project("y", "y", yScale);
            });
            it("retrieves all dataset selections with no args", function () {
                var barData = [{ x: "foo", y: 5 }, { x: "bar", y: 640 }, { x: "zoo", y: 12345 }];
                var barData2 = [{ x: "one", y: 5 }, { x: "two", y: 640 }, { x: "three", y: 12345 }];
                verticalBarPlot.addDataset("a", barData);
                verticalBarPlot.addDataset("b", barData2);
                verticalBarPlot.renderTo(svg);
                var allBars = verticalBarPlot.getAllSelections();
                var allBars2 = verticalBarPlot.getAllSelections(verticalBarPlot._datasetKeysInOrder);
                assert.deepEqual(allBars, allBars2, "both ways of getting all selections work");
                svg.remove();
            });
            it("retrieves correct selections (string arg)", function () {
                var barData = [{ x: "foo", y: 5 }, { x: "bar", y: 640 }, { x: "zoo", y: 12345 }];
                var barData2 = [{ x: "one", y: 5 }, { x: "two", y: 640 }, { x: "three", y: 12345 }];
                verticalBarPlot.addDataset("a", barData);
                verticalBarPlot.addDataset(barData2);
                verticalBarPlot.renderTo(svg);
                var allBars = verticalBarPlot.getAllSelections("a");
                assert.strictEqual(allBars.size(), 3, "all bars retrieved");
                var selectionData = allBars.data();
                assert.includeMembers(selectionData, barData, "first dataset data in selection data");
                svg.remove();
            });
            it("retrieves correct selections (array arg)", function () {
                var barData = [{ x: "foo", y: 5 }, { x: "bar", y: 640 }, { x: "zoo", y: 12345 }];
                var barData2 = [{ x: "one", y: 5 }, { x: "two", y: 640 }, { x: "three", y: 12345 }];
                verticalBarPlot.addDataset("a", barData);
                verticalBarPlot.addDataset("b", barData2);
                verticalBarPlot.renderTo(svg);
                var allBars = verticalBarPlot.getAllSelections(["a", "b"]);
                assert.strictEqual(allBars.size(), 6, "all bars retrieved");
                var selectionData = allBars.data();
                assert.includeMembers(selectionData, barData, "first dataset data in selection data");
                assert.includeMembers(selectionData, barData2, "second dataset data in selection data");
                svg.remove();
            });
            it("skips invalid keys", function () {
                var barData = [{ x: "foo", y: 5 }, { x: "bar", y: 640 }, { x: "zoo", y: 12345 }];
                var barData2 = [{ x: "one", y: 5 }, { x: "two", y: 640 }, { x: "three", y: 12345 }];
                verticalBarPlot.addDataset("a", barData);
                verticalBarPlot.addDataset("b", barData2);
                verticalBarPlot.renderTo(svg);
                var allBars = verticalBarPlot.getAllSelections(["a", "c"]);
                assert.strictEqual(allBars.size(), 3, "all bars retrieved");
                var selectionData = allBars.data();
                assert.includeMembers(selectionData, barData, "first dataset data in selection data");
                svg.remove();
            });
        });
        it("plot auto domain scale to visible points on ordinal scale", function () {
            var svg = generateSVG(500, 500);
            var xAccessor = function (d, i, u) { return d.a; };
            var yAccessor = function (d, i, u) { return d.b + u.foo; };
            var simpleDataset = new Plottable.Dataset([{ a: "a", b: 6 }, { a: "b", b: 2 }, { a: "c", b: -2 }, { a: "d", b: -6 }], { foo: 0 });
            var xScale = new Plottable.Scale.Ordinal();
            var yScale = new Plottable.Scale.Linear();
            var plot = new Plottable.Plot.Bar(xScale, yScale);
            plot.addDataset(simpleDataset).project("x", xAccessor, xScale).project("y", yAccessor, yScale).renderTo(svg);
            xScale.domain(["b", "c"]);
            assert.deepEqual(yScale.domain(), [-7, 7], "domain has not been adjusted to visible points");
            plot.automaticallyAdjustYScaleOverVisiblePoints(true);
            assert.deepEqual(yScale.domain(), [-2.5, 2.5], "domain has been adjusted to visible points");
            svg.remove();
        });
    });
});

///<reference path="../../testReference.ts" />
var assert = chai.assert;
describe("Plots", function () {
    describe("GridPlot", function () {
        var SVG_WIDTH = 400;
        var SVG_HEIGHT = 200;
        var DATA = [
            { x: "A", y: "U", magnitude: 0 },
            { x: "B", y: "U", magnitude: 2 },
            { x: "A", y: "V", magnitude: 16 },
            { x: "B", y: "V", magnitude: 8 },
        ];
        var VERIFY_CELLS = function (cells) {
            assert.equal(cells.length, 4);
            var cellAU = d3.select(cells[0]);
            var cellBU = d3.select(cells[1]);
            var cellAV = d3.select(cells[2]);
            var cellBV = d3.select(cells[3]);
            assert.equal(cellAU.attr("height"), "100", "cell 'AU' height is correct");
            assert.equal(cellAU.attr("width"), "200", "cell 'AU' width is correct");
            assert.equal(cellAU.attr("x"), "0", "cell 'AU' x coord is correct");
            assert.equal(cellAU.attr("y"), "0", "cell 'AU' y coord is correct");
            assert.equal(cellAU.attr("fill"), "#000000", "cell 'AU' color is correct");
            assert.equal(cellBU.attr("height"), "100", "cell 'BU' height is correct");
            assert.equal(cellBU.attr("width"), "200", "cell 'BU' width is correct");
            assert.equal(cellBU.attr("x"), "200", "cell 'BU' x coord is correct");
            assert.equal(cellBU.attr("y"), "0", "cell 'BU' y coord is correct");
            assert.equal(cellBU.attr("fill"), "#212121", "cell 'BU' color is correct");
            assert.equal(cellAV.attr("height"), "100", "cell 'AV' height is correct");
            assert.equal(cellAV.attr("width"), "200", "cell 'AV' width is correct");
            assert.equal(cellAV.attr("x"), "0", "cell 'AV' x coord is correct");
            assert.equal(cellAV.attr("y"), "100", "cell 'AV' y coord is correct");
            assert.equal(cellAV.attr("fill"), "#ffffff", "cell 'AV' color is correct");
            assert.equal(cellBV.attr("height"), "100", "cell 'BV' height is correct");
            assert.equal(cellBV.attr("width"), "200", "cell 'BV' width is correct");
            assert.equal(cellBV.attr("x"), "200", "cell 'BV' x coord is correct");
            assert.equal(cellBV.attr("y"), "100", "cell 'BV' y coord is correct");
            assert.equal(cellBV.attr("fill"), "#777777", "cell 'BV' color is correct");
        };
        it("renders correctly", function () {
            var xScale = new Plottable.Scale.Ordinal();
            var yScale = new Plottable.Scale.Ordinal();
            var colorScale = new Plottable.Scale.InterpolatedColor(["black", "white"]);
            var svg = generateSVG(SVG_WIDTH, SVG_HEIGHT);
            var gridPlot = new Plottable.Plot.Grid(xScale, yScale, colorScale);
            gridPlot.addDataset(DATA).project("fill", "magnitude", colorScale).project("x", "x", xScale).project("y", "y", yScale);
            gridPlot.renderTo(svg);
            VERIFY_CELLS(gridPlot._renderArea.selectAll("rect")[0]);
            svg.remove();
        });
        it("renders correctly when data is set after construction", function () {
            var xScale = new Plottable.Scale.Ordinal();
            var yScale = new Plottable.Scale.Ordinal();
            var colorScale = new Plottable.Scale.InterpolatedColor(["black", "white"]);
            var svg = generateSVG(SVG_WIDTH, SVG_HEIGHT);
            var dataset = new Plottable.Dataset();
            var gridPlot = new Plottable.Plot.Grid(xScale, yScale, colorScale);
            gridPlot.addDataset(dataset).project("fill", "magnitude", colorScale).project("x", "x", xScale).project("y", "y", yScale).renderTo(svg);
            dataset.data(DATA);
            VERIFY_CELLS(gridPlot._renderArea.selectAll("rect")[0]);
            svg.remove();
        });
        it("can invert y axis correctly", function () {
            var xScale = new Plottable.Scale.Ordinal();
            var yScale = new Plottable.Scale.Ordinal();
            var colorScale = new Plottable.Scale.InterpolatedColor(["black", "white"]);
            var svg = generateSVG(SVG_WIDTH, SVG_HEIGHT);
            var gridPlot = new Plottable.Plot.Grid(xScale, yScale, colorScale);
            gridPlot.addDataset(DATA).project("fill", "magnitude").project("x", "x", xScale).project("y", "y", yScale).renderTo(svg);
            yScale.domain(["U", "V"]);
            var cells = gridPlot._renderArea.selectAll("rect")[0];
            var cellAU = d3.select(cells[0]);
            var cellAV = d3.select(cells[2]);
            cellAU.attr("fill", "#000000");
            cellAU.attr("x", "0");
            cellAU.attr("y", "100");
            cellAV.attr("fill", "#ffffff");
            cellAV.attr("x", "0");
            cellAV.attr("y", "0");
            yScale.domain(["V", "U"]);
            cells = gridPlot._renderArea.selectAll("rect")[0];
            cellAU = d3.select(cells[0]);
            cellAV = d3.select(cells[2]);
            cellAU.attr("fill", "#000000");
            cellAU.attr("x", "0");
            cellAU.attr("y", "0");
            cellAV.attr("fill", "#ffffff");
            cellAV.attr("x", "0");
            cellAV.attr("y", "100");
            svg.remove();
        });
        describe("getAllSelections()", function () {
            it("retrieves all selections with no args", function () {
                var xScale = new Plottable.Scale.Ordinal();
                var yScale = new Plottable.Scale.Ordinal();
                var colorScale = new Plottable.Scale.InterpolatedColor(["black", "white"]);
                var svg = generateSVG(SVG_WIDTH, SVG_HEIGHT);
                var gridPlot = new Plottable.Plot.Grid(xScale, yScale, colorScale);
                gridPlot.addDataset("a", DATA).project("fill", "magnitude", colorScale).project("x", "x", xScale).project("y", "y", yScale);
                gridPlot.renderTo(svg);
                var allCells = gridPlot.getAllSelections();
                var allCells2 = gridPlot.getAllSelections(gridPlot._datasetKeysInOrder);
                assert.deepEqual(allCells, allCells2, "all cells retrieved");
                svg.remove();
            });
            it("retrieves correct selections (string arg)", function () {
                var xScale = new Plottable.Scale.Ordinal();
                var yScale = new Plottable.Scale.Ordinal();
                var colorScale = new Plottable.Scale.InterpolatedColor(["black", "white"]);
                var svg = generateSVG(SVG_WIDTH, SVG_HEIGHT);
                var gridPlot = new Plottable.Plot.Grid(xScale, yScale, colorScale);
                gridPlot.addDataset("a", DATA).project("fill", "magnitude", colorScale).project("x", "x", xScale).project("y", "y", yScale);
                gridPlot.renderTo(svg);
                var allCells = gridPlot.getAllSelections("a");
                assert.strictEqual(allCells.size(), 4, "all cells retrieved");
                var selectionData = allCells.data();
                assert.includeMembers(selectionData, DATA, "data in selection data");
                svg.remove();
            });
            it("retrieves correct selections (array arg)", function () {
                var xScale = new Plottable.Scale.Ordinal();
                var yScale = new Plottable.Scale.Ordinal();
                var colorScale = new Plottable.Scale.InterpolatedColor(["black", "white"]);
                var svg = generateSVG(SVG_WIDTH, SVG_HEIGHT);
                var gridPlot = new Plottable.Plot.Grid(xScale, yScale, colorScale);
                gridPlot.addDataset("a", DATA).project("fill", "magnitude", colorScale).project("x", "x", xScale).project("y", "y", yScale);
                gridPlot.renderTo(svg);
                var allCells = gridPlot.getAllSelections(["a"]);
                assert.strictEqual(allCells.size(), 4, "all cells retrieved");
                var selectionData = allCells.data();
                assert.includeMembers(selectionData, DATA, "data in selection data");
                svg.remove();
            });
            it("skips invalid keys", function () {
                var xScale = new Plottable.Scale.Ordinal();
                var yScale = new Plottable.Scale.Ordinal();
                var colorScale = new Plottable.Scale.InterpolatedColor(["black", "white"]);
                var svg = generateSVG(SVG_WIDTH, SVG_HEIGHT);
                var gridPlot = new Plottable.Plot.Grid(xScale, yScale, colorScale);
                gridPlot.addDataset("a", DATA).project("fill", "magnitude", colorScale).project("x", "x", xScale).project("y", "y", yScale);
                gridPlot.renderTo(svg);
                var allCells = gridPlot.getAllSelections(["a", "b"]);
                assert.strictEqual(allCells.size(), 4, "all cells retrieved");
                var selectionData = allCells.data();
                assert.includeMembers(selectionData, DATA, "data in selection data");
                svg.remove();
            });
        });
    });
});

///<reference path="../../testReference.ts" />
var assert = chai.assert;
describe("Plots", function () {
    describe("ScatterPlot", function () {
        it("the accessors properly access data, index, and metadata", function () {
            var svg = generateSVG(400, 400);
            var xScale = new Plottable.Scale.Linear();
            var yScale = new Plottable.Scale.Linear();
            xScale.domain([0, 400]);
            yScale.domain([400, 0]);
            var data = [{ x: 0, y: 0 }, { x: 1, y: 1 }];
            var metadata = { foo: 10, bar: 20 };
            var xAccessor = function (d, i, m) { return d.x + i * m.foo; };
            var yAccessor = function (d, i, m) { return m.bar; };
            var dataset = new Plottable.Dataset(data, metadata);
            var plot = new Plottable.Plot.Scatter(xScale, yScale).project("x", xAccessor).project("y", yAccessor);
            plot.addDataset(dataset);
            plot.renderTo(svg);
            var circles = plot._renderArea.selectAll("circle");
            var c1 = d3.select(circles[0][0]);
            var c2 = d3.select(circles[0][1]);
            assert.closeTo(parseFloat(c1.attr("cx")), 0, 0.01, "first circle cx is correct");
            assert.closeTo(parseFloat(c1.attr("cy")), 20, 0.01, "first circle cy is correct");
            assert.closeTo(parseFloat(c2.attr("cx")), 11, 0.01, "second circle cx is correct");
            assert.closeTo(parseFloat(c2.attr("cy")), 20, 0.01, "second circle cy is correct");
            data = [{ x: 2, y: 2 }, { x: 4, y: 4 }];
            dataset.data(data);
            assert.closeTo(parseFloat(c1.attr("cx")), 2, 0.01, "first circle cx is correct after data change");
            assert.closeTo(parseFloat(c1.attr("cy")), 20, 0.01, "first circle cy is correct after data change");
            assert.closeTo(parseFloat(c2.attr("cx")), 14, 0.01, "second circle cx is correct after data change");
            assert.closeTo(parseFloat(c2.attr("cy")), 20, 0.01, "second circle cy is correct after data change");
            metadata = { foo: 0, bar: 0 };
            dataset.metadata(metadata);
            assert.closeTo(parseFloat(c1.attr("cx")), 2, 0.01, "first circle cx is correct after metadata change");
            assert.closeTo(parseFloat(c1.attr("cy")), 0, 0.01, "first circle cy is correct after metadata change");
            assert.closeTo(parseFloat(c2.attr("cx")), 4, 0.01, "second circle cx is correct after metadata change");
            assert.closeTo(parseFloat(c2.attr("cy")), 0, 0.01, "second circle cy is correct after metadata change");
            svg.remove();
        });
        it("the accessors properly access data, index, and metadata", function () {
            var svg = generateSVG(400, 400);
            var xScale = new Plottable.Scale.Linear();
            var yScale = new Plottable.Scale.Linear();
            var data = [{ x: 0, y: 0 }, { x: 1, y: 1 }];
            var data2 = [{ x: 1, y: 2 }, { x: 3, y: 4 }];
            var plot = new Plottable.Plot.Scatter(xScale, yScale).project("x", "x", xScale).project("y", "y", yScale).addDataset(data).addDataset(data2);
            plot.renderTo(svg);
            var allCircles = plot.getAllSelections();
            assert.strictEqual(allCircles.size(), 4, "all circles retrieved");
            var selectionData = allCircles.data();
            assert.includeMembers(selectionData, data, "first dataset data in selection data");
            assert.includeMembers(selectionData, data2, "second dataset data in selection data");
            svg.remove();
        });
        it("_getClosestStruckPoint()", function () {
            var svg = generateSVG(400, 400);
            var xScale = new Plottable.Scale.Linear();
            var yScale = new Plottable.Scale.Linear();
            xScale.domain([0, 400]);
            yScale.domain([400, 0]);
            var data1 = [
                { x: 80, y: 200, r: 20 },
                { x: 100, y: 200, r: 20 },
                { x: 125, y: 200, r: 5 },
                { x: 138, y: 200, r: 5 }
            ];
            var plot = new Plottable.Plot.Scatter(xScale, yScale);
            plot.addDataset(data1);
            plot.project("x", "x").project("y", "y").project("r", "r");
            plot.renderTo(svg);
            var twoOverlappingCirclesResult = plot._getClosestStruckPoint({ x: 85, y: 200 }, 10);
            assert.strictEqual(twoOverlappingCirclesResult.data[0], data1[0], "returns closest circle among circles that the test point touches");
            var overlapAndCloseToPointResult = plot._getClosestStruckPoint({ x: 118, y: 200 }, 10);
            assert.strictEqual(overlapAndCloseToPointResult.data[0], data1[1], "returns closest circle that test point touches, even if non-touched circles are closer");
            var twoPointsInRangeResult = plot._getClosestStruckPoint({ x: 130, y: 200 }, 10);
            assert.strictEqual(twoPointsInRangeResult.data[0], data1[2], "returns closest circle within range if test point does not touch any circles");
            var farFromAnyPointsResult = plot._getClosestStruckPoint({ x: 400, y: 400 }, 10);
            assert.isNull(farFromAnyPointsResult.data, "returns no data if no circle were within range and test point does not touch any circles");
            svg.remove();
        });
        describe("Example ScatterPlot with quadratic series", function () {
            var svg;
            var xScale;
            var yScale;
            var circlePlot;
            var SVG_WIDTH = 600;
            var SVG_HEIGHT = 300;
            var pixelAreaFull = { xMin: 0, xMax: SVG_WIDTH, yMin: 0, yMax: SVG_HEIGHT };
            var pixelAreaPart = { xMin: 200, xMax: 600, yMin: 100, yMax: 200 };
            var dataAreaFull = { xMin: 0, xMax: 9, yMin: 81, yMax: 0 };
            var dataAreaPart = { xMin: 3, xMax: 9, yMin: 54, yMax: 27 };
            var colorAccessor = function (d, i, m) { return d3.rgb(d.x, d.y, i).toString(); };
            var circlesInArea;
            var quadraticDataset = makeQuadraticSeries(10);
            function getCirclePlotVerifier() {
                // creates a function that verifies that circles are drawn properly after accounting for svg transform
                // and then modifies circlesInArea to contain the number of circles that were discovered in the plot area
                circlesInArea = 0;
                var renderArea = circlePlot._renderArea;
                var renderAreaTransform = d3.transform(renderArea.attr("transform"));
                var translate = renderAreaTransform.translate;
                var scale = renderAreaTransform.scale;
                return function (datum, index) {
                    // This function takes special care to compute the position of circles after taking svg transformation
                    // into account.
                    var selection = d3.select(this);
                    var elementTransform = d3.transform(selection.attr("transform"));
                    var elementTranslate = elementTransform.translate;
                    var x = +selection.attr("cx") * scale[0] + translate[0] + elementTranslate[0];
                    var y = +selection.attr("cy") * scale[1] + translate[1] + elementTranslate[1];
                    if (0 <= x && x <= SVG_WIDTH && 0 <= y && y <= SVG_HEIGHT) {
                        circlesInArea++;
                        assert.closeTo(x, xScale.scale(datum.x), 0.01, "the scaled/translated x is correct");
                        assert.closeTo(y, yScale.scale(datum.y), 0.01, "the scaled/translated y is correct");
                        assert.equal(selection.attr("fill"), colorAccessor(datum, index, null), "fill is correct");
                    }
                    ;
                };
            }
            ;
            beforeEach(function () {
                svg = generateSVG(SVG_WIDTH, SVG_HEIGHT);
                xScale = new Plottable.Scale.Linear().domain([0, 9]);
                yScale = new Plottable.Scale.Linear().domain([0, 81]);
                circlePlot = new Plottable.Plot.Scatter(xScale, yScale);
                circlePlot.addDataset(quadraticDataset);
                circlePlot.project("fill", colorAccessor);
                circlePlot.project("x", "x", xScale);
                circlePlot.project("y", "y", yScale);
                circlePlot.renderTo(svg);
            });
            it("setup is handled properly", function () {
                assert.deepEqual(xScale.range(), [0, SVG_WIDTH], "xScale range was set by the renderer");
                assert.deepEqual(yScale.range(), [SVG_HEIGHT, 0], "yScale range was set by the renderer");
                circlePlot._renderArea.selectAll("circle").each(getCirclePlotVerifier());
                assert.equal(circlesInArea, 10, "10 circles were drawn");
                svg.remove();
            });
            it("rendering is idempotent", function () {
                circlePlot._render();
                circlePlot._render();
                circlePlot._renderArea.selectAll("circle").each(getCirclePlotVerifier());
                assert.equal(circlesInArea, 10, "10 circles were drawn");
                svg.remove();
            });
            describe("after the scale has changed", function () {
                beforeEach(function () {
                    xScale.domain([0, 3]);
                    yScale.domain([0, 9]);
                    dataAreaFull = { xMin: 0, xMax: 3, yMin: 9, yMax: 0 };
                    dataAreaPart = { xMin: 1, xMax: 3, yMin: 6, yMax: 3 };
                });
                it("the circles re-rendered properly", function () {
                    var renderArea = circlePlot._renderArea;
                    var circles = renderArea.selectAll("circle");
                    circles.each(getCirclePlotVerifier());
                    assert.equal(circlesInArea, 4, "four circles were found in the render area");
                    svg.remove();
                });
            });
        });
    });
});

///<reference path="../../testReference.ts" />
var assert = chai.assert;
describe("Plots", function () {
    describe("Stacked Plot Stacking", function () {
        var stackedPlot;
        var SVG_WIDTH = 600;
        var SVG_HEIGHT = 400;
        beforeEach(function () {
            var xScale = new Plottable.Scale.Linear();
            var yScale = new Plottable.Scale.Linear();
            stackedPlot = new Plottable.Plot.AbstractStacked(xScale, yScale);
            stackedPlot.project("x", "x", xScale);
            stackedPlot.project("y", "y", yScale);
            stackedPlot._getDrawer = function (key) { return new Plottable._Drawer.AbstractDrawer(key); };
            stackedPlot._isVertical = true;
        });
        it("uses positive offset on stacking the 0 value", function () {
            var data1 = [
                { x: 1, y: 1 },
                { x: 3, y: 1 }
            ];
            var data2 = [
                { x: 1, y: 0 },
                { x: 3, y: 1 }
            ];
            var data3 = [
                { x: 1, y: -1 },
                { x: 3, y: 1 }
            ];
            var data4 = [
                { x: 1, y: 1 },
                { x: 3, y: 1 }
            ];
            var data5 = [
                { x: 1, y: 0 },
                { x: 3, y: 1 }
            ];
            stackedPlot.addDataset("d1", data1);
            stackedPlot.addDataset("d2", data2);
            stackedPlot.addDataset("d3", data3);
            stackedPlot.addDataset("d4", data4);
            stackedPlot.addDataset("d5", data5);
            var ds2PlotMetadata = stackedPlot._key2PlotDatasetKey.get("d2").plotMetadata;
            var ds5PlotMetadata = stackedPlot._key2PlotDatasetKey.get("d5").plotMetadata;
            assert.strictEqual(ds2PlotMetadata.offsets.get("1"), 1, "positive offset was used");
            assert.strictEqual(ds5PlotMetadata.offsets.get("1"), 2, "positive offset was used");
        });
        it("uses negative offset on stacking the 0 value on all negative/0 valued data", function () {
            var data1 = [
                { x: 1, y: -2 }
            ];
            var data2 = [
                { x: 1, y: 0 }
            ];
            var data3 = [
                { x: 1, y: -1 }
            ];
            var data4 = [
                { x: 1, y: 0 }
            ];
            stackedPlot.addDataset("d1", data1);
            stackedPlot.addDataset("d2", data2);
            stackedPlot.addDataset("d3", data3);
            stackedPlot.addDataset("d4", data4);
            var ds2PlotMetadata = stackedPlot._key2PlotDatasetKey.get("d2").plotMetadata;
            var ds4PlotMetadata = stackedPlot._key2PlotDatasetKey.get("d4").plotMetadata;
            assert.strictEqual(ds2PlotMetadata.offsets.get("1"), -2, "positive offset was used");
            assert.strictEqual(ds4PlotMetadata.offsets.get("1"), -3, "positive offset was used");
        });
        it("project can be called after addDataset", function () {
            var data1 = [
                { a: 1, b: 2 }
            ];
            var data2 = [
                { a: 1, b: 4 }
            ];
            stackedPlot.addDataset("d1", data1);
            stackedPlot.addDataset("d2", data2);
            var ds1PlotMetadata = stackedPlot._key2PlotDatasetKey.get("d1").plotMetadata;
            var ds2PlotMetadata = stackedPlot._key2PlotDatasetKey.get("d2").plotMetadata;
            assert.isTrue(isNaN(ds1PlotMetadata.offsets.get("1")), "stacking is initially incorrect");
            stackedPlot.project("x", "a");
            stackedPlot.project("y", "b");
            assert.strictEqual(ds2PlotMetadata.offsets.get("1"), 2, "stacking was done correctly");
        });
        it("strings are coerced to numbers for stacking", function () {
            var data1 = [
                { x: 1, y: "-2" }
            ];
            var data2 = [
                { x: 1, y: "3" }
            ];
            var data3 = [
                { x: 1, y: "-1" }
            ];
            var data4 = [
                { x: 1, y: "5" }
            ];
            var data5 = [
                { x: 1, y: "1" }
            ];
            var data6 = [
                { x: 1, y: "-1" }
            ];
            stackedPlot.addDataset("d1", data1);
            stackedPlot.addDataset("d2", data2);
            stackedPlot.addDataset("d3", data3);
            stackedPlot.addDataset("d4", data4);
            stackedPlot.addDataset("d5", data5);
            stackedPlot.addDataset("d6", data6);
            var ds3PlotMetadata = stackedPlot._key2PlotDatasetKey.get("d3").plotMetadata;
            var ds4PlotMetadata = stackedPlot._key2PlotDatasetKey.get("d4").plotMetadata;
            var ds5PlotMetadata = stackedPlot._key2PlotDatasetKey.get("d5").plotMetadata;
            var ds6PlotMetadata = stackedPlot._key2PlotDatasetKey.get("d6").plotMetadata;
            assert.strictEqual(ds3PlotMetadata.offsets.get("1"), -2, "stacking on data1 numerical y value");
            assert.strictEqual(ds4PlotMetadata.offsets.get("1"), 3, "stacking on data2 numerical y value");
            assert.strictEqual(ds5PlotMetadata.offsets.get("1"), 8, "stacking on data1 + data3 numerical y values");
            assert.strictEqual(ds6PlotMetadata.offsets.get("1"), -3, "stacking on data2 + data4 numerical y values");
            assert.deepEqual(stackedPlot._stackedExtent, [-4, 9], "stacked extent is as normal");
        });
        it("stacks correctly on empty data", function () {
            var data1 = [
            ];
            var data2 = [
            ];
            stackedPlot.addDataset(data1);
            stackedPlot.addDataset(data2);
            assert.deepEqual(data1, [], "empty data causes no stacking to happen");
            assert.deepEqual(data2, [], "empty data causes no stacking to happen");
        });
        it("does not crash on stacking no datasets", function () {
            var data1 = [
                { x: 1, y: -2 }
            ];
            stackedPlot.addDataset("a", data1);
            assert.doesNotThrow(function () { return stackedPlot.removeDataset("a"); }, Error);
        });
    });
    describe("auto scale domain on numeric", function () {
        var svg;
        var SVG_WIDTH = 600;
        var SVG_HEIGHT = 400;
        var yScale;
        var xScale;
        var data1;
        var data2;
        beforeEach(function () {
            svg = generateSVG(SVG_WIDTH, SVG_HEIGHT);
            xScale = new Plottable.Scale.Linear().domain([1, 2]);
            ;
            yScale = new Plottable.Scale.Linear();
            data1 = [
                { x: 1, y: 1 },
                { x: 2, y: 2 },
                { x: 3, y: 8 }
            ];
            data2 = [
                { x: 1, y: 2 },
                { x: 2, y: 2 },
                { x: 3, y: 3 }
            ];
        });
        it("auto scales correctly on stacked area", function () {
            var plot = new Plottable.Plot.StackedArea(xScale, yScale).addDataset(data1).addDataset(data2).project("x", "x", xScale).project("y", "y", yScale);
            plot.automaticallyAdjustYScaleOverVisiblePoints(true);
            plot.renderTo(svg);
            assert.deepEqual(yScale.domain(), [0, 4.5], "auto scales takes stacking into account");
            svg.remove();
        });
        it("auto scales correctly on stacked bar", function () {
            var plot = new Plottable.Plot.StackedBar(xScale, yScale).addDataset(data1).addDataset(data2).project("x", "x", xScale).project("y", "y", yScale);
            plot.automaticallyAdjustYScaleOverVisiblePoints(true);
            plot.renderTo(svg);
            assert.deepEqual(yScale.domain(), [0, 4.5], "auto scales takes stacking into account");
            svg.remove();
        });
    });
    describe("auto scale domain on ordinal", function () {
        var svg;
        var SVG_WIDTH = 600;
        var SVG_HEIGHT = 400;
        var yScale;
        var xScale;
        var data1;
        var data2;
        beforeEach(function () {
            svg = generateSVG(SVG_WIDTH, SVG_HEIGHT);
            xScale = new Plottable.Scale.Ordinal().domain(["a", "b"]);
            ;
            yScale = new Plottable.Scale.Linear();
            data1 = [
                { x: "a", y: 1 },
                { x: "b", y: 2 },
                { x: "c", y: 8 }
            ];
            data2 = [
                { x: "a", y: 2 },
                { x: "b", y: 2 },
                { x: "c", y: 3 }
            ];
        });
        it("auto scales correctly on stacked area", function () {
            var plot = new Plottable.Plot.StackedArea(yScale, yScale).addDataset(data1).addDataset(data2).project("x", "x", xScale).project("y", "y", yScale);
            plot.automaticallyAdjustYScaleOverVisiblePoints(true);
            plot.renderTo(svg);
            assert.deepEqual(yScale.domain(), [0, 4.5], "auto scales takes stacking into account");
            svg.remove();
        });
        it("auto scales correctly on stacked bar", function () {
            var plot = new Plottable.Plot.StackedBar(xScale, yScale).addDataset(data1).addDataset(data2).project("x", "x", xScale).project("y", "y", yScale);
            plot.automaticallyAdjustYScaleOverVisiblePoints(true);
            plot.renderTo(svg);
            assert.deepEqual(yScale.domain(), [0, 4.5], "auto scales takes stacking into account");
            svg.remove();
        });
    });
    describe("scale extent updates", function () {
        var svg;
        var xScale;
        var yScale;
        var stackedBarPlot;
        beforeEach(function () {
            svg = generateSVG(600, 400);
            xScale = new Plottable.Scale.Ordinal();
            yScale = new Plottable.Scale.Linear();
            stackedBarPlot = new Plottable.Plot.StackedBar(xScale, yScale);
            stackedBarPlot.project("x", "key", xScale);
            stackedBarPlot.project("y", "value", yScale);
            stackedBarPlot.renderTo(svg);
        });
        afterEach(function () {
            svg.remove();
        });
        it("extents are updated as datasets are updated", function () {
            var data1 = [
                { key: "a", value: 1 },
                { key: "b", value: -2 }
            ];
            var data2 = [
                { key: "a", value: 3 },
                { key: "b", value: -4 }
            ];
            var data2_b = [
                { key: "a", value: 1 },
                { key: "b", value: -2 }
            ];
            var dataset2 = new Plottable.Dataset(data2);
            stackedBarPlot.addDataset("d1", data1);
            stackedBarPlot.addDataset("d2", dataset2);
            assert.closeTo(yScale.domain()[0], -6, 1, "min stacked extent is as normal");
            assert.closeTo(yScale.domain()[1], 4, 1, "max stacked extent is as normal");
            dataset2.data(data2_b);
            assert.closeTo(yScale.domain()[0], -4, 1, "min stacked extent decreases in magnitude");
            assert.closeTo(yScale.domain()[1], 2, 1, "max stacked extent decreases in magnitude");
        });
    });
});

///<reference path="../../testReference.ts" />
var assert = chai.assert;
describe("Plots", function () {
    describe("Stacked Area Plot", function () {
        var svg;
        var dataset1;
        var dataset2;
        var xScale;
        var yScale;
        var renderer;
        var SVG_WIDTH = 600;
        var SVG_HEIGHT = 400;
        beforeEach(function () {
            svg = generateSVG(SVG_WIDTH, SVG_HEIGHT);
            xScale = new Plottable.Scale.Linear().domain([1, 3]);
            yScale = new Plottable.Scale.Linear().domain([0, 4]);
            var colorScale = new Plottable.Scale.Color("10").domain(["a", "b"]);
            var data1 = [
                { x: 1, y: 1, type: "a" },
                { x: 3, y: 2, type: "a" }
            ];
            var data2 = [
                { x: 1, y: 3, type: "b" },
                { x: 3, y: 1, type: "b" }
            ];
            dataset1 = new Plottable.Dataset(data1);
            dataset2 = new Plottable.Dataset(data2);
            renderer = new Plottable.Plot.StackedArea(xScale, yScale);
            renderer.addDataset(data1);
            renderer.addDataset(data2);
            renderer.project("x", "x", xScale);
            renderer.project("y", "y", yScale);
            renderer.project("fill", "type", colorScale);
            var xAxis = new Plottable.Axis.Numeric(xScale, "bottom");
            var table = new Plottable.Component.Table([[renderer], [xAxis]]).renderTo(svg);
        });
        it("renders correctly", function () {
            var areas = renderer._renderArea.selectAll(".area");
            var area0 = d3.select(areas[0][0]);
            var d0 = normalizePath(area0.attr("d")).split(/[a-zA-Z]/);
            var d0Ys = d0.slice(1, d0.length - 1).map(function (s) { return parseFloat(s.split(",")[1]); });
            assert.strictEqual(d0Ys.indexOf(0), -1, "bottom area never touches the top");
            var area1 = d3.select(areas[0][1]);
            var d1 = normalizePath(area1.attr("d")).split(/[a-zA-Z]/);
            var d1Ys = d1.slice(1, d1.length - 1).map(function (s) { return parseFloat(s.split(",")[1]); });
            assert.notEqual(d1Ys.indexOf(0), -1, "touches the top");
            var domain = yScale.domain();
            assert.strictEqual(0, domain[0], "domain starts at a min value at 0");
            assert.strictEqual(4, domain[1], "highest area stacking is at upper limit of yScale domain");
            svg.remove();
        });
    });
    describe("Stacked Area Plot no data", function () {
        var svg;
        var renderer;
        var SVG_WIDTH = 600;
        var SVG_HEIGHT = 400;
        beforeEach(function () {
            svg = generateSVG(SVG_WIDTH, SVG_HEIGHT);
            var xScale = new Plottable.Scale.Linear().domain([1, 3]);
            var yScale = new Plottable.Scale.Linear().domain([0, 4]);
            var colorScale = new Plottable.Scale.Color("10");
            var data1 = [
            ];
            var data2 = [
                { x: 1, y: 3, type: "b" },
                { x: 3, y: 1, type: "b" }
            ];
            renderer = new Plottable.Plot.StackedArea(xScale, yScale);
            renderer.addDataset(data1);
            renderer.addDataset(data2);
            renderer.project("fill", "type", colorScale);
            renderer.project("x", "x", xScale);
            renderer.project("y", "y", yScale);
            new Plottable.Component.Table([[renderer]]).renderTo(svg);
        });
        it("path elements rendered correctly", function () {
            var areas = renderer._renderArea.selectAll(".area");
            var area0 = d3.select(areas[0][0]);
            assert.strictEqual(area0.attr("d"), null, "no path string on an empty dataset");
            var area1 = d3.select(areas[0][1]);
            assert.notEqual(area1.attr("d"), "", "path string has been created");
            assert.strictEqual(area1.attr("fill"), "#1f77b4", "fill attribute is correct");
            svg.remove();
        });
    });
    describe("Stacked Area Plot Stacking", function () {
        var svg;
        var xScale;
        var yScale;
        var renderer;
        var SVG_WIDTH = 600;
        var SVG_HEIGHT = 400;
        beforeEach(function () {
            svg = generateSVG(SVG_WIDTH, SVG_HEIGHT);
            xScale = new Plottable.Scale.Linear().domain([1, 3]);
            yScale = new Plottable.Scale.Linear();
            var colorScale = new Plottable.Scale.Color("10").domain(["a", "b"]);
            var data1 = [
                { x: 1, y: 1, type: "a" },
                { x: 3, y: 2, type: "a" }
            ];
            var data2 = [
                { x: 1, y: 5, type: "b" },
                { x: 3, y: 1, type: "b" }
            ];
            renderer = new Plottable.Plot.StackedArea(xScale, yScale);
            renderer.addDataset(data1);
            renderer.addDataset(data2);
            renderer.project("fill", "type", colorScale);
            renderer.project("x", "x", xScale);
            renderer.project("y", "y", yScale);
            renderer.renderTo(svg);
        });
        it("stacks correctly on adding datasets", function () {
            assert.closeTo(0, yScale.domain()[0], 1, "0 is close to lower bound");
            assert.closeTo(6, yScale.domain()[1], 1, "6 is close to upper bound");
            var oldLowerBound = yScale.domain()[0];
            var oldUpperBound = yScale.domain()[1];
            renderer.detach();
            var data = [
                { x: 1, y: 0, type: "c" },
                { x: 3, y: 0, type: "c" }
            ];
            renderer.addDataset("a", new Plottable.Dataset(data));
            renderer.renderTo(svg);
            assert.strictEqual(oldLowerBound, yScale.domain()[0], "lower bound doesn't change with 0 added");
            assert.strictEqual(oldUpperBound, yScale.domain()[1], "upper bound doesn't change with 0 added");
            oldLowerBound = yScale.domain()[0];
            oldUpperBound = yScale.domain()[1];
            renderer.detach();
            data = [
                { x: 1, y: 10, type: "d" },
                { x: 3, y: 3, type: "d" }
            ];
            renderer.addDataset("b", new Plottable.Dataset(data));
            renderer.renderTo(svg);
            assert.closeTo(oldLowerBound, yScale.domain()[0], 2, "lower bound doesn't change on positive addition");
            assert.closeTo(oldUpperBound + 10, yScale.domain()[1], 2, "upper bound increases");
            oldUpperBound = yScale.domain()[1];
            renderer.detach();
            data = [
                { x: 1, y: 0, type: "e" },
                { x: 3, y: 1, type: "e" }
            ];
            renderer.addDataset("c", new Plottable.Dataset(data));
            renderer.renderTo(svg);
            assert.strictEqual(oldUpperBound, yScale.domain()[1], "upper bound doesn't increase since maximum doesn't increase");
            renderer.removeDataset("a");
            renderer.removeDataset("b");
            renderer.removeDataset("c");
            svg.remove();
        });
        it("stacks correctly on removing datasets", function () {
            renderer.detach();
            var data = [
                { x: 1, y: 0, type: "c" },
                { x: 3, y: 0, type: "c" }
            ];
            renderer.addDataset("a", new Plottable.Dataset(data));
            data = [
                { x: 1, y: 10, type: "d" },
                { x: 3, y: 3, type: "d" }
            ];
            renderer.addDataset("b", new Plottable.Dataset(data));
            data = [
                { x: 1, y: 0, type: "e" },
                { x: 3, y: 1, type: "e" }
            ];
            renderer.addDataset("c", new Plottable.Dataset(data));
            renderer.project("x", "x", xScale);
            renderer.project("y", "y", yScale);
            renderer.renderTo(svg);
            assert.closeTo(16, yScale.domain()[1], 2, "Initially starts with around 14 at highest extent");
            renderer.detach();
            renderer.removeDataset("a");
            renderer.renderTo(svg);
            assert.closeTo(16, yScale.domain()[1], 2, "Remains with around 14 at highest extent");
            var oldUpperBound = yScale.domain()[1];
            renderer.detach();
            renderer.removeDataset("b");
            renderer.renderTo(svg);
            assert.closeTo(oldUpperBound - 10, yScale.domain()[1], 2, "Highest extent decreases by around 10");
            oldUpperBound = yScale.domain()[1];
            renderer.detach();
            renderer.removeDataset("c");
            renderer.renderTo(svg);
            assert.strictEqual(oldUpperBound, yScale.domain()[1], "Extent doesn't change if maximum doesn't change");
            svg.remove();
        });
        it("stacks correctly on modifying a dataset", function () {
            assert.closeTo(0, yScale.domain()[0], 1, "0 is close to lower bound");
            assert.closeTo(6, yScale.domain()[1], 1, "6 is close to upper bound");
            var oldLowerBound = yScale.domain()[0];
            var oldUpperBound = yScale.domain()[1];
            renderer.detach();
            var data = [
                { x: 1, y: 0, type: "c" },
                { x: 3, y: 0, type: "c" }
            ];
            var dataset = new Plottable.Dataset(data);
            renderer.addDataset(dataset);
            renderer.project("x", "x", xScale);
            renderer.project("y", "y", yScale);
            renderer.renderTo(svg);
            assert.strictEqual(oldLowerBound, yScale.domain()[0], "lower bound doesn't change with 0 added");
            assert.strictEqual(oldUpperBound, yScale.domain()[1], "upper bound doesn't change with 0 added");
            oldLowerBound = yScale.domain()[0];
            oldUpperBound = yScale.domain()[1];
            renderer.detach();
            data = [
                { x: 1, y: 10, type: "c" },
                { x: 3, y: 3, type: "c" }
            ];
            dataset.data(data);
            renderer.renderTo(svg);
            assert.closeTo(oldLowerBound, yScale.domain()[0], 2, "lower bound doesn't change on positive addition");
            assert.closeTo(oldUpperBound + 10, yScale.domain()[1], 2, "upper bound increases");
            oldUpperBound = yScale.domain()[1];
            renderer.detach();
            data = [
                { x: 1, y: 8, type: "c" },
                { x: 3, y: 3, type: "c" }
            ];
            dataset.data(data);
            renderer.renderTo(svg);
            assert.closeTo(oldUpperBound - 2, yScale.domain()[1], 1, "upper bound decreases by 2");
            oldUpperBound = yScale.domain()[1];
            renderer.detach();
            data = [
                { x: 1, y: 8, type: "c" },
                { x: 3, y: 1, type: "c" }
            ];
            dataset.data(data);
            renderer.renderTo(svg);
            assert.strictEqual(oldUpperBound, yScale.domain()[1], "upper bound does not change");
            svg.remove();
        });
        it("warning is thrown when datasets are updated with different domains", function () {
            var flag = false;
            var oldWarn = Plottable._Util.Methods.warn;
            Plottable._Util.Methods.warn = function (msg) {
                if (msg.indexOf("domain") > -1) {
                    flag = true;
                }
            };
            var missingDomainData = [
                { x: 1, y: 0, type: "c" }
            ];
            var dataset = new Plottable.Dataset(missingDomainData);
            renderer.addDataset(dataset);
            Plottable._Util.Methods.warn = oldWarn;
            assert.isTrue(flag, "warning has been issued about differing domains");
            svg.remove();
        });
    });
    describe("Stacked Area Plot Project", function () {
        var svg;
        var xScale;
        var yScale;
        var renderer;
        var SVG_WIDTH = 600;
        var SVG_HEIGHT = 400;
        beforeEach(function () {
            svg = generateSVG(SVG_WIDTH, SVG_HEIGHT);
            xScale = new Plottable.Scale.Linear().domain([1, 3]);
            yScale = new Plottable.Scale.Linear().domain([0, 4]);
            var colorScale = new Plottable.Scale.Color("10").domain(["a", "b"]);
            var data1 = [
                { x: 1, yTest: 1, type: "a" },
                { x: 3, yTest: 2, type: "a" }
            ];
            var data2 = [
                { x: 1, yTest: 3, type: "b" },
                { x: 3, yTest: 1, type: "b" }
            ];
            renderer = new Plottable.Plot.StackedArea(xScale, yScale);
            renderer.project("y", "yTest", yScale);
            renderer.project("x", "x", xScale);
            renderer.addDataset(data1);
            renderer.addDataset(data2);
            renderer.project("fill", "type", colorScale);
            var xAxis = new Plottable.Axis.Numeric(xScale, "bottom");
            var table = new Plottable.Component.Table([[renderer], [xAxis]]).renderTo(svg);
        });
        it("renders correctly", function () {
            var areas = renderer._renderArea.selectAll(".area");
            var area0 = d3.select(areas[0][0]);
            var d0 = normalizePath(area0.attr("d")).split(/[a-zA-Z]/);
            var d0Ys = d0.slice(1, d0.length - 1).map(function (s) { return parseFloat(s.split(",")[1]); });
            assert.strictEqual(d0Ys.indexOf(0), -1, "bottom area never touches the top");
            var area1 = d3.select(areas[0][1]);
            var d1 = normalizePath(area1.attr("d")).split(/[a-zA-Z]/);
            var d1Ys = d1.slice(1, d1.length - 1).map(function (s) { return parseFloat(s.split(",")[1]); });
            assert.notEqual(d1Ys.indexOf(0), -1, "touches the top");
            var domain = yScale.domain();
            assert.strictEqual(0, domain[0], "domain starts at a min value at 0");
            assert.strictEqual(4, domain[1], "highest area stacking is at upper limit of yScale domain");
            svg.remove();
        });
        it("project works correctly", function () {
            renderer.project("check", "type");
            var areas = renderer._renderArea.selectAll(".area");
            var area0 = d3.select(areas[0][0]);
            assert.strictEqual(area0.attr("check"), "a", "projector has been applied to first area");
            var area1 = d3.select(areas[0][1]);
            assert.strictEqual(area1.attr("check"), "b", "projector has been applied to second area");
            svg.remove();
        });
    });
});

///<reference path="../../testReference.ts" />
var assert = chai.assert;
describe("Plots", function () {
    describe("Stacked Bar Plot", function () {
        var svg;
        var dataset1;
        var dataset2;
        var xScale;
        var yScale;
        var renderer;
        var SVG_WIDTH = 600;
        var SVG_HEIGHT = 400;
        var axisHeight = 0;
        var bandWidth = 0;
        var originalData1;
        var originalData2;
        beforeEach(function () {
            svg = generateSVG(SVG_WIDTH, SVG_HEIGHT);
            xScale = new Plottable.Scale.Ordinal();
            yScale = new Plottable.Scale.Linear().domain([0, 3]);
            originalData1 = [
                { x: "A", y: 1 },
                { x: "B", y: 2 }
            ];
            originalData2 = [
                { x: "A", y: 2 },
                { x: "B", y: 1 }
            ];
            var data1 = [
                { x: "A", y: 1 },
                { x: "B", y: 2 }
            ];
            var data2 = [
                { x: "A", y: 2 },
                { x: "B", y: 1 }
            ];
            dataset1 = new Plottable.Dataset(data1);
            dataset2 = new Plottable.Dataset(data2);
            renderer = new Plottable.Plot.StackedBar(xScale, yScale);
            renderer.addDataset(dataset1);
            renderer.addDataset(dataset2);
            renderer.project("x", "x", xScale);
            renderer.project("y", "y", yScale);
            renderer.baseline(0);
            var xAxis = new Plottable.Axis.Category(xScale, "bottom");
            var table = new Plottable.Component.Table([[renderer], [xAxis]]).renderTo(svg);
            axisHeight = xAxis.height();
            bandWidth = xScale.rangeBand();
        });
        it("renders correctly", function () {
            var bars = renderer._renderArea.selectAll("rect");
            var bar0 = d3.select(bars[0][0]);
            var bar1 = d3.select(bars[0][1]);
            var bar2 = d3.select(bars[0][2]);
            var bar3 = d3.select(bars[0][3]);
            var bar0X = bar0.data()[0].x;
            var bar1X = bar1.data()[0].x;
            var bar2X = bar2.data()[0].x;
            var bar3X = bar3.data()[0].x;
            // check widths
            assert.closeTo(numAttr(bar0, "width"), bandWidth, 2);
            assert.closeTo(numAttr(bar1, "width"), bandWidth, 2);
            assert.closeTo(numAttr(bar2, "width"), bandWidth, 2);
            assert.closeTo(numAttr(bar3, "width"), bandWidth, 2);
            // check heights
            assert.closeTo(numAttr(bar0, "height"), (400 - axisHeight) / 3, 0.01, "height is correct for bar0");
            assert.closeTo(numAttr(bar1, "height"), (400 - axisHeight) / 3 * 2, 0.01, "height is correct for bar1");
            assert.closeTo(numAttr(bar2, "height"), (400 - axisHeight) / 3 * 2, 0.01, "height is correct for bar2");
            assert.closeTo(numAttr(bar3, "height"), (400 - axisHeight) / 3, 0.01, "height is correct for bar3");
            // check that bar is aligned on the center of the scale
            assert.closeTo(numAttr(bar0, "x") + numAttr(bar0, "width") / 2, xScale.scale(bar0X), 0.01, "x pos correct for bar0");
            assert.closeTo(numAttr(bar1, "x") + numAttr(bar1, "width") / 2, xScale.scale(bar1X), 0.01, "x pos correct for bar1");
            assert.closeTo(numAttr(bar2, "x") + numAttr(bar2, "width") / 2, xScale.scale(bar2X), 0.01, "x pos correct for bar2");
            assert.closeTo(numAttr(bar3, "x") + numAttr(bar3, "width") / 2, xScale.scale(bar3X), 0.01, "x pos correct for bar3");
            // now check y values to ensure they do indeed stack
            assert.closeTo(numAttr(bar0, "y"), (400 - axisHeight) / 3 * 2, 0.01, "y is correct for bar0");
            assert.closeTo(numAttr(bar1, "y"), (400 - axisHeight) / 3, 0.01, "y is correct for bar1");
            assert.closeTo(numAttr(bar2, "y"), 0, 0.01, "y is correct for bar2");
            assert.closeTo(numAttr(bar3, "y"), 0, 0.01, "y is correct for bar3");
            assert.deepEqual(dataset1.data(), originalData1, "underlying data is not modified");
            assert.deepEqual(dataset2.data(), originalData2, "underlying data is not modified");
            svg.remove();
        });
    });
    describe("Stacked Bar Plot Negative Values", function () {
        var svg;
        var xScale;
        var yScale;
        var plot;
        var SVG_WIDTH = 600;
        var SVG_HEIGHT = 400;
        var axisHeight = 0;
        var bandWidth = 0;
        beforeEach(function () {
            svg = generateSVG(SVG_WIDTH, SVG_HEIGHT);
            xScale = new Plottable.Scale.Ordinal();
            yScale = new Plottable.Scale.Linear();
            var data1 = [
                { x: "A", y: -1 },
                { x: "B", y: -4 }
            ];
            var data2 = [
                { x: "A", y: -1 },
                { x: "B", y: 4 }
            ];
            var data3 = [
                { x: "A", y: -2 },
                { x: "B", y: -4 }
            ];
            var data4 = [
                { x: "A", y: -3 },
                { x: "B", y: 4 }
            ];
            plot = new Plottable.Plot.StackedBar(xScale, yScale);
            plot.addDataset(data1);
            plot.addDataset(data2);
            plot.addDataset(data3);
            plot.addDataset(data4);
            plot.project("x", "x", xScale);
            plot.project("y", "y", yScale);
            plot.baseline(0);
            var xAxis = new Plottable.Axis.Category(xScale, "bottom");
            var table = new Plottable.Component.Table([[plot], [xAxis]]).renderTo(svg);
            axisHeight = xAxis.height();
        });
        it("stacking done correctly for negative values", function () {
            var bars = plot._renderArea.selectAll("rect");
            var bar0 = d3.select(bars[0][0]);
            var bar1 = d3.select(bars[0][1]);
            var bar2 = d3.select(bars[0][2]);
            var bar3 = d3.select(bars[0][3]);
            var bar4 = d3.select(bars[0][4]);
            var bar5 = d3.select(bars[0][5]);
            var bar6 = d3.select(bars[0][6]);
            var bar7 = d3.select(bars[0][7]);
            // check stacking order
            assert.operator(numAttr(bar0, "y"), "<", numAttr(bar2, "y"), "'A' bars added below the baseline in dataset order");
            assert.operator(numAttr(bar2, "y"), "<", numAttr(bar4, "y"), "'A' bars added below the baseline in dataset order");
            assert.operator(numAttr(bar4, "y"), "<", numAttr(bar6, "y"), "'A' bars added below the baseline in dataset order");
            assert.operator(numAttr(bar1, "y"), "<", numAttr(bar5, "y"), "'B' bars added below the baseline in dataset order");
            assert.operator(numAttr(bar3, "y"), ">", numAttr(bar7, "y"), "'B' bars added above the baseline in dataset order");
            svg.remove();
        });
        it("stacked extent is set correctly", function () {
            assert.deepEqual(plot._stackedExtent, [-8, 8], "stacked extent is updated accordingly");
            svg.remove();
        });
    });
    describe("Horizontal Stacked Bar Plot", function () {
        var svg;
        var dataset1;
        var dataset2;
        var xScale;
        var yScale;
        var renderer;
        var SVG_WIDTH = 600;
        var SVG_HEIGHT = 400;
        var rendererWidth;
        var bandWidth = 0;
        beforeEach(function () {
            svg = generateSVG(SVG_WIDTH, SVG_HEIGHT);
            xScale = new Plottable.Scale.Linear().domain([0, 6]);
            yScale = new Plottable.Scale.Ordinal();
            var data1 = [
                { name: "jon", y: 0, type: "q1" },
                { name: "dan", y: 2, type: "q1" }
            ];
            var data2 = [
                { name: "jon", y: 2, type: "q2" },
                { name: "dan", y: 4, type: "q2" }
            ];
            dataset1 = new Plottable.Dataset(data1);
            dataset2 = new Plottable.Dataset(data2);
            renderer = new Plottable.Plot.StackedBar(xScale, yScale, false);
            renderer.project("y", "name", yScale);
            renderer.project("x", "y", xScale);
            renderer.addDataset(data1);
            renderer.addDataset(data2);
            renderer.baseline(0);
            var yAxis = new Plottable.Axis.Category(yScale, "left");
            var table = new Plottable.Component.Table([[yAxis, renderer]]).renderTo(svg);
            rendererWidth = renderer.width();
            bandWidth = yScale.rangeBand();
        });
        it("renders correctly", function () {
            var bars = renderer._renderArea.selectAll("rect");
            var bar0 = d3.select(bars[0][0]);
            var bar1 = d3.select(bars[0][1]);
            var bar2 = d3.select(bars[0][2]);
            var bar3 = d3.select(bars[0][3]);
            // check heights
            assert.closeTo(numAttr(bar0, "height"), bandWidth, 2);
            assert.closeTo(numAttr(bar1, "height"), bandWidth, 2);
            assert.closeTo(numAttr(bar2, "height"), bandWidth, 2);
            assert.closeTo(numAttr(bar3, "height"), bandWidth, 2);
            // check widths
            assert.closeTo(numAttr(bar0, "width"), 0, 0.01, "width is correct for bar0");
            assert.closeTo(numAttr(bar1, "width"), rendererWidth / 3, 0.01, "width is correct for bar1");
            assert.closeTo(numAttr(bar2, "width"), rendererWidth / 3, 0.01, "width is correct for bar2");
            assert.closeTo(numAttr(bar3, "width"), rendererWidth / 3 * 2, 0.01, "width is correct for bar3");
            var bar0Y = bar0.data()[0].name;
            var bar1Y = bar1.data()[0].name;
            var bar2Y = bar2.data()[0].name;
            var bar3Y = bar3.data()[0].name;
            // check that bar is aligned on the center of the scale
            assert.closeTo(numAttr(bar0, "y") + numAttr(bar0, "height") / 2, yScale.scale(bar0Y), 0.01, "y pos correct for bar0");
            assert.closeTo(numAttr(bar1, "y") + numAttr(bar1, "height") / 2, yScale.scale(bar1Y), 0.01, "y pos correct for bar1");
            assert.closeTo(numAttr(bar2, "y") + numAttr(bar2, "height") / 2, yScale.scale(bar2Y), 0.01, "y pos correct for bar2");
            assert.closeTo(numAttr(bar3, "y") + numAttr(bar3, "height") / 2, yScale.scale(bar3Y), 0.01, "y pos correct for bar3");
            // now check x values to ensure they do indeed stack
            assert.closeTo(numAttr(bar0, "x"), 0, 0.01, "x is correct for bar0");
            assert.closeTo(numAttr(bar1, "x"), 0, 0.01, "x is correct for bar1");
            assert.closeTo(numAttr(bar2, "x"), 0, 0.01, "x is correct for bar2");
            assert.closeTo(numAttr(bar3, "x"), rendererWidth / 3, 0.01, "x is correct for bar3");
            svg.remove();
        });
    });
    describe("Stacked Bar Plot Weird Values", function () {
        var svg;
        var plot;
        var SVG_WIDTH = 600;
        var SVG_HEIGHT = 400;
        var numAttr = function (s, a) { return parseFloat(s.attr(a)); };
        beforeEach(function () {
            svg = generateSVG(SVG_WIDTH, SVG_HEIGHT);
            var xScale = new Plottable.Scale.Ordinal();
            var yScale = new Plottable.Scale.Linear();
            var data1 = [
                { x: "A", y: 1, type: "a" },
                { x: "B", y: 2, type: "a" },
                { x: "C", y: 1, type: "a" }
            ];
            var data2 = [
                { x: "A", y: 2, type: "b" },
                { x: "B", y: 3, type: "b" }
            ];
            var data3 = [
                { x: "B", y: 1, type: "c" },
                { x: "C", y: 7, type: "c" }
            ];
            plot = new Plottable.Plot.StackedBar(xScale, yScale);
            plot.addDataset(data1);
            plot.addDataset(data2);
            plot.addDataset(data3);
            plot.project("x", "x", xScale);
            plot.project("y", "y", yScale);
            var xAxis = new Plottable.Axis.Category(xScale, "bottom");
            var table = new Plottable.Component.Table([[plot], [xAxis]]).renderTo(svg);
        });
        it("renders correctly", function () {
            var bars = plot._renderArea.selectAll("rect");
            assert.lengthOf(bars[0], 7, "draws a bar for each datum");
            var aBars = [d3.select(bars[0][0]), d3.select(bars[0][3])];
            var bBars = [d3.select(bars[0][1]), d3.select(bars[0][4]), d3.select(bars[0][5])];
            var cBars = [d3.select(bars[0][2]), d3.select(bars[0][6])];
            assert.closeTo(numAttr(aBars[0], "x"), numAttr(aBars[1], "x"), 0.01, "A bars at same x position");
            assert.operator(numAttr(aBars[0], "y"), ">", numAttr(aBars[1], "y"), "first dataset A bar under second");
            assert.closeTo(numAttr(bBars[0], "x"), numAttr(bBars[1], "x"), 0.01, "B bars at same x position");
            assert.closeTo(numAttr(bBars[1], "x"), numAttr(bBars[2], "x"), 0.01, "B bars at same x position");
            assert.operator(numAttr(bBars[0], "y"), ">", numAttr(bBars[1], "y"), "first dataset B bar under second");
            assert.operator(numAttr(bBars[1], "y"), ">", numAttr(bBars[2], "y"), "second dataset B bar under third");
            assert.closeTo(numAttr(cBars[0], "x"), numAttr(cBars[1], "x"), 0.01, "C bars at same x position");
            assert.operator(numAttr(cBars[0], "y"), ">", numAttr(cBars[1], "y"), "first dataset C bar under second");
            svg.remove();
        });
    });
});

///<reference path="../../testReference.ts" />
var assert = chai.assert;
describe("Plots", function () {
    describe("Clustered Bar Plot", function () {
        var svg;
        var dataset1;
        var dataset2;
        var xScale;
        var yScale;
        var renderer;
        var SVG_WIDTH = 600;
        var SVG_HEIGHT = 400;
        var axisHeight = 0;
        var bandWidth = 0;
        var originalData1;
        var originalData2;
        beforeEach(function () {
            svg = generateSVG(SVG_WIDTH, SVG_HEIGHT);
            xScale = new Plottable.Scale.Ordinal();
            yScale = new Plottable.Scale.Linear().domain([0, 2]);
            originalData1 = [
                { x: "A", y: 1 },
                { x: "B", y: 2 }
            ];
            originalData2 = [
                { x: "A", y: 2 },
                { x: "B", y: 1 }
            ];
            var data1 = [
                { x: "A", y: 1 },
                { x: "B", y: 2 }
            ];
            var data2 = [
                { x: "A", y: 2 },
                { x: "B", y: 1 }
            ];
            dataset1 = new Plottable.Dataset(data1);
            dataset2 = new Plottable.Dataset(data2);
            renderer = new Plottable.Plot.ClusteredBar(xScale, yScale);
            renderer.addDataset(dataset1);
            renderer.addDataset(dataset2);
            renderer.baseline(0);
            renderer.project("x", "x", xScale);
            renderer.project("y", "y", yScale);
            var xAxis = new Plottable.Axis.Category(xScale, "bottom");
            var table = new Plottable.Component.Table([[renderer], [xAxis]]).renderTo(svg);
            axisHeight = xAxis.height();
            bandWidth = xScale.rangeBand();
        });
        it("renders correctly", function () {
            var bars = renderer._renderArea.selectAll("rect");
            var bar0 = d3.select(bars[0][0]);
            var bar1 = d3.select(bars[0][1]);
            var bar2 = d3.select(bars[0][2]);
            var bar3 = d3.select(bars[0][3]);
            var bar0X = bar0.data()[0].x;
            var bar1X = bar1.data()[0].x;
            var bar2X = bar2.data()[0].x;
            var bar3X = bar3.data()[0].x;
            // check widths
            assert.closeTo(numAttr(bar0, "width"), 40, 2);
            assert.closeTo(numAttr(bar1, "width"), 40, 2);
            assert.closeTo(numAttr(bar2, "width"), 40, 2);
            assert.closeTo(numAttr(bar3, "width"), 40, 2);
            // check heights
            assert.closeTo(numAttr(bar0, "height"), (400 - axisHeight) / 2, 0.01, "height is correct for bar0");
            assert.closeTo(numAttr(bar1, "height"), (400 - axisHeight), 0.01, "height is correct for bar1");
            assert.closeTo(numAttr(bar2, "height"), (400 - axisHeight), 0.01, "height is correct for bar2");
            assert.closeTo(numAttr(bar3, "height"), (400 - axisHeight) / 2, 0.01, "height is correct for bar3");
            // check that clustering is correct
            var innerScale = renderer._makeInnerScale();
            var off = innerScale.scale("_0");
            assert.closeTo(numAttr(bar0, "x") + numAttr(bar0, "width") / 2, xScale.scale(bar0X) - xScale.rangeBand() / 2 + off, 0.01, "x pos correct for bar0");
            assert.closeTo(numAttr(bar1, "x") + numAttr(bar1, "width") / 2, xScale.scale(bar1X) - xScale.rangeBand() / 2 + off, 0.01, "x pos correct for bar1");
            assert.closeTo(numAttr(bar2, "x") + numAttr(bar2, "width") / 2, xScale.scale(bar2X) + xScale.rangeBand() / 2 - off, 0.01, "x pos correct for bar2");
            assert.closeTo(numAttr(bar3, "x") + numAttr(bar3, "width") / 2, xScale.scale(bar3X) + xScale.rangeBand() / 2 - off, 0.01, "x pos correct for bar3");
            assert.deepEqual(dataset1.data(), originalData1, "underlying data is not modified");
            assert.deepEqual(dataset2.data(), originalData2, "underlying data is not modified");
            svg.remove();
        });
    });
    describe("Horizontal Clustered Bar Plot", function () {
        var svg;
        var dataset1;
        var dataset2;
        var yScale;
        var xScale;
        var renderer;
        var SVG_WIDTH = 600;
        var SVG_HEIGHT = 400;
        var rendererWidth;
        var bandWidth = 0;
        beforeEach(function () {
            svg = generateSVG(SVG_WIDTH, SVG_HEIGHT);
            yScale = new Plottable.Scale.Ordinal();
            xScale = new Plottable.Scale.Linear().domain([0, 2]);
            var data1 = [
                { y: "A", x: 1 },
                { y: "B", x: 2 }
            ];
            var data2 = [
                { y: "A", x: 2 },
                { y: "B", x: 1 }
            ];
            dataset1 = new Plottable.Dataset(data1);
            dataset2 = new Plottable.Dataset(data2);
            renderer = new Plottable.Plot.ClusteredBar(xScale, yScale, false);
            renderer.addDataset(data1);
            renderer.addDataset(data2);
            renderer.baseline(0);
            renderer.project("x", "x", xScale);
            renderer.project("y", "y", yScale);
            var yAxis = new Plottable.Axis.Category(yScale, "left");
            var table = new Plottable.Component.Table([[yAxis, renderer]]).renderTo(svg);
            rendererWidth = renderer.width();
            bandWidth = yScale.rangeBand();
        });
        it("renders correctly", function () {
            var bars = renderer._renderArea.selectAll("rect");
            var bar0 = d3.select(bars[0][0]);
            var bar1 = d3.select(bars[0][1]);
            var bar2 = d3.select(bars[0][2]);
            var bar3 = d3.select(bars[0][3]);
            // check widths
            assert.closeTo(numAttr(bar0, "height"), 26, 2, "height is correct for bar0");
            assert.closeTo(numAttr(bar1, "height"), 26, 2, "height is correct for bar1");
            assert.closeTo(numAttr(bar2, "height"), 26, 2, "height is correct for bar2");
            assert.closeTo(numAttr(bar3, "height"), 26, 2, "height is correct for bar3");
            // check heights
            assert.closeTo(numAttr(bar0, "width"), rendererWidth / 2, 0.01, "width is correct for bar0");
            assert.closeTo(numAttr(bar1, "width"), rendererWidth, 0.01, "width is correct for bar1");
            assert.closeTo(numAttr(bar2, "width"), rendererWidth, 0.01, "width is correct for bar2");
            assert.closeTo(numAttr(bar3, "width"), rendererWidth / 2, 0.01, "width is correct for bar3");
            var bar0Y = bar0.data()[0].y;
            var bar1Y = bar1.data()[0].y;
            var bar2Y = bar2.data()[0].y;
            var bar3Y = bar3.data()[0].y;
            // check that clustering is correct
            var innerScale = renderer._makeInnerScale();
            var off = innerScale.scale("_0");
            assert.closeTo(numAttr(bar0, "y") + numAttr(bar0, "height") / 2, yScale.scale(bar0Y) - yScale.rangeBand() / 2 + off, 0.01, "y pos correct for bar0");
            assert.closeTo(numAttr(bar1, "y") + numAttr(bar1, "height") / 2, yScale.scale(bar1Y) - yScale.rangeBand() / 2 + off, 0.01, "y pos correct for bar1");
            assert.closeTo(numAttr(bar2, "y") + numAttr(bar2, "height") / 2, yScale.scale(bar2Y) + yScale.rangeBand() / 2 - off, 0.01, "y pos correct for bar2");
            assert.closeTo(numAttr(bar3, "y") + numAttr(bar3, "height") / 2, yScale.scale(bar3Y) + yScale.rangeBand() / 2 - off, 0.01, "y pos correct for bar3");
            svg.remove();
        });
    });
    describe("Clustered Bar Plot Missing Values", function () {
        var svg;
        var plot;
        var numAttr = function (s, a) { return parseFloat(s.attr(a)); };
        beforeEach(function () {
            var SVG_WIDTH = 600;
            var SVG_HEIGHT = 400;
            svg = generateSVG(SVG_WIDTH, SVG_HEIGHT);
            var xScale = new Plottable.Scale.Ordinal();
            var yScale = new Plottable.Scale.Linear();
            var data1 = [{ x: "A", y: 1 }, { x: "B", y: 2 }, { x: "C", y: 1 }];
            var data2 = [{ x: "A", y: 2 }, { x: "B", y: 4 }];
            var data3 = [{ x: "B", y: 15 }, { x: "C", y: 15 }];
            plot = new Plottable.Plot.ClusteredBar(xScale, yScale);
            plot.addDataset(data1);
            plot.addDataset(data2);
            plot.addDataset(data3);
            plot.baseline(0);
            plot.project("x", "x", xScale);
            plot.project("y", "y", yScale);
            var xAxis = new Plottable.Axis.Category(xScale, "bottom");
            new Plottable.Component.Table([[plot], [xAxis]]).renderTo(svg);
        });
        it("renders correctly", function () {
            var bars = plot._renderArea.selectAll("rect");
            assert.lengthOf(bars[0], 7, "Number of bars should be equivalent to number of datum");
            var aBar0 = d3.select(bars[0][0]);
            var aBar1 = d3.select(bars[0][3]);
            var bBar0 = d3.select(bars[0][1]);
            var bBar1 = d3.select(bars[0][4]);
            var bBar2 = d3.select(bars[0][5]);
            var cBar0 = d3.select(bars[0][2]);
            var cBar1 = d3.select(bars[0][6]);
            // check bars are in domain order
            assert.operator(numAttr(aBar0, "x"), "<", numAttr(bBar0, "x"), "first dataset bars ordered correctly");
            assert.operator(numAttr(bBar0, "x"), "<", numAttr(cBar0, "x"), "first dataset bars ordered correctly");
            assert.operator(numAttr(aBar1, "x"), "<", numAttr(bBar1, "x"), "second dataset bars ordered correctly");
            assert.operator(numAttr(bBar2, "x"), "<", numAttr(cBar1, "x"), "third dataset bars ordered correctly");
            // check that clustering is correct
            assert.operator(numAttr(aBar0, "x"), "<", numAttr(aBar1, "x"), "A bars clustered in dataset order");
            assert.operator(numAttr(bBar0, "x"), "<", numAttr(bBar1, "x"), "B bars clustered in dataset order");
            assert.operator(numAttr(bBar1, "x"), "<", numAttr(bBar2, "x"), "B bars clustered in dataset order");
            assert.operator(numAttr(cBar0, "x"), "<", numAttr(cBar1, "x"), "C bars clustered in dataset order");
            svg.remove();
        });
    });
});

///<reference path="../testReference.ts" />
var assert = chai.assert;
describe("Broadcasters", function () {
    var b;
    var called;
    var cb;
    var listenable = {};
    beforeEach(function () {
        b = new Plottable.Core.Broadcaster(listenable);
        called = false;
        cb = function () {
            called = true;
        };
    });
    it("listeners are called by the broadcast method", function () {
        b.registerListener(null, cb);
        b.broadcast();
        assert.isTrue(called, "callback was called");
    });
    it("same listener can only be associated with one callback", function () {
        var called2 = false;
        var cb2 = function () {
            called2 = true;
        };
        var listener = {};
        b.registerListener(listener, cb);
        b.registerListener(listener, cb2);
        b.broadcast();
        assert.isFalse(called, "first (overwritten) callback not called");
        assert.isTrue(called2, "second callback was called");
    });
    it("listeners can be deregistered", function () {
        var listener = {};
        b.registerListener(listener, cb);
        b.deregisterListener(listener);
        b.broadcast();
        assert.isFalse(called, "callback was not called after deregistering only listener");
        b.registerListener(5, cb);
        b.registerListener(6, cb);
        b.deregisterAllListeners();
        b.broadcast();
        assert.isFalse(called, "callback was not called after deregistering all listeners");
        b.registerListener(5, cb);
        b.registerListener(6, cb);
        b.deregisterListener(5);
        b.broadcast();
        assert.isTrue(called, "callback was called even after 1/2 listeners were deregistered");
    });
    it("arguments are passed through to callback", function () {
        var g2 = {};
        var g3 = "foo";
        var cb = function (arg1, arg2, arg3) {
            assert.strictEqual(listenable, arg1, "broadcaster passed through");
            assert.strictEqual(g2, arg2, "g2 passed through");
            assert.strictEqual(g3, arg3, "g3 passed through");
            called = true;
        };
        b.registerListener(null, cb);
        b.broadcast(g2, g3);
        assert.isTrue(called, "the cb was called");
    });
    it("deregistering an unregistered listener doesn't throw an error", function () {
        assert.doesNotThrow(function () { return b.deregisterListener({}); });
    });
});

///<reference path="../testReference.ts" />
var assert = chai.assert;
describe("Metadata", function () {
    var xScale;
    var yScale;
    var data1 = [{ x: 0, y: 0 }, { x: 1, y: 1 }];
    var data2 = [{ x: 2, y: 2 }, { x: 3, y: 3 }];
    before(function () {
        xScale = new Plottable.Scale.Linear();
        yScale = new Plottable.Scale.Linear();
        xScale.domain([0, 400]);
        yScale.domain([400, 0]);
    });
    it("plot metadata is set properly", function () {
        var d1 = new Plottable.Dataset();
        var r = new Plottable.Plot.AbstractPlot().addDataset("d1", d1).addDataset(d1).addDataset("d2", []).addDataset([]);
        r._datasetKeysInOrder.forEach(function (key) {
            var plotMetadata = r._key2PlotDatasetKey.get(key).plotMetadata;
            assert.propertyVal(plotMetadata, "datasetKey", key, "metadata has correct dataset key");
        });
    });
    it("user metadata is applied", function () {
        var svg = generateSVG(400, 400);
        var metadata = { foo: 10, bar: 20 };
        var xAccessor = function (d, i, u) { return d.x + i * u.foo; };
        var yAccessor = function (d, i, u) { return u.bar; };
        var dataset = new Plottable.Dataset(data1, metadata);
        var plot = new Plottable.Plot.Scatter(xScale, yScale).project("x", xAccessor).project("y", yAccessor);
        plot.addDataset(dataset);
        plot.renderTo(svg);
        var circles = plot._renderArea.selectAll("circle");
        var c1 = d3.select(circles[0][0]);
        var c2 = d3.select(circles[0][1]);
        assert.closeTo(parseFloat(c1.attr("cx")), 0, 0.01, "first circle cx is correct");
        assert.closeTo(parseFloat(c1.attr("cy")), 20, 0.01, "first circle cy is correct");
        assert.closeTo(parseFloat(c2.attr("cx")), 11, 0.01, "second circle cx is correct");
        assert.closeTo(parseFloat(c2.attr("cy")), 20, 0.01, "second circle cy is correct");
        metadata = { foo: 0, bar: 0 };
        dataset.metadata(metadata);
        assert.closeTo(parseFloat(c1.attr("cx")), 0, 0.01, "first circle cx is correct after metadata change");
        assert.closeTo(parseFloat(c1.attr("cy")), 0, 0.01, "first circle cy is correct after metadata change");
        assert.closeTo(parseFloat(c2.attr("cx")), 1, 0.01, "second circle cx is correct after metadata change");
        assert.closeTo(parseFloat(c2.attr("cy")), 0, 0.01, "second circle cy is correct after metadata change");
        svg.remove();
    });
    it("user metadata is applied to associated dataset", function () {
        var svg = generateSVG(400, 400);
        var metadata1 = { foo: 10 };
        var metadata2 = { foo: 30 };
        var xAccessor = function (d, i, u) { return d.x + (i + 1) * u.foo; };
        var yAccessor = function () { return 0; };
        var dataset1 = new Plottable.Dataset(data1, metadata1);
        var dataset2 = new Plottable.Dataset(data2, metadata2);
        var plot = new Plottable.Plot.Scatter(xScale, yScale).project("x", xAccessor).project("y", yAccessor);
        plot.addDataset(dataset1);
        plot.addDataset(dataset2);
        plot.renderTo(svg);
        var circles = plot._renderArea.selectAll("circle");
        var c1 = d3.select(circles[0][0]);
        var c2 = d3.select(circles[0][1]);
        var c3 = d3.select(circles[0][2]);
        var c4 = d3.select(circles[0][3]);
        assert.closeTo(parseFloat(c1.attr("cx")), 10, 0.01, "first circle is correct");
        assert.closeTo(parseFloat(c2.attr("cx")), 21, 0.01, "second circle is correct");
        assert.closeTo(parseFloat(c3.attr("cx")), 32, 0.01, "third circle is correct");
        assert.closeTo(parseFloat(c4.attr("cx")), 63, 0.01, "fourth circle is correct");
        svg.remove();
    });
    it("plot metadata is applied", function () {
        var svg = generateSVG(400, 400);
        var xAccessor = function (d, i, u, m) { return d.x + (i + 1) * m.foo; };
        var yAccessor = function () { return 0; };
        var plot = new Plottable.Plot.Scatter(xScale, yScale).project("x", xAccessor).project("y", yAccessor);
        plot._getPlotMetadataForDataset = function (key) {
            return {
                datasetKey: key,
                foo: 10
            };
        };
        plot.addDataset(data1);
        plot.addDataset(data2);
        plot.renderTo(svg);
        var circles = plot._renderArea.selectAll("circle");
        var c1 = d3.select(circles[0][0]);
        var c2 = d3.select(circles[0][1]);
        var c3 = d3.select(circles[0][2]);
        var c4 = d3.select(circles[0][3]);
        assert.closeTo(parseFloat(c1.attr("cx")), 10, 0.01, "first circle is correct");
        assert.closeTo(parseFloat(c2.attr("cx")), 21, 0.01, "second circle is correct");
        assert.closeTo(parseFloat(c3.attr("cx")), 12, 0.01, "third circle is correct");
        assert.closeTo(parseFloat(c4.attr("cx")), 23, 0.01, "fourth circle is correct");
        svg.remove();
    });
    it("plot metadata is per plot", function () {
        var svg = generateSVG(400, 400);
        var xAccessor = function (d, i, u, m) { return d.x + (i + 1) * m.foo; };
        var yAccessor = function () { return 0; };
        var plot1 = new Plottable.Plot.Scatter(xScale, yScale).project("x", xAccessor).project("y", yAccessor);
        plot1._getPlotMetadataForDataset = function (key) {
            return {
                datasetKey: key,
                foo: 10
            };
        };
        plot1.addDataset(data1);
        plot1.addDataset(data2);
        var plot2 = new Plottable.Plot.Scatter(xScale, yScale).project("x", xAccessor).project("y", yAccessor);
        plot2._getPlotMetadataForDataset = function (key) {
            return {
                datasetKey: key,
                foo: 20
            };
        };
        plot2.addDataset(data1);
        plot2.addDataset(data2);
        plot1.renderTo(svg);
        plot2.renderTo(svg);
        var circles = plot1._renderArea.selectAll("circle");
        var c1 = d3.select(circles[0][0]);
        var c2 = d3.select(circles[0][1]);
        var c3 = d3.select(circles[0][2]);
        var c4 = d3.select(circles[0][3]);
        assert.closeTo(parseFloat(c1.attr("cx")), 10, 0.01, "first circle is correct for first plot");
        assert.closeTo(parseFloat(c2.attr("cx")), 21, 0.01, "second circle is correct for first plot");
        assert.closeTo(parseFloat(c3.attr("cx")), 12, 0.01, "third circle is correct for first plot");
        assert.closeTo(parseFloat(c4.attr("cx")), 23, 0.01, "fourth circle is correct for first plot");
        circles = plot2._renderArea.selectAll("circle");
        c1 = d3.select(circles[0][0]);
        c2 = d3.select(circles[0][1]);
        c3 = d3.select(circles[0][2]);
        c4 = d3.select(circles[0][3]);
        assert.closeTo(parseFloat(c1.attr("cx")), 20, 0.01, "first circle is correct for second plot");
        assert.closeTo(parseFloat(c2.attr("cx")), 41, 0.01, "second circle is correct for second plot");
        assert.closeTo(parseFloat(c3.attr("cx")), 22, 0.01, "third circle is correct for second plot");
        assert.closeTo(parseFloat(c4.attr("cx")), 43, 0.01, "fourth circle is correct for second plot");
        svg.remove();
    });
    it("_getExtent works as expected with plot metadata", function () {
        var svg = generateSVG(400, 400);
        var metadata = { foo: 11 };
        var id = function (d) { return d; };
        var dataset = new Plottable.Dataset(data1, metadata);
        var a = function (d, i, u, m) { return d.x + u.foo + m.foo; };
        var plot = new Plottable.Plot.AbstractPlot().project("a", a, xScale);
        plot._getPlotMetadataForDataset = function (key) {
            return {
                datasetKey: key,
                foo: 5
            };
        };
        plot.addDataset(dataset);
        plot.renderTo(svg);
        assert.deepEqual(dataset._getExtent(a, id), [16, 17], "plot metadata is reflected in extent results");
        dataset.metadata({ foo: 0 });
        assert.deepEqual(dataset._getExtent(a, id), [5, 6], "plot metadata is reflected in extent results after change user metadata");
        svg.remove();
    });
    it("each plot passes metadata to projectors", function () {
        var svg = generateSVG(400, 400);
        var metadata = { foo: 11 };
        var dataset1 = new Plottable.Dataset(data1, metadata);
        var dataset2 = new Plottable.Dataset(data2, metadata);
        var checkPlot = function (plot) {
            plot.addDataset("ds1", dataset1).addDataset("ds2", dataset2).project("x", function (d, i, u, m) { return d.x + u.foo + m.datasetKey.length; }).project("y", function (d, i, u, m) { return d.y + u.foo - m.datasetKey.length; });
            // This should not crash. If some metadata is not passed, undefined property error will be raised during accessor call.
            plot.renderTo(svg);
            plot.remove();
        };
        checkPlot(new Plottable.Plot.Area(xScale, yScale));
        checkPlot(new Plottable.Plot.StackedArea(xScale, yScale));
        checkPlot(new Plottable.Plot.Bar(xScale, yScale));
        checkPlot(new Plottable.Plot.StackedBar(xScale, yScale));
        checkPlot(new Plottable.Plot.StackedBar(yScale, xScale, false));
        checkPlot(new Plottable.Plot.ClusteredBar(xScale, yScale));
        checkPlot(new Plottable.Plot.Pie().project("value", "x"));
        checkPlot(new Plottable.Plot.Bar(xScale, yScale, false));
        checkPlot(new Plottable.Plot.Scatter(xScale, yScale));
        svg.remove();
    });
});

///<reference path="../testReference.ts" />
var assert = chai.assert;
describe("ComponentContainer", function () {
    it("_addComponent()", function () {
        var container = new Plottable.Component.AbstractComponentContainer();
        var c1 = new Plottable.Component.AbstractComponent();
        var c2 = new Plottable.Component.AbstractComponent();
        var c3 = new Plottable.Component.AbstractComponent();
        assert.isTrue(container._addComponent(c1), "returns true on successful adding");
        assert.deepEqual(container.components(), [c1], "component was added");
        container._addComponent(c2);
        assert.deepEqual(container.components(), [c1, c2], "can append components");
        container._addComponent(c3, true);
        assert.deepEqual(container.components(), [c3, c1, c2], "can prepend components");
        assert.isFalse(container._addComponent(null), "returns false for null arguments");
        assert.deepEqual(container.components(), [c3, c1, c2], "component list was unchanged");
        assert.isFalse(container._addComponent(c1), "returns false if adding an already-added component");
        assert.deepEqual(container.components(), [c3, c1, c2], "component list was unchanged");
    });
    it("_removeComponent()", function () {
        var container = new Plottable.Component.AbstractComponentContainer();
        var c1 = new Plottable.Component.AbstractComponent();
        var c2 = new Plottable.Component.AbstractComponent();
        container._addComponent(c1);
        container._addComponent(c2);
        container._removeComponent(c2);
        assert.deepEqual(container.components(), [c1], "component 2 was removed");
        container._removeComponent(c2);
        assert.deepEqual(container.components(), [c1], "there are no side effects from removing already-removed components");
    });
    it("empty()", function () {
        var container = new Plottable.Component.AbstractComponentContainer();
        assert.isTrue(container.empty());
        var c1 = new Plottable.Component.AbstractComponent();
        container._addComponent(c1);
        assert.isFalse(container.empty());
    });
    it("detachAll()", function () {
        var container = new Plottable.Component.AbstractComponentContainer();
        var c1 = new Plottable.Component.AbstractComponent();
        var c2 = new Plottable.Component.AbstractComponent();
        container._addComponent(c1);
        container._addComponent(c2);
        container.detachAll();
        assert.deepEqual(container.components(), [], "container was cleared of components");
    });
});

///<reference path="../testReference.ts" />
var assert = chai.assert;
describe("ComponentGroups", function () {
    it("components in componentGroups overlap", function () {
        var c1 = makeFixedSizeComponent(10, 10);
        var c2 = new Plottable.Component.AbstractComponent();
        var c3 = new Plottable.Component.AbstractComponent();
        var cg = new Plottable.Component.Group([c1, c2, c3]);
        var svg = generateSVG(400, 400);
        cg._anchor(svg);
        c1._addBox("test-box1");
        c2._addBox("test-box2");
        c3._addBox("test-box3");
        cg._computeLayout()._render();
        var t1 = svg.select(".test-box1");
        var t2 = svg.select(".test-box2");
        var t3 = svg.select(".test-box3");
        assertWidthHeight(t1, 10, 10, "rect1 sized correctly");
        assertWidthHeight(t2, 400, 400, "rect2 sized correctly");
        assertWidthHeight(t3, 400, 400, "rect3 sized correctly");
        svg.remove();
    });
    it("components in componentGroups occupies all available space", function () {
        var svg = generateSVG(400, 400);
        var xAxis = new Plottable.Axis.Numeric(new Plottable.Scale.Linear(), "bottom");
        var leftLabel = new Plottable.Component.Label("LEFT").xAlign("left");
        var rightLabel = new Plottable.Component.Label("RIGHT").xAlign("right");
        var labelGroup = new Plottable.Component.Group([leftLabel, rightLabel]);
        var table = new Plottable.Component.Table([
            [labelGroup],
            [xAxis]
        ]);
        table.renderTo(svg);
        assertBBoxNonIntersection(leftLabel._element.select(".bounding-box"), rightLabel._element.select(".bounding-box"));
        svg.remove();
    });
    it("components can be added before and after anchoring", function () {
        var c1 = makeFixedSizeComponent(10, 10);
        var c2 = makeFixedSizeComponent(20, 20);
        var c3 = new Plottable.Component.AbstractComponent();
        var cg = new Plottable.Component.Group([c1]);
        var svg = generateSVG(400, 400);
        cg.merge(c2)._anchor(svg);
        c1._addBox("test-box1");
        c2._addBox("test-box2");
        cg._computeLayout()._render();
        var t1 = svg.select(".test-box1");
        var t2 = svg.select(".test-box2");
        assertWidthHeight(t1, 10, 10, "rect1 sized correctly");
        assertWidthHeight(t2, 20, 20, "rect2 sized correctly");
        cg.merge(c3);
        c3._addBox("test-box3");
        cg._computeLayout()._render();
        var t3 = svg.select(".test-box3");
        assertWidthHeight(t3, 400, 400, "rect3 sized correctly");
        svg.remove();
    });
    it("component fixity is computed appropriately", function () {
        var cg = new Plottable.Component.Group();
        var c1 = new Plottable.Component.AbstractComponent();
        var c2 = new Plottable.Component.AbstractComponent();
        cg.merge(c1).merge(c2);
        assert.isFalse(cg._isFixedHeight(), "height not fixed when both components unfixed");
        assert.isFalse(cg._isFixedWidth(), "width not fixed when both components unfixed");
        fixComponentSize(c1, 10, 10);
        assert.isFalse(cg._isFixedHeight(), "height not fixed when one component unfixed");
        assert.isFalse(cg._isFixedWidth(), "width not fixed when one component unfixed");
        fixComponentSize(c2, null, 10);
        assert.isFalse(cg._isFixedHeight(), "height unfixed when both components fixed");
        assert.isFalse(cg._isFixedWidth(), "width unfixed when one component unfixed");
    });
    it("componentGroup subcomponents have xOffset, yOffset of 0", function () {
        var cg = new Plottable.Component.Group();
        var c1 = new Plottable.Component.AbstractComponent();
        var c2 = new Plottable.Component.AbstractComponent();
        cg.merge(c1).merge(c2);
        var svg = generateSVG();
        cg._anchor(svg);
        cg._computeLayout(50, 50, 350, 350);
        var cgTranslate = d3.transform(cg._element.attr("transform")).translate;
        var c1Translate = d3.transform(c1._element.attr("transform")).translate;
        var c2Translate = d3.transform(c2._element.attr("transform")).translate;
        assert.equal(cgTranslate[0], 50, "componentGroup has 50 xOffset");
        assert.equal(cgTranslate[1], 50, "componentGroup has 50 yOffset");
        assert.equal(c1Translate[0], 0, "componentGroup has 0 xOffset");
        assert.equal(c1Translate[1], 0, "componentGroup has 0 yOffset");
        assert.equal(c2Translate[0], 0, "componentGroup has 0 xOffset");
        assert.equal(c2Translate[1], 0, "componentGroup has 0 yOffset");
        svg.remove();
    });
    it("detach() and _removeComponent work correctly for componentGroup", function () {
        var c1 = new Plottable.Component.AbstractComponent().classed("component-1", true);
        var c2 = new Plottable.Component.AbstractComponent().classed("component-2", true);
        var cg = new Plottable.Component.Group([c1, c2]);
        var svg = generateSVG(200, 200);
        cg.renderTo(svg);
        var c1Node = svg.select(".component-1").node();
        var c2Node = svg.select(".component-2").node();
        assert.isNotNull(c1Node, "component 1 was added to the DOM");
        assert.isNotNull(c2Node, "component 2 was added to the DOM");
        c2.detach();
        c1Node = svg.select(".component-1").node();
        c2Node = svg.select(".comopnent-2").node();
        assert.isNotNull(c1Node, "component 1 is still in the DOM");
        assert.isNull(c2Node, "component 2 was removed from the DOM");
        cg.detach();
        var cgNode = svg.select(".component-group").node();
        c1Node = svg.select(".component-1").node();
        assert.isNull(cgNode, "component group was removed from the DOM");
        assert.isNull(c1Node, "componet 1 was also removed from the DOM");
        cg.renderTo(svg);
        cgNode = svg.select(".component-group").node();
        c1Node = svg.select(".component-1").node();
        assert.isNotNull(cgNode, "component group was added back to the DOM");
        assert.isNotNull(c1Node, "componet 1 was also added back to the DOM");
        svg.remove();
    });
    it("detachAll() works as expected", function () {
        var cg = new Plottable.Component.Group();
        var c1 = new Plottable.Component.AbstractComponent();
        var c2 = new Plottable.Component.AbstractComponent();
        var c3 = new Plottable.Component.AbstractComponent();
        assert.isTrue(cg.empty(), "cg initially empty");
        cg.merge(c1).merge(c2).merge(c3);
        assert.isFalse(cg.empty(), "cg not empty after merging components");
        cg.detachAll();
        assert.isTrue(cg.empty(), "cg empty after detachAll()");
        assert.isFalse(c1._isAnchored, "c1 was detached");
        assert.isFalse(c2._isAnchored, "c2 was detached");
        assert.isFalse(c3._isAnchored, "c3 was detached");
        assert.lengthOf(cg.components(), 0, "cg has no components");
    });
    describe("ComponentGroup._requestedSpace works as expected", function () {
        it("_works for an empty ComponentGroup", function () {
            var cg = new Plottable.Component.Group();
            var request = cg._requestedSpace(10, 10);
            verifySpaceRequest(request, 0, 0, false, false, "");
        });
        it("works for a ComponentGroup with only proportional-size components", function () {
            var cg = new Plottable.Component.Group();
            var c1 = new Plottable.Component.AbstractComponent();
            var c2 = new Plottable.Component.AbstractComponent();
            cg.merge(c1).merge(c2);
            var request = cg._requestedSpace(10, 10);
            verifySpaceRequest(request, 0, 0, false, false, "");
        });
        it("works when there are fixed-size components", function () {
            var cg = new Plottable.Component.Group();
            var c1 = new Plottable.Component.AbstractComponent();
            var c2 = new Plottable.Component.AbstractComponent();
            var c3 = new Plottable.Component.AbstractComponent();
            cg.merge(c1).merge(c2).merge(c3);
            fixComponentSize(c1, null, 10);
            fixComponentSize(c2, null, 50);
            var request = cg._requestedSpace(10, 10);
            verifySpaceRequest(request, 0, 50, false, true, "");
        });
    });
    describe("Component.merge works as expected", function () {
        var c1 = new Plottable.Component.AbstractComponent();
        var c2 = new Plottable.Component.AbstractComponent();
        var c3 = new Plottable.Component.AbstractComponent();
        var c4 = new Plottable.Component.AbstractComponent();
        it("Component.merge works as expected (Component.merge Component)", function () {
            var cg = c1.merge(c2);
            var innerComponents = cg.components();
            assert.lengthOf(innerComponents, 2, "There are two components");
            assert.equal(innerComponents[0], c1, "first component correct");
            assert.equal(innerComponents[1], c2, "second component correct");
        });
        it("Component.merge works as expected (Component.merge ComponentGroup)", function () {
            var cg = new Plottable.Component.Group([c2, c3, c4]);
            var cg2 = c1.merge(cg);
            assert.equal(cg, cg2, "c.merge(cg) returns cg");
            var components = cg.components();
            assert.lengthOf(components, 4, "four components");
            assert.equal(components[0], c1, "first component in front");
            assert.equal(components[1], c2, "second component is second");
        });
        it("Component.merge works as expected (ComponentGroup.merge Component)", function () {
            var cg = new Plottable.Component.Group([c1, c2, c3]);
            var cg2 = cg.merge(c4);
            assert.equal(cg, cg2, "cg.merge(c) returns cg");
            var components = cg.components();
            assert.lengthOf(components, 4, "there are four components");
            assert.equal(components[0], c1, "first is first");
            assert.equal(components[3], c4, "fourth is fourth");
        });
        it("Component.merge works as expected (ComponentGroup.merge ComponentGroup)", function () {
            var cg1 = new Plottable.Component.Group([c1, c2]);
            var cg2 = new Plottable.Component.Group([c3, c4]);
            var cg = cg1.merge(cg2);
            assert.equal(cg, cg1, "merged == cg1");
            assert.notEqual(cg, cg2, "merged != cg2");
            var components = cg.components();
            assert.lengthOf(components, 3, "there are three inner components");
            assert.equal(components[0], c1, "components are inside");
            assert.equal(components[1], c2, "components are inside");
            assert.equal(components[2], cg2, "componentGroup2 inside componentGroup1");
        });
    });
});

///<reference path="../testReference.ts" />
var assert = chai.assert;
function assertComponentXY(component, x, y, message) {
    // use <any> to examine the private variables
    var translate = d3.transform(component._element.attr("transform")).translate;
    var xActual = translate[0];
    var yActual = translate[1];
    assert.equal(xActual, x, "X: " + message);
    assert.equal(yActual, y, "Y: " + message);
}
describe("Component behavior", function () {
    var svg;
    var c;
    var SVG_WIDTH = 400;
    var SVG_HEIGHT = 300;
    beforeEach(function () {
        svg = generateSVG(SVG_WIDTH, SVG_HEIGHT);
        c = new Plottable.Component.AbstractComponent();
    });
    describe("anchor", function () {
        it("anchoring works as expected", function () {
            c._anchor(svg);
            assert.equal(c._element.node(), svg.select("g").node(), "the component anchored to a <g> beneath the <svg>");
            assert.isTrue(svg.classed("plottable"), "<svg> was given \"plottable\" CSS class");
            svg.remove();
        });
        it("can re-anchor to a different element", function () {
            c._anchor(svg);
            var svg2 = generateSVG(SVG_WIDTH, SVG_HEIGHT);
            c._anchor(svg2);
            assert.equal(c._element.node(), svg2.select("g").node(), "the component re-achored under the second <svg>");
            assert.isTrue(svg2.classed("plottable"), "second <svg> was given \"plottable\" CSS class");
            svg.remove();
            svg2.remove();
        });
    });
    describe("computeLayout", function () {
        it("computeLayout defaults and updates intelligently", function () {
            c._anchor(svg);
            c._computeLayout();
            assert.equal(c.width(), SVG_WIDTH, "computeLayout defaulted width to svg width");
            assert.equal(c.height(), SVG_HEIGHT, "computeLayout defaulted height to svg height");
            assert.equal(c._xOrigin, 0, "xOrigin defaulted to 0");
            assert.equal(c._yOrigin, 0, "yOrigin defaulted to 0");
            svg.attr("width", 2 * SVG_WIDTH).attr("height", 2 * SVG_HEIGHT);
            c._computeLayout();
            assert.equal(c.width(), 2 * SVG_WIDTH, "computeLayout updated width to new svg width");
            assert.equal(c.height(), 2 * SVG_HEIGHT, "computeLayout updated height to new svg height");
            assert.equal(c._xOrigin, 0, "xOrigin is still 0");
            assert.equal(c._yOrigin, 0, "yOrigin is still 0");
            svg.remove();
        });
        it("computeLayout works with CSS layouts", function () {
            // Manually size parent
            var parent = d3.select(svg.node().parentNode);
            parent.style("width", "400px");
            parent.style("height", "200px");
            // Remove width/height attributes and style with CSS
            svg.attr("width", null).attr("height", null);
            c._anchor(svg);
            c._computeLayout();
            assert.equal(c.width(), 400, "defaults to width of parent if width is not specified on <svg>");
            assert.equal(c.height(), 200, "defaults to height of parent if width is not specified on <svg>");
            assert.equal(c._xOrigin, 0, "xOrigin defaulted to 0");
            assert.equal(c._yOrigin, 0, "yOrigin defaulted to 0");
            svg.style("width", "50%").style("height", "50%");
            c._computeLayout();
            assert.equal(c.width(), 200, "computeLayout defaulted width to svg width");
            assert.equal(c.height(), 100, "computeLayout defaulted height to svg height");
            assert.equal(c._xOrigin, 0, "xOrigin defaulted to 0");
            assert.equal(c._yOrigin, 0, "yOrigin defaulted to 0");
            svg.style("width", "25%").style("height", "25%");
            c._computeLayout();
            assert.equal(c.width(), 100, "computeLayout updated width to new svg width");
            assert.equal(c.height(), 50, "computeLayout updated height to new svg height");
            assert.equal(c._xOrigin, 0, "xOrigin is still 0");
            assert.equal(c._yOrigin, 0, "yOrigin is still 0");
            // reset test page DOM
            parent.style("width", "auto");
            parent.style("height", "auto");
            svg.remove();
        });
        it("computeLayout will not default when attached to non-root node", function () {
            var g = svg.append("g");
            c._anchor(g);
            assert.throws(function () { return c._computeLayout(); }, "null arguments");
            svg.remove();
        });
        it("computeLayout throws an error when called on un-anchored component", function () {
            assert.throws(function () { return c._computeLayout(); }, Error, "anchor must be called before computeLayout");
            svg.remove();
        });
        it("computeLayout uses its arguments apropriately", function () {
            var g = svg.append("g");
            var xOff = 10;
            var yOff = 20;
            var width = 100;
            var height = 200;
            c._anchor(svg);
            c._computeLayout(xOff, yOff, width, height);
            var translate = getTranslate(c._element);
            assert.deepEqual(translate, [xOff, yOff], "the element translated appropriately");
            assert.equal(c.width(), width, "the width set properly");
            assert.equal(c.height(), height, "the height set propery");
            svg.remove();
        });
    });
    it("subelement containers are ordered properly", function () {
        c.renderTo(svg);
        var gs = c._element.selectAll("g");
        var g0 = d3.select(gs[0][0]);
        var g1 = d3.select(gs[0][1]);
        var g2 = d3.select(gs[0][2]);
        var g3 = d3.select(gs[0][3]);
        assert.isTrue(g0.classed("background-container"), "the first g is a background container");
        assert.isTrue(g1.classed("content"), "the second g is a content container");
        assert.isTrue(g2.classed("foreground-container"), "the third g is a foreground container");
        assert.isTrue(g3.classed("box-container"), "the fourth g is a box container");
        svg.remove();
    });
    it("fixed-width component will align to the right spot", function () {
        fixComponentSize(c, 100, 100);
        c._anchor(svg);
        c._computeLayout();
        assertComponentXY(c, 0, 0, "top-left component aligns correctly");
        c.xAlign("CENTER").yAlign("CENTER");
        c._computeLayout();
        assertComponentXY(c, 150, 100, "center component aligns correctly");
        c.xAlign("RIGHT").yAlign("BOTTOM");
        c._computeLayout();
        assertComponentXY(c, 300, 200, "bottom-right component aligns correctly");
        svg.remove();
    });
    it("components can be offset relative to their alignment, and throw errors if there is insufficient space", function () {
        fixComponentSize(c, 100, 100);
        c._anchor(svg);
        c.xOffset(20).yOffset(20);
        c._computeLayout();
        assertComponentXY(c, 20, 20, "top-left component offsets correctly");
        c.xAlign("CENTER").yAlign("CENTER");
        c._computeLayout();
        assertComponentXY(c, 170, 120, "center component offsets correctly");
        c.xAlign("RIGHT").yAlign("BOTTOM");
        c._computeLayout();
        assertComponentXY(c, 320, 220, "bottom-right component offsets correctly");
        c.xOffset(0).yOffset(0);
        c._computeLayout();
        assertComponentXY(c, 300, 200, "bottom-right component offset resets");
        c.xOffset(-20).yOffset(-30);
        c._computeLayout();
        assertComponentXY(c, 280, 170, "negative offsets work properly");
        svg.remove();
    });
    it("component defaults are as expected", function () {
        var layout = c._requestedSpace(1, 1);
        assert.equal(layout.width, 0, "requested width defaults to 0");
        assert.equal(layout.height, 0, "requested height defaults to 0");
        assert.equal(layout.wantsWidth, false, "_requestedSpace().wantsWidth  defaults to false");
        assert.equal(layout.wantsHeight, false, "_requestedSpace().wantsHeight defaults to false");
        assert.equal(c._xAlignProportion, 0, "_xAlignProportion defaults to 0");
        assert.equal(c._yAlignProportion, 0, "_yAlignProportion defaults to 0");
        assert.equal(c._xOffset, 0, "xOffset defaults to 0");
        assert.equal(c._yOffset, 0, "yOffset defaults to 0");
        svg.remove();
    });
    it("clipPath works as expected", function () {
        assert.isFalse(c.clipPathEnabled, "clipPathEnabled defaults to false");
        c.clipPathEnabled = true;
        var expectedClipPathID = c.getID();
        c._anchor(svg);
        c._computeLayout(0, 0, 100, 100);
        c._render();
        var expectedPrefix = /MSIE [5-9]/.test(navigator.userAgent) ? "" : document.location.href;
        var expectedClipPathURL = "url(" + expectedPrefix + "#clipPath" + expectedClipPathID + ")";
        // IE 9 has clipPath like 'url("#clipPath")', must accomodate
        var normalizeClipPath = function (s) { return s.replace(/"/g, ""); };
        assert.isTrue(normalizeClipPath(c._element.attr("clip-path")) === expectedClipPathURL, "the element has clip-path url attached");
        var clipRect = c._boxContainer.select(".clip-rect");
        assert.equal(clipRect.attr("width"), 100, "the clipRect has an appropriate width");
        assert.equal(clipRect.attr("height"), 100, "the clipRect has an appropriate height");
        svg.remove();
    });
    it("componentID works as expected", function () {
        var expectedID = Plottable.Core.PlottableObject._nextID;
        var c1 = new Plottable.Component.AbstractComponent();
        assert.equal(c1.getID(), expectedID, "component id on next component was as expected");
        var c2 = new Plottable.Component.AbstractComponent();
        assert.equal(c2.getID(), expectedID + 1, "future components increment appropriately");
        svg.remove();
    });
    it("boxes work as expected", function () {
        assert.throws(function () { return c._addBox("pre-anchor"); }, Error, "Adding boxes before anchoring is currently disallowed");
        c.renderTo(svg);
        c._addBox("post-anchor");
        var e = c._element;
        var boxContainer = e.select(".box-container");
        var boxStrings = [".bounding-box", ".post-anchor"];
        boxStrings.forEach(function (s) {
            var box = boxContainer.select(s);
            assert.isNotNull(box.node(), s + " box was created and placed inside boxContainer");
            var bb = Plottable._Util.DOM.getBBox(box);
            assert.equal(bb.width, SVG_WIDTH, s + " width as expected");
            assert.equal(bb.height, SVG_HEIGHT, s + " height as expected");
        });
        svg.remove();
    });
    it("hitboxes are created iff there are registered interactions", function () {
        function verifyHitbox(component) {
            var hitBox = component._hitBox;
            assert.isNotNull(hitBox, "the hitbox was created");
            var hitBoxFill = hitBox.style("fill");
            var hitBoxFilled = hitBoxFill === "#ffffff" || hitBoxFill === "rgb(255, 255, 255)";
            assert.isTrue(hitBoxFilled, hitBoxFill + " <- this should be filled, so the hitbox will detect events");
            assert.equal(hitBox.style("opacity"), "0", "the hitBox is transparent, otherwise it would look weird");
        }
        c._anchor(svg);
        assert.isUndefined(c._hitBox, "no hitBox was created when there were no registered interactions");
        svg.remove();
        svg = generateSVG();
        c = new Plottable.Component.AbstractComponent();
        var i = new Plottable.Interaction.AbstractInteraction();
        c.registerInteraction(i);
        c._anchor(svg);
        verifyHitbox(c);
        svg.remove();
        svg = generateSVG();
        c = new Plottable.Component.AbstractComponent();
        c._anchor(svg);
        i = new Plottable.Interaction.AbstractInteraction();
        c.registerInteraction(i);
        verifyHitbox(c);
        svg.remove();
    });
    it("interaction registration works properly", function () {
        var hitBox1 = null;
        var hitBox2 = null;
        var interaction1 = { _anchor: function (comp, hb) { return hitBox1 = hb.node(); } };
        var interaction2 = { _anchor: function (comp, hb) { return hitBox2 = hb.node(); } };
        c.registerInteraction(interaction1);
        c.renderTo(svg);
        c.registerInteraction(interaction2);
        var hitNode = c._hitBox.node();
        assert.equal(hitBox1, hitNode, "hitBox1 was registerd");
        assert.equal(hitBox2, hitNode, "hitBox2 was registerd");
        svg.remove();
    });
    it("errors are thrown on bad alignments", function () {
        assert.throws(function () { return c.xAlign("foo"); }, Error, "Unsupported alignment");
        assert.throws(function () { return c.yAlign("foo"); }, Error, "Unsupported alignment");
        svg.remove();
    });
    it("css classing works as expected", function () {
        assert.isFalse(c.classed("CSS-PREANCHOR-KEEP"));
        c.classed("CSS-PREANCHOR-KEEP", true);
        assert.isTrue(c.classed("CSS-PREANCHOR-KEEP"));
        c.classed("CSS-PREANCHOR-REMOVE", true);
        assert.isTrue(c.classed("CSS-PREANCHOR-REMOVE"));
        c.classed("CSS-PREANCHOR-REMOVE", false);
        assert.isFalse(c.classed("CSS-PREANCHOR-REMOVE"));
        c._anchor(svg);
        assert.isTrue(c.classed("CSS-PREANCHOR-KEEP"));
        assert.isFalse(c.classed("CSS-PREANCHOR-REMOVE"));
        assert.isFalse(c.classed("CSS-POSTANCHOR"));
        c.classed("CSS-POSTANCHOR", true);
        assert.isTrue(c.classed("CSS-POSTANCHOR"));
        c.classed("CSS-POSTANCHOR", false);
        assert.isFalse(c.classed("CSS-POSTANCHOR"));
        assert.isFalse(c.classed(undefined), "returns false when classed called w/ undefined");
        assert.equal(c.classed(undefined, true), c, "returns this when classed called w/ undefined and true");
        svg.remove();
    });
    it("detach() works as expected", function () {
        var c1 = new Plottable.Component.AbstractComponent();
        c1.renderTo(svg);
        assert.isTrue(svg.node().hasChildNodes(), "the svg has children");
        c1.detach();
        assert.isFalse(svg.node().hasChildNodes(), "the svg has no children");
        svg.remove();
    });
    it("can't reuse component if it's been remove()-ed", function () {
        var c1 = new Plottable.Component.AbstractComponent();
        c1.renderTo(svg);
        c1.remove();
        assert.throws(function () { return c1.renderTo(svg); }, "reuse");
        svg.remove();
    });
    it("_invalidateLayout works as expected", function () {
        var cg = new Plottable.Component.Group();
        var c = makeFixedSizeComponent(10, 10);
        cg._addComponent(c);
        cg.renderTo(svg);
        assert.equal(cg.height(), 300, "height() is the entire available height");
        assert.equal(cg.width(), 400, "width() is the entire available width");
        fixComponentSize(c, 50, 50);
        c._invalidateLayout();
        assert.equal(cg.height(), 300, "height() after resizing is the entire available height");
        assert.equal(cg.width(), 400, "width() after resizing is the entire available width");
        svg.remove();
    });
    it("components can be detached even if not anchored", function () {
        var c = new Plottable.Component.AbstractComponent();
        c.detach(); // no error thrown
        svg.remove();
    });
    it("component remains in own cell", function () {
        var horizontalComponent = new Plottable.Component.AbstractComponent();
        var verticalComponent = new Plottable.Component.AbstractComponent();
        var placeHolder = new Plottable.Component.AbstractComponent();
        var t = new Plottable.Component.Table().addComponent(0, 0, verticalComponent).addComponent(0, 1, new Plottable.Component.AbstractComponent()).addComponent(1, 0, placeHolder).addComponent(1, 1, horizontalComponent);
        t.renderTo(svg);
        horizontalComponent.xAlign("center");
        verticalComponent.yAlign("bottom");
        assertBBoxNonIntersection(verticalComponent._element.select(".bounding-box"), placeHolder._element.select(".bounding-box"));
        assertBBoxInclusion(t._boxContainer.select(".bounding-box"), horizontalComponent._element.select(".bounding-box"));
        svg.remove();
    });
    it("Components will not translate if they are fixed width/height and request more space than offered", function () {
        // catches #1188
        var c = new Plottable.Component.AbstractComponent();
        c._requestedSpace = function () {
            return { width: 500, height: 500, wantsWidth: true, wantsHeight: true };
        };
        c._fixedWidthFlag = true;
        c._fixedHeightFlag = true;
        c.xAlign("left");
        var t = new Plottable.Component.Table([[c]]);
        t.renderTo(svg);
        var transform = d3.transform(c._element.attr("transform"));
        assert.deepEqual(transform.translate, [0, 0], "the element was not translated");
        svg.remove();
    });
    it("components do not render unless allocated space", function () {
        var renderFlag = false;
        var c = new Plottable.Component.AbstractComponent();
        c._doRender = function () { return renderFlag = true; };
        c._anchor(svg);
        c._setup();
        c._render();
        assert.isFalse(renderFlag, "no render until width/height set to nonzero");
        c._width = 10;
        c._height = 0;
        c._render();
        assert.isTrue(renderFlag, "render still occurs if one of width/height is zero");
        c._height = 10;
        c._render();
        assert.isTrue(renderFlag, "render occurs if width and height are positive");
        svg.remove();
    });
    describe("origin methods", function () {
        var cWidth = 100;
        var cHeight = 100;
        it("origin() (top-level component)", function () {
            fixComponentSize(c, cWidth, cHeight);
            c.renderTo(svg);
            c.xAlign("left").yAlign("top");
            var origin = c.origin();
            assert.strictEqual(origin.x, 0, "returns correct value (xAlign left)");
            assert.strictEqual(origin.y, 0, "returns correct value (yAlign top)");
            c.xAlign("center").yAlign("center");
            origin = c.origin();
            assert.strictEqual(origin.x, (SVG_WIDTH - cWidth) / 2, "returns correct value (xAlign center)");
            assert.strictEqual(origin.y, (SVG_HEIGHT - cHeight) / 2, "returns correct value (yAlign center)");
            c.xAlign("right").yAlign("bottom");
            origin = c.origin();
            assert.strictEqual(origin.x, SVG_WIDTH - cWidth, "returns correct value (xAlign right)");
            assert.strictEqual(origin.y, SVG_HEIGHT - cHeight, "returns correct value (yAlign bottom)");
            c.xAlign("left").yAlign("top");
            var xOffsetValue = 40;
            var yOffsetValue = 30;
            c.xOffset(xOffsetValue);
            c.yOffset(yOffsetValue);
            origin = c.origin();
            assert.strictEqual(origin.x, xOffsetValue, "accounts for xOffset");
            assert.strictEqual(origin.y, yOffsetValue, "accounts for yOffset");
            svg.remove();
        });
        it("origin() (nested)", function () {
            fixComponentSize(c, cWidth, cHeight);
            var group = new Plottable.Component.Group([c]);
            var groupXOffset = 40;
            var groupYOffset = 30;
            group.xOffset(groupXOffset);
            group.yOffset(groupYOffset);
            group.renderTo(svg);
            var groupWidth = group.width();
            var groupHeight = group.height();
            c.xAlign("left").yAlign("top");
            var origin = c.origin();
            assert.strictEqual(origin.x, 0, "returns correct value (xAlign left)");
            assert.strictEqual(origin.y, 0, "returns correct value (yAlign top)");
            c.xAlign("center").yAlign("center");
            origin = c.origin();
            assert.strictEqual(origin.x, (groupWidth - cWidth) / 2, "returns correct value (xAlign center)");
            assert.strictEqual(origin.y, (groupHeight - cHeight) / 2, "returns correct value (yAlign center)");
            c.xAlign("right").yAlign("bottom");
            origin = c.origin();
            assert.strictEqual(origin.x, groupWidth - cWidth, "returns correct value (xAlign right)");
            assert.strictEqual(origin.y, groupHeight - cHeight, "returns correct value (yAlign bottom)");
            svg.remove();
        });
        it("originToSVG() (top-level component)", function () {
            fixComponentSize(c, cWidth, cHeight);
            c.renderTo(svg);
            c.xAlign("left").yAlign("top");
            var origin = c.originToSVG();
            assert.strictEqual(origin.x, 0, "returns correct value (xAlign left)");
            assert.strictEqual(origin.y, 0, "returns correct value (yAlign top)");
            c.xAlign("center").yAlign("center");
            origin = c.originToSVG();
            assert.strictEqual(origin.x, (SVG_WIDTH - cWidth) / 2, "returns correct value (xAlign center)");
            assert.strictEqual(origin.y, (SVG_HEIGHT - cHeight) / 2, "returns correct value (yAlign center)");
            c.xAlign("right").yAlign("bottom");
            origin = c.originToSVG();
            assert.strictEqual(origin.x, SVG_WIDTH - cWidth, "returns correct value (xAlign right)");
            assert.strictEqual(origin.y, SVG_HEIGHT - cHeight, "returns correct value (yAlign bottom)");
            c.xAlign("left").yAlign("top");
            var xOffsetValue = 40;
            var yOffsetValue = 30;
            c.xOffset(xOffsetValue);
            c.yOffset(yOffsetValue);
            origin = c.originToSVG();
            assert.strictEqual(origin.x, xOffsetValue, "accounts for xOffset");
            assert.strictEqual(origin.y, yOffsetValue, "accounts for yOffset");
            svg.remove();
        });
        it("originToSVG() (nested)", function () {
            fixComponentSize(c, cWidth, cHeight);
            var group = new Plottable.Component.Group([c]);
            var groupXOffset = 40;
            var groupYOffset = 30;
            group.xOffset(groupXOffset);
            group.yOffset(groupYOffset);
            group.renderTo(svg);
            var groupWidth = group.width();
            var groupHeight = group.height();
            c.xAlign("left").yAlign("top");
            var origin = c.originToSVG();
            assert.strictEqual(origin.x, groupXOffset, "returns correct value (xAlign left)");
            assert.strictEqual(origin.y, groupYOffset, "returns correct value (yAlign top)");
            c.xAlign("center").yAlign("center");
            origin = c.originToSVG();
            assert.strictEqual(origin.x, (groupWidth - cWidth) / 2 + groupXOffset, "returns correct value (xAlign center)");
            assert.strictEqual(origin.y, (groupHeight - cHeight) / 2 + groupYOffset, "returns correct value (yAlign center)");
            c.xAlign("right").yAlign("bottom");
            origin = c.originToSVG();
            assert.strictEqual(origin.x, groupWidth - cWidth + groupXOffset, "returns correct value (xAlign right)");
            assert.strictEqual(origin.y, groupHeight - cHeight + groupYOffset, "returns correct value (yAlign bottom)");
            svg.remove();
        });
    });
});

///<reference path="../testReference.ts" />
var assert = chai.assert;
describe("Dataset", function () {
    it("Updates listeners when the data is changed", function () {
        var ds = new Plottable.Dataset();
        var newData = [1, 2, 3];
        var callbackCalled = false;
        var callback = function (listenable) {
            assert.equal(listenable, ds, "Callback received the Dataset as the first argument");
            assert.deepEqual(ds.data(), newData, "Dataset arrives with correct data");
            callbackCalled = true;
        };
        ds.broadcaster.registerListener(null, callback);
        ds.data(newData);
        assert.isTrue(callbackCalled, "callback was called when the data was changed");
    });
    it("Updates listeners when the metadata is changed", function () {
        var ds = new Plottable.Dataset();
        var newMetadata = "blargh";
        var callbackCalled = false;
        var callback = function (listenable) {
            assert.equal(listenable, ds, "Callback received the Dataset as the first argument");
            assert.deepEqual(ds.metadata(), newMetadata, "Dataset arrives with correct metadata");
            callbackCalled = true;
        };
        ds.broadcaster.registerListener(null, callback);
        ds.metadata(newMetadata);
        assert.isTrue(callbackCalled, "callback was called when the metadata was changed");
    });
    it("_getExtent works as expected with user metadata", function () {
        var data = [1, 2, 3, 4, 1];
        var metadata = { foo: 11 };
        var id = function (d) { return d; };
        var dataset = new Plottable.Dataset(data, metadata);
        var plot = new Plottable.Plot.AbstractPlot().addDataset(dataset);
        var a1 = function (d, i, m) { return d + i - 2; };
        assert.deepEqual(dataset._getExtent(a1, id), [-1, 5], "extent for numerical data works properly");
        var a2 = function (d, i, m) { return d + m.foo; };
        assert.deepEqual(dataset._getExtent(a2, id), [12, 15], "extent uses metadata appropriately");
        dataset.metadata({ foo: -1 });
        assert.deepEqual(dataset._getExtent(a2, id), [0, 3], "metadata change is reflected in extent results");
        var a3 = function (d, i, m) { return "_" + d; };
        assert.deepEqual(dataset._getExtent(a3, id), ["_1", "_2", "_3", "_4"], "extent works properly on string domains (no repeats)");
        var a_toString = function (d) { return (d + 2).toString(); };
        var coerce = function (d) { return +d; };
        assert.deepEqual(dataset._getExtent(a_toString, coerce), [3, 6], "type coercion works as expected");
    });
});

///<reference path="../testReference.ts" />
var assert = chai.assert;
function generateBasicTable(nRows, nCols) {
    // makes a table with exactly nRows * nCols children in a regular grid, with each
    // child being a basic component
    var table = new Plottable.Component.Table();
    var rows = [];
    var components = [];
    for (var i = 0; i < nRows; i++) {
        for (var j = 0; j < nCols; j++) {
            var r = new Plottable.Component.AbstractComponent();
            table.addComponent(i, j, r);
            components.push(r);
        }
    }
    return { "table": table, "components": components };
}
describe("Tables", function () {
    it("tables are classed properly", function () {
        var table = new Plottable.Component.Table();
        assert.isTrue(table.classed("table"));
    });
    it("padTableToSize works properly", function () {
        var t = new Plottable.Component.Table();
        assert.deepEqual(t._rows, [], "the table rows is an empty list");
        t._padTableToSize(1, 1);
        var rows = t._rows;
        var row = rows[0];
        var firstComponent = row[0];
        assert.lengthOf(rows, 1, "there is one row");
        assert.lengthOf(row, 1, "the row has one element");
        assert.isNull(firstComponent, "the row only has a null component");
        t._padTableToSize(5, 2);
        assert.lengthOf(rows, 5, "there are five rows");
        rows.forEach(function (r) { return assert.lengthOf(r, 2, "there are two columsn per row"); });
        assert.equal(rows[0][0], firstComponent, "the first component is unchanged");
    });
    it("table constructor can take a list of lists of components", function () {
        var c0 = new Plottable.Component.AbstractComponent();
        var row1 = [null, c0];
        var row2 = [new Plottable.Component.AbstractComponent(), null];
        var table = new Plottable.Component.Table([row1, row2]);
        assert.equal(table._rows[0][1], c0, "the component is in the right spot");
        var c1 = new Plottable.Component.AbstractComponent();
        table.addComponent(2, 2, c1);
        assert.equal(table._rows[2][2], c1, "the inserted component went to the right spot");
    });
    it("tables can be constructed by adding components in matrix style", function () {
        var table = new Plottable.Component.Table();
        var c1 = new Plottable.Component.AbstractComponent();
        var c2 = new Plottable.Component.AbstractComponent();
        table.addComponent(0, 0, c1);
        table.addComponent(1, 1, c2);
        var rows = table._rows;
        assert.lengthOf(rows, 2, "there are two rows");
        assert.lengthOf(rows[0], 2, "two cols in first row");
        assert.lengthOf(rows[1], 2, "two cols in second row");
        assert.equal(rows[0][0], c1, "first component added correctly");
        assert.equal(rows[1][1], c2, "second component added correctly");
        assert.isNull(rows[0][1], "component at (0, 1) is null");
        assert.isNull(rows[1][0], "component at (1, 0) is null");
    });
    it("can't add a component where one already exists", function () {
        var c1 = new Plottable.Component.AbstractComponent();
        var c2 = new Plottable.Component.AbstractComponent();
        var c3 = new Plottable.Component.AbstractComponent();
        var t = new Plottable.Component.Table();
        t.addComponent(0, 2, c1);
        t.addComponent(0, 0, c2);
        assert.throws(function () { return t.addComponent(0, 2, c3); }, Error, "component already exists");
    });
    it("addComponent works even if a component is added with a high column and low row index", function () {
        // Solves #180, a weird bug
        var t = new Plottable.Component.Table();
        var svg = generateSVG();
        t.addComponent(1, 0, new Plottable.Component.AbstractComponent());
        t.addComponent(0, 2, new Plottable.Component.AbstractComponent());
        t.renderTo(svg); //would throw an error without the fix (tested);
        svg.remove();
    });
    it("basic table with 2 rows 2 cols lays out properly", function () {
        var tableAndcomponents = generateBasicTable(2, 2);
        var table = tableAndcomponents.table;
        var components = tableAndcomponents.components;
        var svg = generateSVG();
        table.renderTo(svg);
        var elements = components.map(function (r) { return r._element; });
        var translates = elements.map(function (e) { return getTranslate(e); });
        assert.deepEqual(translates[0], [0, 0], "first element is centered at origin");
        assert.deepEqual(translates[1], [200, 0], "second element is located properly");
        assert.deepEqual(translates[2], [0, 200], "third element is located properly");
        assert.deepEqual(translates[3], [200, 200], "fourth element is located properly");
        var bboxes = elements.map(function (e) { return Plottable._Util.DOM.getBBox(e); });
        bboxes.forEach(function (b) {
            assert.equal(b.width, 200, "bbox is 200 pixels wide");
            assert.equal(b.height, 200, "bbox is 200 pixels tall");
        });
        svg.remove();
    });
    it("table with 2 rows 2 cols and margin/padding lays out properly", function () {
        var tableAndcomponents = generateBasicTable(2, 2);
        var table = tableAndcomponents.table;
        var components = tableAndcomponents.components;
        table.padding(5, 5);
        var svg = generateSVG(415, 415);
        table.renderTo(svg);
        var elements = components.map(function (r) { return r._element; });
        var translates = elements.map(function (e) { return getTranslate(e); });
        var bboxes = elements.map(function (e) { return Plottable._Util.DOM.getBBox(e); });
        assert.deepEqual(translates[0], [0, 0], "first element is centered properly");
        assert.deepEqual(translates[1], [210, 0], "second element is located properly");
        assert.deepEqual(translates[2], [0, 210], "third element is located properly");
        assert.deepEqual(translates[3], [210, 210], "fourth element is located properly");
        bboxes.forEach(function (b) {
            assert.equal(b.width, 205, "bbox is 205 pixels wide");
            assert.equal(b.height, 205, "bbox is 205 pixels tall");
        });
        svg.remove();
    });
    it("table with fixed-size objects on every side lays out properly", function () {
        var svg = generateSVG();
        var c4 = new Plottable.Component.AbstractComponent();
        // [0 1 2] \\
        // [3 4 5] \\
        // [6 7 8] \\
        // give the axis-like objects a minimum
        var c1 = makeFixedSizeComponent(null, 30);
        var c7 = makeFixedSizeComponent(null, 30);
        var c3 = makeFixedSizeComponent(50, null);
        var c5 = makeFixedSizeComponent(50, null);
        var table = new Plottable.Component.Table([[null, c1, null], [c3, c4, c5], [null, c7, null]]);
        var components = [c1, c3, c4, c5, c7];
        table.renderTo(svg);
        var elements = components.map(function (r) { return r._element; });
        var translates = elements.map(function (e) { return getTranslate(e); });
        var bboxes = elements.map(function (e) { return Plottable._Util.DOM.getBBox(e); });
        // test the translates
        assert.deepEqual(translates[0], [50, 0], "top axis translate");
        assert.deepEqual(translates[4], [50, 370], "bottom axis translate");
        assert.deepEqual(translates[1], [0, 30], "left axis translate");
        assert.deepEqual(translates[3], [350, 30], "right axis translate");
        assert.deepEqual(translates[2], [50, 30], "plot translate");
        // test the bboxes
        assertBBoxEquivalence(bboxes[0], [300, 30], "top axis bbox");
        assertBBoxEquivalence(bboxes[4], [300, 30], "bottom axis bbox");
        assertBBoxEquivalence(bboxes[1], [50, 340], "left axis bbox");
        assertBBoxEquivalence(bboxes[3], [50, 340], "right axis bbox");
        assertBBoxEquivalence(bboxes[2], [300, 340], "plot bbox");
        svg.remove();
    });
    it("table space fixity calculates properly", function () {
        var tableAndcomponents = generateBasicTable(3, 3);
        var table = tableAndcomponents.table;
        var components = tableAndcomponents.components;
        components.forEach(function (c) { return fixComponentSize(c, 10, 10); });
        assert.isTrue(table._isFixedWidth(), "fixed width when all subcomponents fixed width");
        assert.isTrue(table._isFixedHeight(), "fixedHeight when all subcomponents fixed height");
        fixComponentSize(components[0], null, 10);
        assert.isFalse(table._isFixedWidth(), "width not fixed when some subcomponent width not fixed");
        assert.isTrue(table._isFixedHeight(), "the height is still fixed when some subcomponent width not fixed");
        fixComponentSize(components[8], 10, null);
        fixComponentSize(components[0], 10, 10);
        assert.isTrue(table._isFixedWidth(), "width fixed again once no subcomponent width not fixed");
        assert.isFalse(table._isFixedHeight(), "height unfixed now that a subcomponent has unfixed height");
    });
    it.skip("table._requestedSpace works properly", function () {
        // [0 1]
        // [2 3]
        var c0 = new Plottable.Component.AbstractComponent();
        var c1 = makeFixedSizeComponent(50, 50);
        var c2 = makeFixedSizeComponent(20, 50);
        var c3 = makeFixedSizeComponent(20, 20);
        var table = new Plottable.Component.Table([[c0, c1], [c2, c3]]);
        var spaceRequest = table._requestedSpace(30, 30);
        verifySpaceRequest(spaceRequest, 30, 30, true, true, "1");
        spaceRequest = table._requestedSpace(50, 50);
        verifySpaceRequest(spaceRequest, 50, 50, true, true, "2");
        spaceRequest = table._requestedSpace(90, 90);
        verifySpaceRequest(spaceRequest, 70, 90, false, true, "3");
        spaceRequest = table._requestedSpace(200, 200);
        verifySpaceRequest(spaceRequest, 70, 100, false, false, "4");
    });
    describe("table._iterateLayout works properly", function () {
        // This test battery would have caught #405
        function verifyLayoutResult(result, cPS, rPS, gW, gH, wW, wH, id) {
            assert.deepEqual(result.colProportionalSpace, cPS, "colProportionalSpace:" + id);
            assert.deepEqual(result.rowProportionalSpace, rPS, "rowProportionalSpace:" + id);
            assert.deepEqual(result.guaranteedWidths, gW, "guaranteedWidths:" + id);
            assert.deepEqual(result.guaranteedHeights, gH, "guaranteedHeights:" + id);
            assert.deepEqual(result.wantsWidth, wW, "wantsWidth:" + id);
            assert.deepEqual(result.wantsHeight, wH, "wantsHeight:" + id);
        }
        var c1 = new Plottable.Component.AbstractComponent();
        var c2 = new Plottable.Component.AbstractComponent();
        var c3 = new Plottable.Component.AbstractComponent();
        var c4 = new Plottable.Component.AbstractComponent();
        var table = new Plottable.Component.Table([
            [c1, c2],
            [c3, c4]
        ]);
        it("iterateLayout works in the easy case where there is plenty of space and everything is satisfied on first go", function () {
            fixComponentSize(c1, 50, 50);
            fixComponentSize(c4, 20, 10);
            var result = table._iterateLayout(500, 500);
            verifyLayoutResult(result, [215, 215], [220, 220], [50, 20], [50, 10], false, false, "");
        });
        it.skip("iterateLayout works in the difficult case where there is a shortage of space and layout requires iterations", function () {
            fixComponentSize(c1, 490, 50);
            var result = table._iterateLayout(500, 500);
            verifyLayoutResult(result, [0, 0], [220, 220], [480, 20], [50, 10], true, false, "");
        });
        it("iterateLayout works in the case where all components are fixed-size", function () {
            fixComponentSize(c1, 50, 50);
            fixComponentSize(c2, 50, 50);
            fixComponentSize(c3, 50, 50);
            fixComponentSize(c4, 50, 50);
            var result = table._iterateLayout(100, 100);
            verifyLayoutResult(result, [0, 0], [0, 0], [50, 50], [50, 50], false, false, "..when there's exactly enough space");
            result = table._iterateLayout(80, 80);
            verifyLayoutResult(result, [0, 0], [0, 0], [40, 40], [40, 40], true, true, "..when there's not enough space");
            result = table._iterateLayout(120, 120);
            // If there is extra space in a fixed-size table, the extra space should not be allocated to proportional space
            verifyLayoutResult(result, [0, 0], [0, 0], [50, 50], [50, 50], false, false, "..when there's extra space");
        });
        it.skip("iterateLayout works in the tricky case when components can be unsatisfied but request little space", function () {
            table = new Plottable.Component.Table([[c1, c2]]);
            fixComponentSize(c1, null, null);
            c2._requestedSpace = function (w, h) {
                return {
                    width: w >= 200 ? 200 : 0,
                    height: h >= 200 ? 200 : 0,
                    wantsWidth: w < 200,
                    wantsHeight: h < 200
                };
            };
            var result = table._iterateLayout(200, 200);
            verifyLayoutResult(result, [0, 0], [0], [0, 200], [200], false, false, "when there's sufficient space");
            result = table._iterateLayout(150, 200);
            verifyLayoutResult(result, [150, 0], [0], [0, 0], [200], true, false, "when there's insufficient space");
        });
    });
    describe("table._removeComponent works properly", function () {
        var c1 = new Plottable.Component.AbstractComponent();
        var c2 = new Plottable.Component.AbstractComponent();
        var c3 = new Plottable.Component.AbstractComponent();
        var c4 = new Plottable.Component.AbstractComponent();
        var c5 = new Plottable.Component.AbstractComponent();
        var c6 = new Plottable.Component.AbstractComponent();
        var table;
        it("table._removeComponent works in basic case", function () {
            table = new Plottable.Component.Table([[c1, c2], [c3, c4], [c5, c6]]);
            table._removeComponent(c4);
            assert.deepEqual(table._rows, [[c1, c2], [c3, null], [c5, c6]], "remove one element");
        });
        it("table._removeComponent does nothing when component is not found", function () {
            table = new Plottable.Component.Table([[c1, c2], [c3, c4]]);
            table._removeComponent(c5);
            assert.deepEqual(table._rows, [[c1, c2], [c3, c4]], "remove nonexistent component");
        });
        it("table._removeComponent removing component twice should have same effect as removing it once", function () {
            table = new Plottable.Component.Table([[c1, c2, c3], [c4, c5, c6]]);
            table._removeComponent(c1);
            assert.deepEqual(table._rows, [[null, c2, c3], [c4, c5, c6]], "item twice");
            table._removeComponent(c1);
            assert.deepEqual(table._rows, [[null, c2, c3], [c4, c5, c6]], "item twice");
        });
        it("table._removeComponent doesn't do anything weird when called with null", function () {
            table = new Plottable.Component.Table([[c1, null], [c2, c3]]);
            table._removeComponent(null);
            assert.deepEqual(table._rows, [[c1, null], [c2, c3]]);
        });
    });
});

///<reference path="../testReference.ts" />
var assert = chai.assert;
describe("Domainer", function () {
    var scale;
    var domainer;
    beforeEach(function () {
        scale = new Plottable.Scale.Linear();
        domainer = new Plottable.Domainer();
    });
    it("pad() works in general case", function () {
        scale._updateExtent("1", "x", [100, 200]);
        scale.domainer(new Plottable.Domainer().pad(0.2));
        assert.closeTo(scale.domain()[0], 90, 0.1, "lower bound of domain correct");
        assert.closeTo(scale.domain()[1], 210, 0.1, "upper bound of domain correct");
    });
    it("pad() works for date scales", function () {
        var timeScale = new Plottable.Scale.Time();
        var f = d3.time.format("%x");
        var d1 = f.parse("06/02/2014");
        var d2 = f.parse("06/03/2014");
        timeScale._updateExtent("1", "x", [d1, d2]);
        timeScale.domainer(new Plottable.Domainer().pad());
        var dd1 = timeScale.domain()[0];
        var dd2 = timeScale.domain()[1];
        assert.isDefined(dd1.toDateString, "padDomain produced dates");
        assert.isNotNull(dd1.toDateString, "padDomain produced dates");
        assert.notEqual(d1.valueOf(), dd1.valueOf(), "date1 changed");
        assert.notEqual(d2.valueOf(), dd2.valueOf(), "date2 changed");
        assert.equal(dd1.valueOf(), dd1.valueOf(), "date1 is not NaN");
        assert.equal(dd2.valueOf(), dd2.valueOf(), "date2 is not NaN");
    });
    it("pad() works on log scales", function () {
        var logScale = new Plottable.Scale.Log();
        logScale._updateExtent("1", "x", [10, 100]);
        logScale.range([0, 1]);
        logScale.domainer(domainer.pad(2.0));
        assert.closeTo(logScale.domain()[0], 1, 0.001);
        assert.closeTo(logScale.domain()[1], 1000, 0.001);
        logScale.range([50, 60]);
        logScale.autoDomain();
        assert.closeTo(logScale.domain()[0], 1, 0.001);
        assert.closeTo(logScale.domain()[1], 1000, 0.001);
        logScale.range([-1, -2]);
        logScale.autoDomain();
        assert.closeTo(logScale.domain()[0], 1, 0.001);
        assert.closeTo(logScale.domain()[1], 1000, 0.001);
    });
    it("pad() defaults to [v-1, v+1] if there's only one numeric value", function () {
        domainer.pad();
        var domain = domainer.computeDomain([[5, 5]], scale);
        assert.deepEqual(domain, [4, 6]);
    });
    it("pad() defaults to [v-1 day, v+1 day] if there's only one date value", function () {
        var d = new Date(2000, 5, 5);
        var d2 = new Date(2000, 5, 5);
        var dayBefore = new Date(2000, 5, 4);
        var dayAfter = new Date(2000, 5, 6);
        var timeScale = new Plottable.Scale.Time();
        // the result of computeDomain() will be number[], but when it
        // gets fed back into timeScale, it will be adjusted back to a Date.
        // That's why I'm using _updateExtent() instead of domainer.computeDomain()
        timeScale._updateExtent("1", "x", [d, d2]);
        timeScale.domainer(new Plottable.Domainer().pad());
        assert.deepEqual(timeScale.domain(), [dayBefore, dayAfter]);
    });
    it("pad() only takes the last value", function () {
        domainer.pad(1000).pad(4).pad(0.1);
        var domain = domainer.computeDomain([[100, 200]], scale);
        assert.deepEqual(domain, [95, 205]);
    });
    it("pad() will pad beyond 0 by default", function () {
        domainer.pad(0.1);
        var domain = domainer.computeDomain([[0, 100]], scale);
        assert.deepEqual(domain, [-5, 105]);
    });
    it("pad() works with scales that have 0-size domain", function () {
        scale.domain([5, 5]);
        var domain = domainer.computeDomain([[0, 100]], scale);
        assert.deepEqual(domain, [0, 100]);
        domainer.pad(0.1);
        domain = domainer.computeDomain([[0, 100]], scale);
        assert.deepEqual(domain, [0, 100]);
    });
    it("paddingException(n) will not pad beyond n", function () {
        domainer.pad(0.1).addPaddingException(0, "key").addPaddingException(200);
        var domain = domainer.computeDomain([[0, 100]], scale);
        assert.deepEqual(domain, [0, 105], "padding exceptions can be added by key");
        domain = domainer.computeDomain([[-100, 0]], scale);
        assert.deepEqual(domain, [-105, 0]);
        domain = domainer.computeDomain([[0, 200]], scale);
        assert.deepEqual(domain, [0, 200]);
        domainer.removePaddingException("key");
        domain = domainer.computeDomain([[0, 200]], scale);
        assert.deepEqual(domain, [-10, 200], "paddingExceptions can be removed by key");
        domainer.removePaddingException(200);
        domain = domainer.computeDomain([[0, 200]], scale);
        assert.notEqual(domain[1], 200, "unregistered paddingExceptions can be removed using boolean argument");
    });
    it("paddingException(n) works on dates", function () {
        var a = new Date(2000, 5, 5);
        var b = new Date(2003, 0, 1);
        domainer.pad().addPaddingException(a);
        var timeScale = new Plottable.Scale.Time();
        timeScale._updateExtent("1", "x", [a, b]);
        timeScale.domainer(domainer);
        var domain = timeScale.domain();
        assert.deepEqual(domain[0], a);
        assert.isTrue(b < domain[1]);
    });
    it("include(n) works an expected", function () {
        domainer.addIncludedValue(5);
        var domain = domainer.computeDomain([[0, 10]], scale);
        assert.deepEqual(domain, [0, 10]);
        domain = domainer.computeDomain([[0, 3]], scale);
        assert.deepEqual(domain, [0, 5]);
        domain = domainer.computeDomain([[100, 200]], scale);
        assert.deepEqual(domain, [5, 200]);
        domainer.addIncludedValue(-3).addIncludedValue(0).addIncludedValue(10, "key");
        domain = domainer.computeDomain([[100, 200]], scale);
        assert.deepEqual(domain, [-3, 200]);
        domain = domainer.computeDomain([[0, 0]], scale);
        assert.deepEqual(domain, [-3, 10]);
        domainer.removeIncludedValue("key");
        domain = domainer.computeDomain([[100, 200]], scale);
        assert.deepEqual(domain, [-3, 200]);
        domain = domainer.computeDomain([[-100, -50]], scale);
        assert.deepEqual(domain, [-100, 5]);
        domainer.addIncludedValue(10);
        domain = domainer.computeDomain([[-100, -50]], scale);
        assert.deepEqual(domain, [-100, 10], "unregistered includedValues can be added");
        domainer.removeIncludedValue(10);
        domain = domainer.computeDomain([[-100, -50]], scale);
        assert.deepEqual(domain, [-100, 5], "unregistered includedValues can be removed with addOrRemove argument");
    });
    it("include(n) works on dates", function () {
        var a = new Date(2000, 5, 4);
        var b = new Date(2000, 5, 5);
        var c = new Date(2000, 5, 6);
        var d = new Date(2003, 0, 1);
        domainer.addIncludedValue(b);
        var timeScale = new Plottable.Scale.Time();
        timeScale._updateExtent("1", "x", [c, d]);
        timeScale.domainer(domainer);
        assert.deepEqual(timeScale.domain(), [b, d]);
    });
    it("exceptions are setup properly on an area plot", function () {
        var xScale = new Plottable.Scale.Linear();
        var yScale = new Plottable.Scale.Linear();
        var domainer = yScale.domainer();
        var data = [{ x: 0, y: 0, y0: 0 }, { x: 5, y: 5, y0: 5 }];
        var dataset = new Plottable.Dataset(data);
        var r = new Plottable.Plot.Area(xScale, yScale);
        r.addDataset(dataset);
        var svg = generateSVG();
        r.project("x", "x", xScale);
        r.project("y", "y", yScale);
        r.renderTo(svg);
        function getExceptions() {
            yScale.autoDomain();
            var yDomain = yScale.domain();
            var exceptions = [];
            if (yDomain[0] === 0) {
                exceptions.push(0);
            }
            if (yDomain[1] === 5) {
                exceptions.push(5);
            }
            return exceptions;
        }
        assert.deepEqual(getExceptions(), [0], "initializing the plot adds a padding exception at 0");
        // assert.deepEqual(getExceptions(), [], "Initially there are no padding exceptions");
        r.project("y0", "y0", yScale);
        assert.deepEqual(getExceptions(), [], "projecting a non-constant y0 removes the padding exception");
        r.project("y0", 0, yScale);
        assert.deepEqual(getExceptions(), [0], "projecting constant y0 adds the exception back");
        r.project("y0", function () { return 5; }, yScale);
        assert.deepEqual(getExceptions(), [5], "projecting a different constant y0 removed the old exception and added a new one");
        r.project("y0", "y0", yScale);
        assert.deepEqual(getExceptions(), [], "projecting a non-constant y0 removes the padding exception");
        dataset.data([{ x: 0, y: 0, y0: 0 }, { x: 5, y: 5, y0: 0 }]);
        assert.deepEqual(getExceptions(), [0], "changing to constant values via change in datasource adds exception");
        svg.remove();
    });
});

///<reference path="../testReference.ts" />
var assert = chai.assert;
describe("Coordinators", function () {
    describe("ScaleDomainCoordinator", function () {
        it("domains are coordinated", function () {
            var s1 = new Plottable.Scale.Linear();
            var s2 = new Plottable.Scale.Linear();
            var s3 = new Plottable.Scale.Linear();
            var dc = new Plottable._Util.ScaleDomainCoordinator([s1, s2, s3]);
            s1.domain([0, 100]);
            assert.deepEqual(s1.domain(), [0, 100]);
            assert.deepEqual(s1.domain(), s2.domain());
            assert.deepEqual(s1.domain(), s3.domain());
            s1.domain([-100, 5000]);
            assert.deepEqual(s1.domain(), [-100, 5000]);
            assert.deepEqual(s1.domain(), s2.domain());
            assert.deepEqual(s1.domain(), s3.domain());
        });
    });
});

///<reference path="../testReference.ts" />
var assert = chai.assert;
describe("Scales", function () {
    it("Scale's copy() works correctly", function () {
        var testCallback = function (listenable) {
            return true; // doesn't do anything
        };
        var scale = new Plottable.Scale.Linear();
        scale.broadcaster.registerListener(null, testCallback);
        var scaleCopy = scale.copy();
        assert.deepEqual(scale.domain(), scaleCopy.domain(), "Copied scale has the same domain as the original.");
        assert.deepEqual(scale.range(), scaleCopy.range(), "Copied scale has the same range as the original.");
        assert.notDeepEqual(scale.broadcaster, scaleCopy.broadcaster, "Broadcasters are not copied over");
    });
    it("Scale alerts listeners when its domain is updated", function () {
        var scale = new Plottable.Scale.Linear();
        var callbackWasCalled = false;
        var testCallback = function (listenable) {
            assert.equal(listenable, scale, "Callback received the calling scale as the first argument");
            callbackWasCalled = true;
        };
        scale.broadcaster.registerListener(null, testCallback);
        scale.domain([0, 10]);
        assert.isTrue(callbackWasCalled, "The registered callback was called");
        scale._autoDomainAutomatically = true;
        scale._updateExtent("1", "x", [0.08, 9.92]);
        callbackWasCalled = false;
        scale.domainer(new Plottable.Domainer().nice());
        assert.isTrue(callbackWasCalled, "The registered callback was called when nice() is used to set the domain");
        callbackWasCalled = false;
        scale.domainer(new Plottable.Domainer().pad());
        assert.isTrue(callbackWasCalled, "The registered callback was called when padDomain() is used to set the domain");
    });
    describe("autoranging behavior", function () {
        var data;
        var dataset;
        var scale;
        beforeEach(function () {
            data = [{ foo: 2, bar: 1 }, { foo: 5, bar: -20 }, { foo: 0, bar: 0 }];
            dataset = new Plottable.Dataset(data);
            scale = new Plottable.Scale.Linear();
        });
        it("scale autoDomain flag is not overwritten without explicitly setting the domain", function () {
            scale._updateExtent("1", "x", d3.extent(data, function (e) { return e.foo; }));
            scale.domainer(new Plottable.Domainer().pad().nice());
            assert.isTrue(scale._autoDomainAutomatically, "the autoDomain flag is still set after autoranginging and padding and nice-ing");
            scale.domain([0, 5]);
            assert.isFalse(scale._autoDomainAutomatically, "the autoDomain flag is false after domain explicitly set");
        });
        it("scale autorange works as expected with single dataset", function () {
            var svg = generateSVG(100, 100);
            var renderer = new Plottable.Plot.AbstractPlot().addDataset(dataset).project("x", "foo", scale).renderTo(svg);
            assert.deepEqual(scale.domain(), [0, 5], "scale domain was autoranged properly");
            data.push({ foo: 100, bar: 200 });
            dataset.data(data);
            assert.deepEqual(scale.domain(), [0, 100], "scale domain was autoranged properly");
            svg.remove();
        });
        it("scale reference counting works as expected", function () {
            var svg1 = generateSVG(100, 100);
            var svg2 = generateSVG(100, 100);
            var renderer1 = new Plottable.Plot.AbstractPlot().addDataset(dataset).project("x", "foo", scale);
            renderer1.renderTo(svg1);
            var renderer2 = new Plottable.Plot.AbstractPlot().addDataset(dataset).project("x", "foo", scale);
            renderer2.renderTo(svg2);
            var otherScale = new Plottable.Scale.Linear();
            renderer1.project("x", "foo", otherScale);
            dataset.data([{ foo: 10 }, { foo: 11 }]);
            assert.deepEqual(scale.domain(), [10, 11], "scale was still listening to dataset after one perspective deregistered");
            renderer2.project("x", "foo", otherScale);
            // "scale not listening to the dataset after all perspectives removed"
            dataset.data([{ foo: 99 }, { foo: 100 }]);
            assert.deepEqual(scale.domain(), [0, 1], "scale shows default values when all perspectives removed");
            svg1.remove();
            svg2.remove();
        });
        it("scale perspectives can be removed appropriately", function () {
            assert.isTrue(scale._autoDomainAutomatically, "autoDomain enabled1");
            scale._updateExtent("1", "x", d3.extent(data, function (e) { return e.foo; }));
            scale._updateExtent("2", "x", d3.extent(data, function (e) { return e.bar; }));
            assert.isTrue(scale._autoDomainAutomatically, "autoDomain enabled2");
            assert.deepEqual(scale.domain(), [-20, 5], "scale domain includes both perspectives");
            assert.isTrue(scale._autoDomainAutomatically, "autoDomain enabled3");
            scale._removeExtent("1", "x");
            assert.isTrue(scale._autoDomainAutomatically, "autoDomain enabled4");
            assert.closeTo(scale.domain()[0], -20, 0.1, "only the bar accessor is active");
            assert.closeTo(scale.domain()[1], 1, 0.1, "only the bar accessor is active");
            scale._updateExtent("2", "x", d3.extent(data, function (e) { return e.foo; }));
            assert.isTrue(scale._autoDomainAutomatically, "autoDomain enabled5");
            assert.closeTo(scale.domain()[0], 0, 0.1, "the bar accessor was overwritten");
            assert.closeTo(scale.domain()[1], 5, 0.1, "the bar accessor was overwritten");
        });
        it("should resize when a plot is removed", function () {
            var svg = generateSVG(400, 400);
            var ds1 = [{ x: 0, y: 0 }, { x: 1, y: 1 }];
            var ds2 = [{ x: 1, y: 1 }, { x: 2, y: 2 }];
            var xScale = new Plottable.Scale.Linear();
            var yScale = new Plottable.Scale.Linear();
            xScale.domainer(new Plottable.Domainer());
            var xAxis = new Plottable.Axis.Numeric(xScale, "bottom");
            var yAxis = new Plottable.Axis.Numeric(yScale, "left");
            var renderAreaD1 = new Plottable.Plot.Line(xScale, yScale);
            renderAreaD1.addDataset(ds1);
            renderAreaD1.project("x", "x", xScale);
            renderAreaD1.project("y", "y", yScale);
            var renderAreaD2 = new Plottable.Plot.Line(xScale, yScale);
            renderAreaD2.addDataset(ds2);
            renderAreaD2.project("x", "x", xScale);
            renderAreaD2.project("y", "y", yScale);
            var renderAreas = renderAreaD1.merge(renderAreaD2);
            renderAreas.renderTo(svg);
            assert.deepEqual(xScale.domain(), [0, 2]);
            renderAreaD1.detach();
            assert.deepEqual(xScale.domain(), [1, 2], "resize on plot.detach()");
            renderAreas.merge(renderAreaD1);
            assert.deepEqual(xScale.domain(), [0, 2], "resize on plot.merge()");
            svg.remove();
        });
    });
    describe("Quantitative Scales", function () {
        it("autorange defaults to [0, 1] if no perspectives set", function () {
            var scale = new Plottable.Scale.Linear();
            scale.autoDomain();
            var d = scale.domain();
            assert.equal(d[0], 0);
            assert.equal(d[1], 1);
        });
        it("can change the number of ticks generated", function () {
            var scale = new Plottable.Scale.Linear();
            var ticks10 = scale.ticks();
            assert.closeTo(ticks10.length, 10, 1, "defaults to (about) 10 ticks");
            scale.numTicks(20);
            var ticks20 = scale.ticks();
            assert.closeTo(ticks20.length, 20, 1, "can request a different number of ticks");
        });
        it("autorange defaults to [1, 10] on log scale", function () {
            var scale = new Plottable.Scale.Log();
            scale.autoDomain();
            assert.deepEqual(scale.domain(), [1, 10]);
        });
        it("domain can't include NaN or Infinity", function () {
            var scale = new Plottable.Scale.Linear();
            scale.domain([0, 1]);
            scale.domain([5, Infinity]);
            assert.deepEqual(scale.domain(), [0, 1], "Infinity containing domain was ignored");
            scale.domain([5, -Infinity]);
            assert.deepEqual(scale.domain(), [0, 1], "-Infinity containing domain was ignored");
            scale.domain([NaN, 7]);
            assert.deepEqual(scale.domain(), [0, 1], "NaN containing domain was ignored");
            scale.domain([-1, 5]);
            assert.deepEqual(scale.domain(), [-1, 5], "Regular domains still accepted");
        });
        it("autoranges appropriately even if stringy numbers are projected", function () {
            var sadTimesData = ["999", "10", "100", "1000", "2", "999"];
            var xScale = new Plottable.Scale.Linear();
            var yScale = new Plottable.Scale.Linear();
            var plot = new Plottable.Plot.Scatter(xScale, yScale);
            plot.addDataset(sadTimesData);
            var id = function (d) { return d; };
            xScale.domainer(new Plottable.Domainer()); // to disable padding, etc
            plot.project("x", id, xScale);
            plot.project("y", id, yScale);
            var svg = generateSVG();
            plot.renderTo(svg);
            assert.deepEqual(xScale.domain(), [2, 1000], "the domain was calculated appropriately");
            svg.remove();
        });
        it("custom tick generator", function () {
            var scale = new Plottable.Scale.Linear();
            scale.domain([0, 10]);
            var ticks = scale.ticks();
            assert.closeTo(ticks.length, 10, 1, "ticks were generated correctly with default generator");
            scale.tickGenerator(function (scale) { return scale.getDefaultTicks().filter(function (tick) { return tick % 3 === 0; }); });
            ticks = scale.ticks();
            assert.deepEqual(ticks, [0, 3, 6, 9], "ticks were generated correctly with custom generator");
        });
    });
    describe("Ordinal Scales", function () {
        it("rangeBand is updated when domain changes", function () {
            var scale = new Plottable.Scale.Ordinal();
            scale.range([0, 2679]);
            scale.domain(["1", "2", "3", "4"]);
            assert.closeTo(scale.rangeBand(), 399, 1);
            scale.domain(["1", "2", "3", "4", "5"]);
            assert.closeTo(scale.rangeBand(), 329, 1);
        });
        it("stepWidth operates normally", function () {
            var scale = new Plottable.Scale.Ordinal();
            scale.range([0, 3000]);
            scale.domain(["1", "2", "3", "4"]);
            var widthSum = scale.rangeBand() * (1 + scale.innerPadding());
            assert.strictEqual(scale.stepWidth(), widthSum, "step width is the sum of innerPadding width and band width");
        });
    });
    it("OrdinalScale + BarPlot combo works as expected when the data is swapped", function () {
        // This unit test taken from SLATE, see SLATE-163 a fix for SLATE-102
        var xScale = new Plottable.Scale.Ordinal();
        var yScale = new Plottable.Scale.Linear();
        var dA = { x: "A", y: 2 };
        var dB = { x: "B", y: 2 };
        var dC = { x: "C", y: 2 };
        var dataset = new Plottable.Dataset([dA, dB]);
        var barPlot = new Plottable.Plot.Bar(xScale, yScale).addDataset(dataset);
        barPlot.project("x", "x", xScale);
        barPlot.project("y", "y", yScale);
        var svg = generateSVG();
        assert.deepEqual(xScale.domain(), [], "before anchoring, the bar plot doesn't proxy data to the scale");
        barPlot.renderTo(svg);
        assert.deepEqual(xScale.domain(), ["A", "B"], "after anchoring, the bar plot's data is on the scale");
        function iterateDataChanges() {
            var dataChanges = [];
            for (var _i = 0; _i < arguments.length; _i++) {
                dataChanges[_i - 0] = arguments[_i];
            }
            dataChanges.forEach(function (dataChange) {
                dataset.data(dataChange);
            });
        }
        iterateDataChanges([], [dA, dB, dC], []);
        assert.lengthOf(xScale.domain(), 0);
        iterateDataChanges([dA], [dB]);
        assert.lengthOf(xScale.domain(), 1);
        iterateDataChanges([], [dA, dB, dC]);
        assert.lengthOf(xScale.domain(), 3);
        svg.remove();
    });
    describe("Color Scales", function () {
        it("accepts categorical string types and ordinal domain", function () {
            var scale = new Plottable.Scale.Color("10");
            scale.domain(["yes", "no", "maybe"]);
            assert.equal("#1f77b4", scale.scale("yes"));
            assert.equal("#ff7f0e", scale.scale("no"));
            assert.equal("#2ca02c", scale.scale("maybe"));
        });
        it("default colors are generated", function () {
            var scale = new Plottable.Scale.Color();
            var colorArray = ["#5279c7", "#fd373e", "#63c261", "#fad419", "#2c2b6f", "#ff7939", "#db2e65", "#99ce50", "#962565", "#06cccc"];
            assert.deepEqual(scale.range(), colorArray);
        });
        it("uses altered colors if size of domain exceeds size of range", function () {
            var scale = new Plottable.Scale.Color();
            scale.range(["#5279c7", "#fd373e"]);
            scale.domain(["a", "b", "c"]);
            assert.notEqual(scale.scale("c"), "#5279c7");
        });
        it("interprets named color values correctly", function () {
            var scale = new Plottable.Scale.Color();
            scale.range(["red", "blue"]);
            scale.domain(["a", "b"]);
            assert.equal(scale.scale("a"), "#ff0000");
            assert.equal(scale.scale("b"), "#0000ff");
        });
    });
    describe("Interpolated Color Scales", function () {
        it("default scale uses reds and a linear scale type", function () {
            var scale = new Plottable.Scale.InterpolatedColor();
            scale.domain([0, 16]);
            assert.equal("#ffffff", scale.scale(0));
            assert.equal("#feb24c", scale.scale(8));
            assert.equal("#b10026", scale.scale(16));
        });
        it("linearly interpolates colors in L*a*b color space", function () {
            var scale = new Plottable.Scale.InterpolatedColor("reds");
            scale.domain([0, 1]);
            assert.equal("#b10026", scale.scale(1));
            assert.equal("#d9151f", scale.scale(0.9));
        });
        it("accepts array types with color hex values", function () {
            var scale = new Plottable.Scale.InterpolatedColor(["#000", "#FFF"]);
            scale.domain([0, 16]);
            assert.equal("#000000", scale.scale(0));
            assert.equal("#ffffff", scale.scale(16));
            assert.equal("#777777", scale.scale(8));
        });
        it("accepts array types with color names", function () {
            var scale = new Plottable.Scale.InterpolatedColor(["black", "white"]);
            scale.domain([0, 16]);
            assert.equal("#000000", scale.scale(0));
            assert.equal("#ffffff", scale.scale(16));
            assert.equal("#777777", scale.scale(8));
        });
        it("overflow scale values clamp to range", function () {
            var scale = new Plottable.Scale.InterpolatedColor(["black", "white"]);
            scale.domain([0, 16]);
            assert.equal("#000000", scale.scale(0));
            assert.equal("#ffffff", scale.scale(16));
            assert.equal("#000000", scale.scale(-100));
            assert.equal("#ffffff", scale.scale(100));
        });
        it("can be converted to a different range", function () {
            var scale = new Plottable.Scale.InterpolatedColor(["black", "white"]);
            scale.domain([0, 16]);
            assert.equal("#000000", scale.scale(0));
            assert.equal("#ffffff", scale.scale(16));
            scale.colorRange("reds");
            assert.equal("#b10026", scale.scale(16));
        });
        it("can be converted to a different scale type", function () {
            var scale = new Plottable.Scale.InterpolatedColor(["black", "white"]);
            scale.domain([0, 16]);
            assert.equal("#000000", scale.scale(0));
            assert.equal("#ffffff", scale.scale(16));
            assert.equal("#777777", scale.scale(8));
            scale.scaleType("log");
            assert.equal("#000000", scale.scale(0));
            assert.equal("#ffffff", scale.scale(16));
            assert.equal("#e3e3e3", scale.scale(8));
        });
    });
    describe("Modified Log Scale", function () {
        var scale;
        var base = 10;
        var epsilon = 0.00001;
        beforeEach(function () {
            scale = new Plottable.Scale.ModifiedLog(base);
        });
        it("is an increasing, continuous function that can go negative", function () {
            d3.range(-base * 2, base * 2, base / 20).forEach(function (x) {
                // increasing
                assert.operator(scale.scale(x - epsilon), "<", scale.scale(x));
                assert.operator(scale.scale(x), "<", scale.scale(x + epsilon));
                // continuous
                assert.closeTo(scale.scale(x - epsilon), scale.scale(x), epsilon);
                assert.closeTo(scale.scale(x), scale.scale(x + epsilon), epsilon);
            });
            assert.closeTo(scale.scale(0), 0, epsilon);
        });
        it("is close to log() for large values", function () {
            [10, 100, 23103.4, 5].forEach(function (x) {
                assert.closeTo(scale.scale(x), Math.log(x) / Math.log(10), 0.1);
            });
        });
        it("x = invert(scale(x))", function () {
            [0, 1, base, 100, 0.001, -1, -0.3, -base, base - 0.001].forEach(function (x) {
                assert.closeTo(x, scale.invert(scale.scale(x)), epsilon);
                assert.closeTo(x, scale.scale(scale.invert(x)), epsilon);
            });
        });
        it("domain defaults to [0, 1]", function () {
            scale = new Plottable.Scale.ModifiedLog(base);
            assert.deepEqual(scale.domain(), [0, 1]);
        });
        it("works with a domainer", function () {
            scale._updateExtent("1", "x", [0, base * 2]);
            var domain = scale.domain();
            scale.domainer(new Plottable.Domainer().pad(0.1));
            assert.operator(scale.domain()[0], "<", domain[0]);
            assert.operator(domain[1], "<", scale.domain()[1]);
            scale.domainer(new Plottable.Domainer().nice());
            assert.operator(scale.domain()[0], "<=", domain[0]);
            assert.operator(domain[1], "<=", scale.domain()[1]);
            scale = new Plottable.Scale.ModifiedLog(base);
            scale.domainer(new Plottable.Domainer());
            assert.deepEqual(scale.domain(), [0, 1]);
        });
        it("gives reasonable values for ticks()", function () {
            scale._updateExtent("1", "x", [0, base / 2]);
            var ticks = scale.ticks();
            assert.operator(ticks.length, ">", 0);
            scale._updateExtent("1", "x", [-base * 2, base * 2]);
            ticks = scale.ticks();
            var beforePivot = ticks.filter(function (x) { return x <= -base; });
            var afterPivot = ticks.filter(function (x) { return base <= x; });
            var betweenPivots = ticks.filter(function (x) { return -base < x && x < base; });
            assert.operator(beforePivot.length, ">", 0, "should be ticks before -base");
            assert.operator(afterPivot.length, ">", 0, "should be ticks after base");
            assert.operator(betweenPivots.length, ">", 0, "should be ticks between -base and base");
        });
        it("works on inverted domain", function () {
            scale._updateExtent("1", "x", [200, -100]);
            var range = scale.range();
            assert.closeTo(scale.scale(-100), range[1], epsilon);
            assert.closeTo(scale.scale(200), range[0], epsilon);
            var a = [-100, -10, -3, 0, 1, 3.64, 50, 60, 200];
            var b = a.map(function (x) { return scale.scale(x); });
            // should be decreasing function; reverse is sorted
            assert.deepEqual(b.slice().reverse(), b.slice().sort(function (x, y) { return x - y; }));
            var ticks = scale.ticks();
            assert.deepEqual(ticks, ticks.slice().sort(function (x, y) { return x - y; }), "ticks should be sorted");
            assert.deepEqual(ticks, Plottable._Util.Methods.uniq(ticks), "ticks should not be repeated");
            var beforePivot = ticks.filter(function (x) { return x <= -base; });
            var afterPivot = ticks.filter(function (x) { return base <= x; });
            var betweenPivots = ticks.filter(function (x) { return -base < x && x < base; });
            assert.operator(beforePivot.length, ">", 0, "should be ticks before -base");
            assert.operator(afterPivot.length, ">", 0, "should be ticks after base");
            assert.operator(betweenPivots.length, ">", 0, "should be ticks between -base and base");
        });
        it("ticks() is always non-empty", function () {
            [[2, 9], [0, 1], [1, 2], [0.001, 0.01], [-0.1, 0.1], [-3, -2]].forEach(function (domain) {
                scale._updateExtent("1", "x", domain);
                var ticks = scale.ticks();
                assert.operator(ticks.length, ">", 0);
            });
        });
    });
});

///<reference path="../testReference.ts" />
var assert = chai.assert;
describe("TimeScale tests", function () {
    it("parses reasonable formats for dates", function () {
        var scale = new Plottable.Scale.Time();
        var firstDate = new Date(2014, 9, 1, 0, 0, 0, 0).valueOf();
        var secondDate = new Date(2014, 10, 1, 0, 0, 0).valueOf();
        function checkDomain(domain) {
            scale.domain(domain);
            var time1 = scale.domain()[0].valueOf();
            assert.equal(time1, firstDate, "first value of domain set correctly");
            var time2 = scale.domain()[1].valueOf();
            assert.equal(time2, secondDate, "first value of domain set correctly");
        }
        checkDomain(["10/1/2014", "11/1/2014"]);
        checkDomain(["October 1, 2014", "November 1, 2014"]);
        checkDomain(["Oct 1, 2014", "Nov 1, 2014"]);
    });
    it("can't set reversed domain", function () {
        var scale = new Plottable.Scale.Time();
        assert.throws(function () { return scale.domain(["1985-10-26", "1955-11-05"]); }, "chronological");
    });
    it("time coercer works as intended", function () {
        var tc = new Plottable.Scale.Time()._typeCoercer;
        assert.equal(tc(null).getMilliseconds(), 0, "null converted to Date(0)");
        // converting null to Date(0) is the correct behavior as it mirror's d3's semantics
        assert.equal(tc("Wed Dec 31 1969 16:00:00 GMT-0800 (PST)").getMilliseconds(), 0, "string parsed to date");
        assert.equal(tc(0).getMilliseconds(), 0, "number parsed to date");
        var d = new Date(0);
        assert.equal(tc(d), d, "date passed thru unchanged");
    });
    it("tickInterval produces correct number of ticks", function () {
        var scale = new Plottable.Scale.Time();
        // 100 year span
        scale.domain([new Date(2000, 0, 1, 0, 0, 0, 0), new Date(2100, 0, 1, 0, 0, 0, 0)]);
        var ticks = scale.tickInterval(d3.time.year);
        assert.equal(ticks.length, 101, "generated correct number of ticks");
        // 1 year span
        scale.domain([new Date(2000, 0, 1, 0, 0, 0, 0), new Date(2000, 11, 31, 0, 0, 0, 0)]);
        ticks = scale.tickInterval(d3.time.month);
        assert.equal(ticks.length, 12, "generated correct number of ticks");
        ticks = scale.tickInterval(d3.time.month, 3);
        assert.equal(ticks.length, 4, "generated correct number of ticks");
        // 1 month span
        scale.domain([new Date(2000, 0, 1, 0, 0, 0, 0), new Date(2000, 1, 1, 0, 0, 0, 0)]);
        ticks = scale.tickInterval(d3.time.day);
        assert.equal(ticks.length, 32, "generated correct number of ticks");
        // 1 day span
        scale.domain([new Date(2000, 0, 1, 0, 0, 0, 0), new Date(2000, 0, 1, 23, 0, 0, 0)]);
        ticks = scale.tickInterval(d3.time.hour);
        assert.equal(ticks.length, 24, "generated correct number of ticks");
        // 1 hour span
        scale.domain([new Date(2000, 0, 1, 0, 0, 0, 0), new Date(2000, 0, 1, 1, 0, 0, 0)]);
        ticks = scale.tickInterval(d3.time.minute);
        assert.equal(ticks.length, 61, "generated correct number of ticks");
        ticks = scale.tickInterval(d3.time.minute, 10);
        assert.equal(ticks.length, 7, "generated correct number of ticks");
        // 1 minute span
        scale.domain([new Date(2000, 0, 1, 0, 0, 0, 0), new Date(2000, 0, 1, 0, 1, 0, 0)]);
        ticks = scale.tickInterval(d3.time.second);
        assert.equal(ticks.length, 61, "generated correct number of ticks");
    });
});

///<reference path="../testReference.ts" />
var assert = chai.assert;
describe("Tick generators", function () {
    describe("interval", function () {
        it("generate ticks within domain", function () {
            var start = 0.5, end = 4.01, interval = 1;
            var scale = new Plottable.Scale.Linear().domain([start, end]);
            var ticks = Plottable.Scale.TickGenerators.intervalTickGenerator(interval)(scale);
            assert.deepEqual(ticks, [0.5, 1, 2, 3, 4, 4.01], "generated ticks contains all possible ticks within range");
        });
        it("domain crossing 0", function () {
            var start = -1.5, end = 1, interval = 0.5;
            var scale = new Plottable.Scale.Linear().domain([start, end]);
            var ticks = Plottable.Scale.TickGenerators.intervalTickGenerator(interval)(scale);
            assert.deepEqual(ticks, [-1.5, -1, -0.5, 0, 0.5, 1], "generated all number divisible by 0.5 in domain");
        });
        it("generate ticks with reversed domain", function () {
            var start = -2.2, end = -7.6, interval = 2.5;
            var scale = new Plottable.Scale.Linear().domain([start, end]);
            var ticks = Plottable.Scale.TickGenerators.intervalTickGenerator(interval)(scale);
            assert.deepEqual(ticks, [-7.6, -7.5, -5, -2.5, -2.2], "generated all ticks between lower and higher value");
        });
        it("passing big interval", function () {
            var start = 0.5, end = 10.01, interval = 11;
            var scale = new Plottable.Scale.Linear().domain([start, end]);
            var ticks = Plottable.Scale.TickGenerators.intervalTickGenerator(interval)(scale);
            assert.deepEqual(ticks, [0.5, 10.01], "no middle ticks were added");
        });
        it("passing non positive interval", function () {
            var scale = new Plottable.Scale.Linear().domain([0, 1]);
            assert.throws(function () { return Plottable.Scale.TickGenerators.intervalTickGenerator(0); }, "interval must be positive number");
            assert.throws(function () { return Plottable.Scale.TickGenerators.intervalTickGenerator(-2); }, "interval must be positive number");
        });
    });
    describe("integer", function () {
        it("normal case", function () {
            var scale = new Plottable.Scale.Linear().domain([0, 4]);
            var ticks = Plottable.Scale.TickGenerators.integerTickGenerator()(scale);
            assert.deepEqual(ticks, [0, 1, 2, 3, 4], "only the integers are returned");
        });
        it("works across negative numbers", function () {
            var scale = new Plottable.Scale.Linear().domain([-2, 1]);
            var ticks = Plottable.Scale.TickGenerators.integerTickGenerator()(scale);
            assert.deepEqual(ticks, [-2, -1, 0, 1], "only the integers are returned");
        });
        it("includes endticks", function () {
            var scale = new Plottable.Scale.Linear().domain([-2.7, 1.5]);
            var ticks = Plottable.Scale.TickGenerators.integerTickGenerator()(scale);
            assert.deepEqual(ticks, [-2.5, -2, -1, 0, 1, 1.5], "end ticks are included");
        });
        it("all float ticks", function () {
            var scale = new Plottable.Scale.Linear().domain([1.1, 1.5]);
            var ticks = Plottable.Scale.TickGenerators.integerTickGenerator()(scale);
            assert.deepEqual(ticks, [1.1, 1.5], "only the end ticks are returned");
        });
    });
});

///<reference path="../testReference.ts" />
var assert = chai.assert;
describe("_Util.DOM", function () {
    it("getBBox works properly", function () {
        var svg = generateSVG();
        var expectedBox = {
            x: 0,
            y: 0,
            width: 40,
            height: 20
        };
        var rect = svg.append("rect").attr(expectedBox);
        var measuredBox = Plottable._Util.DOM.getBBox(rect);
        assert.deepEqual(measuredBox, expectedBox, "getBBox measures correctly");
        svg.remove();
    });
    it("getBBox does not fail on disconnected and display:none nodes", function () {
        var expectedBox = {
            x: 0,
            y: 0,
            width: 40,
            height: 20
        };
        var removedSVG = generateSVG().remove();
        var rect = removedSVG.append("rect").attr(expectedBox);
        Plottable._Util.DOM.getBBox(rect); // could throw NS_ERROR on FF
        var noneSVG = generateSVG().style("display", "none");
        rect = noneSVG.append("rect").attr(expectedBox);
        Plottable._Util.DOM.getBBox(rect); // could throw NS_ERROR on FF
        noneSVG.remove();
    });
    describe("getElementWidth, getElementHeight", function () {
        it("can get a plain element's size", function () {
            var parent = getSVGParent();
            parent.style("width", "300px");
            parent.style("height", "200px");
            var parentElem = parent[0][0];
            var width = Plottable._Util.DOM.getElementWidth(parentElem);
            assert.equal(width, 300, "measured width matches set width");
            var height = Plottable._Util.DOM.getElementHeight(parentElem);
            assert.equal(height, 200, "measured height matches set height");
        });
        it("can get the svg's size", function () {
            var svg = generateSVG(450, 120);
            var svgElem = svg[0][0];
            var width = Plottable._Util.DOM.getElementWidth(svgElem);
            assert.equal(width, 450, "measured width matches set width");
            var height = Plottable._Util.DOM.getElementHeight(svgElem);
            assert.equal(height, 120, "measured height matches set height");
            svg.remove();
        });
        it("can accept multiple units and convert to pixels", function () {
            var parent = getSVGParent();
            var parentElem = parent[0][0];
            var child = parent.append("div");
            var childElem = child[0][0];
            parent.style("width", "200px");
            parent.style("height", "50px");
            assert.equal(Plottable._Util.DOM.getElementWidth(parentElem), 200, "width is correct");
            assert.equal(Plottable._Util.DOM.getElementHeight(parentElem), 50, "height is correct");
            child.style("width", "20px");
            child.style("height", "10px");
            assert.equal(Plottable._Util.DOM.getElementWidth(childElem), 20, "width is correct");
            assert.equal(Plottable._Util.DOM.getElementHeight(childElem), 10, "height is correct");
            child.style("width", "100%");
            child.style("height", "100%");
            assert.equal(Plottable._Util.DOM.getElementWidth(childElem), 200, "width is correct");
            assert.equal(Plottable._Util.DOM.getElementHeight(childElem), 50, "height is correct");
            child.style("width", "50%");
            child.style("height", "50%");
            assert.equal(Plottable._Util.DOM.getElementWidth(childElem), 100, "width is correct");
            assert.equal(Plottable._Util.DOM.getElementHeight(childElem), 25, "height is correct");
            // reset test page DOM
            parent.style("width", "auto");
            parent.style("height", "auto");
            child.remove();
        });
    });
});

///<reference path="../testReference.ts" />
var assert = chai.assert;
describe("Formatters", function () {
    describe("fixed", function () {
        it("shows exactly [precision] digits", function () {
            var fixed3 = Plottable.Formatters.fixed();
            var result = fixed3(1);
            assert.strictEqual(result, "1.000", "defaults to three decimal places");
            result = fixed3(1.234);
            assert.strictEqual(result, "1.234", "shows three decimal places");
            result = fixed3(1.2346);
            assert.strictEqual(result, "1.235", "changed values are not shown (get turned into empty strings)");
        });
        it("precision can be changed", function () {
            var fixed2 = Plottable.Formatters.fixed(2);
            var result = fixed2(1);
            assert.strictEqual(result, "1.00", "formatter was changed to show only two decimal places");
        });
        it("can be set to show rounded values", function () {
            var fixed3 = Plottable.Formatters.fixed(3);
            var result = fixed3(1.2349);
            assert.strictEqual(result, "1.235", "long values are rounded correctly");
        });
    });
    describe("general", function () {
        it("formats number to show at most [precision] digits", function () {
            var general = Plottable.Formatters.general();
            var result = general(1);
            assert.strictEqual(result, "1", "shows no decimals if formatting an integer");
            result = general(1.234);
            assert.strictEqual(result, "1.234", "shows up to three decimal places");
            result = general(1.2345);
            assert.strictEqual(result, "1.235", "(changed) values with more than three decimal places are not shown");
        });
        it("stringifies non-number values", function () {
            var general = Plottable.Formatters.general();
            var result = general("blargh");
            assert.strictEqual(result, "blargh", "string values are passed through unchanged");
            result = general(null);
            assert.strictEqual(result, "null", "non-number inputs are stringified");
        });
        it("throws an error on strange precision", function () {
            assert.throws(function () {
                var general = Plottable.Formatters.general(-1);
                var result = general(5);
            });
            assert.throws(function () {
                var general = Plottable.Formatters.general(100);
                var result = general(5);
            });
        });
    });
    describe("identity", function () {
        it("stringifies inputs", function () {
            var identity = Plottable.Formatters.identity();
            var result = identity(1);
            assert.strictEqual(result, "1", "numbers are stringified");
            result = identity(0.999999);
            assert.strictEqual(result, "0.999999", "long numbers are stringified");
            result = identity(null);
            assert.strictEqual(result, "null", "formats null");
            result = identity(undefined);
            assert.strictEqual(result, "undefined", "formats undefined");
        });
    });
    describe("currency", function () {
        it("uses reasonable defaults", function () {
            var currencyFormatter = Plottable.Formatters.currency();
            var result = currencyFormatter(1);
            assert.strictEqual(result.charAt(0), "$", "defaults to $ for currency symbol");
            var decimals = result.substring(result.indexOf(".") + 1, result.length);
            assert.strictEqual(decimals.length, 2, "defaults to 2 decimal places");
            result = currencyFormatter(-1);
            assert.strictEqual(result.charAt(0), "-", "prefixes negative values with \"-\"");
            assert.strictEqual(result.charAt(1), "$", "places the currency symbol after the negative sign");
        });
        it("can change the type and position of the currency symbol", function () {
            var centsFormatter = Plottable.Formatters.currency(0, "c", false);
            var result = centsFormatter(1);
            assert.strictEqual(result.charAt(result.length - 1), "c", "The specified currency symbol was appended");
        });
    });
    describe("mutliTime", function () {
        it("uses reasonable defaults", function () {
            var timeFormatter = Plottable.Formatters.multiTime();
            // year, month, day, hours, minutes, seconds, milliseconds
            var result = timeFormatter(new Date(2000, 0, 1, 0, 0, 0, 0));
            assert.strictEqual(result, "2000", "only the year was displayed");
            result = timeFormatter(new Date(2000, 2, 1, 0, 0, 0, 0));
            assert.strictEqual(result, "Mar", "only the month was displayed");
            result = timeFormatter(new Date(2000, 2, 2, 0, 0, 0, 0));
            assert.strictEqual(result, "Thu 02", "month and date displayed");
            result = timeFormatter(new Date(2000, 2, 1, 20, 0, 0, 0));
            assert.strictEqual(result, "08 PM", "only hour was displayed");
            result = timeFormatter(new Date(2000, 2, 1, 20, 34, 0, 0));
            assert.strictEqual(result, "08:34", "hour and minute was displayed");
            result = timeFormatter(new Date(2000, 2, 1, 20, 34, 53, 0));
            assert.strictEqual(result, ":53", "seconds was displayed");
            result = timeFormatter(new Date(2000, 0, 1, 0, 0, 0, 950));
            assert.strictEqual(result, ".950", "milliseconds was displayed");
        });
    });
    describe("percentage", function () {
        it("uses reasonable defaults", function () {
            var percentFormatter = Plottable.Formatters.percentage();
            var result = percentFormatter(1);
            assert.strictEqual(result, "100%", "the value was multiplied by 100, a percent sign was appended, and no decimal places are shown by default");
        });
        it("can handle float imprecision", function () {
            var percentFormatter = Plottable.Formatters.percentage();
            var result = percentFormatter(0.07);
            assert.strictEqual(result, "7%", "does not have trailing zeros and is not empty string");
            percentFormatter = Plottable.Formatters.percentage(2);
            var result2 = percentFormatter(0.0035);
            assert.strictEqual(result2, "0.35%", "works even if multiplying by 100 does not make it an integer");
        });
        it("onlyShowUnchanged set to false", function () {
            var percentFormatter = Plottable.Formatters.percentage(0);
            var result = percentFormatter(0.075);
            assert.strictEqual(result, "8%", "shows formatter changed value");
        });
    });
    describe("multiTime", function () {
        it("uses reasonable defaults", function () {
            var timeFormatter = Plottable.Formatters.multiTime();
            // year, month, day, hours, minutes, seconds, milliseconds
            var result = timeFormatter(new Date(2000, 0, 1, 0, 0, 0, 0));
            assert.strictEqual(result, "2000", "only the year was displayed");
            result = timeFormatter(new Date(2000, 2, 1, 0, 0, 0, 0));
            assert.strictEqual(result, "Mar", "only the month was displayed");
            result = timeFormatter(new Date(2000, 2, 2, 0, 0, 0, 0));
            assert.strictEqual(result, "Thu 02", "month and date displayed");
            result = timeFormatter(new Date(2000, 2, 1, 20, 0, 0, 0));
            assert.strictEqual(result, "08 PM", "only hour was displayed");
            result = timeFormatter(new Date(2000, 2, 1, 20, 34, 0, 0));
            assert.strictEqual(result, "08:34", "hour and minute was displayed");
            result = timeFormatter(new Date(2000, 2, 1, 20, 34, 53, 0));
            assert.strictEqual(result, ":53", "seconds was displayed");
            result = timeFormatter(new Date(2000, 0, 1, 0, 0, 0, 950));
            assert.strictEqual(result, ".950", "milliseconds was displayed");
        });
    });
    describe("SISuffix", function () {
        it("shortens long numbers", function () {
            var lnFormatter = Plottable.Formatters.siSuffix();
            var result = lnFormatter(1);
            assert.strictEqual(result, "1.00", "shows 3 signifigicant figures by default");
            result = lnFormatter(Math.pow(10, 12));
            assert.operator(result.length, "<=", 5, "large number was formatted to a short string");
            result = lnFormatter(Math.pow(10, -12));
            assert.operator(result.length, "<=", 5, "small number was formatted to a short string");
        });
    });
    describe("relativeDate", function () {
        it("uses reasonable defaults", function () {
            var relativeDateFormatter = Plottable.Formatters.relativeDate();
            var result = relativeDateFormatter(7 * Plottable.MILLISECONDS_IN_ONE_DAY);
            assert.strictEqual(result, "7", "7 day difference from epoch, incremented by days, no suffix");
        });
        it("resulting value is difference from base value", function () {
            var relativeDateFormatter = Plottable.Formatters.relativeDate(5 * Plottable.MILLISECONDS_IN_ONE_DAY);
            var result = relativeDateFormatter(9 * Plottable.MILLISECONDS_IN_ONE_DAY);
            assert.strictEqual(result, "4", "4 days greater from base value");
            result = relativeDateFormatter(Plottable.MILLISECONDS_IN_ONE_DAY);
            assert.strictEqual(result, "-4", "4 days less from base value");
        });
        it("can increment by different time types (hours, minutes)", function () {
            var hoursRelativeDateFormatter = Plottable.Formatters.relativeDate(0, Plottable.MILLISECONDS_IN_ONE_DAY / 24);
            var result = hoursRelativeDateFormatter(3 * Plottable.MILLISECONDS_IN_ONE_DAY);
            assert.strictEqual(result, "72", "72 hour difference from epoch");
            var minutesRelativeDateFormatter = Plottable.Formatters.relativeDate(0, Plottable.MILLISECONDS_IN_ONE_DAY / (24 * 60));
            result = minutesRelativeDateFormatter(3 * Plottable.MILLISECONDS_IN_ONE_DAY);
            assert.strictEqual(result, "4320", "4320 minute difference from epoch");
        });
        it("can append a suffix", function () {
            var relativeDateFormatter = Plottable.Formatters.relativeDate(0, Plottable.MILLISECONDS_IN_ONE_DAY, "days");
            var result = relativeDateFormatter(7 * Plottable.MILLISECONDS_IN_ONE_DAY);
            assert.strictEqual(result, "7days", "days appended to the end");
        });
    });
});

///<reference path="../testReference.ts" />
var assert = chai.assert;
describe("IDCounter", function () {
    it("IDCounter works as expected", function () {
        var i = new Plottable._Util.IDCounter();
        assert.equal(i.get("f"), 0);
        assert.equal(i.increment("f"), 1);
        assert.equal(i.increment("g"), 1);
        assert.equal(i.increment("f"), 2);
        assert.equal(i.decrement("f"), 1);
        assert.equal(i.get("f"), 1);
        assert.equal(i.get("f"), 1);
        assert.equal(i.decrement(2), -1);
    });
});

///<reference path="../testReference.ts" />
var assert = chai.assert;
describe("StrictEqualityAssociativeArray", function () {
    it("StrictEqualityAssociativeArray works as expected", function () {
        var s = new Plottable._Util.StrictEqualityAssociativeArray();
        var o1 = {};
        var o2 = {};
        assert.isFalse(s.has(o1));
        assert.isFalse(s.delete(o1));
        assert.isUndefined(s.get(o1));
        assert.isFalse(s.set(o1, "foo"));
        assert.equal(s.get(o1), "foo");
        assert.isTrue(s.set(o1, "bar"));
        assert.equal(s.get(o1), "bar");
        s.set(o2, "baz");
        s.set(3, "bam");
        s.set("3", "ball");
        assert.equal(s.get(o1), "bar");
        assert.equal(s.get(o2), "baz");
        assert.equal(s.get(3), "bam");
        assert.equal(s.get("3"), "ball");
        assert.isTrue(s.delete(3));
        assert.isUndefined(s.get(3));
        assert.equal(s.get(o2), "baz");
        assert.equal(s.get("3"), "ball");
    });
    it("Array-level operations (retrieve keys, vals, and map)", function () {
        var s = new Plottable._Util.StrictEqualityAssociativeArray();
        s.set(2, "foo");
        s.set(3, "bar");
        s.set(4, "baz");
        assert.deepEqual(s.values(), ["foo", "bar", "baz"]);
        assert.deepEqual(s.keys(), [2, 3, 4]);
        assert.deepEqual(s.map(function (k, v, i) { return [k, v, i]; }), [[2, "foo", 0], [3, "bar", 1], [4, "baz", 2]]);
    });
});

///<reference path="../testReference.ts" />
var assert = chai.assert;
describe("ClientToSVGTranslator", function () {
    it("getTranslator() creates only one Dispatcher.Mouse per <svg>", function () {
        var svg = generateSVG();
        var t1 = Plottable._Util.ClientToSVGTranslator.getTranslator(svg.node());
        assert.isNotNull(t1, "created a new ClientToSVGTranslator on a <svg>");
        var t2 = Plottable._Util.ClientToSVGTranslator.getTranslator(svg.node());
        assert.strictEqual(t1, t2, "returned the existing ClientToSVGTranslator if called again with same <svg>");
        svg.remove();
    });
    it("converts points to <svg>-space correctly", function () {
        var svg = generateSVG();
        var rectOrigin = {
            x: 19,
            y: 85
        };
        var rect = svg.append("rect").attr({
            x: rectOrigin.x,
            y: rectOrigin.y,
            width: 30,
            height: 30
        });
        var translator = Plottable._Util.ClientToSVGTranslator.getTranslator(svg.node());
        var rectBCR = rect.node().getBoundingClientRect();
        var computedOrigin = translator.computePosition(rectBCR.left, rectBCR.top);
        assertPointsClose(computedOrigin, rectOrigin, 0.5, "translates client coordinates to <svg> coordinates correctly");
        svg.remove();
    });
});

///<reference path="../testReference.ts" />
var assert = chai.assert;
describe("_Util.Methods", function () {
    it("inRange works correct", function () {
        assert.isTrue(Plottable._Util.Methods.inRange(0, -1, 1), "basic functionality works");
        assert.isTrue(Plottable._Util.Methods.inRange(0, 0, 1), "it is a closed interval");
        assert.isTrue(!Plottable._Util.Methods.inRange(0, 1, 2), "returns false when false");
    });
    it("sortedIndex works properly", function () {
        var a = [1, 2, 3, 4, 5];
        var si = Plottable._Util.OpenSource.sortedIndex;
        assert.equal(si(0, a), 0, "return 0 when val is <= arr[0]");
        assert.equal(si(6, a), a.length, "returns a.length when val >= arr[arr.length-1]");
        assert.equal(si(1.5, a), 1, "returns 1 when val is between the first and second elements");
    });
    it("accessorize works properly", function () {
        var datum = { "foo": 2, "bar": 3, "key": 4 };
        var f = function (d, i, m) { return d + i; };
        var a1 = Plottable._Util.Methods.accessorize(f);
        assert.equal(f, a1, "function passes through accessorize unchanged");
        var a2 = Plottable._Util.Methods.accessorize("key");
        assert.equal(a2(datum, 0, null), 4, "key accessor works appropriately");
        var a3 = Plottable._Util.Methods.accessorize("#aaaa");
        assert.equal(a3(datum, 0, null), "#aaaa", "strings beginning with # are returned as final value");
        var a4 = Plottable._Util.Methods.accessorize(33);
        assert.equal(a4(datum, 0, null), 33, "numbers are return as final value");
        var a5 = Plottable._Util.Methods.accessorize(datum);
        assert.equal(a5(datum, 0, null), datum, "objects are return as final value");
    });
    it("uniq works as expected", function () {
        var strings = ["foo", "bar", "foo", "foo", "baz", "bam"];
        assert.deepEqual(Plottable._Util.Methods.uniq(strings), ["foo", "bar", "baz", "bam"]);
    });
    describe("min/max", function () {
        var max = Plottable._Util.Methods.max;
        var min = Plottable._Util.Methods.min;
        var today = new Date();
        it("max/min work as expected", function () {
            var alist = [1, 2, 3, 4, 5];
            var dbl = function (x) { return x * 2; };
            var dblIndexOffset = function (x, i) { return x * 2 - i; };
            var numToDate = function (x) {
                var t = new Date(today.getTime());
                t.setDate(today.getDate() + x);
                return t;
            };
            assert.deepEqual(max(alist, 99), 5, "max ignores default on non-empty array");
            assert.deepEqual(max(alist, dbl, 0), 10, "max applies function appropriately");
            assert.deepEqual(max(alist, dblIndexOffset, 5), 6, "max applies function with index");
            assert.deepEqual(max(alist, numToDate, today), numToDate(5), "max applies non-numeric function appropriately");
            assert.deepEqual(max([], 10), 10, "works as intended with default value");
            assert.deepEqual(max([], dbl, 5), 5, "default value works with function");
            assert.deepEqual(max([], numToDate, today), today, "default non-numeric value works with non-numeric function");
            assert.deepEqual(min(alist, 0), 1, "min works for basic list");
            assert.deepEqual(min(alist, dbl, 0), 2, "min works with function arg");
            assert.deepEqual(min(alist, dblIndexOffset, 0), 2, "min works with function index arg");
            assert.deepEqual(min(alist, numToDate, today), numToDate(1), "min works with non-numeric function arg");
            assert.deepEqual(min([], dbl, 5), 5, "min accepts custom default and function");
            assert.deepEqual(min([], numToDate, today), today, "min accepts non-numeric default and function");
        });
        it("max/min works as expected on non-numeric values (strings)", function () {
            var strings = ["a", "bb", "ccc", "ddd"];
            assert.deepEqual(max(strings, function (s) { return s.length; }, 0), 3, "works on arrays of non-numbers with a function");
            assert.deepEqual(max([], function (s) { return s.length; }, 5), 5, "defaults work even with non-number function type");
        });
        it("max/min works as expected on non-numeric values (dates)", function () {
            var tomorrow = new Date(today.getTime());
            tomorrow.setDate(today.getDate() + 1);
            var dayAfterTomorrow = new Date(today.getTime());
            dayAfterTomorrow.setDate(today.getDate() + 2);
            var dates = [today, tomorrow, dayAfterTomorrow, null];
            assert.deepEqual(min(dates, dayAfterTomorrow), today, "works on arrays of non-numeric values but comparable");
            assert.deepEqual(max(dates, today), dayAfterTomorrow, "works on arrays of non-number values but comparable");
            assert.deepEqual(max([null], today), undefined, "returns undefined from array of null values");
            assert.deepEqual(max([], today), today, "correct default non-numeric value returned");
        });
    });
    it("objEq works as expected", function () {
        assert.isTrue(Plottable._Util.Methods.objEq({}, {}));
        assert.isTrue(Plottable._Util.Methods.objEq({ a: 5 }, { a: 5 }));
        assert.isFalse(Plottable._Util.Methods.objEq({ a: 5, b: 6 }, { a: 5 }));
        assert.isFalse(Plottable._Util.Methods.objEq({ a: 5 }, { a: 5, b: 6 }));
        assert.isTrue(Plottable._Util.Methods.objEq({ a: "hello" }, { a: "hello" }));
        assert.isFalse(Plottable._Util.Methods.objEq({ constructor: {}.constructor }, {}), "using \"constructor\" isn't hidden");
    });
    it("populateMap works as expected", function () {
        var keys = ["a", "b", "c"];
        var map = Plottable._Util.Methods.populateMap(keys, function (key) { return key + "Value"; });
        assert.strictEqual(map.get("a"), "aValue", "key properly goes through map function");
        assert.strictEqual(map.get("b"), "bValue", "key properly goes through map function");
        assert.strictEqual(map.get("c"), "cValue", "key properly goes through map function");
        var indexMap = Plottable._Util.Methods.populateMap(keys, function (key, i) { return key + i + "Value"; });
        assert.strictEqual(indexMap.get("a"), "a0Value", "key and index properly goes through map function");
        assert.strictEqual(indexMap.get("b"), "b1Value", "key and index properly goes through map function");
        assert.strictEqual(indexMap.get("c"), "c2Value", "key and index properly goes through map function");
        var emptyKeys = [];
        var emptyMap = Plottable._Util.Methods.populateMap(emptyKeys, function (key) { return key + "Value"; });
        assert.isTrue(emptyMap.empty(), "no entries in map if no keys in input array");
    });
    it("copyMap works as expected", function () {
        var oldMap = {};
        oldMap["a"] = 1;
        oldMap["b"] = 2;
        oldMap["c"] = 3;
        oldMap["undefined"] = undefined;
        oldMap["null"] = null;
        oldMap["fun"] = function (d) { return d; };
        oldMap["NaN"] = 0 / 0;
        oldMap["inf"] = 1 / 0;
        var map = Plottable._Util.Methods.copyMap(oldMap);
        assert.deepEqual(map, oldMap, "All values were copied.");
        map = Plottable._Util.Methods.copyMap({});
        assert.deepEqual(map, {}, "No values were added.");
    });
    it("range works as expected", function () {
        var start = 0;
        var end = 6;
        var range = Plottable._Util.Methods.range(start, end);
        assert.deepEqual(range, [0, 1, 2, 3, 4, 5], "all entries has been generated");
        range = Plottable._Util.Methods.range(start, end, 2);
        assert.deepEqual(range, [0, 2, 4], "all entries has been generated");
        range = Plottable._Util.Methods.range(start, end, 11);
        assert.deepEqual(range, [0], "all entries has been generated");
        assert.throws(function () { return Plottable._Util.Methods.range(start, end, 0); }, "step cannot be 0");
        range = Plottable._Util.Methods.range(start, end, -1);
        assert.lengthOf(range, 0, "no entries because of invalid step");
        range = Plottable._Util.Methods.range(end, start, -1);
        assert.deepEqual(range, [6, 5, 4, 3, 2, 1], "all entries has been generated");
        range = Plottable._Util.Methods.range(-2, 2);
        assert.deepEqual(range, [-2, -1, 0, 1], "all entries has been generated range crossing 0");
        range = Plottable._Util.Methods.range(0.2, 4);
        assert.deepEqual(range, [0.2, 1.2, 2.2, 3.2], "all entries has been generated with float start");
        range = Plottable._Util.Methods.range(0.6, 2.2, 0.5);
        assert.deepEqual(range, [0.6, 1.1, 1.6, 2.1], "all entries has been generated with float step");
    });
    it("colorTest works as expected", function () {
        var colorTester = d3.select("body").append("div").classed("color-tester", true);
        var style = colorTester.append("style");
        style.attr("type", "text/css");
        style.text(".plottable-colors-0 { background-color: blue; }");
        var blueHexcode = Plottable._Util.Methods.colorTest(colorTester, "plottable-colors-0");
        assert.strictEqual(blueHexcode, "#0000ff", "hexcode for blue returned");
        style.text(".plottable-colors-2 { background-color: #13EADF; }");
        var hexcode = Plottable._Util.Methods.colorTest(colorTester, "plottable-colors-2");
        assert.strictEqual(hexcode, "#13eadf", "hexcode for blue returned");
        var nullHexcode = Plottable._Util.Methods.colorTest(colorTester, "plottable-colors-11");
        assert.strictEqual(nullHexcode, null, "null hexcode returned");
        colorTester.remove();
    });
    it("lightenColor()", function () {
        var color = "#12fced";
        var lightenedColor = Plottable._Util.Methods.lightenColor(color, 1);
        var lColor = Plottable._Util.Color.rgbToHsl(parseInt("12", 16), parseInt("fc", 16), parseInt("ed", 16))[2];
        var lLightenedColor = Plottable._Util.Color.rgbToHsl(parseInt(lightenedColor.substring(1, 3), 16), parseInt(lightenedColor.substring(3, 5), 16), parseInt(lightenedColor.substring(5, 7), 16))[2];
        assert.operator(lLightenedColor, ">", lColor, "color got lighter");
    });
    it("darkenColor()", function () {
        var color = "#12fced";
        var darkenedColor = Plottable._Util.Methods.darkenColor(color, 1, 0.1);
        var lColor = Plottable._Util.Color.rgbToHsl(parseInt("12", 16), parseInt("fc", 16), parseInt("ed", 16))[2];
        var lDarkenedColor = Plottable._Util.Color.rgbToHsl(parseInt(darkenedColor.substring(1, 3), 16), parseInt(darkenedColor.substring(3, 5), 16), parseInt(darkenedColor.substring(5, 7), 16))[2];
        assert.operator(lDarkenedColor, "<", lColor, "color got darker");
    });
});

///<reference path="../testReference.ts" />
var assert = chai.assert;
describe("Interactions", function () {
    describe("PanZoomInteraction", function () {
        it("Pans properly", function () {
            // The only difference between pan and zoom is internal to d3
            // Simulating zoom events is painful, so panning will suffice here
            var xScale = new Plottable.Scale.Linear().domain([0, 11]);
            var yScale = new Plottable.Scale.Linear().domain([11, 0]);
            var svg = generateSVG();
            var dataset = makeLinearSeries(11);
            var plot = new Plottable.Plot.Scatter(xScale, yScale).addDataset(dataset);
            plot.project("x", "x", xScale);
            plot.project("y", "y", yScale);
            plot.renderTo(svg);
            var xDomainBefore = xScale.domain();
            var yDomainBefore = yScale.domain();
            var interaction = new Plottable.Interaction.PanZoom(xScale, yScale);
            plot.registerInteraction(interaction);
            var hb = plot._element.select(".hit-box").node();
            var dragDistancePixelX = 10;
            var dragDistancePixelY = 20;
            $(hb).simulate("drag", {
                dx: dragDistancePixelX,
                dy: dragDistancePixelY
            });
            var xDomainAfter = xScale.domain();
            var yDomainAfter = yScale.domain();
            assert.notDeepEqual(xDomainAfter, xDomainBefore, "x domain was changed by panning");
            assert.notDeepEqual(yDomainAfter, yDomainBefore, "y domain was changed by panning");
            function getSlope(scale) {
                var range = scale.range();
                var domain = scale.domain();
                return (domain[1] - domain[0]) / (range[1] - range[0]);
            }
            ;
            var expectedXDragChange = -dragDistancePixelX * getSlope(xScale);
            var expectedYDragChange = -dragDistancePixelY * getSlope(yScale);
            assert.closeTo(xDomainAfter[0] - xDomainBefore[0], expectedXDragChange, 1, "x domain changed by the correct amount");
            assert.closeTo(yDomainAfter[0] - yDomainBefore[0], expectedYDragChange, 1, "y domain changed by the correct amount");
            svg.remove();
        });
        it("Resets zoom when the scale domain changes", function () {
            var xScale = new Plottable.Scale.Linear();
            var yScale = new Plottable.Scale.Linear();
            var svg = generateSVG();
            var c = new Plottable.Component.AbstractComponent();
            c.renderTo(svg);
            var pzi = new Plottable.Interaction.PanZoom(xScale, yScale);
            c.registerInteraction(pzi);
            var zoomBeforeX = pzi._zoom;
            xScale.domain([10, 1000]);
            var zoomAfterX = pzi._zoom;
            assert.notStrictEqual(zoomBeforeX, zoomAfterX, "D3 Zoom was regenerated after x scale domain changed");
            var zoomBeforeY = pzi._zoom;
            yScale.domain([10, 1000]);
            var zoomAfterY = pzi._zoom;
            assert.notStrictEqual(zoomBeforeY, zoomAfterY, "D3 Zoom was regenerated after y scale domain changed");
            svg.remove();
        });
    });
    describe("KeyInteraction", function () {
        it("Triggers appropriate callback for the key pressed", function () {
            var svg = generateSVG(400, 400);
            var component = new Plottable.Component.AbstractComponent();
            component.renderTo(svg);
            var ki = new Plottable.Interaction.Key();
            var aCode = 65; // "a" key
            var bCode = 66; // "b" key
            var aCallbackCalled = false;
            var aCallback = function () { return aCallbackCalled = true; };
            var bCallbackCalled = false;
            var bCallback = function () { return bCallbackCalled = true; };
            ki.on(aCode, aCallback);
            ki.on(bCode, bCallback);
            component.registerInteraction(ki);
            var $hitbox = $(component._hitBox.node());
            triggerFakeMouseEvent("mouseover", component._hitBox, 100, 100);
            $hitbox.simulate("keydown", { keyCode: aCode });
            assert.isTrue(aCallbackCalled, "callback for \"a\" was called when \"a\" key was pressed");
            assert.isFalse(bCallbackCalled, "callback for \"b\" was not called when \"a\" key was pressed");
            aCallbackCalled = false;
            $hitbox.simulate("keydown", { keyCode: bCode });
            assert.isFalse(aCallbackCalled, "callback for \"a\" was not called when \"b\" key was pressed");
            assert.isTrue(bCallbackCalled, "callback for \"b\" was called when \"b\" key was pressed");
            triggerFakeMouseEvent("mouseout", component._hitBox, -100, -100);
            aCallbackCalled = false;
            $hitbox.simulate("keydown", { keyCode: aCode });
            assert.isFalse(aCallbackCalled, "callback for \"a\" was not called when not moused over the Component");
            svg.remove();
        });
    });
});

///<reference path="../testReference.ts" />
var assert = chai.assert;
describe("DragBoxInteractions", function () {
    var svgWidth = 400;
    var svgHeight = 400;
    var svg;
    var dataset;
    var xScale;
    var yScale;
    var plot;
    var interaction;
    var dragstartX = 20;
    var dragstartY = svgHeight - 100;
    var dragendX = 100;
    var dragendY = svgHeight - 20;
    var draghalfwidth = Math.round((dragendX - dragstartX) / 2);
    var draghalfheight = Math.round((dragendY - dragstartY) / 2);
    var dragwidth = dragendX - dragstartX;
    var dragheight = dragendY - dragstartY;
    var dragmidX = dragstartX + draghalfwidth;
    var dragmidY = dragstartY + draghalfheight;
    function testResize(resizeXStart, resizeYStart, expectedSelection) {
        var timesCalled = 0;
        fakeDragSequence(interaction, dragstartX, dragstartY, dragendX, dragendY); // initial dragbox to resize from
        interaction.dragend(function (start, end) {
            timesCalled++;
            var interactionSelection = {
                xMin: +interaction.dragBox.attr("x"),
                yMin: +interaction.dragBox.attr("y"),
                xMax: +interaction.dragBox.attr("x") + (+interaction.dragBox.attr("width")),
                yMax: +interaction.dragBox.attr("y") + (+interaction.dragBox.attr("height"))
            };
            assert.deepEqual(interactionSelection, expectedSelection, "selection updated correctly");
        });
        // fake another drag event to resize the box.
        interaction.resizeEnabled(true);
        fakeDragSequence(interaction, resizeXStart, resizeYStart, dragmidX, dragmidY);
        assert.equal(timesCalled, 1, "drag callback not called once");
    }
    describe("XYDragBoxInteraction", function () {
        before(function () {
            svg = generateSVG(svgWidth, svgHeight);
            dataset = new Plottable.Dataset(makeLinearSeries(10));
            xScale = new Plottable.Scale.Linear();
            yScale = new Plottable.Scale.Linear();
            plot = new Plottable.Plot.Scatter(xScale, yScale);
            plot.addDataset(dataset);
            plot.project("x", "x", xScale);
            plot.project("y", "y", yScale);
            plot.renderTo(svg);
            interaction = new Plottable.Interaction.DragBox();
            plot.registerInteraction(interaction);
        });
        afterEach(function () {
            interaction.dragstart(null);
            interaction.drag(null);
            interaction.dragend(null);
            interaction.clearBox();
        });
        it("All callbacks are notified with appropriate data on drag", function () {
            var dragStartCalled = 0, dragEndCalled = 0;
            interaction.dragstart(function (a) {
                dragStartCalled++;
                var expectedStartLocation = { x: dragstartX, y: dragstartY };
                assert.deepEqual(a, expectedStartLocation, "areaCallback called with null arg on dragstart");
            });
            interaction.dragend(function (a, b) {
                dragEndCalled++;
                var expectedStart = {
                    x: dragstartX,
                    y: dragstartY
                };
                var expectedEnd = {
                    x: dragendX,
                    y: dragendY
                };
                assert.deepEqual(a, expectedStart, "areaCallback was passed the correct starting point");
                assert.deepEqual(b, expectedEnd, "areaCallback was passed the correct ending point");
            });
            // fake a drag event
            fakeDragSequence(interaction, dragstartX, dragstartY, dragendX, dragendY);
            assert.equal(dragStartCalled, 1, "dragstart callback is called once");
            assert.equal(dragEndCalled, 1, "dragend callback is called once");
        });
        it("Highlights and un-highlights areas appropriately", function () {
            fakeDragSequence(interaction, dragstartX, dragstartY, dragendX, dragendY);
            var dragBoxClass = "." + Plottable.Interaction.XYDragBox._CLASS_DRAG_BOX;
            var dragBox = plot.background().select(dragBoxClass);
            assert.isNotNull(dragBox, "the dragbox was created");
            var actualStartPosition = { x: parseFloat(dragBox.attr("x")), y: parseFloat(dragBox.attr("y")) };
            var expectedStartPosition = { x: Math.min(dragstartX, dragendX), y: Math.min(dragstartY, dragendY) };
            assert.deepEqual(actualStartPosition, expectedStartPosition, "highlighted box is positioned correctly");
            assert.equal(parseFloat(dragBox.attr("width")), Math.abs(dragstartX - dragendX), "highlighted box has correct width");
            assert.equal(parseFloat(dragBox.attr("height")), Math.abs(dragstartY - dragendY), "highlighted box has correct height");
            interaction.clearBox();
            var boxGone = dragBox.attr("width") === "0" && dragBox.attr("height") === "0";
            assert.isTrue(boxGone, "highlighted box disappears when clearBox is called");
        });
        describe("resize enabled", function () {
            it("from the top left", function () {
                testResize(dragstartX, dragendY, {
                    xMin: dragmidX,
                    yMin: dragstartY,
                    xMax: dragendX,
                    yMax: dragmidY
                });
            });
            it("from the top", function () {
                testResize(dragmidX, dragendY, {
                    xMin: dragstartX,
                    yMin: dragstartY,
                    xMax: dragendX,
                    yMax: dragmidY
                });
            });
            it("from the top right", function () {
                testResize(dragendX, dragendY, {
                    xMin: dragstartX,
                    yMin: dragstartY,
                    xMax: dragmidX,
                    yMax: dragmidY
                });
            });
            it("from the right", function () {
                testResize(dragendX, dragmidY, {
                    xMin: dragstartX,
                    yMin: dragstartY,
                    xMax: dragmidX,
                    yMax: dragendY
                });
            });
            it("from the bottom right", function () {
                testResize(dragendX, dragstartY, {
                    xMin: dragstartX,
                    yMin: dragmidY,
                    xMax: dragmidX,
                    yMax: dragendY
                });
            });
            it("from the bottom", function () {
                testResize(dragmidX, dragstartY, {
                    xMin: dragstartX,
                    yMin: dragmidY,
                    xMax: dragendX,
                    yMax: dragendY
                });
            });
            it("from the bottom left", function () {
                testResize(dragstartX, dragstartY, {
                    xMin: dragmidX,
                    yMin: dragmidY,
                    xMax: dragendX,
                    yMax: dragendY
                });
            });
            it("from the left", function () {
                testResize(dragstartX, dragmidY, {
                    xMin: dragmidX,
                    yMin: dragstartY,
                    xMax: dragendX,
                    yMax: dragendY
                });
            });
        });
        after(function () {
            svg.remove();
        });
    });
    describe("YDragBoxInteraction", function () {
        before(function () {
            svg = generateSVG(svgWidth, svgHeight);
            dataset = new Plottable.Dataset(makeLinearSeries(10));
            xScale = new Plottable.Scale.Linear();
            yScale = new Plottable.Scale.Linear();
            plot = new Plottable.Plot.Scatter(xScale, yScale);
            plot.addDataset(dataset);
            plot.project("x", "x", xScale);
            plot.project("y", "y", yScale);
            plot.renderTo(svg);
            interaction = new Plottable.Interaction.YDragBox();
            plot.registerInteraction(interaction);
        });
        afterEach(function () {
            interaction.dragstart(null);
            interaction.drag(null);
            interaction.dragend(null);
            interaction.clearBox();
        });
        it("All callbacks are notified with appropriate data when a drag finishes", function () {
            var dragStartCalled = 0, dragEndCalled = 0;
            interaction.dragstart(function (a) {
                dragStartCalled++;
                var expectedY = dragstartY;
                assert.deepEqual(a.y, expectedY, "areaCallback called with null arg on dragstart");
            });
            interaction.dragend(function (a, b) {
                dragEndCalled++;
                var expectedStartY = dragstartY;
                var expectedEndY = dragendY;
                assert.deepEqual(a.y, expectedStartY);
                assert.deepEqual(b.y, expectedEndY);
            });
            // fake a drag event
            fakeDragSequence(interaction, dragstartX, dragstartY, dragendX, dragendY);
            assert.equal(dragStartCalled, 1, "dragstart callback is called once");
            assert.equal(dragEndCalled, 1, "dragend callback is called once");
        });
        it("Highlights and un-highlights areas appropriately", function () {
            fakeDragSequence(interaction, dragstartX, dragstartY, dragendX, dragendY);
            var dragBoxClass = "." + Plottable.Interaction.XYDragBox._CLASS_DRAG_BOX;
            var dragBox = plot.background().select(dragBoxClass);
            assert.isNotNull(dragBox, "the dragbox was created");
            var actualStartPosition = { x: parseFloat(dragBox.attr("x")), y: parseFloat(dragBox.attr("y")) };
            var expectedStartPosition = { x: 0, y: Math.min(dragstartY, dragendY) };
            assert.deepEqual(actualStartPosition, expectedStartPosition, "highlighted box is positioned correctly");
            assert.equal(parseFloat(dragBox.attr("width")), svgWidth, "highlighted box has correct width");
            assert.equal(parseFloat(dragBox.attr("height")), Math.abs(dragstartY - dragendY), "highlighted box has correct height");
            interaction.clearBox();
            var boxGone = dragBox.attr("width") === "0" && dragBox.attr("height") === "0";
            assert.isTrue(boxGone, "highlighted box disappears when clearBox is called");
        });
        describe("resize enabled", function () {
            it("from the top left", function () {
                testResize(dragstartX, dragendY, {
                    xMin: 0,
                    yMin: dragstartY,
                    xMax: svgWidth,
                    yMax: dragmidY
                });
            });
            it("from the top", function () {
                testResize(dragmidX, dragendY, {
                    xMin: 0,
                    yMin: dragstartY,
                    xMax: svgWidth,
                    yMax: dragmidY
                });
            });
            it("from the top right", function () {
                testResize(dragendX, dragendY, {
                    xMin: 0,
                    yMin: dragstartY,
                    xMax: svgWidth,
                    yMax: dragmidY
                });
            });
            it("from the bottom right", function () {
                testResize(dragendX, dragstartY, {
                    xMin: 0,
                    yMin: dragmidY,
                    xMax: svgWidth,
                    yMax: dragendY
                });
            });
            it("from the bottom", function () {
                testResize(dragmidX, dragstartY, {
                    xMin: 0,
                    yMin: dragmidY,
                    xMax: svgWidth,
                    yMax: dragendY
                });
            });
            it("from the bottom left", function () {
                testResize(dragstartX, dragstartY, {
                    xMin: 0,
                    yMin: dragmidY,
                    xMax: svgWidth,
                    yMax: dragendY
                });
            });
        });
        after(function () {
            svg.remove();
        });
    });
});

///<reference path="../testReference.ts" />
var __extends = this.__extends || function (d, b) {
    for (var p in b) if (b.hasOwnProperty(p)) d[p] = b[p];
    function __() { this.constructor = d; }
    __.prototype = b.prototype;
    d.prototype = new __();
};
var assert = chai.assert;
var TestHoverable = (function (_super) {
    __extends(TestHoverable, _super);
    function TestHoverable() {
        _super.apply(this, arguments);
        this.leftPoint = { x: 100, y: 200 };
        this.rightPoint = { x: 300, y: 200 };
    }
    TestHoverable.prototype._hoverOverComponent = function (p) {
        // cast-override
    };
    TestHoverable.prototype._hoverOutComponent = function (p) {
        // cast-override
    };
    TestHoverable.prototype._doHover = function (p) {
        var data = [];
        var points = [];
        if (p.x < 250) {
            data.push("left");
            points.push(this.leftPoint);
        }
        if (p.x > 150) {
            data.push("right");
            points.push(this.rightPoint);
        }
        return {
            data: data,
            pixelPositions: points,
            selection: this._element
        };
    };
    return TestHoverable;
})(Plottable.Component.AbstractComponent);
describe("Interactions", function () {
    describe("Hover", function () {
        var svg;
        var testTarget;
        var hitbox;
        var hoverInteraction;
        var overData;
        var overCallbackCalled = false;
        var outData;
        var outCallbackCalled = false;
        beforeEach(function () {
            svg = generateSVG();
            testTarget = new TestHoverable();
            testTarget.classed("test-hoverable", true);
            testTarget.renderTo(svg);
            hoverInteraction = new Plottable.Interaction.Hover();
            overCallbackCalled = false;
            hoverInteraction.onHoverOver(function (hd) {
                overCallbackCalled = true;
                overData = hd;
            });
            outCallbackCalled = false;
            hoverInteraction.onHoverOut(function (hd) {
                outCallbackCalled = true;
                outData = hd;
            });
            testTarget.registerInteraction(hoverInteraction);
            hitbox = testTarget._element.select(".hit-box");
        });
        it("correctly triggers onHoverOver() callbacks", function () {
            overCallbackCalled = false;
            triggerFakeMouseEvent("mouseover", hitbox, 100, 200);
            assert.isTrue(overCallbackCalled, "onHoverOver was called on mousing over a target area");
            assert.deepEqual(overData.pixelPositions, [testTarget.leftPoint], "onHoverOver was called with the correct pixel position (mouse onto left)");
            assert.deepEqual(overData.data, ["left"], "onHoverOver was called with the correct data (mouse onto left)");
            overCallbackCalled = false;
            triggerFakeMouseEvent("mousemove", hitbox, 100, 200);
            assert.isFalse(overCallbackCalled, "onHoverOver isn't called if the hover data didn't change");
            overCallbackCalled = false;
            triggerFakeMouseEvent("mousemove", hitbox, 200, 200);
            assert.isTrue(overCallbackCalled, "onHoverOver was called when mousing into a new region");
            assert.deepEqual(overData.pixelPositions, [testTarget.rightPoint], "onHoverOver was called with the correct pixel position (left --> center)");
            assert.deepEqual(overData.data, ["right"], "onHoverOver was called with the new data only (left --> center)");
            triggerFakeMouseEvent("mouseout", hitbox, 401, 200);
            overCallbackCalled = false;
            triggerFakeMouseEvent("mouseover", hitbox, 200, 200);
            assert.deepEqual(overData.pixelPositions, [testTarget.leftPoint, testTarget.rightPoint], "onHoverOver was called with the correct pixel positions");
            assert.deepEqual(overData.data, ["left", "right"], "onHoverOver is called with the correct data");
            svg.remove();
        });
        it("correctly triggers onHoverOut() callbacks", function () {
            triggerFakeMouseEvent("mouseover", hitbox, 100, 200);
            outCallbackCalled = false;
            triggerFakeMouseEvent("mousemove", hitbox, 200, 200);
            assert.isFalse(outCallbackCalled, "onHoverOut isn't called when mousing into a new region without leaving the old one");
            outCallbackCalled = false;
            triggerFakeMouseEvent("mousemove", hitbox, 300, 200);
            assert.isTrue(outCallbackCalled, "onHoverOut was called when the hover data changes");
            assert.deepEqual(outData.pixelPositions, [testTarget.leftPoint], "onHoverOut was called with the correct pixel position (center --> right)");
            assert.deepEqual(outData.data, ["left"], "onHoverOut was called with the correct data (center --> right)");
            outCallbackCalled = false;
            triggerFakeMouseEvent("mouseout", hitbox, 401, 200);
            assert.isTrue(outCallbackCalled, "onHoverOut is called on mousing out of the Component");
            assert.deepEqual(outData.pixelPositions, [testTarget.rightPoint], "onHoverOut was called with the correct pixel position");
            assert.deepEqual(outData.data, ["right"], "onHoverOut was called with the correct data");
            outCallbackCalled = false;
            triggerFakeMouseEvent("mouseover", hitbox, 200, 200);
            triggerFakeMouseEvent("mouseout", hitbox, 200, 401);
            assert.deepEqual(outData.pixelPositions, [testTarget.leftPoint, testTarget.rightPoint], "onHoverOut was called with the correct pixel positions");
            assert.deepEqual(outData.data, ["left", "right"], "onHoverOut is called with the correct data");
            svg.remove();
        });
        it("getCurrentHoverData()", function () {
            triggerFakeMouseEvent("mouseover", hitbox, 100, 200);
            var currentlyHovered = hoverInteraction.getCurrentHoverData();
            assert.deepEqual(currentlyHovered.pixelPositions, [testTarget.leftPoint], "retrieves pixel positions corresponding to the current position");
            assert.deepEqual(currentlyHovered.data, ["left"], "retrieves data corresponding to the current position");
            triggerFakeMouseEvent("mousemove", hitbox, 200, 200);
            currentlyHovered = hoverInteraction.getCurrentHoverData();
            assert.deepEqual(currentlyHovered.pixelPositions, [testTarget.leftPoint, testTarget.rightPoint], "retrieves pixel positions corresponding to the current position");
            assert.deepEqual(currentlyHovered.data, ["left", "right"], "retrieves data corresponding to the current position");
            triggerFakeMouseEvent("mouseout", hitbox, 401, 200);
            currentlyHovered = hoverInteraction.getCurrentHoverData();
            assert.isNull(currentlyHovered.data, "returns null if not currently hovering");
            svg.remove();
        });
    });
});

///<reference path="../testReference.ts" />
var assert = chai.assert;
describe("Dispatchers", function () {
    describe("AbstractDispatcher", function () {
        it("_connect() and _disconnect()", function () {
            var dispatcher = new Plottable.Dispatcher.AbstractDispatcher();
            var callbackCalls = 0;
            dispatcher._event2Callback["click"] = function () { return callbackCalls++; };
            var d3document = d3.select(document);
            dispatcher._connect();
            triggerFakeUIEvent("click", d3document);
            assert.strictEqual(callbackCalls, 1, "connected correctly (callback was called)");
            dispatcher._connect();
            callbackCalls = 0;
            triggerFakeUIEvent("click", d3document);
            assert.strictEqual(callbackCalls, 1, "can't double-connect (callback only called once)");
            dispatcher._disconnect();
            callbackCalls = 0;
            triggerFakeUIEvent("click", d3document);
            assert.strictEqual(callbackCalls, 0, "disconnected correctly (callback not called)");
        });
        it("won't _disconnect() if broadcasters still have listeners", function () {
            var dispatcher = new Plottable.Dispatcher.AbstractDispatcher();
            var callbackWasCalled = false;
            dispatcher._event2Callback["click"] = function () { return callbackWasCalled = true; };
            var b = new Plottable.Core.Broadcaster(dispatcher);
            var key = "unit test";
            b.registerListener(key, function () { return null; });
            dispatcher._broadcasters = [b];
            var d3document = d3.select(document);
            dispatcher._connect();
            triggerFakeUIEvent("click", d3document);
            assert.isTrue(callbackWasCalled, "connected correctly (callback was called)");
            dispatcher._disconnect();
            callbackWasCalled = false;
            triggerFakeUIEvent("click", d3document);
            assert.isTrue(callbackWasCalled, "didn't disconnect while broadcaster had listener");
            b.deregisterListener(key);
            dispatcher._disconnect();
            callbackWasCalled = false;
            triggerFakeUIEvent("click", d3document);
            assert.isFalse(callbackWasCalled, "disconnected when broadcaster had no listeners");
        });
        it("_setCallback()", function () {
            var dispatcher = new Plottable.Dispatcher.AbstractDispatcher();
            var b = new Plottable.Core.Broadcaster(dispatcher);
            var key = "unit test";
            var callbackWasCalled = false;
            var callback = function () { return callbackWasCalled = true; };
            dispatcher._setCallback(b, key, callback);
            b.broadcast();
            assert.isTrue(callbackWasCalled, "callback was called after setting with _setCallback()");
            dispatcher._setCallback(b, key, null);
            callbackWasCalled = false;
            b.broadcast();
            assert.isFalse(callbackWasCalled, "callback was removed by calling _setCallback() with null");
        });
    });
});

///<reference path="../testReference.ts" />
var assert = chai.assert;
describe("Dispatchers", function () {
    describe("Mouse Dispatcher", function () {
        function assertPointsClose(actual, expected, epsilon, message) {
            assert.closeTo(actual.x, expected.x, epsilon, message + " (x)");
            assert.closeTo(actual.y, expected.y, epsilon, message + " (y)");
        }
        ;
        it("getDispatcher() creates only one Dispatcher.Mouse per <svg>", function () {
            var svg = generateSVG();
            var md1 = Plottable.Dispatcher.Mouse.getDispatcher(svg.node());
            assert.isNotNull(md1, "created a new Dispatcher on an SVG");
            var md2 = Plottable.Dispatcher.Mouse.getDispatcher(svg.node());
            assert.strictEqual(md1, md2, "returned the existing Dispatcher if called again with same <svg>");
            svg.remove();
        });
        it("getLastMousePosition() defaults to a non-null value", function () {
            var svg = generateSVG();
            var md = Plottable.Dispatcher.Mouse.getDispatcher(svg.node());
            var p = md.getLastMousePosition();
            assert.isNotNull(p, "returns a value after initialization");
            assert.isNotNull(p.x, "x value is set");
            assert.isNotNull(p.y, "y value is set");
            svg.remove();
        });
<<<<<<< HEAD
        it("can remove callbacks by passing null", function () {
            var targetWidth = 400, targetHeight = 400;
            var target = generateSVG(targetWidth, targetHeight);
            // HACKHACK: PhantomJS can't measure SVGs unless they have something in them occupying space
            target.append("rect").attr("width", targetWidth).attr("height", targetHeight);
            var targetX = 17;
            var targetY = 76;
            var md = Plottable.Dispatcher.Mouse.getDispatcher(target.node());
            var cb1Called = false;
            var cb1 = function (p, e) { return cb1Called = true; };
            var cb2Called = false;
            var cb2 = function (p, e) { return cb2Called = true; };
            md.onMouseMove("callback1", cb1);
            md.onMouseMove("callback2", cb2);
            triggerFakeMouseEvent("mousemove", target, targetX, targetY);
            assert.isTrue(cb1Called, "callback 1 was called on mousemove");
            assert.isTrue(cb2Called, "callback 2 was called on mousemove");
            cb1Called = false;
            cb2Called = false;
            md.onMouseMove("callback1", null);
            triggerFakeMouseEvent("mousemove", target, targetX, targetY);
            assert.isFalse(cb1Called, "callback was not called after blanking");
            assert.isTrue(cb2Called, "callback 2 was still called");
            target.remove();
        });
=======
>>>>>>> 8d3dfcd0
        it("doesn't call callbacks if not in the DOM", function () {
            var targetWidth = 400, targetHeight = 400;
            var target = generateSVG(targetWidth, targetHeight);
            // HACKHACK: PhantomJS can't measure SVGs unless they have something in them occupying space
            target.append("rect").attr("width", targetWidth).attr("height", targetHeight);
            var targetX = 17;
            var targetY = 76;
            var md = Plottable.Dispatcher.Mouse.getDispatcher(target.node());
            var callbackWasCalled = false;
            var callback = function (p, e) { return callbackWasCalled = true; };
            var keyString = "notInDomTest";
            md.onMouseMove(keyString, callback);
            triggerFakeMouseEvent("mousemove", target, targetX, targetY);
            assert.isTrue(callbackWasCalled, "callback was called on mousemove");
            target.remove();
            callbackWasCalled = false;
            triggerFakeMouseEvent("mousemove", target, targetX, targetY);
            assert.isFalse(callbackWasCalled, "callback was not called after <svg> was removed from DOM");
            md.onMouseMove(keyString, null);
        });
        it("calls callbacks on mouseover, mousemove, and mouseout", function () {
            var targetWidth = 400, targetHeight = 400;
            var target = generateSVG(targetWidth, targetHeight);
            // HACKHACK: PhantomJS can't measure SVGs unless they have something in them occupying space
            target.append("rect").attr("width", targetWidth).attr("height", targetHeight);
            var targetX = 17;
            var targetY = 76;
            var expectedPoint = {
                x: targetX,
                y: targetY
            };
            var md = Plottable.Dispatcher.Mouse.getDispatcher(target.node());
            var callbackWasCalled = false;
            var callback = function (p, e) {
                callbackWasCalled = true;
                assertPointsClose(p, expectedPoint, 0.5, "mouse position is correct");
                assert.isNotNull(e, "mouse event was passed to the callback");
            };
            var keyString = "unit test";
            md.onMouseMove(keyString, callback);
            triggerFakeMouseEvent("mouseover", target, targetX, targetY);
            assert.isTrue(callbackWasCalled, "callback was called on mouseover");
            callbackWasCalled = false;
            triggerFakeMouseEvent("mousemove", target, targetX, targetY);
            assert.isTrue(callbackWasCalled, "callback was called on mousemove");
            callbackWasCalled = false;
            triggerFakeMouseEvent("mouseout", target, targetX, targetY);
            assert.isTrue(callbackWasCalled, "callback was called on mouseout");
            md.onMouseMove(keyString, null);
            target.remove();
        });
        it("onMouseDown()", function () {
            var targetWidth = 400, targetHeight = 400;
            var target = generateSVG(targetWidth, targetHeight);
            // HACKHACK: PhantomJS can't measure SVGs unless they have something in them occupying space
            target.append("rect").attr("width", targetWidth).attr("height", targetHeight);
            var targetX = 17;
            var targetY = 76;
            var expectedPoint = {
                x: targetX,
                y: targetY
            };
            var md = Plottable.Dispatcher.Mouse.getDispatcher(target.node());
            var callbackWasCalled = false;
            var callback = function (p, e) {
                callbackWasCalled = true;
                assertPointsClose(p, expectedPoint, 0.5, "mouse position is correct");
                assert.isNotNull(e, "mouse event was passed to the callback");
            };
            var keyString = "unit test";
            md.onMouseDown(keyString, callback);
            triggerFakeMouseEvent("mousedown", target, targetX, targetY);
            assert.isTrue(callbackWasCalled, "callback was called on mousedown");
            md.onMouseDown(keyString, null);
            target.remove();
        });
        it("onMouseUp()", function () {
            var targetWidth = 400, targetHeight = 400;
            var target = generateSVG(targetWidth, targetHeight);
            // HACKHACK: PhantomJS can't measure SVGs unless they have something in them occupying space
            target.append("rect").attr("width", targetWidth).attr("height", targetHeight);
            var targetX = 17;
            var targetY = 76;
            var expectedPoint = {
                x: targetX,
                y: targetY
            };
            var md = Plottable.Dispatcher.Mouse.getDispatcher(target.node());
            var callbackWasCalled = false;
            var callback = function (p, e) {
                callbackWasCalled = true;
                assertPointsClose(p, expectedPoint, 0.5, "mouse position is correct");
                assert.isNotNull(e, "mouse event was passed to the callback");
            };
            var keyString = "unit test";
            md.onMouseUp(keyString, callback);
            triggerFakeMouseEvent("mouseup", target, targetX, targetY);
            assert.isTrue(callbackWasCalled, "callback was called on mouseup");
            md.onMouseUp(keyString, null);
            target.remove();
        });
    });
});

///<reference path="../testReference.ts" />
var assert = chai.assert;
describe("Dispatchers", function () {
    describe("Key Dispatcher", function () {
        it("triggers callback on mousedown", function () {
            var ked = Plottable.Dispatcher.Key.getDispatcher();
            var keyCodeToSend = 65;
            var keyDowned = false;
            var callback = function (code, e) {
                keyDowned = true;
                assert.strictEqual(code, keyCodeToSend, "correct keycode was passed");
                assert.isNotNull(e, "key event was passed to the callback");
            };
            var keyString = "unit test";
            ked.onKeyDown(keyString, callback);
            $("body").simulate("keydown", { keyCode: keyCodeToSend });
            assert.isTrue(keyDowned, "callback when a key was pressed");
            ked.onKeyDown(keyString, null); // clean up
        });
    });
});<|MERGE_RESOLUTION|>--- conflicted
+++ resolved
@@ -7708,7 +7708,6 @@
             assert.isNotNull(p.y, "y value is set");
             svg.remove();
         });
-<<<<<<< HEAD
         it("can remove callbacks by passing null", function () {
             var targetWidth = 400, targetHeight = 400;
             var target = generateSVG(targetWidth, targetHeight);
@@ -7734,8 +7733,6 @@
             assert.isTrue(cb2Called, "callback 2 was still called");
             target.remove();
         });
-=======
->>>>>>> 8d3dfcd0
         it("doesn't call callbacks if not in the DOM", function () {
             var targetWidth = 400, targetHeight = 400;
             var target = generateSVG(targetWidth, targetHeight);
