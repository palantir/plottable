function generateSVG(width, height) {
    if (width === void 0) { width = 400; }
    if (height === void 0) { height = 400; }
    var parent = getSVGParent();
    return parent.append("svg").attr("width", width).attr("height", height).attr("class", "svg");
}
function getSVGParent() {
    var mocha = d3.select("#mocha-report");
    if (mocha.node() != null) {
        var suites = mocha.selectAll(".suite");
        var lastSuite = d3.select(suites[0][suites[0].length - 1]);
        return lastSuite.selectAll("ul");
    }
    else {
        return d3.select("body");
    }
}
function verifySpaceRequest(sr, w, h, ww, wh, id) {
    assert.equal(sr.width, w, "width requested is as expected #" + id);
    assert.equal(sr.height, h, "height requested is as expected #" + id);
    assert.equal(sr.wantsWidth, ww, "needs more width is as expected #" + id);
    assert.equal(sr.wantsHeight, wh, "needs more height is as expected #" + id);
}
function fixComponentSize(c, fixedWidth, fixedHeight) {
    c._requestedSpace = function (w, h) {
        return {
            width: fixedWidth == null ? 0 : fixedWidth,
            height: fixedHeight == null ? 0 : fixedHeight,
            wantsWidth: fixedWidth == null ? false : w < fixedWidth,
            wantsHeight: fixedHeight == null ? false : h < fixedHeight
        };
    };
    c._fixedWidthFlag = fixedWidth == null ? false : true;
    c._fixedHeightFlag = fixedHeight == null ? false : true;
    return c;
}
function makeFixedSizeComponent(fixedWidth, fixedHeight) {
    return fixComponentSize(new Plottable.Abstract.Component(), fixedWidth, fixedHeight);
}
function getTranslate(element) {
    return d3.transform(element.attr("transform")).translate;
}
function assertBBoxEquivalence(bbox, widthAndHeightPair, message) {
    var width = widthAndHeightPair[0];
    var height = widthAndHeightPair[1];
    assert.equal(bbox.width, width, "width: " + message);
    assert.equal(bbox.height, height, "height: " + message);
}
function assertBBoxInclusion(outerEl, innerEl) {
    var outerBox = outerEl.node().getBoundingClientRect();
    var innerBox = innerEl.node().getBoundingClientRect();
    assert.operator(Math.floor(outerBox.left), "<=", Math.ceil(innerBox.left) + window.Pixel_CloseTo_Requirement, "bounding rect left included");
    assert.operator(Math.floor(outerBox.top), "<=", Math.ceil(innerBox.top) + window.Pixel_CloseTo_Requirement, "bounding rect top included");
    assert.operator(Math.ceil(outerBox.right) + window.Pixel_CloseTo_Requirement, ">=", Math.floor(innerBox.right), "bounding rect right included");
    assert.operator(Math.ceil(outerBox.bottom) + window.Pixel_CloseTo_Requirement, ">=", Math.floor(innerBox.bottom), "bounding rect bottom included");
}
function assertXY(el, xExpected, yExpected, message) {
    var x = el.attr("x");
    var y = el.attr("y");
    assert.equal(x, xExpected, "x: " + message);
    assert.equal(y, yExpected, "y: " + message);
}
function assertWidthHeight(el, widthExpected, heightExpected, message) {
    var width = el.attr("width");
    var height = el.attr("height");
    assert.equal(width, widthExpected, "width: " + message);
    assert.equal(height, heightExpected, "height: " + message);
}
function makeLinearSeries(n) {
    function makePoint(x) {
        return { x: x, y: x };
    }
    return d3.range(n).map(makePoint);
}
function makeQuadraticSeries(n) {
    function makeQuadraticPoint(x) {
        return { x: x, y: x * x };
    }
    return d3.range(n).map(makeQuadraticPoint);
}
var MultiTestVerifier = (function () {
    function MultiTestVerifier() {
        this.passed = true;
    }
    MultiTestVerifier.prototype.start = function () {
        this.temp = this.passed;
        this.passed = false;
    };
    MultiTestVerifier.prototype.end = function () {
        this.passed = this.temp;
    };
    return MultiTestVerifier;
})();
function triggerFakeUIEvent(type, target) {
    var e = document.createEvent("UIEvents");
    e.initUIEvent(type, true, true, window, 1);
    target.node().dispatchEvent(e);
}
function triggerFakeMouseEvent(type, target, relativeX, relativeY) {
    var clientRect = target.node().getBoundingClientRect();
    var xPos = clientRect.left + relativeX;
    var yPos = clientRect.top + relativeY;
    var e = document.createEvent("MouseEvents");
    e.initMouseEvent(type, true, true, window, 1, xPos, yPos, xPos, yPos, false, false, false, false, 1, null);
    target.node().dispatchEvent(e);
}

before(function () {
    Plottable.Core.RenderController.setRenderPolicy(new Plottable.Core.RenderController.RenderPolicy.Immediate());
    window.Pixel_CloseTo_Requirement = window.PHANTOMJS ? 2 : 0.5;
});
after(function () {
    var parent = getSVGParent();
    var mocha = d3.select("#mocha-report");
    if (mocha.node() != null) {
        var suites = mocha.selectAll(".suite");
        for (var i = 0; i < suites[0].length; i++) {
            var curSuite = d3.select(suites[0][i]);
            assert(curSuite.selectAll("ul").selectAll("svg").node() === null, "all svgs have been removed");
        }
    }
    else {
        assert(d3.select("body").selectAll("svg").node() === null, "all svgs have been removed");
    }
});

var assert = chai.assert;
describe("BaseAxis", function () {
    it("orientation", function () {
        var scale = new Plottable.Scale.Linear();
        assert.throws(function () { return new Plottable.Abstract.Axis(scale, "blargh"); }, "unsupported");
    });
    it("tickLabelPadding() rejects negative values", function () {
        var scale = new Plottable.Scale.Linear();
        var baseAxis = new Plottable.Abstract.Axis(scale, "bottom");
        assert.throws(function () { return baseAxis.tickLabelPadding(-1); }, "must be positive");
    });
    it("gutter() rejects negative values", function () {
        var scale = new Plottable.Scale.Linear();
        var axis = new Plottable.Abstract.Axis(scale, "right");
        assert.throws(function () { return axis.gutter(-1); }, "must be positive");
    });
    it("width() + gutter()", function () {
        var SVG_WIDTH = 100;
        var SVG_HEIGHT = 500;
        var svg = generateSVG(SVG_WIDTH, SVG_HEIGHT);
        var scale = new Plottable.Scale.Linear();
        var verticalAxis = new Plottable.Abstract.Axis(scale, "right");
        verticalAxis.renderTo(svg);
        var expectedWidth = verticalAxis.tickLength() + verticalAxis.gutter();
        assert.strictEqual(verticalAxis.width(), expectedWidth, "calling width() with no arguments returns currently used width");
        verticalAxis.gutter(20);
        expectedWidth = verticalAxis.tickLength() + verticalAxis.gutter();
        assert.strictEqual(verticalAxis.width(), expectedWidth, "changing the gutter size updates the width");
        verticalAxis.width(20);
        assert.strictEqual(verticalAxis.width(), 20, "width was set to user-specified value");
        verticalAxis.width(10 * SVG_WIDTH);
        assert.strictEqual(verticalAxis.width(), SVG_WIDTH, "returns actual used width if requested width is too large");
        assert.doesNotThrow(function () { return verticalAxis.width("auto"); }, Error, "can be set to auto mode");
        assert.throws(function () { return verticalAxis.width(-999); }, Error, "invalid");
        var horizontalAxis = new Plottable.Abstract.Axis(scale, "bottom");
        assert.throws(function () { return horizontalAxis.width(2014); }, Error, "horizontal");
        svg.remove();
    });
    it("height() + gutter()", function () {
        var SVG_WIDTH = 500;
        var SVG_HEIGHT = 100;
        var svg = generateSVG(SVG_WIDTH, SVG_HEIGHT);
        var scale = new Plottable.Scale.Linear();
        var horizontalAxis = new Plottable.Abstract.Axis(scale, "bottom");
        horizontalAxis.renderTo(svg);
        var expectedHeight = horizontalAxis.tickLength() + horizontalAxis.gutter();
        assert.strictEqual(horizontalAxis.height(), expectedHeight, "calling height() with no arguments returns currently used height");
        horizontalAxis.gutter(20);
        expectedHeight = horizontalAxis.tickLength() + horizontalAxis.gutter();
        assert.strictEqual(horizontalAxis.height(), expectedHeight, "changing the gutter size updates the height");
        horizontalAxis.height(20);
        assert.strictEqual(horizontalAxis.height(), 20, "height was set to user-specified value");
        horizontalAxis.height(10 * SVG_HEIGHT);
        assert.strictEqual(horizontalAxis.height(), SVG_HEIGHT, "returns actual used height if requested height is too large");
        assert.doesNotThrow(function () { return horizontalAxis.height("auto"); }, Error, "can be set to auto mode");
        assert.throws(function () { return horizontalAxis.height(-999); }, Error, "invalid");
        var verticalAxis = new Plottable.Abstract.Axis(scale, "right");
        assert.throws(function () { return verticalAxis.height(2014); }, Error, "vertical");
        svg.remove();
    });
    it("draws ticks and baseline (horizontal)", function () {
        var SVG_WIDTH = 500;
        var SVG_HEIGHT = 100;
        var svg = generateSVG(SVG_WIDTH, SVG_HEIGHT);
        var scale = new Plottable.Scale.Linear();
        scale.domain([0, 10]);
        scale.range([0, SVG_WIDTH]);
        var baseAxis = new Plottable.Abstract.Axis(scale, "bottom");
        baseAxis.height(SVG_HEIGHT);
        var tickValues = [0, 1, 2, 3, 4, 5, 6, 7, 8, 9, 10];
        baseAxis._getTickValues = function () {
            return tickValues;
        };
        baseAxis.renderTo(svg);
        var tickMarks = svg.selectAll("." + Plottable.Abstract.Axis.TICK_MARK_CLASS);
        assert.strictEqual(tickMarks[0].length, tickValues.length, "A tick mark was created for each value");
        var baseline = svg.select(".baseline");
        assert.isNotNull(baseline.node(), "baseline was drawn");
        assert.strictEqual(baseline.attr("x1"), "0");
        assert.strictEqual(baseline.attr("x2"), String(SVG_WIDTH));
        assert.strictEqual(baseline.attr("y1"), "0");
        assert.strictEqual(baseline.attr("y2"), "0");
        baseAxis.orient("top");
        assert.isNotNull(baseline.node(), "baseline was drawn");
        assert.strictEqual(baseline.attr("x1"), "0");
        assert.strictEqual(baseline.attr("x2"), String(SVG_WIDTH));
        assert.strictEqual(baseline.attr("y1"), String(SVG_HEIGHT));
        assert.strictEqual(baseline.attr("y2"), String(SVG_HEIGHT));
        svg.remove();
    });
    it("draws ticks and baseline (vertical)", function () {
        var SVG_WIDTH = 100;
        var SVG_HEIGHT = 500;
        var svg = generateSVG(SVG_WIDTH, SVG_HEIGHT);
        var scale = new Plottable.Scale.Linear();
        scale.domain([0, 10]);
        scale.range([0, SVG_HEIGHT]);
        var baseAxis = new Plottable.Abstract.Axis(scale, "left");
        baseAxis.width(SVG_WIDTH);
        var tickValues = [0, 1, 2, 3, 4, 5, 6, 7, 8, 9, 10];
        baseAxis._getTickValues = function () {
            return tickValues;
        };
        baseAxis.renderTo(svg);
        var tickMarks = svg.selectAll("." + Plottable.Abstract.Axis.TICK_MARK_CLASS);
        assert.strictEqual(tickMarks[0].length, tickValues.length, "A tick mark was created for each value");
        var baseline = svg.select(".baseline");
        assert.isNotNull(baseline.node(), "baseline was drawn");
        assert.strictEqual(baseline.attr("x1"), String(SVG_WIDTH));
        assert.strictEqual(baseline.attr("x2"), String(SVG_WIDTH));
        assert.strictEqual(baseline.attr("y1"), "0");
        assert.strictEqual(baseline.attr("y2"), String(SVG_HEIGHT));
        baseAxis.orient("right");
        assert.isNotNull(baseline.node(), "baseline was drawn");
        assert.strictEqual(baseline.attr("x1"), "0");
        assert.strictEqual(baseline.attr("x2"), "0");
        assert.strictEqual(baseline.attr("y1"), "0");
        assert.strictEqual(baseline.attr("y2"), String(SVG_HEIGHT));
        svg.remove();
    });
    it("tickLength()", function () {
        var SVG_WIDTH = 500;
        var SVG_HEIGHT = 100;
        var svg = generateSVG(SVG_WIDTH, SVG_HEIGHT);
        var scale = new Plottable.Scale.Linear();
        scale.domain([0, 10]);
        scale.range([0, SVG_WIDTH]);
        var baseAxis = new Plottable.Abstract.Axis(scale, "bottom");
        var tickValues = [0, 1, 2, 3, 4, 5, 6, 7, 8, 9, 10];
        baseAxis._getTickValues = function () {
            return tickValues;
        };
        baseAxis.renderTo(svg);
        var secondTickMark = svg.selectAll("." + Plottable.Abstract.Axis.TICK_MARK_CLASS + ":nth-child(2)");
        assert.strictEqual(secondTickMark.attr("x1"), "50");
        assert.strictEqual(secondTickMark.attr("x2"), "50");
        assert.strictEqual(secondTickMark.attr("y1"), "0");
        assert.strictEqual(secondTickMark.attr("y2"), String(baseAxis.tickLength()));
        baseAxis.tickLength(10);
        assert.strictEqual(secondTickMark.attr("y2"), String(baseAxis.tickLength()), "tick length was updated");
        assert.throws(function () { return baseAxis.tickLength(-1); }, "must be positive");
        svg.remove();
    });
    it("endTickLength()", function () {
        var SVG_WIDTH = 500;
        var SVG_HEIGHT = 100;
        var svg = generateSVG(SVG_WIDTH, SVG_HEIGHT);
        var scale = new Plottable.Scale.Linear();
        scale.domain([0, 10]);
        scale.range([0, SVG_WIDTH]);
        var baseAxis = new Plottable.Abstract.Axis(scale, "bottom");
        var tickValues = [0, 1, 2, 3, 4, 5, 6, 7, 8, 9, 10];
        baseAxis._getTickValues = function () { return tickValues; };
        baseAxis.renderTo(svg);
        var firstTickMark = svg.selectAll("." + Plottable.Abstract.Axis.END_TICK_MARK_CLASS);
        assert.strictEqual(firstTickMark.attr("x1"), "0");
        assert.strictEqual(firstTickMark.attr("x2"), "0");
        assert.strictEqual(firstTickMark.attr("y1"), "0");
        assert.strictEqual(firstTickMark.attr("y2"), String(baseAxis.endTickLength()));
        baseAxis.endTickLength(10);
        assert.strictEqual(firstTickMark.attr("y2"), String(baseAxis.endTickLength()), "end tick length was updated");
        assert.throws(function () { return baseAxis.endTickLength(-1); }, "must be positive");
        svg.remove();
    });
    it("height is adjusted to greater of tickLength or endTickLength", function () {
        var SVG_WIDTH = 500;
        var SVG_HEIGHT = 100;
        var svg = generateSVG(SVG_WIDTH, SVG_HEIGHT);
        var scale = new Plottable.Scale.Linear();
        var baseAxis = new Plottable.Abstract.Axis(scale, "bottom");
        baseAxis.showEndTickLabels(true);
        baseAxis.renderTo(svg);
        var expectedHeight = Math.max(baseAxis.tickLength(), baseAxis.endTickLength()) + baseAxis.gutter();
        assert.strictEqual(baseAxis.height(), expectedHeight, "height should be equal to the maximum of the two");
        baseAxis.tickLength(20);
        assert.strictEqual(baseAxis.height(), 20 + baseAxis.gutter(), "height should increase to tick length");
        baseAxis.endTickLength(30);
        assert.strictEqual(baseAxis.height(), 30 + baseAxis.gutter(), "height should increase to end tick length");
        baseAxis.tickLength(10);
        assert.strictEqual(baseAxis.height(), 30 + baseAxis.gutter(), "height should not decrease");
        svg.remove();
    });
});

var assert = chai.assert;
describe("TimeAxis", function () {
    it("can not initialize vertical time axis", function () {
        var scale = new Plottable.Scale.Time();
        assert.throws(function () { return new Plottable.Axis.Time(scale, "left"); }, "unsupported");
        assert.throws(function () { return new Plottable.Axis.Time(scale, "right"); }, "unsupported");
    });
    it("major and minor intervals arrays are the same length", function () {
        assert.equal(Plottable.Axis.Time._majorIntervals.length, Plottable.Axis.Time._minorIntervals.length, "major and minor interval arrays must be same size");
    });
    it("Computing the default ticks doesn't error out for edge cases", function () {
        var svg = generateSVG(400, 100);
        var scale = new Plottable.Scale.Time();
        var axis = new Plottable.Axis.Time(scale, "bottom");
        scale.range([0, 400]);
        assert.doesNotThrow(function () { return scale.domain([new Date(0, 0, 1, 0, 0, 0, 0), new Date(50000, 0, 1, 0, 0, 0, 0)]); });
        axis.renderTo(svg);
        assert.doesNotThrow(function () { return scale.domain([new Date(0, 0, 1, 0, 0, 0, 0), new Date(0, 0, 1, 0, 0, 0, 100)]); });
        axis.renderTo(svg);
        svg.remove();
    });
    it("Tick labels don't overlap", function () {
        var svg = generateSVG(400, 100);
        var scale = new Plottable.Scale.Time();
        scale.range([0, 400]);
        var axis = new Plottable.Axis.Time(scale, "bottom");
        function checkDomain(domain) {
            scale.domain(domain);
            axis.renderTo(svg);
            function checkLabelsForContainer(container) {
                var visibleTickLabels = container.selectAll("." + Plottable.Abstract.Axis.TICK_LABEL_CLASS).filter(function (d, i) {
                    return d3.select(this).style("visibility") === "visible";
                });
                var numLabels = visibleTickLabels[0].length;
                var box1;
                var box2;
                for (var i = 0; i < numLabels; i++) {
                    for (var j = i + 1; j < numLabels; j++) {
                        box1 = visibleTickLabels[0][i].getBoundingClientRect();
                        box2 = visibleTickLabels[0][j].getBoundingClientRect();
                        assert.isFalse(Plottable._Util.DOM.boxesOverlap(box1, box2), "tick labels don't overlap");
                    }
                }
            }
            checkLabelsForContainer(axis._minorTickLabels);
            checkLabelsForContainer(axis._majorTickLabels);
        }
        checkDomain([new Date(2000, 0, 1, 0, 0, 0, 0), new Date(2100, 0, 1, 0, 0, 0, 0)]);
        checkDomain([new Date(2000, 0, 1, 0, 0, 0, 0), new Date(2000, 11, 31, 0, 0, 0, 0)]);
        checkDomain([new Date(2000, 0, 1, 0, 0, 0, 0), new Date(2000, 1, 1, 0, 0, 0, 0)]);
        checkDomain([new Date(2000, 0, 1, 0, 0, 0, 0), new Date(2000, 0, 1, 23, 0, 0, 0)]);
        checkDomain([new Date(2000, 0, 1, 0, 0, 0, 0), new Date(2000, 0, 1, 1, 0, 0, 0)]);
        checkDomain([new Date(2000, 0, 1, 0, 0, 0, 0), new Date(2000, 0, 1, 0, 1, 0, 0)]);
        checkDomain([new Date(2000, 0, 1, 0, 0, 0, 0), new Date(2000, 0, 1, 0, 0, 1, 0)]);
        svg.remove();
    });
});

var assert = chai.assert;
describe("NumericAxis", function () {
    function boxesOverlap(boxA, boxB) {
        if (boxA.right < boxB.left) {
            return false;
        }
        if (boxA.left > boxB.right) {
            return false;
        }
        if (boxA.bottom < boxB.top) {
            return false;
        }
        if (boxA.top > boxB.bottom) {
            return false;
        }
        return true;
    }
    function boxIsInside(inner, outer, epsilon) {
        if (epsilon === void 0) { epsilon = 0; }
        if (inner.left < outer.left - epsilon) {
            return false;
        }
        if (inner.right > outer.right + epsilon) {
            return false;
        }
        if (inner.top < outer.top - epsilon) {
            return false;
        }
        if (inner.bottom > outer.bottom + epsilon) {
            return false;
        }
        return true;
    }
    function assertBoxInside(inner, outer, epsilon, message) {
        if (epsilon === void 0) { epsilon = 0; }
        if (message === void 0) { message = ""; }
        assert.operator(inner.left, ">", outer.left - epsilon, message + " (box inside (left))");
        assert.operator(inner.right, "<", outer.right + epsilon, message + " (box inside (right))");
        assert.operator(inner.top, ">", outer.top - epsilon, message + " (box inside (top))");
        assert.operator(inner.bottom, "<", outer.bottom + epsilon, message + " (box inside (bottom))");
    }
    it("tickLabelPosition() input validation", function () {
        var scale = new Plottable.Scale.Linear();
        var horizontalAxis = new Plottable.Axis.Numeric(scale, "bottom");
        assert.throws(function () { return horizontalAxis.tickLabelPosition("top"); }, "horizontal");
        assert.throws(function () { return horizontalAxis.tickLabelPosition("bottom"); }, "horizontal");
        var verticalAxis = new Plottable.Axis.Numeric(scale, "left");
        assert.throws(function () { return verticalAxis.tickLabelPosition("left"); }, "vertical");
        assert.throws(function () { return verticalAxis.tickLabelPosition("right"); }, "vertical");
    });
    it("draws tick labels correctly (horizontal)", function () {
        var SVG_WIDTH = 500;
        var SVG_HEIGHT = 100;
        var svg = generateSVG(SVG_WIDTH, SVG_HEIGHT);
        var scale = new Plottable.Scale.Linear();
        scale.range([0, SVG_WIDTH]);
        var numericAxis = new Plottable.Axis.Numeric(scale, "bottom");
        numericAxis.renderTo(svg);
        var tickLabels = numericAxis._element.selectAll("." + Plottable.Abstract.Axis.TICK_LABEL_CLASS);
        assert.operator(tickLabels[0].length, ">=", 2, "at least two tick labels were drawn");
        var tickMarks = numericAxis._element.selectAll("." + Plottable.Abstract.Axis.TICK_MARK_CLASS);
        assert.strictEqual(tickLabels[0].length, tickMarks[0].length, "there is one label per mark");
        var i;
        var markBB;
        var labelBB;
        for (i = 0; i < tickLabels[0].length; i++) {
            markBB = tickMarks[0][i].getBoundingClientRect();
            var markCenter = (markBB.left + markBB.right) / 2;
            labelBB = tickLabels[0][i].getBoundingClientRect();
            var labelCenter = (labelBB.left + labelBB.right) / 2;
            assert.closeTo(labelCenter, markCenter, 1, "tick label is centered on mark");
        }
        numericAxis.tickLabelPosition("left");
        tickLabels = numericAxis._element.selectAll("." + Plottable.Abstract.Axis.TICK_LABEL_CLASS);
        tickMarks = numericAxis._element.selectAll("." + Plottable.Abstract.Axis.TICK_MARK_CLASS);
        for (i = 0; i < tickLabels[0].length; i++) {
            markBB = tickMarks[0][i].getBoundingClientRect();
            labelBB = tickLabels[0][i].getBoundingClientRect();
            assert.operator(labelBB.left, "<=", markBB.right, "tick label is to left of mark");
        }
        numericAxis.tickLabelPosition("right");
        tickLabels = numericAxis._element.selectAll("." + Plottable.Abstract.Axis.TICK_LABEL_CLASS);
        tickMarks = numericAxis._element.selectAll("." + Plottable.Abstract.Axis.TICK_MARK_CLASS);
        for (i = 0; i < tickLabels[0].length; i++) {
            markBB = tickMarks[0][i].getBoundingClientRect();
            labelBB = tickLabels[0][i].getBoundingClientRect();
            assert.operator(markBB.right, "<=", labelBB.left, "tick label is to right of mark");
        }
        svg.remove();
    });
    it("draws ticks correctly (vertical)", function () {
        var SVG_WIDTH = 100;
        var SVG_HEIGHT = 500;
        var svg = generateSVG(SVG_WIDTH, SVG_HEIGHT);
        var scale = new Plottable.Scale.Linear();
        scale.range([0, SVG_HEIGHT]);
        var numericAxis = new Plottable.Axis.Numeric(scale, "left");
        numericAxis.renderTo(svg);
        var tickLabels = numericAxis._element.selectAll("." + Plottable.Abstract.Axis.TICK_LABEL_CLASS);
        assert.operator(tickLabels[0].length, ">=", 2, "at least two tick labels were drawn");
        var tickMarks = numericAxis._element.selectAll("." + Plottable.Abstract.Axis.TICK_MARK_CLASS);
        assert.strictEqual(tickLabels[0].length, tickMarks[0].length, "there is one label per mark");
        var i;
        var markBB;
        var labelBB;
        for (i = 0; i < tickLabels[0].length; i++) {
            markBB = tickMarks[0][i].getBoundingClientRect();
            var markCenter = (markBB.top + markBB.bottom) / 2;
            labelBB = tickLabels[0][i].getBoundingClientRect();
            var labelCenter = (labelBB.top + labelBB.bottom) / 2;
            assert.closeTo(labelCenter, markCenter, 1, "tick label is centered on mark");
        }
        numericAxis.tickLabelPosition("top");
        tickLabels = numericAxis._element.selectAll("." + Plottable.Abstract.Axis.TICK_LABEL_CLASS);
        tickMarks = numericAxis._element.selectAll("." + Plottable.Abstract.Axis.TICK_MARK_CLASS);
        for (i = 0; i < tickLabels[0].length; i++) {
            markBB = tickMarks[0][i].getBoundingClientRect();
            labelBB = tickLabels[0][i].getBoundingClientRect();
            assert.operator(labelBB.bottom, "<=", markBB.top, "tick label is above mark");
        }
        numericAxis.tickLabelPosition("bottom");
        tickLabels = numericAxis._element.selectAll("." + Plottable.Abstract.Axis.TICK_LABEL_CLASS);
        tickMarks = numericAxis._element.selectAll("." + Plottable.Abstract.Axis.TICK_MARK_CLASS);
        for (i = 0; i < tickLabels[0].length; i++) {
            markBB = tickMarks[0][i].getBoundingClientRect();
            labelBB = tickLabels[0][i].getBoundingClientRect();
            assert.operator(markBB.bottom, "<=", labelBB.top, "tick label is below mark");
        }
        svg.remove();
    });
    it("uses the supplied Formatter", function () {
        var SVG_WIDTH = 100;
        var SVG_HEIGHT = 500;
        var svg = generateSVG(SVG_WIDTH, SVG_HEIGHT);
        var scale = new Plottable.Scale.Linear();
        scale.range([0, SVG_HEIGHT]);
        var formatter = Plottable.Formatters.fixed(2);
        var numericAxis = new Plottable.Axis.Numeric(scale, "left", formatter);
        numericAxis.renderTo(svg);
        var tickLabels = numericAxis._element.selectAll("." + Plottable.Abstract.Axis.TICK_LABEL_CLASS);
        tickLabels.each(function (d, i) {
            var labelText = d3.select(this).text();
            var formattedValue = formatter(d);
            assert.strictEqual(labelText, formattedValue, "The supplied Formatter was used to format the tick label");
        });
        svg.remove();
    });
    it("can hide tick labels that don't fit", function () {
        var SVG_WIDTH = 500;
        var SVG_HEIGHT = 100;
        var svg = generateSVG(SVG_WIDTH, SVG_HEIGHT);
        var scale = new Plottable.Scale.Linear();
        scale.range([0, SVG_WIDTH]);
        var numericAxis = new Plottable.Axis.Numeric(scale, "bottom");
        numericAxis.showEndTickLabel("left", false);
        assert.isFalse(numericAxis.showEndTickLabel("left"), "retrieve showEndTickLabel setting");
        numericAxis.showEndTickLabel("right", true);
        assert.isTrue(numericAxis.showEndTickLabel("right"), "retrieve showEndTickLabel setting");
        assert.throws(function () { return numericAxis.showEndTickLabel("top", true); }, Error);
        assert.throws(function () { return numericAxis.showEndTickLabel("bottom", true); }, Error);
        numericAxis.renderTo(svg);
        var tickLabels = numericAxis._element.selectAll("." + Plottable.Abstract.Axis.TICK_LABEL_CLASS);
        var firstLabel = d3.select(tickLabels[0][0]);
        assert.strictEqual(firstLabel.style("visibility"), "hidden", "first label is hidden");
        var lastLabel = d3.select(tickLabels[0][tickLabels[0].length - 1]);
        assert.strictEqual(lastLabel.style("visibility"), "hidden", "last label is hidden");
        svg.remove();
    });
    it("tick labels don't overlap in a constrained space", function () {
        var SVG_WIDTH = 100;
        var SVG_HEIGHT = 100;
        var svg = generateSVG(SVG_WIDTH, SVG_HEIGHT);
        var scale = new Plottable.Scale.Linear();
        scale.range([0, SVG_WIDTH]);
        var numericAxis = new Plottable.Axis.Numeric(scale, "bottom");
        numericAxis.showEndTickLabel("left", false).showEndTickLabel("right", false);
        numericAxis.renderTo(svg);
        var visibleTickLabels = numericAxis._element.selectAll("." + Plottable.Abstract.Axis.TICK_LABEL_CLASS).filter(function (d, i) {
            return d3.select(this).style("visibility") === "visible";
        });
        var numLabels = visibleTickLabels[0].length;
        var box1;
        var box2;
        for (var i = 0; i < numLabels; i++) {
            for (var j = i + 1; j < numLabels; j++) {
                box1 = visibleTickLabels[0][i].getBoundingClientRect();
                box2 = visibleTickLabels[0][j].getBoundingClientRect();
                assert.isFalse(Plottable._Util.DOM.boxesOverlap(box1, box2), "tick labels don't overlap");
            }
        }
        numericAxis.orient("bottom");
        visibleTickLabels = numericAxis._element.selectAll("." + Plottable.Abstract.Axis.TICK_LABEL_CLASS).filter(function (d, i) {
            return d3.select(this).style("visibility") === "visible";
        });
        numLabels = visibleTickLabels[0].length;
        for (i = 0; i < numLabels; i++) {
            for (j = i + 1; j < numLabels; j++) {
                box1 = visibleTickLabels[0][i].getBoundingClientRect();
                box2 = visibleTickLabels[0][j].getBoundingClientRect();
                assert.isFalse(Plottable._Util.DOM.boxesOverlap(box1, box2), "tick labels don't overlap");
            }
        }
        svg.remove();
    });
    it("allocates enough width to show all tick labels when vertical", function () {
        var SVG_WIDTH = 150;
        var SVG_HEIGHT = 500;
        var svg = generateSVG(SVG_WIDTH, SVG_HEIGHT);
        var scale = new Plottable.Scale.Linear();
        scale.domain([5, -5]);
        scale.range([0, SVG_HEIGHT]);
        var formatter = function (d) {
            if (d === 0) {
                return "ZERO";
            }
            return String(d);
        };
        var numericAxis = new Plottable.Axis.Numeric(scale, "left", formatter);
        numericAxis.renderTo(svg);
        var visibleTickLabels = numericAxis._element.selectAll("." + Plottable.Abstract.Axis.TICK_LABEL_CLASS).filter(function (d, i) {
            return d3.select(this).style("visibility") === "visible";
        });
        var boundingBox = numericAxis._element.select(".bounding-box").node().getBoundingClientRect();
        var labelBox;
        visibleTickLabels[0].forEach(function (label) {
            labelBox = label.getBoundingClientRect();
            assert.isTrue(boxIsInside(labelBox, boundingBox), "tick labels don't extend outside the bounding box");
        });
        scale.domain([50000000000, -50000000000]);
        visibleTickLabels = numericAxis._element.selectAll("." + Plottable.Abstract.Axis.TICK_LABEL_CLASS).filter(function (d, i) {
            return d3.select(this).style("visibility") === "visible";
        });
        boundingBox = numericAxis._element.select(".bounding-box").node().getBoundingClientRect();
        visibleTickLabels[0].forEach(function (label) {
            labelBox = label.getBoundingClientRect();
            assertBoxInside(labelBox, boundingBox, 0, "long tick " + label.textContent + " is inside the bounding box");
        });
        svg.remove();
    });
    it("allocates enough height to show all tick labels when horizontal", function () {
        var SVG_WIDTH = 500;
        var SVG_HEIGHT = 100;
        var svg = generateSVG(SVG_WIDTH, SVG_HEIGHT);
        var scale = new Plottable.Scale.Linear();
        scale.domain([5, -5]);
        scale.range([0, SVG_WIDTH]);
        var formatter = Plottable.Formatters.fixed(2);
        var numericAxis = new Plottable.Axis.Numeric(scale, "bottom", formatter);
        numericAxis.renderTo(svg);
        var visibleTickLabels = numericAxis._element.selectAll("." + Plottable.Abstract.Axis.TICK_LABEL_CLASS).filter(function (d, i) {
            return d3.select(this).style("visibility") === "visible";
        });
        var boundingBox = numericAxis._element.select(".bounding-box").node().getBoundingClientRect();
        var labelBox;
        visibleTickLabels[0].forEach(function (label) {
            labelBox = label.getBoundingClientRect();
            assert.isTrue(boxIsInside(labelBox, boundingBox, 0.5), "tick labels don't extend outside the bounding box");
        });
        svg.remove();
    });
});

var assert = chai.assert;
describe("Category Axes", function () {
    it("re-renders appropriately when data is changed", function () {
        var svg = generateSVG(400, 400);
        var xScale = new Plottable.Scale.Ordinal().domain(["foo", "bar", "baz"]).range([400, 0]);
        var ca = new Plottable.Axis.Category(xScale, "left");
        ca.renderTo(svg);
        assert.deepEqual(ca._tickLabelContainer.selectAll(".tick-label").data(), xScale.domain(), "tick labels render domain");
        assert.doesNotThrow(function () { return xScale.domain(["bar", "baz", "bam"]); });
        assert.deepEqual(ca._tickLabelContainer.selectAll(".tick-label").data(), xScale.domain(), "tick labels render domain");
        svg.remove();
    });
    it("requests appropriate space when the scale has no domain", function () {
        var svg = generateSVG(400, 400);
        var scale = new Plottable.Scale.Ordinal();
        var ca = new Plottable.Axis.Category(scale);
        ca._anchor(svg);
        var s = ca._requestedSpace(400, 400);
        assert.operator(s.width, ">=", 0, "it requested 0 or more width");
        assert.operator(s.height, ">=", 0, "it requested 0 or more height");
        assert.isFalse(s.wantsWidth, "it doesn't want width");
        assert.isFalse(s.wantsHeight, "it doesn't want height");
        svg.remove();
    });
    it("doesnt blow up for non-string data", function () {
        var svg = generateSVG(1000, 400);
        var domain = [null, undefined, true, 2, "foo"];
        var scale = new Plottable.Scale.Ordinal().domain(domain);
        var axis = new Plottable.Axis.Category(scale);
        var table = new Plottable.Component.Table([[axis]]);
        table.renderTo(svg);
        var texts = svg.selectAll("text")[0].map(function (s) { return d3.select(s).text(); });
        assert.deepEqual(texts, ["null", "undefined", "true", "2", "foo"]);
        svg.remove();
    });
    it("width accounts for gutter. ticklength, and padding on vertical axes", function () {
        var svg = generateSVG(400, 400);
        var xScale = new Plottable.Scale.Ordinal().domain(["foo", "bar", "baz"]).range([400, 0]);
        var ca = new Plottable.Axis.Category(xScale, "left");
        ca.renderTo(svg);
        var axisWidth = ca.width();
        ca.tickLabelPadding(ca.tickLabelPadding() + 5);
        assert.closeTo(ca.width(), axisWidth + 5, 2, "increasing tickLabelPadding increases width");
        axisWidth = ca.width();
        ca.gutter(ca.gutter() + 5);
        assert.closeTo(ca.width(), axisWidth + 5, 2, "increasing gutter increases width");
        axisWidth = ca.width();
        ca.tickLength(ca.tickLength() + 5);
        assert.closeTo(ca.width(), axisWidth + 5, 2, "increasing tickLength increases width");
        svg.remove();
    });
    it("height accounts for gutter. ticklength, and padding on horizontal axes", function () {
        var svg = generateSVG(400, 400);
        var xScale = new Plottable.Scale.Ordinal().domain(["foo", "bar", "baz"]).range([400, 0]);
        var ca = new Plottable.Axis.Category(xScale, "bottom");
        ca.renderTo(svg);
        var axisHeight = ca.height();
        ca.tickLabelPadding(ca.tickLabelPadding() + 5);
        assert.closeTo(ca.height(), axisHeight + 5, 2, "increasing tickLabelPadding increases height");
        axisHeight = ca.height();
        ca.gutter(ca.gutter() + 5);
        assert.closeTo(ca.height(), axisHeight + 5, 2, "increasing gutter increases height");
        axisHeight = ca.height();
        ca.tickLength(ca.tickLength() + 5);
        assert.closeTo(ca.height(), axisHeight + 5, 2, "increasing ticklength increases height");
        svg.remove();
    });
});

var assert = chai.assert;
describe("Gridlines", function () {
    it("Gridlines and axis tick marks align", function () {
        var svg = generateSVG(640, 480);
        var xScale = new Plottable.Scale.Linear();
        xScale.domain([0, 10]);
        var xAxis = new Plottable.Axis.Numeric(xScale, "bottom");
        var yScale = new Plottable.Scale.Linear();
        yScale.domain([0, 10]);
        var yAxis = new Plottable.Axis.Numeric(yScale, "left");
        var gridlines = new Plottable.Component.Gridlines(xScale, yScale);
        var basicTable = new Plottable.Component.Table().addComponent(0, 0, yAxis).addComponent(0, 1, gridlines).addComponent(1, 1, xAxis);
        basicTable._anchor(svg);
        basicTable._computeLayout();
        xScale.range([0, xAxis.width()]);
        yScale.range([yAxis.height(), 0]);
        basicTable._render();
        var xAxisTickMarks = xAxis._element.selectAll("." + Plottable.Abstract.Axis.TICK_MARK_CLASS)[0];
        var xGridlines = gridlines._element.select(".x-gridlines").selectAll("line")[0];
        assert.equal(xAxisTickMarks.length, xGridlines.length, "There is an x gridline for each x tick");
        for (var i = 0; i < xAxisTickMarks.length; i++) {
            var xTickMarkRect = xAxisTickMarks[i].getBoundingClientRect();
            var xGridlineRect = xGridlines[i].getBoundingClientRect();
            assert.closeTo(xTickMarkRect.left, xGridlineRect.left, 1, "x tick and gridline align");
        }
        var yAxisTickMarks = yAxis._element.selectAll("." + Plottable.Abstract.Axis.TICK_MARK_CLASS)[0];
        var yGridlines = gridlines._element.select(".y-gridlines").selectAll("line")[0];
        assert.equal(yAxisTickMarks.length, yGridlines.length, "There is an x gridline for each x tick");
        for (var j = 0; j < yAxisTickMarks.length; j++) {
            var yTickMarkRect = yAxisTickMarks[j].getBoundingClientRect();
            var yGridlineRect = yGridlines[j].getBoundingClientRect();
            assert.closeTo(yTickMarkRect.top, yGridlineRect.top, 1, "y tick and gridline align");
        }
        svg.remove();
    });
    it("Unanchored Gridlines don't throw an error when scale updates", function () {
        var xScale = new Plottable.Scale.Linear();
        var gridlines = new Plottable.Component.Gridlines(xScale, null);
        xScale.domain([0, 1]);
    });
});

var assert = chai.assert;
describe("Labels", function () {
    it("Standard text title label generates properly", function () {
        var svg = generateSVG(400, 80);
        var label = new Plottable.Component.TitleLabel("A CHART TITLE");
        label.renderTo(svg);
        var content = label._content;
        assert.isTrue(label._element.classed("label"), "title element has label css class");
        assert.isTrue(label._element.classed("title-label"), "title element has title-label css class");
        var textChildren = content.selectAll("text");
        assert.lengthOf(textChildren, 1, "There is one text node in the parent element");
        var text = content.select("text");
        var bbox = Plottable._Util.DOM.getBBox(text);
        assert.closeTo(bbox.height, label.height(), 0.5, "text height === label.minimumHeight()");
        assert.equal(text.node().textContent, "A CHART TITLE", "node's text content is as expected");
        svg.remove();
    });
    it("Left-rotated text is handled properly", function () {
        var svg = generateSVG(100, 400);
        var label = new Plottable.Component.AxisLabel("LEFT-ROTATED LABEL", "vertical-left");
        label.renderTo(svg);
        var content = label._content;
        var text = content.select("text");
        var textBBox = Plottable._Util.DOM.getBBox(text);
        assertBBoxInclusion(label._element.select(".bounding-box"), text);
        assert.closeTo(textBBox.height, label.width(), window.Pixel_CloseTo_Requirement, "text height");
        svg.remove();
    });
    it("Right-rotated text is handled properly", function () {
        var svg = generateSVG(100, 400);
        var label = new Plottable.Component.AxisLabel("RIGHT-ROTATED LABEL", "vertical-right");
        label.renderTo(svg);
        var content = label._content;
        var text = content.select("text");
        var textBBox = Plottable._Util.DOM.getBBox(text);
        assertBBoxInclusion(label._element.select(".bounding-box"), text);
        assert.closeTo(textBBox.height, label.width(), window.Pixel_CloseTo_Requirement, "text height");
        svg.remove();
    });
    it("Label text can be changed after label is created", function () {
        var svg = generateSVG(400, 80);
        var label = new Plottable.Component.TitleLabel();
        label.renderTo(svg);
        assert.equal(label._content.select("text").text(), "", "the text defaulted to empty string");
        assert.equal(label.height(), 0, "rowMin is 0 for empty string");
        label.text("hello world");
        label.renderTo(svg);
        assert.equal(label._content.select("text").text(), "hello world", "the label text updated properly");
        assert.operator(label.height(), ">", 0, "rowMin is > 0 for non-empty string");
        svg.remove();
    });
    it.skip("Superlong text is handled in a sane fashion", function () {
        var svgWidth = 400;
        var svg = generateSVG(svgWidth, 80);
        var label = new Plottable.Component.TitleLabel("THIS LABEL IS SO LONG WHOEVER WROTE IT WAS PROBABLY DERANGED");
        label.renderTo(svg);
        var content = label._content;
        var text = content.select("text");
        var bbox = Plottable._Util.DOM.getBBox(text);
        assert.equal(bbox.height, label.height(), "text height === label.minimumHeight()");
        assert.operator(bbox.width, "<=", svgWidth, "the text is not wider than the SVG width");
        svg.remove();
    });
    it("text in a tiny box is truncated to empty string", function () {
        var svg = generateSVG(10, 10);
        var label = new Plottable.Component.TitleLabel("Yeah, not gonna fit...");
        label.renderTo(svg);
        var text = label._content.select("text");
        assert.equal(text.text(), "", "text was truncated to empty string");
        svg.remove();
    });
    it("centered text in a table is positioned properly", function () {
        var svg = generateSVG(400, 400);
        var label = new Plottable.Component.TitleLabel("X");
        var t = new Plottable.Component.Table().addComponent(0, 0, label).addComponent(1, 0, new Plottable.Abstract.Component());
        t.renderTo(svg);
        var textTranslate = d3.transform(label._content.select("g").attr("transform")).translate;
        var eleTranslate = d3.transform(label._element.attr("transform")).translate;
        var textWidth = Plottable._Util.DOM.getBBox(label._content.select("text")).width;
        assert.closeTo(eleTranslate[0] + textTranslate[0] + textWidth / 2, 200, 5, "label is centered");
        svg.remove();
    });
    it("if a label text is changed to empty string, width updates to 0", function () {
        var svg = generateSVG(400, 400);
        var label = new Plottable.Component.TitleLabel("foo");
        label.renderTo(svg);
        label.text("");
        assert.equal(label.width(), 0, "width updated to 0");
        svg.remove();
    });
    it("unsupported alignments and orientations are unsupported", function () {
        assert.throws(function () { return new Plottable.Component.Label("foo", "bar"); }, Error, "not a valid orientation");
    });
});

var assert = chai.assert;
describe("Legends", function () {
    var svg;
    var color;
    var legend;
    beforeEach(function () {
        svg = generateSVG(400, 400);
        color = new Plottable.Scale.Color("Category10");
        legend = new Plottable.Component.Legend(color);
    });
    it("a basic legend renders", function () {
        color.domain(["foo", "bar", "baz"]);
        legend.renderTo(svg);
        var rows = legend._content.selectAll(".legend-row");
        assert.lengthOf(rows[0], 3, "there are 3 legend entries");
        rows.each(function (d, i) {
            assert.equal(d, color.domain()[i], "the data is set properly");
            var d3this = d3.select(this);
            var text = d3this.select("text").text();
            assert.equal(text, d, "the text node has correct text");
            var circle = d3this.select("circle");
            assert.equal(circle.attr("fill"), color.scale(d), "the circle's fill is set properly");
        });
        svg.remove();
    });
    it("legend domain can be updated after initialization, and height updates as well", function () {
        legend.renderTo(svg);
        legend.scale(color);
        assert.equal(legend._requestedSpace(200, 200).height, 0, "there is no requested height when domain is empty");
        color.domain(["foo", "bar"]);
        var height1 = legend._requestedSpace(400, 400).height;
        var actualHeight1 = legend.height();
        assert.operator(height1, ">", 0, "changing the domain gives a positive height");
        color.domain(["foo", "bar", "baz"]);
        assert.operator(legend._requestedSpace(400, 400).height, ">", height1, "adding to the domain increases the height requested");
        var actualHeight2 = legend.height();
        assert.operator(actualHeight1, "<", actualHeight2, "Changing the domain caused the legend to re-layout with more height");
        var numRows = legend._content.selectAll(".legend-row")[0].length;
        assert.equal(numRows, 3, "there are 3 rows");
        svg.remove();
    });
    it("a legend with many labels does not overflow vertically", function () {
        color.domain(["alpha", "beta", "gamma", "delta", "omega", "omicron", "persei", "eight"]);
        legend.renderTo(svg);
        var contentBBox = Plottable._Util.DOM.getBBox(legend._content);
        var contentBottomEdge = contentBBox.y + contentBBox.height;
        var bboxBBox = Plottable._Util.DOM.getBBox(legend._element.select(".bounding-box"));
        var bboxBottomEdge = bboxBBox.y + bboxBBox.height;
        assert.operator(contentBottomEdge, "<=", bboxBottomEdge, "content does not extend past bounding box");
        svg.remove();
    });
    it("a legend with a long label does not overflow horizontally", function () {
        color.domain(["foooboooloonoogoorooboopoo"]);
        svg.attr("width", 100);
        legend.renderTo(svg);
        var text = legend._content.select("text").text();
        assert.notEqual(text, "foooboooloonoogoorooboopoo", "the text was truncated");
        var rightEdge = legend._content.select("text").node().getBoundingClientRect().right;
        var bbox = legend._element.select(".bounding-box");
        var rightEdgeBBox = bbox.node().getBoundingClientRect().right;
        assert.operator(rightEdge, "<=", rightEdgeBBox, "the long text did not overflow the legend");
        svg.remove();
    });
    it("calling legend.render multiple times does not add more elements", function () {
        color.domain(["foo", "bar", "baz"]);
        legend.renderTo(svg);
        var numRows = legend._content.selectAll(".legend-row")[0].length;
        assert.equal(numRows, 3, "there are 3 legend rows initially");
        legend._render();
        numRows = legend._content.selectAll(".legend-row")[0].length;
        assert.equal(numRows, 3, "there are 3 legend rows after second render");
        svg.remove();
    });
    it("re-rendering the legend with a new domain will do the right thing", function () {
        color.domain(["foo", "bar", "baz"]);
        legend.renderTo(svg);
        var newDomain = ["mushu", "foo", "persei", "baz", "eight"];
        color.domain(newDomain);
        var newDomainActualOrder = ["foo", "baz", "mushu", "persei", "eight"];
        legend._content.selectAll(".legend-row").each(function (d, i) {
            assert.equal(d, newDomainActualOrder[i], "the data is set correctly");
            var text = d3.select(this).select("text").text();
            assert.equal(text, d, "the text was set properly");
            var fill = d3.select(this).select("circle").attr("fill");
            assert.equal(fill, color.scale(d), "the fill was set properly");
        });
        assert.lengthOf(legend._content.selectAll(".legend-row")[0], 5, "there are the right number of legend elements");
        svg.remove();
    });
    it("legend.scale() replaces domain", function () {
        color.domain(["foo", "bar", "baz"]);
        legend.renderTo(svg);
        var newDomain = ["a", "b", "c"];
        var newColorScale = new Plottable.Scale.Color("20");
        newColorScale.domain(newDomain);
        legend.scale(newColorScale);
        legend._content.selectAll(".legend-row").each(function (d, i) {
            assert.equal(d, newDomain[i], "the data is set correctly");
            var text = d3.select(this).select("text").text();
            assert.equal(text, d, "the text was set properly");
            var fill = d3.select(this).select("circle").attr("fill");
            assert.equal(fill, newColorScale.scale(d), "the fill was set properly");
        });
        svg.remove();
    });
    it("legend.scale() correctly reregisters listeners", function () {
        color.domain(["foo", "bar", "baz"]);
        legend.renderTo(svg);
        var tempDomain = ["a", "b", "c"];
        var newColorScale = new Plottable.Scale.Color("20");
        newColorScale.domain(tempDomain);
        legend.scale(newColorScale);
        var newDomain = ["a", "foo", "d"];
        newColorScale.domain(newDomain);
        legend._content.selectAll(".legend-row").each(function (d, i) {
            assert.equal(d, newDomain[i], "the data is set correctly");
            var text = d3.select(this).select("text").text();
            assert.equal(text, d, "the text was set properly");
            var fill = d3.select(this).select("circle").attr("fill");
            assert.equal(fill, newColorScale.scale(d), "the fill was set properly");
        });
        svg.remove();
    });
    it("icon radius is not too small or too big", function () {
        color.domain(["foo"]);
        legend.renderTo(svg);
        var style = legend._element.append("style");
        style.attr("type", "text/css");
        function verifyCircleHeight() {
            var text = legend._content.select("text");
            var circle = legend._content.select("circle");
            var textHeight = Plottable._Util.DOM.getBBox(text).height;
            var circleHeight = Plottable._Util.DOM.getBBox(circle).height;
            assert.operator(circleHeight, "<", textHeight, "icons are too big. iconHeight = " + circleHeight + " vs circleHeight = " + circleHeight);
            assert.operator(circleHeight, ">", textHeight / 2, "icons are too small. iconHeight = " + circleHeight + " vs circleHeight = " + circleHeight);
        }
        verifyCircleHeight();
        style.text(".plottable .legend text { font-size: 60px; }");
        legend._computeLayout();
        legend._render();
        verifyCircleHeight();
        style.text(".plottable .legend text { font-size: 10px; }");
        legend._computeLayout();
        legend._render();
        verifyCircleHeight();
        svg.remove();
    });
    describe("Legend toggle tests", function () {
        var toggleLegend;
        beforeEach(function () {
            toggleLegend = new Plottable.Component.Legend(color);
            toggleLegend.toggleCallback(function (d, b) {
            });
        });
        function verifyState(selection, b, msg) {
            assert.equal(selection.classed("toggled-on"), b, msg);
            assert.equal(selection.classed("toggled-off"), !b, msg);
        }
        function getSelection(datum) {
            var selection = toggleLegend._content.selectAll(".legend-row").filter(function (d, i) { return d === datum; });
            return selection;
        }
        function verifyEntry(datum, b, msg) {
            verifyState(getSelection(datum), b, msg);
        }
        function toggleEntry(datum, index) {
            getSelection(datum).on("click")(datum, index);
        }
        it("basic initialization test", function () {
            color.domain(["a", "b", "c", "d", "e"]);
            toggleLegend.renderTo(svg);
            toggleLegend._content.selectAll(".legend-row").each(function (d, i) {
                var selection = d3.select(this);
                verifyState(selection, true);
            });
            svg.remove();
        });
        it("basic toggling test", function () {
            color.domain(["a"]);
            toggleLegend.renderTo(svg);
            toggleLegend._content.selectAll(".legend-row").each(function (d, i) {
                var selection = d3.select(this);
                selection.on("click")(d, i);
                verifyState(selection, false);
                selection.on("click")(d, i);
                verifyState(selection, true);
            });
            svg.remove();
        });
        it("scale() works as intended with toggling", function () {
            var domain = ["a", "b", "c", "d", "e"];
            color.domain(domain);
            toggleLegend.renderTo(svg);
            toggleEntry("a", 0);
            toggleEntry("d", 3);
            toggleEntry("c", 2);
            var newDomain = ["r", "a", "d", "g"];
            var newColorScale = new Plottable.Scale.Color("Category10");
            newColorScale.domain(newDomain);
            toggleLegend.scale(newColorScale);
            verifyEntry("r", true);
            verifyEntry("a", false);
            verifyEntry("g", true);
            verifyEntry("d", false);
            svg.remove();
        });
        it("listeners on scale will correctly update states", function () {
            color.domain(["a", "b", "c", "d", "e"]);
            toggleLegend.renderTo(svg);
            toggleEntry("a", 0);
            toggleEntry("d", 3);
            toggleEntry("c", 2);
            color.domain(["e", "d", "b", "a", "c"]);
            verifyEntry("a", false);
            verifyEntry("b", true);
            verifyEntry("c", false);
            verifyEntry("d", false);
            verifyEntry("e", true);
            svg.remove();
        });
        it("Testing callback works correctly", function () {
            var domain = ["a", "b", "c", "d", "e"];
            color.domain(domain);
            var state = [true, true, true, true, true];
            toggleLegend.toggleCallback(function (d, b) {
                state[domain.indexOf(d)] = b;
            });
            toggleLegend.renderTo(svg);
            toggleEntry("a", 0);
            verifyEntry("a", false);
            assert.equal(state[0], false, "callback was successful");
            toggleEntry("d", 3);
            verifyEntry("d", false);
            assert.equal(state[3], false, "callback was successful");
            toggleEntry("a", 0);
            verifyEntry("a", true);
            assert.equal(state[0], true, "callback was successful");
            toggleEntry("c", 2);
            verifyEntry("c", false);
            assert.equal(state[2], false, "callback was successful");
            svg.remove();
        });
        it("Overwriting callback is successfull", function () {
            var domain = ["a"];
            color.domain(domain);
            var state = true;
            toggleLegend.renderTo(svg);
            toggleLegend.toggleCallback(function (d, b) {
                state = b;
            });
            toggleEntry("a", 0);
            assert.equal(state, false, "callback was successful");
            var count = 0;
            toggleLegend.toggleCallback(function (d, b) {
                count++;
            });
            toggleEntry("a", 0);
            assert.equal(state, false, "callback was overwritten");
            assert.equal(count, 1, "new callback was successfully called");
            svg.remove();
        });
        it("Removing callback is successful", function () {
            var domain = ["a"];
            color.domain(domain);
            var state = true;
            toggleLegend.renderTo(svg);
            toggleLegend.toggleCallback(function (d, b) {
                state = b;
            });
            toggleEntry("a", 0);
            assert.equal(state, false, "callback was successful");
            toggleLegend.toggleCallback();
            toggleEntry("a", 0);
            assert.equal(state, true, "callback was successful");
            toggleLegend.toggleCallback(null);
            assert.throws(function () {
                toggleEntry("a", 0);
            });
            var selection = getSelection("a");
            assert.equal(selection.classed("toggled-on"), false, "is not toggled-on");
            assert.equal(selection.classed("toggled-off"), false, "is not toggled-off");
            svg.remove();
        });
    });
    describe("Legend hover tests", function () {
        var hoverLegend;
        beforeEach(function () {
            hoverLegend = new Plottable.Component.Legend(color);
            hoverLegend.hoverCallback(function (d) {
            });
        });
        function _verifyFocus(selection, b, msg) {
            assert.equal(selection.classed("hover"), true, msg);
            assert.equal(selection.classed("focus"), b, msg);
        }
        function _verifyEmpty(selection, msg) {
            assert.equal(selection.classed("hover"), false, msg);
            assert.equal(selection.classed("focus"), false, msg);
        }
        function getSelection(datum) {
            var selection = hoverLegend._content.selectAll(".legend-row").filter(function (d, i) { return d === datum; });
            return selection;
        }
        function verifyFocus(datum, b, msg) {
            _verifyFocus(getSelection(datum), b, msg);
        }
        function verifyEmpty(datum, msg) {
            _verifyEmpty(getSelection(datum), msg);
        }
        function hoverEntry(datum, index) {
            getSelection(datum).on("mouseover")(datum, index);
        }
        function leaveEntry(datum, index) {
            getSelection(datum).on("mouseout")(datum, index);
        }
        it("basic initialization test", function () {
            color.domain(["a", "b", "c", "d", "e"]);
            hoverLegend.renderTo(svg);
            hoverLegend._content.selectAll(".legend-row").each(function (d, i) {
                verifyEmpty(d);
            });
            svg.remove();
        });
        it("basic hover test", function () {
            color.domain(["a"]);
            hoverLegend.renderTo(svg);
            hoverEntry("a", 0);
            verifyFocus("a", true);
            leaveEntry("a", 0);
            verifyEmpty("a");
            svg.remove();
        });
        it("scale() works as intended with hovering", function () {
            var domain = ["a", "b", "c", "d", "e"];
            color.domain(domain);
            hoverLegend.renderTo(svg);
            hoverEntry("a", 0);
            var newDomain = ["r", "a", "d", "g"];
            var newColorScale = new Plottable.Scale.Color("Category10");
            newColorScale.domain(newDomain);
            hoverLegend.scale(newColorScale);
            verifyFocus("r", false, "r");
            verifyFocus("a", true, "a");
            verifyFocus("g", false, "g");
            verifyFocus("d", false, "d");
            leaveEntry("a", 0);
            verifyEmpty("r");
            verifyEmpty("a");
            verifyEmpty("g");
            verifyEmpty("d");
            svg.remove();
        });
        it("listeners on scale will correctly update states", function () {
            color.domain(["a", "b", "c", "d", "e"]);
            hoverLegend.renderTo(svg);
            hoverEntry("c", 2);
            color.domain(["e", "d", "b", "a", "c"]);
            verifyFocus("a", false);
            verifyFocus("b", false);
            verifyFocus("c", true);
            verifyFocus("d", false);
            verifyFocus("e", false);
            svg.remove();
        });
        it("Testing callback works correctly", function () {
            var domain = ["a", "b", "c", "d", "e"];
            color.domain(domain);
            var focused = undefined;
            hoverLegend.hoverCallback(function (d) {
                focused = d;
            });
            hoverLegend.renderTo(svg);
            hoverEntry("a", 0);
            verifyFocus("a", true);
            assert.equal(focused, "a", "callback was successful");
            leaveEntry("a", 0);
            assert.equal(focused, undefined, "callback was successful");
            hoverEntry("d", 3);
            verifyFocus("d", true);
            assert.equal(focused, "d", "callback was successful");
            svg.remove();
        });
        it("Overwriting callback is successfull", function () {
            var domain = ["a"];
            color.domain(domain);
            var focused = undefined;
            hoverLegend.renderTo(svg);
            hoverLegend.hoverCallback(function (d) {
                focused = d;
            });
            hoverEntry("a", 0);
            assert.equal(focused, "a", "callback was successful");
            leaveEntry("a", 0);
            var count = 0;
            hoverLegend.hoverCallback(function (d) {
                count++;
            });
            hoverEntry("a", 0);
            assert.equal(focused, undefined, "old callback was not called");
            assert.equal(count, 1, "new callbcak was called");
            leaveEntry("a", 0);
            assert.equal(count, 2, "new callback was called");
            svg.remove();
        });
        it("Removing callback is successful", function () {
            var domain = ["a"];
            color.domain(domain);
            var focused = undefined;
            hoverLegend.renderTo(svg);
            hoverLegend.hoverCallback(function (d) {
                focused = d;
            });
            hoverEntry("a", 0);
            assert.equal(focused, "a", "callback was successful");
            hoverLegend.hoverCallback();
            leaveEntry("a", 0);
            assert.equal(focused, undefined, "callback was successful");
            hoverLegend.hoverCallback(null);
            assert.throws(function () {
                hoverEntry("a", 0);
            });
            verifyEmpty("a");
            svg.remove();
        });
    });
});
describe("HorizontalLegend", function () {
    var colorScale;
    var horizLegend;
    var entrySelector = "." + Plottable.Component.HorizontalLegend.LEGEND_ENTRY_CLASS;
    var rowSelector = "." + Plottable.Component.HorizontalLegend.LEGEND_ROW_CLASS;
    beforeEach(function () {
        colorScale = new Plottable.Scale.Color();
        colorScale.domain([
            "Washington",
            "Adams",
            "Jefferson",
        ]);
        horizLegend = new Plottable.Component.HorizontalLegend(colorScale);
    });
    it("renders an entry for each item in the domain", function () {
        var svg = generateSVG(400, 100);
        horizLegend.renderTo(svg);
        var entries = horizLegend._element.selectAll(entrySelector);
        assert.equal(entries[0].length, colorScale.domain().length, "one entry is created for each item in the domain");
        var elementTexts = entries.select("text")[0].map(function (node) { return d3.select(node).text(); });
        assert.deepEqual(elementTexts, colorScale.domain(), "entry texts match scale domain");
        var newDomain = colorScale.domain();
        newDomain.push("Madison");
        colorScale.domain(newDomain);
        entries = horizLegend._element.selectAll(entrySelector);
        assert.equal(entries[0].length, colorScale.domain().length, "Legend updated to include item added to the domain");
        svg.remove();
    });
    it("wraps entries onto extra rows if necessary", function () {
        var svg = generateSVG(200, 100);
        horizLegend.renderTo(svg);
        var rows = horizLegend._element.selectAll(rowSelector);
        assert.lengthOf(rows[0], 2, "Wrapped text on to two rows when space is constrained");
        horizLegend.detach();
        svg.remove();
        svg = generateSVG(100, 100);
        horizLegend.renderTo(svg);
        rows = horizLegend._element.selectAll(rowSelector);
        assert.lengthOf(rows[0], 3, "Wrapped text on to three rows when further constrained");
        svg.remove();
    });
    it("truncates and hides entries if space is constrained", function () {
        var svg = generateSVG(70, 400);
        horizLegend.renderTo(svg);
        var textEls = horizLegend._element.selectAll("text");
        textEls.each(function (d) {
            var textEl = d3.select(this);
            assertBBoxInclusion(horizLegend._element, textEl);
        });
        horizLegend.detach();
        svg.remove();
        svg = generateSVG(100, 50);
        horizLegend.renderTo(svg);
        textEls = horizLegend._element.selectAll("text");
        textEls.each(function (d) {
            var textEl = d3.select(this);
            assertBBoxInclusion(horizLegend._element, textEl);
        });
        svg.remove();
    });
    it("scales icon size with entry font size", function () {
        colorScale.domain(["A"]);
        var svg = generateSVG(400, 100);
        horizLegend.renderTo(svg);
        var style = horizLegend._element.append("style");
        style.attr("type", "text/css");
        function verifyCircleHeight() {
            var text = horizLegend._content.select("text");
            var circle = horizLegend._content.select("circle");
            var textHeight = Plottable._Util.DOM.getBBox(text).height;
            var circleHeight = Plottable._Util.DOM.getBBox(circle).height;
            assert.operator(circleHeight, "<", textHeight, "Icon is smaller than entry text");
            return circleHeight;
        }
        var origCircleHeight = verifyCircleHeight();
        style.text(".plottable .legend text { font-size: 30px; }");
        horizLegend._invalidateLayout();
        var bigCircleHeight = verifyCircleHeight();
        assert.operator(bigCircleHeight, ">", origCircleHeight, "icon size increased with font size");
        style.text(".plottable .legend text { font-size: 6px; }");
        horizLegend._invalidateLayout();
        var smallCircleHeight = verifyCircleHeight();
        assert.operator(smallCircleHeight, "<", origCircleHeight, "icon size decreased with font size");
        svg.remove();
    });
});

var __extends = this.__extends || function (d, b) {
    for (var p in b) if (b.hasOwnProperty(p)) d[p] = b[p];
    function __() { this.constructor = d; }
    __.prototype = b.prototype;
    d.prototype = new __();
};
var assert = chai.assert;
var CountingPlot = (function (_super) {
    __extends(CountingPlot, _super);
    function CountingPlot(dataset) {
        _super.call(this, dataset);
        this.renders = 0;
    }
    CountingPlot.prototype._render = function () {
        ++this.renders;
        return _super.prototype._render.call(this);
    };
    return CountingPlot;
})(Plottable.Abstract.Plot);
describe("Plots", function () {
    describe("Abstract Plot", function () {
        it("Plots default correctly", function () {
            var r = new Plottable.Abstract.Plot();
            assert.isTrue(r.clipPathEnabled, "clipPathEnabled defaults to true");
        });
        it("Base Plot functionality works", function () {
            var svg = generateSVG(400, 300);
            var d1 = new Plottable.Dataset(["foo"], { cssClass: "bar" });
            var r = new Plottable.Abstract.Plot(d1);
            r._anchor(svg);
            r._computeLayout();
            var renderArea = r._content.select(".render-area");
            assert.isNotNull(renderArea.node(), "there is a render-area");
            svg.remove();
        });
        it("Allows the Dataset to be changed", function () {
            var d1 = new Plottable.Dataset(["foo"], { cssClass: "bar" });
            var r = new Plottable.Abstract.Plot(d1);
            assert.equal(d1, r.dataset(), "returns the original");
            var d2 = new Plottable.Dataset(["bar"], { cssClass: "boo" });
            r.dataset(d2);
            assert.equal(d2, r.dataset(), "returns new datasource");
        });
        it("Changes Dataset listeners when the Dataset is changed", function () {
            var d1 = new Plottable.Dataset(["foo"], { cssClass: "bar" });
            var r = new CountingPlot(d1);
            assert.equal(0, r.renders, "initially hasn't rendered anything");
            d1.broadcaster.broadcast();
            assert.equal(1, r.renders, "we re-render when our datasource changes");
            r.dataset();
            assert.equal(1, r.renders, "we shouldn't redraw when querying the datasource");
            var d2 = new Plottable.Dataset(["bar"], { cssClass: "boo" });
            r.dataset(d2);
            assert.equal(2, r.renders, "we should redraw when we change datasource");
            d1.broadcaster.broadcast();
            assert.equal(2, r.renders, "we shouldn't listen to the old datasource");
            d2.broadcaster.broadcast();
            assert.equal(3, r.renders, "we should listen to the new datasource");
        });
        it("Updates its projectors when the Dataset is changed", function () {
            var d1 = new Plottable.Dataset([{ x: 5, y: 6 }], { cssClass: "bar" });
            var r = new Plottable.Abstract.Plot(d1);
            var xScaleCalls = 0;
            var yScaleCalls = 0;
            var xScale = new Plottable.Scale.Linear();
            var yScale = new Plottable.Scale.Linear();
            var metadataProjector = function (d, i, m) { return m.cssClass; };
            r.project("x", "x", xScale);
            r.project("y", "y", yScale);
            r.project("meta", metadataProjector);
            xScale.broadcaster.registerListener(null, function (listenable) {
                assert.equal(listenable, xScale, "Callback received the calling scale as the first argument");
                ++xScaleCalls;
            });
            yScale.broadcaster.registerListener(null, function (listenable) {
                assert.equal(listenable, yScale, "Callback received the calling scale as the first argument");
                ++yScaleCalls;
            });
            assert.equal(0, xScaleCalls, "initially hasn't made any X callbacks");
            assert.equal(0, yScaleCalls, "initially hasn't made any Y callbacks");
            d1.broadcaster.broadcast();
            assert.equal(1, xScaleCalls, "X scale was wired up to datasource correctly");
            assert.equal(1, yScaleCalls, "Y scale was wired up to datasource correctly");
            var metaProjector = r._generateAttrToProjector()["meta"];
            assert.equal(metaProjector(null, 0), "bar", "plot projector used the right metadata");
            var d2 = new Plottable.Dataset([{ x: 7, y: 8 }], { cssClass: "boo" });
            r.dataset(d2);
            assert.equal(2, xScaleCalls, "Changing datasource fires X scale listeners (but doesn't coalesce callbacks)");
            assert.equal(2, yScaleCalls, "Changing datasource fires Y scale listeners (but doesn't coalesce callbacks)");
            d1.broadcaster.broadcast();
            assert.equal(2, xScaleCalls, "X scale was unhooked from old datasource");
            assert.equal(2, yScaleCalls, "Y scale was unhooked from old datasource");
            d2.broadcaster.broadcast();
            assert.equal(3, xScaleCalls, "X scale was hooked into new datasource");
            assert.equal(3, yScaleCalls, "Y scale was hooked into new datasource");
            metaProjector = r._generateAttrToProjector()["meta"];
            assert.equal(metaProjector(null, 0), "boo", "plot projector used the right metadata");
        });
        it("Plot automatically generates a Dataset if only data is provided", function () {
            var data = ["foo", "bar"];
            var r = new Plottable.Abstract.Plot(data);
            var dataset = r.dataset();
            assert.isNotNull(dataset, "A Dataset was automatically generated");
            assert.deepEqual(dataset.data(), data, "The generated Dataset has the correct data");
        });
        it("Plot.project works as intended", function () {
            var r = new Plottable.Abstract.Plot();
            var s = new Plottable.Scale.Linear().domain([0, 1]).range([0, 10]);
            r.project("attr", "a", s);
            var attrToProjector = r._generateAttrToProjector();
            var projector = attrToProjector["attr"];
            assert.equal(projector({ "a": 0.5 }, 0), 5, "projector works as intended");
        });
        it("Changing Plot.dataset().data to [] causes scale to contract", function () {
            var ds1 = new Plottable.Dataset([0, 1, 2]);
            var ds2 = new Plottable.Dataset([1, 2, 3]);
            var s = new Plottable.Scale.Linear();
            var svg1 = generateSVG(100, 100);
            var svg2 = generateSVG(100, 100);
            var r1 = new Plottable.Abstract.Plot().dataset(ds1).project("x", function (x) { return x; }, s).renderTo(svg1);
            var r2 = new Plottable.Abstract.Plot().dataset(ds2).project("x", function (x) { return x; }, s).renderTo(svg2);
            assert.deepEqual(s.domain(), [0, 3], "Simple domain combining");
            ds1.data([]);
            assert.deepEqual(s.domain(), [1, 3], "Contracting domain due to projection becoming empty");
            svg1.remove();
            svg2.remove();
        });
        it("remove() disconnects plots from its scales", function () {
            var r = new Plottable.Abstract.Plot();
            var s = new Plottable.Scale.Linear();
            r.project("attr", "a", s);
            r.remove();
            var key2callback = s.broadcaster.key2callback;
            assert.isUndefined(key2callback.get(r), "the plot is no longer attached to the scale");
        });
    });
});

var assert = chai.assert;
describe("Plots", function () {
    describe("PiePlot", function () {
        var svg;
        var simpleDataset;
        var piePlot;
        var renderArea;
        var verifier;
        var normalizePath = function (s) { return s.replace(/ *([A-Z]) */g, "$1").replace(/ /g, ","); };
        before(function () {
            svg = generateSVG(500, 500);
            verifier = new MultiTestVerifier();
            simpleDataset = new Plottable.Dataset([{ value: 5 }, { value: 15 }]);
            piePlot = new Plottable.Plot.Pie();
            piePlot.addDataset(simpleDataset);
            piePlot.renderTo(svg);
            renderArea = piePlot._renderArea;
        });
        beforeEach(function () {
            verifier.start();
        });
        it("sectors divided evenly", function () {
            var arcPaths = renderArea.selectAll(".arc");
            assert.lengthOf(arcPaths[0], 2, "only has two sectors");
            var arcPath0 = d3.select(arcPaths[0][0]);
            var pathPoints0 = normalizePath(arcPath0.attr("d")).split(/[A-Z]/).slice(1, 4);
            var firstPathPoints0 = pathPoints0[0].split(",");
            assert.closeTo(parseFloat(firstPathPoints0[0]), 0, 1, "draws line vertically at beginning");
            assert.operator(parseFloat(firstPathPoints0[1]), "<", 0, "draws line upwards");
            var arcDestPoint0 = pathPoints0[1].split(",").slice(5);
            assert.operator(parseFloat(arcDestPoint0[0]), ">", 0, "arcs line to the right");
            assert.closeTo(parseFloat(arcDestPoint0[1]), 0, 1, "ends on same level of svg");
            var secondPathPoints0 = pathPoints0[2].split(",");
            assert.closeTo(parseFloat(secondPathPoints0[0]), 0, 1, "draws line to origin");
            assert.closeTo(parseFloat(secondPathPoints0[1]), 0, 1, "draws line to origin");
            var arcPath1 = d3.select(arcPaths[0][1]);
            var pathPoints1 = normalizePath(arcPath1.attr("d")).split(/[A-Z]/).slice(1, 4);
            var firstPathPoints1 = pathPoints1[0].split(",");
            assert.operator(parseFloat(firstPathPoints1[0]), ">", 0, "draws line to the right");
            assert.closeTo(parseFloat(firstPathPoints1[1]), 0, 1, "draws line horizontally");
            var arcDestPoint1 = pathPoints1[1].split(",").slice(5);
            assert.closeTo(parseFloat(arcDestPoint1[0]), 0, 1, "ends at x origin");
            assert.operator(parseFloat(arcDestPoint1[1]), "<", 0, "ends above 0");
            var secondPathPoints1 = pathPoints1[2].split(",");
            assert.closeTo(parseFloat(secondPathPoints1[0]), 0, 1, "draws line to origin");
            assert.closeTo(parseFloat(secondPathPoints1[1]), 0, 1, "draws line to origin");
            verifier.end();
        });
<<<<<<< HEAD
        describe("Fill", function () {
            it("sectors are filled in according to defaults", function () {
                var arcPaths = renderArea.selectAll(".arc");
                var arcPath0 = d3.select(arcPaths[0][0]);
                assert.strictEqual(arcPath0.attr("fill"), Plottable.Core.Colors.PLOTTABLE_COLORS[0], "first sector filled appropriately");
                var arcPath1 = d3.select(arcPaths[0][1]);
                assert.strictEqual(arcPath1.attr("fill"), Plottable.Core.Colors.PLOTTABLE_COLORS[1], "second sector filled appropriately");
                verifier.end();
            });
            it("project fill", function () {
                piePlot.project("fill", function (d, i) { return String(i); }, new Plottable.Scale.Color("10"));
                var arcPaths = renderArea.selectAll(".arc");
                var arcPath0 = d3.select(arcPaths[0][0]);
                assert.strictEqual(arcPath0.attr("fill"), "#1f77b4", "first sector filled appropriately");
                var arcPath1 = d3.select(arcPaths[0][1]);
                assert.strictEqual(arcPath1.attr("fill"), "#ff7f0e", "second sector filled appropriately");
                verifier.end();
            });
=======
        it("innerRadius project", function () {
            piePlot.project("innerRadius", function () { return 5; });
            var arcPaths = renderArea.selectAll(".arc");
            assert.lengthOf(arcPaths[0], 2, "only has two sectors");
            var pathPoints0 = normalizePath(d3.select(arcPaths[0][0]).attr("d")).split(/[A-Z]/).slice(1, 5);
            var radiusPath0 = pathPoints0[2].split(",").map(function (coordinate) { return parseFloat(coordinate); });
            assert.closeTo(radiusPath0[0], 5, 1, "stops line at innerRadius point");
            assert.closeTo(radiusPath0[1], 0, 1, "stops line at innerRadius point");
            var innerArcPath0 = pathPoints0[3].split(",").map(function (coordinate) { return parseFloat(coordinate); });
            assert.closeTo(innerArcPath0[0], 5, 1, "makes inner arc of radius 5");
            assert.closeTo(innerArcPath0[1], 5, 1, "makes inner arc of radius 5");
            assert.closeTo(innerArcPath0[5], 0, 1, "make inner arc to center");
            assert.closeTo(innerArcPath0[6], -5, 1, "makes inner arc to top of inner circle");
            piePlot.project("innerRadius", function () { return 0; });
            verifier.end();
        });
        it("outerRadius project", function () {
            piePlot.project("outerRadius", function () { return 150; });
            var arcPaths = renderArea.selectAll(".arc");
            assert.lengthOf(arcPaths[0], 2, "only has two sectors");
            var pathPoints0 = normalizePath(d3.select(arcPaths[0][0]).attr("d")).split(/[A-Z]/).slice(1, 5);
            var radiusPath0 = pathPoints0[0].split(",").map(function (coordinate) { return parseFloat(coordinate); });
            assert.closeTo(radiusPath0[0], 0, 1, "starts at outerRadius point");
            assert.closeTo(radiusPath0[1], -150, 1, "starts at outerRadius point");
            var outerArcPath0 = pathPoints0[1].split(",").map(function (coordinate) { return parseFloat(coordinate); });
            assert.closeTo(outerArcPath0[0], 150, 1, "makes outer arc of radius 150");
            assert.closeTo(outerArcPath0[1], 150, 1, "makes outer arc of radius 150");
            assert.closeTo(outerArcPath0[5], 150, 1, "makes outer arc to right edge");
            assert.closeTo(outerArcPath0[6], 0, 1, "makes outer arc to right edge");
            piePlot.project("outerRadius", function () { return 250; });
            verifier.end();
>>>>>>> 3b853ac5
        });
        after(function () {
            if (verifier.passed) {
                svg.remove();
            }
            ;
        });
    });
});

var assert = chai.assert;
describe("Plots", function () {
    describe("New Style Plots", function () {
        var p;
        var oldWarn = Plottable._Util.Methods.warn;
        beforeEach(function () {
            var xScale = new Plottable.Scale.Linear();
            var yScale = new Plottable.Scale.Linear();
            p = new Plottable.Abstract.NewStylePlot(xScale, yScale);
            p._getDrawer = function (k) { return new Plottable._Drawer.Rect(k); };
        });
        afterEach(function () {
            Plottable._Util.Methods.warn = oldWarn;
        });
        it("Datasets can be added and removed as expected", function () {
            p.addDataset("foo", [1, 2, 3]);
            var d2 = new Plottable.Dataset([4, 5, 6]);
            p.addDataset("bar", d2);
            p.addDataset([7, 8, 9]);
            var d4 = new Plottable.Dataset([10, 11, 12]);
            p.addDataset(d4);
            assert.deepEqual(p._datasetKeysInOrder, ["foo", "bar", "_0", "_1"], "dataset keys as expected");
            var datasets = p._getDatasetsInOrder();
            assert.deepEqual(datasets[0].data(), [1, 2, 3]);
            assert.equal(datasets[1], d2);
            assert.deepEqual(datasets[2].data(), [7, 8, 9]);
            assert.equal(datasets[3], d4);
            p.removeDataset("foo");
            p.removeDataset("_0");
            assert.deepEqual(p._datasetKeysInOrder, ["bar", "_1"]);
            assert.lengthOf(p._getDatasetsInOrder(), 2);
        });
        it("Datasets are listened to appropriately", function () {
            var callbackCounter = 0;
            var callback = function () { return callbackCounter++; };
            p._onDatasetUpdate = callback;
            var d = new Plottable.Dataset([1, 2, 3]);
            p.addDataset("foo", d);
            assert.equal(callbackCounter, 1, "adding dataset triggers listener");
            d.data([1, 2, 3, 4]);
            assert.equal(callbackCounter, 2, "modifying data triggers listener");
            p.removeDataset("foo");
            assert.equal(callbackCounter, 3, "removing dataset triggers listener");
        });
        it("Datasets can be reordered", function () {
            p.addDataset("foo", [1]);
            p.addDataset("bar", [2]);
            p.addDataset("baz", [3]);
            assert.deepEqual(p.datasetOrder(), ["foo", "bar", "baz"]);
            p.datasetOrder(["bar", "baz", "foo"]);
            assert.deepEqual(p.datasetOrder(), ["bar", "baz", "foo"]);
            var warned = 0;
            Plottable._Util.Methods.warn = function () { return warned++; };
            p.datasetOrder(["blah", "blee", "bar", "baz", "foo"]);
            assert.equal(warned, 1);
            assert.deepEqual(p.datasetOrder(), ["bar", "baz", "foo"]);
        });
        it("Has proper warnings", function () {
            var warned = 0;
            Plottable._Util.Methods.warn = function () { return warned++; };
            p.addDataset("_foo", []);
            assert.equal(warned, 1);
            p.addDataset("2", []);
            p.addDataset("4", []);
            p.datasetOrder(["_bar", "4", "2"]);
            assert.equal(warned, 2);
            p.datasetOrder(["2", "_foo", "4"]);
            assert.equal(warned, 2);
        });
    });
});

var assert = chai.assert;
describe("Plots", function () {
    describe("LinePlot", function () {
        var svg;
        var xScale;
        var yScale;
        var xAccessor;
        var yAccessor;
        var colorAccessor;
        var simpleDataset;
        var linePlot;
        var renderArea;
        var verifier;
        var normalizePath = function (s) { return s.replace(/ *([A-Z]) */g, "$1").replace(/ /g, ","); };
        before(function () {
            svg = generateSVG(500, 500);
            verifier = new MultiTestVerifier();
            xScale = new Plottable.Scale.Linear().domain([0, 1]);
            yScale = new Plottable.Scale.Linear().domain([0, 1]);
            xAccessor = function (d) { return d.foo; };
            yAccessor = function (d) { return d.bar; };
            colorAccessor = function (d, i, m) { return d3.rgb(d.foo, d.bar, i).toString(); };
            simpleDataset = new Plottable.Dataset([{ foo: 0, bar: 0 }, { foo: 1, bar: 1 }]);
            linePlot = new Plottable.Plot.Line(simpleDataset, xScale, yScale);
            linePlot.project("x", xAccessor, xScale).project("y", yAccessor, yScale).project("stroke", colorAccessor).renderTo(svg);
            renderArea = linePlot._renderArea;
        });
        beforeEach(function () {
            verifier.start();
        });
        it("draws a line correctly", function () {
            var linePath = renderArea.select(".line");
            assert.strictEqual(normalizePath(linePath.attr("d")), "M0,500L500,0", "line d was set correctly");
            var lineComputedStyle = window.getComputedStyle(linePath.node());
            assert.strictEqual(lineComputedStyle.fill, "none", "line fill renders as \"none\"");
            verifier.end();
        });
        it("attributes set appropriately from accessor", function () {
            var areaPath = renderArea.select(".line");
            assert.equal(areaPath.attr("stroke"), "#000000", "stroke set correctly");
            verifier.end();
        });
        it("attributes can be changed by projecting new accessor and re-render appropriately", function () {
            var newColorAccessor = function () { return "pink"; };
            linePlot.project("stroke", newColorAccessor);
            linePlot.renderTo(svg);
            var linePath = renderArea.select(".line");
            assert.equal(linePath.attr("stroke"), "pink", "stroke changed correctly");
            verifier.end();
        });
        it("attributes can be changed by projecting attribute accessor (sets to first datum attribute)", function () {
            var data = simpleDataset.data();
            data.forEach(function (d) {
                d.stroke = "pink";
            });
            simpleDataset.data(data);
            linePlot.project("stroke", "stroke");
            var areaPath = renderArea.select(".line");
            assert.equal(areaPath.attr("stroke"), "pink", "stroke set to uniform stroke color");
            data[0].stroke = "green";
            simpleDataset.data(data);
            assert.equal(areaPath.attr("stroke"), "green", "stroke set to first datum stroke color");
            verifier.end();
        });
        after(function () {
            if (verifier.passed) {
                svg.remove();
            }
            ;
        });
    });
});

var assert = chai.assert;
describe("Plots", function () {
    describe("AreaPlot", function () {
        var svg;
        var xScale;
        var yScale;
        var xAccessor;
        var yAccessor;
        var y0Accessor;
        var colorAccessor;
        var fillAccessor;
        var simpleDataset;
        var areaPlot;
        var renderArea;
        var verifier;
        var normalizePath = function (s) { return s.replace(/ *([A-Z]) */g, "$1").replace(/ /g, ","); };
        before(function () {
            svg = generateSVG(500, 500);
            verifier = new MultiTestVerifier();
            xScale = new Plottable.Scale.Linear().domain([0, 1]);
            yScale = new Plottable.Scale.Linear().domain([0, 1]);
            xAccessor = function (d) { return d.foo; };
            yAccessor = function (d) { return d.bar; };
            y0Accessor = function () { return 0; };
            colorAccessor = function (d, i, m) { return d3.rgb(d.foo, d.bar, i).toString(); };
            fillAccessor = function () { return "steelblue"; };
            simpleDataset = new Plottable.Dataset([{ foo: 0, bar: 0 }, { foo: 1, bar: 1 }]);
            areaPlot = new Plottable.Plot.Area(simpleDataset, xScale, yScale);
            areaPlot.project("x", xAccessor, xScale).project("y", yAccessor, yScale).project("y0", y0Accessor, yScale).project("fill", fillAccessor).project("stroke", colorAccessor).renderTo(svg);
            renderArea = areaPlot._renderArea;
        });
        beforeEach(function () {
            verifier.start();
        });
        it("draws area and line correctly", function () {
            var areaPath = renderArea.select(".area");
            assert.strictEqual(normalizePath(areaPath.attr("d")), "M0,500L500,0L500,500L0,500Z", "area d was set correctly");
            assert.strictEqual(areaPath.attr("fill"), "steelblue", "area fill was set correctly");
            var areaComputedStyle = window.getComputedStyle(areaPath.node());
            assert.strictEqual(areaComputedStyle.stroke, "none", "area stroke renders as \"none\"");
            var linePath = renderArea.select(".line");
            assert.strictEqual(normalizePath(linePath.attr("d")), "M0,500L500,0", "line d was set correctly");
            assert.strictEqual(linePath.attr("stroke"), "#000000", "line stroke was set correctly");
            var lineComputedStyle = window.getComputedStyle(linePath.node());
            assert.strictEqual(lineComputedStyle.fill, "none", "line fill renders as \"none\"");
            verifier.end();
        });
        it("area fill works for non-zero floor values appropriately, e.g. half the height of the line", function () {
            areaPlot.project("y0", function (d) { return d.bar / 2; }, yScale);
            areaPlot.renderTo(svg);
            renderArea = areaPlot._renderArea;
            var areaPath = renderArea.select(".area");
            assert.equal(normalizePath(areaPath.attr("d")), "M0,500L500,0L500,250L0,500Z");
            verifier.end();
        });
        it("area is appended before line", function () {
            var paths = renderArea.selectAll("path")[0];
            var areaSelection = renderArea.select(".area")[0][0];
            var lineSelection = renderArea.select(".line")[0][0];
            assert.operator(paths.indexOf(areaSelection), "<", paths.indexOf(lineSelection), "area appended before line");
            verifier.end();
        });
        after(function () {
            if (verifier.passed) {
                svg.remove();
            }
            ;
        });
    });
});

var assert = chai.assert;
describe("Plots", function () {
    describe("Bar Plot", function () {
        describe("Vertical Bar Plot in points mode", function () {
            var verifier = new MultiTestVerifier();
            var svg;
            var dataset;
            var xScale;
            var yScale;
            var renderer;
            var SVG_WIDTH = 600;
            var SVG_HEIGHT = 400;
            before(function () {
                svg = generateSVG(SVG_WIDTH, SVG_HEIGHT);
                xScale = new Plottable.Scale.Ordinal().domain(["A", "B"]).rangeType("points");
                yScale = new Plottable.Scale.Linear();
                var data = [
                    { x: "A", y: 1 },
                    { x: "B", y: -1.5 },
                    { x: "B", y: 1 }
                ];
                dataset = new Plottable.Dataset(data);
                renderer = new Plottable.Plot.VerticalBar(dataset, xScale, yScale);
                renderer.animate(false);
                renderer.renderTo(svg);
            });
            beforeEach(function () {
                yScale.domain([-2, 2]);
                renderer.baseline(0);
                verifier.start();
            });
            it("renders correctly", function () {
                var renderArea = renderer._renderArea;
                var bars = renderArea.selectAll("rect");
                assert.lengthOf(bars[0], 3, "One bar was created per data point");
                var bar0 = d3.select(bars[0][0]);
                var bar1 = d3.select(bars[0][1]);
                assert.equal(bar0.attr("width"), "10", "bar0 width is correct");
                assert.equal(bar1.attr("width"), "10", "bar1 width is correct");
                assert.equal(bar0.attr("height"), "100", "bar0 height is correct");
                assert.equal(bar1.attr("height"), "150", "bar1 height is correct");
                assert.equal(bar0.attr("x"), "150", "bar0 x is correct");
                assert.equal(bar1.attr("x"), "450", "bar1 x is correct");
                assert.equal(bar0.attr("y"), "100", "bar0 y is correct");
                assert.equal(bar1.attr("y"), "200", "bar1 y is correct");
                var baseline = renderArea.select(".baseline");
                assert.equal(baseline.attr("y1"), "200", "the baseline is in the correct vertical position");
                assert.equal(baseline.attr("y2"), "200", "the baseline is in the correct vertical position");
                assert.equal(baseline.attr("x1"), "0", "the baseline starts at the edge of the chart");
                assert.equal(baseline.attr("x2"), SVG_WIDTH, "the baseline ends at the edge of the chart");
                verifier.end();
            });
            it("baseline value can be changed; renderer updates appropriately", function () {
                renderer.baseline(-1);
                var renderArea = renderer._renderArea;
                var bars = renderArea.selectAll("rect");
                var bar0 = d3.select(bars[0][0]);
                var bar1 = d3.select(bars[0][1]);
                assert.equal(bar0.attr("height"), "200", "bar0 height is correct");
                assert.equal(bar1.attr("height"), "50", "bar1 height is correct");
                assert.equal(bar0.attr("y"), "100", "bar0 y is correct");
                assert.equal(bar1.attr("y"), "300", "bar1 y is correct");
                var baseline = renderArea.select(".baseline");
                assert.equal(baseline.attr("y1"), "300", "the baseline is in the correct vertical position");
                assert.equal(baseline.attr("y2"), "300", "the baseline is in the correct vertical position");
                assert.equal(baseline.attr("x1"), "0", "the baseline starts at the edge of the chart");
                assert.equal(baseline.attr("x2"), SVG_WIDTH, "the baseline ends at the edge of the chart");
                verifier.end();
            });
            it("bar alignment can be changed; renderer updates appropriately", function () {
                renderer.barAlignment("center");
                var renderArea = renderer._renderArea;
                var bars = renderArea.selectAll("rect");
                var bar0 = d3.select(bars[0][0]);
                var bar1 = d3.select(bars[0][1]);
                assert.equal(bar0.attr("width"), "10", "bar0 width is correct");
                assert.equal(bar1.attr("width"), "10", "bar1 width is correct");
                assert.equal(bar0.attr("x"), "145", "bar0 x is correct");
                assert.equal(bar1.attr("x"), "445", "bar1 x is correct");
                renderer.barAlignment("right");
                renderArea = renderer._renderArea;
                bars = renderArea.selectAll("rect");
                bar0 = d3.select(bars[0][0]);
                bar1 = d3.select(bars[0][1]);
                assert.equal(bar0.attr("width"), "10", "bar0 width is correct");
                assert.equal(bar1.attr("width"), "10", "bar1 width is correct");
                assert.equal(bar0.attr("x"), "140", "bar0 x is correct");
                assert.equal(bar1.attr("x"), "440", "bar1 x is correct");
                assert.throws(function () { return renderer.barAlignment("blargh"); }, Error);
                assert.equal(renderer._barAlignmentFactor, 1, "the bad barAlignment didnt break internal state");
                verifier.end();
            });
            it("can select and deselect bars", function () {
                var selectedBar = renderer.selectBar(145, 150);
                assert.isNotNull(selectedBar, "clicked on a bar");
                assert.equal(selectedBar.data()[0], dataset.data()[0], "the data in the bar matches the datasource");
                assert.isTrue(selectedBar.classed("selected"), "the bar was classed \"selected\"");
                renderer.deselectAll();
                assert.isFalse(selectedBar.classed("selected"), "the bar is no longer selected");
                selectedBar = renderer.selectBar(-1, -1);
                assert.isNull(selectedBar, "returns null if no bar was selected");
                selectedBar = renderer.selectBar(200, 50);
                assert.isNull(selectedBar, "returns null if no bar was selected");
                selectedBar = renderer.selectBar(145, 10);
                assert.isNull(selectedBar, "returns null if no bar was selected");
                selectedBar = renderer.selectBar({ min: 145, max: 445 }, { min: 150, max: 150 }, true);
                assert.isNotNull(selectedBar, "line between middle of two bars");
                assert.lengthOf(selectedBar.data(), 2, "selected 2 bars (not the negative one)");
                assert.equal(selectedBar.data()[0], dataset.data()[0], "the data in bar 0 matches the datasource");
                assert.equal(selectedBar.data()[1], dataset.data()[2], "the data in bar 1 matches the datasource");
                assert.isTrue(selectedBar.classed("selected"), "the bar was classed \"selected\"");
                selectedBar = renderer.selectBar({ min: 145, max: 445 }, { min: 150, max: 350 }, true);
                assert.isNotNull(selectedBar, "square between middle of two bars, & over the whole area");
                assert.lengthOf(selectedBar.data(), 3, "selected all the bars");
                assert.equal(selectedBar.data()[0], dataset.data()[0], "the data in bar 0 matches the datasource");
                assert.equal(selectedBar.data()[1], dataset.data()[1], "the data in bar 1 matches the datasource");
                assert.equal(selectedBar.data()[2], dataset.data()[2], "the data in bar 2 matches the datasource");
                assert.isTrue(selectedBar.classed("selected"), "the bar was classed \"selected\"");
                assert.throws(function () { return renderer.selectBar("blargh", 150); }, Error);
                assert.throws(function () { return renderer.selectBar({ min: 150 }, 150); }, Error);
                verifier.end();
            });
            it("shouldn't blow up if members called before the first render", function () {
                var brandNew = new Plottable.Plot.VerticalBar(dataset, xScale, yScale);
                assert.isNotNull(brandNew.deselectAll(), "deselects return self");
                assert.isNull(brandNew.selectBar(0, 0), "selects return empty");
                brandNew._anchor(d3.select(document.createElement("svg")));
                assert.isNotNull(brandNew.deselectAll(), "deselects return self after setup");
                assert.isNull(brandNew.selectBar(0, 0), "selects return empty after setup");
                verifier.end();
            });
            after(function () {
                if (verifier.passed) {
                    svg.remove();
                }
                ;
            });
        });
        describe("Horizontal Bar Plot in Points Mode", function () {
            var verifier = new MultiTestVerifier();
            var svg;
            var dataset;
            var yScale;
            var xScale;
            var renderer;
            var SVG_WIDTH = 600;
            var SVG_HEIGHT = 400;
            before(function () {
                svg = generateSVG(SVG_WIDTH, SVG_HEIGHT);
                yScale = new Plottable.Scale.Ordinal().domain(["A", "B"]).rangeType("points");
                xScale = new Plottable.Scale.Linear();
                var data = [
                    { y: "A", x: 1 },
                    { y: "B", x: -1.5 },
                    { y: "B", x: 1 }
                ];
                dataset = new Plottable.Dataset(data);
                renderer = new Plottable.Plot.HorizontalBar(dataset, xScale, yScale);
                renderer.animate(false);
                renderer.renderTo(svg);
            });
            beforeEach(function () {
                xScale.domain([-3, 3]);
                renderer.baseline(0);
                verifier.start();
            });
            it("renders correctly", function () {
                var renderArea = renderer._renderArea;
                var bars = renderArea.selectAll("rect");
                assert.lengthOf(bars[0], 3, "One bar was created per data point");
                var bar0 = d3.select(bars[0][0]);
                var bar1 = d3.select(bars[0][1]);
                assert.equal(bar0.attr("height"), "10", "bar0 height is correct");
                assert.equal(bar1.attr("height"), "10", "bar1 height is correct");
                assert.equal(bar0.attr("width"), "100", "bar0 width is correct");
                assert.equal(bar1.attr("width"), "150", "bar1 width is correct");
                assert.equal(bar0.attr("y"), "300", "bar0 y is correct");
                assert.equal(bar1.attr("y"), "100", "bar1 y is correct");
                assert.equal(bar0.attr("x"), "300", "bar0 x is correct");
                assert.equal(bar1.attr("x"), "150", "bar1 x is correct");
                var baseline = renderArea.select(".baseline");
                assert.equal(baseline.attr("x1"), "300", "the baseline is in the correct horizontal position");
                assert.equal(baseline.attr("x2"), "300", "the baseline is in the correct horizontal position");
                assert.equal(baseline.attr("y1"), "0", "the baseline starts at the top of the chart");
                assert.equal(baseline.attr("y2"), SVG_HEIGHT, "the baseline ends at the bottom of the chart");
                verifier.end();
            });
            it("baseline value can be changed; renderer updates appropriately", function () {
                renderer.baseline(-1);
                var renderArea = renderer._renderArea;
                var bars = renderArea.selectAll("rect");
                var bar0 = d3.select(bars[0][0]);
                var bar1 = d3.select(bars[0][1]);
                assert.equal(bar0.attr("width"), "200", "bar0 width is correct");
                assert.equal(bar1.attr("width"), "50", "bar1 width is correct");
                assert.equal(bar0.attr("x"), "200", "bar0 x is correct");
                assert.equal(bar1.attr("x"), "150", "bar1 x is correct");
                var baseline = renderArea.select(".baseline");
                assert.equal(baseline.attr("x1"), "200", "the baseline is in the correct horizontal position");
                assert.equal(baseline.attr("x2"), "200", "the baseline is in the correct horizontal position");
                assert.equal(baseline.attr("y1"), "0", "the baseline starts at the top of the chart");
                assert.equal(baseline.attr("y2"), SVG_HEIGHT, "the baseline ends at the bottom of the chart");
                verifier.end();
            });
            it("bar alignment can be changed; renderer updates appropriately", function () {
                renderer.barAlignment("center");
                var renderArea = renderer._renderArea;
                var bars = renderArea.selectAll("rect");
                var bar0 = d3.select(bars[0][0]);
                var bar1 = d3.select(bars[0][1]);
                assert.equal(bar0.attr("height"), "10", "bar0 height is correct");
                assert.equal(bar1.attr("height"), "10", "bar1 height is correct");
                assert.equal(bar0.attr("y"), "295", "bar0 y is correct");
                assert.equal(bar1.attr("y"), "95", "bar1 y is correct");
                renderer.barAlignment("bottom");
                renderArea = renderer._renderArea;
                bars = renderArea.selectAll("rect");
                bar0 = d3.select(bars[0][0]);
                bar1 = d3.select(bars[0][1]);
                assert.equal(bar0.attr("height"), "10", "bar0 height is correct");
                assert.equal(bar1.attr("height"), "10", "bar1 height is correct");
                assert.equal(bar0.attr("y"), "290", "bar0 y is correct");
                assert.equal(bar1.attr("y"), "90", "bar1 y is correct");
                assert.throws(function () { return renderer.barAlignment("blargh"); }, Error);
                verifier.end();
            });
            after(function () {
                if (verifier.passed) {
                    svg.remove();
                }
                ;
            });
        });
        describe("Horizontal Bar Plot in Bands mode", function () {
            var verifier = new MultiTestVerifier();
            var svg;
            var dataset;
            var yScale;
            var xScale;
            var renderer;
            var SVG_WIDTH = 600;
            var SVG_HEIGHT = 400;
            var axisWidth = 0;
            var bandWidth = 0;
            var numAttr = function (s, a) { return parseFloat(s.attr(a)); };
            before(function () {
                svg = generateSVG(SVG_WIDTH, SVG_HEIGHT);
                yScale = new Plottable.Scale.Ordinal().domain(["A", "B"]);
                xScale = new Plottable.Scale.Linear();
                var data = [
                    { y: "A", x: 1 },
                    { y: "B", x: 2 },
                ];
                dataset = new Plottable.Dataset(data);
                renderer = new Plottable.Plot.HorizontalBar(dataset, xScale, yScale);
                renderer.baseline(0);
                renderer.animate(false);
                var yAxis = new Plottable.Axis.Category(yScale, "left");
                var table = new Plottable.Component.Table([[yAxis, renderer]]).renderTo(svg);
                axisWidth = yAxis.width();
                bandWidth = yScale.rangeBand();
                xScale.domainer(xScale.domainer().pad(0));
            });
            beforeEach(function () {
                verifier.start();
            });
            after(function () {
                if (verifier.passed) {
                    svg.remove();
                }
                ;
            });
            it("renders correctly", function () {
                var bars = renderer._renderArea.selectAll("rect");
                var bar0 = d3.select(bars[0][0]);
                var bar1 = d3.select(bars[0][1]);
                var bar0y = bar0.data()[0].y;
                var bar1y = bar1.data()[0].y;
                assert.closeTo(numAttr(bar0, "height"), 104, 2);
                assert.closeTo(numAttr(bar1, "height"), 104, 2);
                assert.closeTo(numAttr(bar0, "width"), (600 - axisWidth) / 2, 0.01, "width is correct for bar0");
                assert.closeTo(numAttr(bar1, "width"), 600 - axisWidth, 0.01, "width is correct for bar1");
                assert.closeTo(numAttr(bar0, "y") + numAttr(bar0, "height") / 2, yScale.scale(bar0y) + bandWidth / 2, 0.01, "y pos correct for bar0");
                assert.closeTo(numAttr(bar1, "y") + numAttr(bar1, "height") / 2, yScale.scale(bar1y) + bandWidth / 2, 0.01, "y pos correct for bar1");
                verifier.end();
            });
            it("width projector may be overwritten, and calling project queues rerender", function () {
                var bars = renderer._renderArea.selectAll("rect");
                var bar0 = d3.select(bars[0][0]);
                var bar1 = d3.select(bars[0][1]);
                var bar0y = bar0.data()[0].y;
                var bar1y = bar1.data()[0].y;
                renderer.project("width", 10);
                assert.closeTo(numAttr(bar0, "height"), 10, 0.01, "bar0 height");
                assert.closeTo(numAttr(bar1, "height"), 10, 0.01, "bar1 height");
                assert.closeTo(numAttr(bar0, "width"), (600 - axisWidth) / 2, 0.01, "bar0 width");
                assert.closeTo(numAttr(bar1, "width"), 600 - axisWidth, 0.01, "bar1 width");
                assert.closeTo(numAttr(bar0, "y") + numAttr(bar0, "height") / 2, yScale.scale(bar0y) + bandWidth / 2, 0.01, "bar0 ypos");
                assert.closeTo(numAttr(bar1, "y") + numAttr(bar1, "height") / 2, yScale.scale(bar1y) + bandWidth / 2, 0.01, "bar1 ypos");
                verifier.end();
            });
        });
    });
});

var assert = chai.assert;
describe("Plots", function () {
    describe("GridPlot", function () {
        var SVG_WIDTH = 400;
        var SVG_HEIGHT = 200;
        var DATA = [
            { x: "A", y: "U", magnitude: 0 },
            { x: "B", y: "U", magnitude: 2 },
            { x: "A", y: "V", magnitude: 16 },
            { x: "B", y: "V", magnitude: 8 },
        ];
        var VERIFY_CELLS = function (cells) {
            assert.equal(cells.length, 4);
            var cellAU = d3.select(cells[0]);
            var cellBU = d3.select(cells[1]);
            var cellAV = d3.select(cells[2]);
            var cellBV = d3.select(cells[3]);
            assert.equal(cellAU.attr("height"), "100", "cell 'AU' height is correct");
            assert.equal(cellAU.attr("width"), "200", "cell 'AU' width is correct");
            assert.equal(cellAU.attr("x"), "0", "cell 'AU' x coord is correct");
            assert.equal(cellAU.attr("y"), "100", "cell 'AU' x coord is correct");
            assert.equal(cellAU.attr("fill"), "#000000", "cell 'AU' color is correct");
            assert.equal(cellBU.attr("height"), "100", "cell 'BU' height is correct");
            assert.equal(cellBU.attr("width"), "200", "cell 'BU' width is correct");
            assert.equal(cellBU.attr("x"), "200", "cell 'BU' x coord is correct");
            assert.equal(cellBU.attr("y"), "100", "cell 'BU' x coord is correct");
            assert.equal(cellBU.attr("fill"), "#212121", "cell 'BU' color is correct");
            assert.equal(cellAV.attr("height"), "100", "cell 'AV' height is correct");
            assert.equal(cellAV.attr("width"), "200", "cell 'AV' width is correct");
            assert.equal(cellAV.attr("x"), "0", "cell 'AV' x coord is correct");
            assert.equal(cellAV.attr("y"), "0", "cell 'AV' x coord is correct");
            assert.equal(cellAV.attr("fill"), "#ffffff", "cell 'AV' color is correct");
            assert.equal(cellBV.attr("height"), "100", "cell 'BV' height is correct");
            assert.equal(cellBV.attr("width"), "200", "cell 'BV' width is correct");
            assert.equal(cellBV.attr("x"), "200", "cell 'BV' x coord is correct");
            assert.equal(cellBV.attr("y"), "0", "cell 'BV' x coord is correct");
            assert.equal(cellBV.attr("fill"), "#777777", "cell 'BV' color is correct");
        };
        it("renders correctly", function () {
            var xScale = new Plottable.Scale.Ordinal();
            var yScale = new Plottable.Scale.Ordinal();
            var colorScale = new Plottable.Scale.InterpolatedColor(["black", "white"]);
            var svg = generateSVG(SVG_WIDTH, SVG_HEIGHT);
            var renderer = new Plottable.Plot.Grid(DATA, xScale, yScale, colorScale).project("fill", "magnitude", colorScale);
            renderer.renderTo(svg);
            VERIFY_CELLS(renderer._renderArea.selectAll("rect")[0]);
            svg.remove();
        });
        it("renders correctly when data is set after construction", function () {
            var xScale = new Plottable.Scale.Ordinal();
            var yScale = new Plottable.Scale.Ordinal();
            var colorScale = new Plottable.Scale.InterpolatedColor(["black", "white"]);
            var svg = generateSVG(SVG_WIDTH, SVG_HEIGHT);
            var renderer = new Plottable.Plot.Grid(null, xScale, yScale, colorScale).project("fill", "magnitude", colorScale);
            renderer.renderTo(svg);
            renderer.dataset().data(DATA);
            VERIFY_CELLS(renderer._renderArea.selectAll("rect")[0]);
            svg.remove();
        });
        it("can invert y axis correctly", function () {
            var xScale = new Plottable.Scale.Ordinal();
            var yScale = new Plottable.Scale.Ordinal();
            var colorScale = new Plottable.Scale.InterpolatedColor(["black", "white"]);
            var svg = generateSVG(SVG_WIDTH, SVG_HEIGHT);
            var renderer = new Plottable.Plot.Grid(null, xScale, yScale, colorScale).project("fill", "magnitude");
            renderer.renderTo(svg);
            yScale.domain(["U", "V"]);
            renderer.dataset().data(DATA);
            var cells = renderer._renderArea.selectAll("rect")[0];
            var cellAU = d3.select(cells[0]);
            var cellAV = d3.select(cells[2]);
            cellAU.attr("fill", "#000000");
            cellAU.attr("x", "0");
            cellAU.attr("y", "100");
            cellAV.attr("fill", "#ffffff");
            cellAV.attr("x", "0");
            cellAV.attr("y", "0");
            yScale.domain(["V", "U"]);
            cells = renderer._renderArea.selectAll("rect")[0];
            cellAU = d3.select(cells[0]);
            cellAV = d3.select(cells[2]);
            cellAU.attr("fill", "#000000");
            cellAU.attr("x", "0");
            cellAU.attr("y", "0");
            cellAV.attr("fill", "#ffffff");
            cellAV.attr("x", "0");
            cellAV.attr("y", "100");
            svg.remove();
        });
    });
});

var assert = chai.assert;
describe("Plots", function () {
    describe("ScatterPlot", function () {
        it("the accessors properly access data, index, and metadata", function () {
            var svg = generateSVG(400, 400);
            var xScale = new Plottable.Scale.Linear();
            var yScale = new Plottable.Scale.Linear();
            xScale.domain([0, 400]);
            yScale.domain([400, 0]);
            var data = [{ x: 0, y: 0 }, { x: 1, y: 1 }];
            var metadata = { foo: 10, bar: 20 };
            var xAccessor = function (d, i, m) { return d.x + i * m.foo; };
            var yAccessor = function (d, i, m) { return m.bar; };
            var dataset = new Plottable.Dataset(data, metadata);
            var renderer = new Plottable.Plot.Scatter(dataset, xScale, yScale).project("x", xAccessor).project("y", yAccessor);
            renderer.renderTo(svg);
            var circles = renderer._renderArea.selectAll("circle");
            var c1 = d3.select(circles[0][0]);
            var c2 = d3.select(circles[0][1]);
            assert.closeTo(parseFloat(c1.attr("cx")), 0, 0.01, "first circle cx is correct");
            assert.closeTo(parseFloat(c1.attr("cy")), 20, 0.01, "first circle cy is correct");
            assert.closeTo(parseFloat(c2.attr("cx")), 11, 0.01, "second circle cx is correct");
            assert.closeTo(parseFloat(c2.attr("cy")), 20, 0.01, "second circle cy is correct");
            data = [{ x: 2, y: 2 }, { x: 4, y: 4 }];
            dataset.data(data);
            assert.closeTo(parseFloat(c1.attr("cx")), 2, 0.01, "first circle cx is correct after data change");
            assert.closeTo(parseFloat(c1.attr("cy")), 20, 0.01, "first circle cy is correct after data change");
            assert.closeTo(parseFloat(c2.attr("cx")), 14, 0.01, "second circle cx is correct after data change");
            assert.closeTo(parseFloat(c2.attr("cy")), 20, 0.01, "second circle cy is correct after data change");
            metadata = { foo: 0, bar: 0 };
            dataset.metadata(metadata);
            assert.closeTo(parseFloat(c1.attr("cx")), 2, 0.01, "first circle cx is correct after metadata change");
            assert.closeTo(parseFloat(c1.attr("cy")), 0, 0.01, "first circle cy is correct after metadata change");
            assert.closeTo(parseFloat(c2.attr("cx")), 4, 0.01, "second circle cx is correct after metadata change");
            assert.closeTo(parseFloat(c2.attr("cy")), 0, 0.01, "second circle cy is correct after metadata change");
            svg.remove();
        });
        describe("Example ScatterPlot with quadratic series", function () {
            var svg;
            var xScale;
            var yScale;
            var circlePlot;
            var SVG_WIDTH = 600;
            var SVG_HEIGHT = 300;
            var verifier = new MultiTestVerifier();
            var pixelAreaFull = { xMin: 0, xMax: SVG_WIDTH, yMin: 0, yMax: SVG_HEIGHT };
            var pixelAreaPart = { xMin: 200, xMax: 600, yMin: 100, yMax: 200 };
            var dataAreaFull = { xMin: 0, xMax: 9, yMin: 81, yMax: 0 };
            var dataAreaPart = { xMin: 3, xMax: 9, yMin: 54, yMax: 27 };
            var colorAccessor = function (d, i, m) { return d3.rgb(d.x, d.y, i).toString(); };
            var circlesInArea;
            var quadraticDataset = makeQuadraticSeries(10);
            function getCirclePlotVerifier() {
                circlesInArea = 0;
                var renderArea = circlePlot._renderArea;
                var renderAreaTransform = d3.transform(renderArea.attr("transform"));
                var translate = renderAreaTransform.translate;
                var scale = renderAreaTransform.scale;
                return function (datum, index) {
                    var selection = d3.select(this);
                    var elementTransform = d3.transform(selection.attr("transform"));
                    var elementTranslate = elementTransform.translate;
                    var x = +selection.attr("cx") * scale[0] + translate[0] + elementTranslate[0];
                    var y = +selection.attr("cy") * scale[1] + translate[1] + elementTranslate[1];
                    if (0 <= x && x <= SVG_WIDTH && 0 <= y && y <= SVG_HEIGHT) {
                        circlesInArea++;
                        assert.closeTo(x, xScale.scale(datum.x), 0.01, "the scaled/translated x is correct");
                        assert.closeTo(y, yScale.scale(datum.y), 0.01, "the scaled/translated y is correct");
                        assert.equal(selection.attr("fill"), colorAccessor(datum, index, null), "fill is correct");
                    }
                    ;
                };
            }
            ;
            beforeEach(function () {
                verifier.start();
            });
            before(function () {
                svg = generateSVG(SVG_WIDTH, SVG_HEIGHT);
                xScale = new Plottable.Scale.Linear().domain([0, 9]);
                yScale = new Plottable.Scale.Linear().domain([0, 81]);
                circlePlot = new Plottable.Plot.Scatter(quadraticDataset, xScale, yScale);
                circlePlot.project("fill", colorAccessor);
                circlePlot.renderTo(svg);
            });
            it("setup is handled properly", function () {
                assert.deepEqual(xScale.range(), [0, SVG_WIDTH], "xScale range was set by the renderer");
                assert.deepEqual(yScale.range(), [SVG_HEIGHT, 0], "yScale range was set by the renderer");
                circlePlot._renderArea.selectAll("circle").each(getCirclePlotVerifier());
                assert.equal(circlesInArea, 10, "10 circles were drawn");
                verifier.end();
            });
            it("rendering is idempotent", function () {
                circlePlot._render();
                circlePlot._render();
                circlePlot._renderArea.selectAll("circle").each(getCirclePlotVerifier());
                assert.equal(circlesInArea, 10, "10 circles were drawn");
                verifier.end();
            });
            describe("after the scale has changed", function () {
                before(function () {
                    xScale.domain([0, 3]);
                    yScale.domain([0, 9]);
                    dataAreaFull = { xMin: 0, xMax: 3, yMin: 9, yMax: 0 };
                    dataAreaPart = { xMin: 1, xMax: 3, yMin: 6, yMax: 3 };
                });
                it("the circles re-rendered properly", function () {
                    var renderArea = circlePlot._renderArea;
                    var circles = renderArea.selectAll("circle");
                    circles.each(getCirclePlotVerifier());
                    assert.equal(circlesInArea, 4, "four circles were found in the render area");
                    verifier.end();
                });
            });
            after(function () {
                if (verifier.passed) {
                    svg.remove();
                }
                ;
            });
        });
    });
});

var assert = chai.assert;
describe("Plots", function () {
    describe("Stacked Area Plot", function () {
        var verifier = new MultiTestVerifier();
        var svg;
        var dataset1;
        var dataset2;
        var xScale;
        var yScale;
        var renderer;
        var SVG_WIDTH = 600;
        var SVG_HEIGHT = 400;
        var numAttr = function (s, a) { return parseFloat(s.attr(a)); };
        var normalizePath = function (s) { return s.replace(/ *([A-Z]) */g, "$1").replace(/ /g, ","); };
        before(function () {
            svg = generateSVG(SVG_WIDTH, SVG_HEIGHT);
            xScale = new Plottable.Scale.Linear().domain([1, 3]);
            yScale = new Plottable.Scale.Linear().domain([0, 4]);
            var colorScale = new Plottable.Scale.Color("10").domain(["a", "b"]);
            var data1 = [
                { x: 1, y: 1, type: "a" },
                { x: 3, y: 2, type: "a" }
            ];
            var data2 = [
                { x: 1, y: 3, type: "b" },
                { x: 3, y: 1, type: "b" }
            ];
            dataset1 = new Plottable.Dataset(data1);
            dataset2 = new Plottable.Dataset(data2);
            renderer = new Plottable.Plot.StackedArea(xScale, yScale);
            renderer.addDataset(data1);
            renderer.addDataset(data2);
            renderer.project("fill", "type", colorScale);
            var xAxis = new Plottable.Axis.Numeric(xScale, "bottom");
            var table = new Plottable.Component.Table([[renderer], [xAxis]]).renderTo(svg);
        });
        beforeEach(function () {
            verifier.start();
        });
        afterEach(function () {
            verifier.end();
        });
        after(function () {
            if (verifier.passed) {
                svg.remove();
            }
            ;
        });
        it("renders correctly", function () {
            var areas = renderer._renderArea.selectAll(".area");
            var area0 = d3.select(areas[0][0]);
            var d0 = normalizePath(area0.attr("d")).split(/[a-zA-Z]/);
            var d0Ys = d0.slice(1, d0.length - 1).map(function (s) { return parseFloat(s.split(",")[1]); });
            assert.strictEqual(d0Ys.indexOf(0), -1, "bottom area never touches the top");
            var area1 = d3.select(areas[0][1]);
            var d1 = normalizePath(area1.attr("d")).split(/[a-zA-Z]/);
            var d1Ys = d1.slice(1, d1.length - 1).map(function (s) { return parseFloat(s.split(",")[1]); });
            assert.notEqual(d1Ys.indexOf(0), -1, "touches the top");
            var domain = yScale.domain();
            assert.strictEqual(0, domain[0], "domain starts at a min value at 0");
            assert.strictEqual(4, domain[1], "highest area stacking is at upper limit of yScale domain");
        });
    });
    describe("Stacked Area Plot Stacking", function () {
        var verifier = new MultiTestVerifier();
        var svg;
        var xScale;
        var yScale;
        var renderer;
        var SVG_WIDTH = 600;
        var SVG_HEIGHT = 400;
        var numAttr = function (s, a) { return parseFloat(s.attr(a)); };
        var normalizePath = function (s) { return s.replace(/ *([A-Z]) */g, "$1").replace(/ /g, ","); };
        before(function () {
            svg = generateSVG(SVG_WIDTH, SVG_HEIGHT);
            xScale = new Plottable.Scale.Linear().domain([1, 3]);
            yScale = new Plottable.Scale.Linear();
            var colorScale = new Plottable.Scale.Color("10").domain(["a", "b"]);
            var data1 = [
                { x: 1, y: 1, type: "a" },
                { x: 3, y: 2, type: "a" }
            ];
            var data2 = [
                { x: 1, y: 5, type: "b" },
                { x: 3, y: 1, type: "b" }
            ];
            renderer = new Plottable.Plot.StackedArea(xScale, yScale);
            renderer.addDataset(data1);
            renderer.addDataset(data2);
            renderer.project("fill", "type", colorScale);
            renderer.renderTo(svg);
        });
        beforeEach(function () {
            verifier.start();
        });
        afterEach(function () {
            verifier.end();
        });
        after(function () {
            if (verifier.passed) {
                svg.remove();
            }
            ;
        });
        it("stacks correctly on adding datasets", function () {
            assert.closeTo(0, yScale.domain()[0], 1, "0 is close to lower bound");
            assert.closeTo(6, yScale.domain()[1], 1, "6 is close to upper bound");
            var oldLowerBound = yScale.domain()[0];
            var oldUpperBound = yScale.domain()[1];
            renderer.detach();
            var data = [
                { x: 1, y: 0, type: "c" },
                { x: 3, y: 0, type: "c" }
            ];
            renderer.addDataset("a", new Plottable.Dataset(data));
            renderer.renderTo(svg);
            assert.strictEqual(oldLowerBound, yScale.domain()[0], "lower bound doesn't change with 0 added");
            assert.strictEqual(oldUpperBound, yScale.domain()[1], "upper bound doesn't change with 0 added");
            oldLowerBound = yScale.domain()[0];
            oldUpperBound = yScale.domain()[1];
            renderer.detach();
            data = [
                { x: 1, y: 10, type: "d" },
                { x: 3, y: 3, type: "d" }
            ];
            renderer.addDataset("b", new Plottable.Dataset(data));
            renderer.renderTo(svg);
            assert.closeTo(oldLowerBound, yScale.domain()[0], 2, "lower bound doesn't change on positive addition");
            assert.closeTo(oldUpperBound + 10, yScale.domain()[1], 2, "upper bound increases");
            oldUpperBound = yScale.domain()[1];
            renderer.detach();
            data = [
                { x: 1, y: 0, type: "e" },
                { x: 3, y: 1, type: "e" }
            ];
            renderer.addDataset("c", new Plottable.Dataset(data));
            renderer.renderTo(svg);
            assert.strictEqual(oldUpperBound, yScale.domain()[1], "upper bound doesn't increase since maximum doesn't increase");
            renderer.removeDataset("a");
            renderer.removeDataset("b");
            renderer.removeDataset("c");
        });
        it("stacks correctly on removing datasets", function () {
            renderer.detach();
            var data = [
                { x: 1, y: 0, type: "c" },
                { x: 3, y: 0, type: "c" }
            ];
            renderer.addDataset("a", new Plottable.Dataset(data));
            data = [
                { x: 1, y: 10, type: "d" },
                { x: 3, y: 3, type: "d" }
            ];
            renderer.addDataset("b", new Plottable.Dataset(data));
            data = [
                { x: 1, y: 0, type: "e" },
                { x: 3, y: 1, type: "e" }
            ];
            renderer.addDataset("c", new Plottable.Dataset(data));
            renderer.renderTo(svg);
            assert.closeTo(16, yScale.domain()[1], 2, "Initially starts with around 14 at highest extent");
            renderer.detach();
            renderer.removeDataset("a");
            renderer.renderTo(svg);
            assert.closeTo(16, yScale.domain()[1], 2, "Remains with around 14 at highest extent");
            var oldUpperBound = yScale.domain()[1];
            renderer.detach();
            renderer.removeDataset("b");
            renderer.renderTo(svg);
            assert.closeTo(oldUpperBound - 10, yScale.domain()[1], 2, "Highest extent decreases by around 10");
            oldUpperBound = yScale.domain()[1];
            renderer.detach();
            renderer.removeDataset("c");
            renderer.renderTo(svg);
            assert.strictEqual(oldUpperBound, yScale.domain()[1], "Extent doesn't change if maximum doesn't change");
        });
        it("stacks correctly on modifying a dataset", function () {
            assert.closeTo(0, yScale.domain()[0], 1, "0 is close to lower bound");
            assert.closeTo(6, yScale.domain()[1], 1, "6 is close to upper bound");
            var oldLowerBound = yScale.domain()[0];
            var oldUpperBound = yScale.domain()[1];
            renderer.detach();
            var data = [
                { x: 1, y: 0, type: "c" },
                { x: 3, y: 0, type: "c" }
            ];
            var dataset = new Plottable.Dataset(data);
            renderer.addDataset(dataset);
            renderer.renderTo(svg);
            assert.strictEqual(oldLowerBound, yScale.domain()[0], "lower bound doesn't change with 0 added");
            assert.strictEqual(oldUpperBound, yScale.domain()[1], "upper bound doesn't change with 0 added");
            oldLowerBound = yScale.domain()[0];
            oldUpperBound = yScale.domain()[1];
            renderer.detach();
            data = [
                { x: 1, y: 10, type: "c" },
                { x: 3, y: 3, type: "c" }
            ];
            dataset.data(data);
            renderer.renderTo(svg);
            assert.closeTo(oldLowerBound, yScale.domain()[0], 2, "lower bound doesn't change on positive addition");
            assert.closeTo(oldUpperBound + 10, yScale.domain()[1], 2, "upper bound increases");
            oldUpperBound = yScale.domain()[1];
            renderer.detach();
            data = [
                { x: 1, y: 8, type: "c" },
                { x: 3, y: 3, type: "c" }
            ];
            dataset.data(data);
            renderer.renderTo(svg);
            assert.closeTo(oldUpperBound - 2, yScale.domain()[1], 1, "upper bound decreases by 2");
            oldUpperBound = yScale.domain()[1];
            renderer.detach();
            data = [
                { x: 1, y: 8, type: "c" },
                { x: 3, y: 1, type: "c" }
            ];
            dataset.data(data);
            renderer.renderTo(svg);
            assert.strictEqual(oldUpperBound, yScale.domain()[1], "upper bound does not change");
        });
    });
});

var assert = chai.assert;
describe("Plots", function () {
    describe("Stacked Bar Plot", function () {
        var verifier = new MultiTestVerifier();
        var svg;
        var dataset1;
        var dataset2;
        var xScale;
        var yScale;
        var renderer;
        var SVG_WIDTH = 600;
        var SVG_HEIGHT = 400;
        var axisHeight = 0;
        var bandWidth = 0;
        var numAttr = function (s, a) { return parseFloat(s.attr(a)); };
        before(function () {
            svg = generateSVG(SVG_WIDTH, SVG_HEIGHT);
            xScale = new Plottable.Scale.Ordinal();
            yScale = new Plottable.Scale.Linear().domain([0, 3]);
            var data1 = [
                { x: "A", y: 1 },
                { x: "B", y: 2 }
            ];
            var data2 = [
                { x: "A", y: 2 },
                { x: "B", y: 1 }
            ];
            dataset1 = new Plottable.Dataset(data1);
            dataset2 = new Plottable.Dataset(data2);
            renderer = new Plottable.Plot.StackedBar(xScale, yScale);
            renderer.addDataset(data1);
            renderer.addDataset(data2);
            renderer.baseline(0);
            var xAxis = new Plottable.Axis.Category(xScale, "bottom");
            var table = new Plottable.Component.Table([[renderer], [xAxis]]).renderTo(svg);
            axisHeight = xAxis.height();
            bandWidth = xScale.rangeBand();
        });
        beforeEach(function () {
            verifier.start();
        });
        afterEach(function () {
            verifier.end();
        });
        after(function () {
            if (verifier.passed) {
                svg.remove();
            }
            ;
        });
        it("renders correctly", function () {
            var bars = renderer._renderArea.selectAll("rect");
            var bar0 = d3.select(bars[0][0]);
            var bar1 = d3.select(bars[0][1]);
            var bar2 = d3.select(bars[0][2]);
            var bar3 = d3.select(bars[0][3]);
            var bar0X = bar0.data()[0].x;
            var bar1X = bar1.data()[0].x;
            var bar2X = bar2.data()[0].x;
            var bar3X = bar3.data()[0].x;
            assert.closeTo(numAttr(bar0, "width"), bandWidth, 2);
            assert.closeTo(numAttr(bar1, "width"), bandWidth, 2);
            assert.closeTo(numAttr(bar2, "width"), bandWidth, 2);
            assert.closeTo(numAttr(bar3, "width"), bandWidth, 2);
            assert.closeTo(numAttr(bar0, "height"), (400 - axisHeight) / 3, 0.01, "height is correct for bar0");
            assert.closeTo(numAttr(bar1, "height"), (400 - axisHeight) / 3 * 2, 0.01, "height is correct for bar1");
            assert.closeTo(numAttr(bar2, "height"), (400 - axisHeight) / 3 * 2, 0.01, "height is correct for bar2");
            assert.closeTo(numAttr(bar3, "height"), (400 - axisHeight) / 3, 0.01, "height is correct for bar3");
            assert.closeTo(numAttr(bar0, "x") + numAttr(bar0, "width") / 2, xScale.scale(bar0X) + bandWidth / 2, 0.01, "x pos correct for bar0");
            assert.closeTo(numAttr(bar1, "x") + numAttr(bar1, "width") / 2, xScale.scale(bar1X) + bandWidth / 2, 0.01, "x pos correct for bar1");
            assert.closeTo(numAttr(bar2, "x") + numAttr(bar2, "width") / 2, xScale.scale(bar2X) + bandWidth / 2, 0.01, "x pos correct for bar2");
            assert.closeTo(numAttr(bar3, "x") + numAttr(bar3, "width") / 2, xScale.scale(bar3X) + bandWidth / 2, 0.01, "x pos correct for bar3");
            assert.closeTo(numAttr(bar0, "y"), (400 - axisHeight) / 3 * 2, 0.01, "y is correct for bar0");
            assert.closeTo(numAttr(bar1, "y"), (400 - axisHeight) / 3, 0.01, "y is correct for bar1");
            assert.closeTo(numAttr(bar2, "y"), 0, 0.01, "y is correct for bar2");
            assert.closeTo(numAttr(bar3, "y"), 0, 0.01, "y is correct for bar3");
        });
    });
    describe("Horizontal Stacked Bar Plot", function () {
        var verifier = new MultiTestVerifier();
        var svg;
        var dataset1;
        var dataset2;
        var xScale;
        var yScale;
        var renderer;
        var SVG_WIDTH = 600;
        var SVG_HEIGHT = 400;
        var rendererWidth;
        var bandWidth = 0;
        var numAttr = function (s, a) { return parseFloat(s.attr(a)); };
        before(function () {
            svg = generateSVG(SVG_WIDTH, SVG_HEIGHT);
            xScale = new Plottable.Scale.Linear().domain([0, 6]);
            yScale = new Plottable.Scale.Ordinal();
            var data1 = [
                { name: "jon", y: 0, type: "q1" },
                { name: "dan", y: 2, type: "q1" }
            ];
            var data2 = [
                { name: "jon", y: 2, type: "q2" },
                { name: "dan", y: 4, type: "q2" }
            ];
            dataset1 = new Plottable.Dataset(data1);
            dataset2 = new Plottable.Dataset(data2);
            renderer = new Plottable.Plot.StackedBar(xScale, yScale, false);
            renderer.project("y", "name", yScale);
            renderer.project("x", "y", xScale);
            renderer.addDataset(data1);
            renderer.addDataset(data2);
            renderer.baseline(0);
            var yAxis = new Plottable.Axis.Category(yScale, "left");
            var table = new Plottable.Component.Table([[yAxis, renderer]]).renderTo(svg);
            rendererWidth = renderer.width();
            bandWidth = yScale.rangeBand();
        });
        beforeEach(function () {
            verifier.start();
        });
        afterEach(function () {
            verifier.end();
        });
        after(function () {
            if (verifier.passed) {
                svg.remove();
            }
            ;
        });
        it("renders correctly", function () {
            var bars = renderer._renderArea.selectAll("rect");
            var bar0 = d3.select(bars[0][0]);
            var bar1 = d3.select(bars[0][1]);
            var bar2 = d3.select(bars[0][2]);
            var bar3 = d3.select(bars[0][3]);
            assert.closeTo(numAttr(bar0, "height"), bandWidth, 2);
            assert.closeTo(numAttr(bar1, "height"), bandWidth, 2);
            assert.closeTo(numAttr(bar2, "height"), bandWidth, 2);
            assert.closeTo(numAttr(bar3, "height"), bandWidth, 2);
            assert.closeTo(numAttr(bar0, "width"), 0, 0.01, "width is correct for bar0");
            assert.closeTo(numAttr(bar1, "width"), rendererWidth / 3, 0.01, "width is correct for bar1");
            assert.closeTo(numAttr(bar2, "width"), rendererWidth / 3, 0.01, "width is correct for bar2");
            assert.closeTo(numAttr(bar3, "width"), rendererWidth / 3 * 2, 0.01, "width is correct for bar3");
            var bar0Y = bar0.data()[0].name;
            var bar1Y = bar1.data()[0].name;
            var bar2Y = bar2.data()[0].name;
            var bar3Y = bar3.data()[0].name;
            assert.closeTo(numAttr(bar0, "y") + numAttr(bar0, "height") / 2, yScale.scale(bar0Y) + bandWidth / 2, 0.01, "y pos correct for bar0");
            assert.closeTo(numAttr(bar1, "y") + numAttr(bar1, "height") / 2, yScale.scale(bar1Y) + bandWidth / 2, 0.01, "y pos correct for bar1");
            assert.closeTo(numAttr(bar2, "y") + numAttr(bar2, "height") / 2, yScale.scale(bar2Y) + bandWidth / 2, 0.01, "y pos correct for bar2");
            assert.closeTo(numAttr(bar3, "y") + numAttr(bar3, "height") / 2, yScale.scale(bar3Y) + bandWidth / 2, 0.01, "y pos correct for bar3");
            assert.closeTo(numAttr(bar0, "x"), 0, 0.01, "x is correct for bar0");
            assert.closeTo(numAttr(bar1, "x"), 0, 0.01, "x is correct for bar1");
            assert.closeTo(numAttr(bar2, "x"), 0, 0.01, "x is correct for bar2");
            assert.closeTo(numAttr(bar3, "x"), rendererWidth / 3, 0.01, "x is correct for bar3");
        });
    });
});

var assert = chai.assert;
describe("Plots", function () {
    describe("Clustered Bar Plot", function () {
        var verifier = new MultiTestVerifier();
        var svg;
        var dataset1;
        var dataset2;
        var xScale;
        var yScale;
        var renderer;
        var SVG_WIDTH = 600;
        var SVG_HEIGHT = 400;
        var axisHeight = 0;
        var bandWidth = 0;
        var numAttr = function (s, a) { return parseFloat(s.attr(a)); };
        before(function () {
            svg = generateSVG(SVG_WIDTH, SVG_HEIGHT);
            xScale = new Plottable.Scale.Ordinal();
            yScale = new Plottable.Scale.Linear().domain([0, 2]);
            var data1 = [
                { x: "A", y: 1 },
                { x: "B", y: 2 }
            ];
            var data2 = [
                { x: "A", y: 2 },
                { x: "B", y: 1 }
            ];
            dataset1 = new Plottable.Dataset(data1);
            dataset2 = new Plottable.Dataset(data2);
            renderer = new Plottable.Plot.ClusteredBar(xScale, yScale);
            renderer.addDataset(data1);
            renderer.addDataset(data2);
            renderer.baseline(0);
            var xAxis = new Plottable.Axis.Category(xScale, "bottom");
            var table = new Plottable.Component.Table([[renderer], [xAxis]]).renderTo(svg);
            axisHeight = xAxis.height();
            bandWidth = xScale.rangeBand();
        });
        beforeEach(function () {
            verifier.start();
        });
        afterEach(function () {
            verifier.end();
        });
        after(function () {
            if (verifier.passed) {
                svg.remove();
            }
            ;
        });
        it("renders correctly", function () {
            var bars = renderer._renderArea.selectAll("rect");
            var bar0 = d3.select(bars[0][0]);
            var bar1 = d3.select(bars[0][1]);
            var bar2 = d3.select(bars[0][2]);
            var bar3 = d3.select(bars[0][3]);
            var bar0X = bar0.data()[0].x;
            var bar1X = bar1.data()[0].x;
            var bar2X = bar2.data()[0].x;
            var bar3X = bar3.data()[0].x;
            var width = bandWidth / 2 * .518;
            assert.closeTo(numAttr(bar0, "width"), width, 2);
            assert.closeTo(numAttr(bar1, "width"), width, 2);
            assert.closeTo(numAttr(bar2, "width"), width, 2);
            assert.closeTo(numAttr(bar3, "width"), width, 2);
            assert.closeTo(numAttr(bar0, "height"), (400 - axisHeight) / 2, 0.01, "height is correct for bar0");
            assert.closeTo(numAttr(bar1, "height"), (400 - axisHeight), 0.01, "height is correct for bar1");
            assert.closeTo(numAttr(bar2, "height"), (400 - axisHeight), 0.01, "height is correct for bar2");
            assert.closeTo(numAttr(bar3, "height"), (400 - axisHeight) / 2, 0.01, "height is correct for bar3");
            var off = renderer.innerScale.scale("_0");
            assert.closeTo(numAttr(bar0, "x") + numAttr(bar0, "width") / 2, xScale.scale(bar0X) + bandWidth / 2 - off, 0.01, "x pos correct for bar0");
            assert.closeTo(numAttr(bar1, "x") + numAttr(bar1, "width") / 2, xScale.scale(bar1X) + bandWidth / 2 - off, 0.01, "x pos correct for bar1");
            assert.closeTo(numAttr(bar2, "x") + numAttr(bar2, "width") / 2, xScale.scale(bar2X) + bandWidth / 2 + off, 0.01, "x pos correct for bar2");
            assert.closeTo(numAttr(bar3, "x") + numAttr(bar3, "width") / 2, xScale.scale(bar3X) + bandWidth / 2 + off, 0.01, "x pos correct for bar3");
        });
    });
    describe("Horizontal Clustered Bar Plot", function () {
        var verifier = new MultiTestVerifier();
        var svg;
        var dataset1;
        var dataset2;
        var yScale;
        var xScale;
        var renderer;
        var SVG_WIDTH = 600;
        var SVG_HEIGHT = 400;
        var rendererWidth;
        var bandWidth = 0;
        var numAttr = function (s, a) { return parseFloat(s.attr(a)); };
        before(function () {
            svg = generateSVG(SVG_WIDTH, SVG_HEIGHT);
            yScale = new Plottable.Scale.Ordinal();
            xScale = new Plottable.Scale.Linear().domain([0, 2]);
            var data1 = [
                { y: "A", x: 1 },
                { y: "B", x: 2 }
            ];
            var data2 = [
                { y: "A", x: 2 },
                { y: "B", x: 1 }
            ];
            dataset1 = new Plottable.Dataset(data1);
            dataset2 = new Plottable.Dataset(data2);
            renderer = new Plottable.Plot.ClusteredBar(xScale, yScale, false);
            renderer.addDataset(data1);
            renderer.addDataset(data2);
            renderer.baseline(0);
            var yAxis = new Plottable.Axis.Category(yScale, "left");
            var table = new Plottable.Component.Table([[yAxis, renderer]]).renderTo(svg);
            rendererWidth = renderer.width();
            bandWidth = yScale.rangeBand();
        });
        beforeEach(function () {
            verifier.start();
        });
        afterEach(function () {
            verifier.end();
        });
        after(function () {
            if (verifier.passed) {
                svg.remove();
            }
            ;
        });
        it("renders correctly", function () {
            var bars = renderer._renderArea.selectAll("rect");
            var bar0 = d3.select(bars[0][0]);
            var bar1 = d3.select(bars[0][1]);
            var bar2 = d3.select(bars[0][2]);
            var bar3 = d3.select(bars[0][3]);
            var width = bandWidth / 2 * .518;
            assert.closeTo(numAttr(bar0, "height"), width, 2, "height is correct for bar0");
            assert.closeTo(numAttr(bar1, "height"), width, 2, "height is correct for bar1");
            assert.closeTo(numAttr(bar2, "height"), width, 2, "height is correct for bar2");
            assert.closeTo(numAttr(bar3, "height"), width, 2, "height is correct for bar3");
            assert.closeTo(numAttr(bar0, "width"), rendererWidth / 2, 0.01, "width is correct for bar0");
            assert.closeTo(numAttr(bar1, "width"), rendererWidth, 0.01, "width is correct for bar1");
            assert.closeTo(numAttr(bar2, "width"), rendererWidth, 0.01, "width is correct for bar2");
            assert.closeTo(numAttr(bar3, "width"), rendererWidth / 2, 0.01, "width is correct for bar3");
            var bar0Y = bar0.data()[0].y;
            var bar1Y = bar1.data()[0].y;
            var bar2Y = bar2.data()[0].y;
            var bar3Y = bar3.data()[0].y;
            var off = renderer.innerScale.scale("_0");
            assert.closeTo(numAttr(bar0, "y") + numAttr(bar0, "height") / 2, yScale.scale(bar0Y) + bandWidth / 2 - off, 0.01, "y pos correct for bar0");
            assert.closeTo(numAttr(bar1, "y") + numAttr(bar1, "height") / 2, yScale.scale(bar1Y) + bandWidth / 2 - off, 0.01, "y pos correct for bar1");
            assert.closeTo(numAttr(bar2, "y") + numAttr(bar2, "height") / 2, yScale.scale(bar2Y) + bandWidth / 2 + off, 0.01, "y pos correct for bar2");
            assert.closeTo(numAttr(bar3, "y") + numAttr(bar3, "height") / 2, yScale.scale(bar3Y) + bandWidth / 2 + off, 0.01, "y pos correct for bar3");
        });
    });
});

var assert = chai.assert;
describe("Broadcasters", function () {
    var b;
    var called;
    var cb;
    var listenable = { broadcaster: null };
    beforeEach(function () {
        b = new Plottable.Core.Broadcaster(listenable);
        listenable.broadcaster = b;
        called = false;
        cb = function () {
            called = true;
        };
    });
    it("listeners are called by the broadcast method", function () {
        b.registerListener(null, cb);
        b.broadcast();
        assert.isTrue(called, "callback was called");
    });
    it("same listener can only be associated with one callback", function () {
        var called2 = false;
        var cb2 = function () {
            called2 = true;
        };
        var listener = {};
        b.registerListener(listener, cb);
        b.registerListener(listener, cb2);
        b.broadcast();
        assert.isFalse(called, "first (overwritten) callback not called");
        assert.isTrue(called2, "second callback was called");
    });
    it("listeners can be deregistered", function () {
        var listener = {};
        b.registerListener(listener, cb);
        b.deregisterListener(listener);
        b.broadcast();
        assert.isFalse(called, "callback was not called after deregistering only listener");
        b.registerListener(5, cb);
        b.registerListener(6, cb);
        b.deregisterAllListeners();
        b.broadcast();
        assert.isFalse(called, "callback was not called after deregistering all listeners");
        b.registerListener(5, cb);
        b.registerListener(6, cb);
        b.deregisterListener(5);
        b.broadcast();
        assert.isTrue(called, "callback was called even after 1/2 listeners were deregistered");
    });
    it("arguments are passed through to callback", function () {
        var g2 = {};
        var g3 = "foo";
        var cb = function (a1, rest) {
            assert.equal(listenable, a1, "broadcaster passed through");
            assert.equal(g2, rest[0], "arg1 passed through");
            assert.equal(g3, rest[1], "arg2 passed through");
            called = true;
        };
        b.registerListener(null, cb);
        b.broadcast(g2, g3);
        assert.isTrue(called, "the cb was called");
    });
    it("deregistering an unregistered listener doesn't throw an error", function () {
        assert.doesNotThrow(function () { return b.deregisterListener({}); });
    });
});

var assert = chai.assert;
describe("ComponentContainer", function () {
    it("_addComponent()", function () {
        var container = new Plottable.Abstract.ComponentContainer();
        var c1 = new Plottable.Abstract.Component();
        var c2 = new Plottable.Abstract.Component();
        var c3 = new Plottable.Abstract.Component();
        assert.isTrue(container._addComponent(c1), "returns true on successful adding");
        assert.deepEqual(container.components(), [c1], "component was added");
        container._addComponent(c2);
        assert.deepEqual(container.components(), [c1, c2], "can append components");
        container._addComponent(c3, true);
        assert.deepEqual(container.components(), [c3, c1, c2], "can prepend components");
        assert.isFalse(container._addComponent(null), "returns false for null arguments");
        assert.deepEqual(container.components(), [c3, c1, c2], "component list was unchanged");
        assert.isFalse(container._addComponent(c1), "returns false if adding an already-added component");
        assert.deepEqual(container.components(), [c3, c1, c2], "component list was unchanged");
    });
    it("_removeComponent()", function () {
        var container = new Plottable.Abstract.ComponentContainer();
        var c1 = new Plottable.Abstract.Component();
        var c2 = new Plottable.Abstract.Component();
        container._addComponent(c1);
        container._addComponent(c2);
        container._removeComponent(c2);
        assert.deepEqual(container.components(), [c1], "component 2 was removed");
        container._removeComponent(c2);
        assert.deepEqual(container.components(), [c1], "there are no side effects from removing already-removed components");
    });
    it("empty()", function () {
        var container = new Plottable.Abstract.ComponentContainer();
        assert.isTrue(container.empty());
        var c1 = new Plottable.Abstract.Component();
        container._addComponent(c1);
        assert.isFalse(container.empty());
    });
    it("detachAll()", function () {
        var container = new Plottable.Abstract.ComponentContainer();
        var c1 = new Plottable.Abstract.Component();
        var c2 = new Plottable.Abstract.Component();
        container._addComponent(c1);
        container._addComponent(c2);
        container.detachAll();
        assert.deepEqual(container.components(), [], "container was cleared of components");
    });
    it("components() returns a shallow copy", function () {
        var container = new Plottable.Abstract.ComponentContainer();
        var c1 = new Plottable.Abstract.Component();
        var c2 = new Plottable.Abstract.Component();
        container._addComponent(c1);
        container._addComponent(c2);
        var componentList = container.components();
        componentList.pop();
        assert.deepEqual(container.components(), [c1, c2], "internal list of components was not changed");
    });
});

var assert = chai.assert;
describe("ComponentGroups", function () {
    it("components in componentGroups overlap", function () {
        var c1 = makeFixedSizeComponent(10, 10);
        var c2 = new Plottable.Abstract.Component();
        var c3 = new Plottable.Abstract.Component();
        var cg = new Plottable.Component.Group([c1, c2, c3]);
        var svg = generateSVG(400, 400);
        cg._anchor(svg);
        c1.addBox("test-box1");
        c2.addBox("test-box2");
        c3.addBox("test-box3");
        cg._computeLayout()._render();
        var t1 = svg.select(".test-box1");
        var t2 = svg.select(".test-box2");
        var t3 = svg.select(".test-box3");
        assertWidthHeight(t1, 10, 10, "rect1 sized correctly");
        assertWidthHeight(t2, 400, 400, "rect2 sized correctly");
        assertWidthHeight(t3, 400, 400, "rect3 sized correctly");
        svg.remove();
    });
    it("components can be added before and after anchoring", function () {
        var c1 = makeFixedSizeComponent(10, 10);
        var c2 = makeFixedSizeComponent(20, 20);
        var c3 = new Plottable.Abstract.Component();
        var cg = new Plottable.Component.Group([c1]);
        var svg = generateSVG(400, 400);
        cg.merge(c2)._anchor(svg);
        c1.addBox("test-box1");
        c2.addBox("test-box2");
        cg._computeLayout()._render();
        var t1 = svg.select(".test-box1");
        var t2 = svg.select(".test-box2");
        assertWidthHeight(t1, 10, 10, "rect1 sized correctly");
        assertWidthHeight(t2, 20, 20, "rect2 sized correctly");
        cg.merge(c3);
        c3.addBox("test-box3");
        cg._computeLayout()._render();
        var t3 = svg.select(".test-box3");
        assertWidthHeight(t3, 400, 400, "rect3 sized correctly");
        svg.remove();
    });
    it("component fixity is computed appropriately", function () {
        var cg = new Plottable.Component.Group();
        var c1 = new Plottable.Abstract.Component();
        var c2 = new Plottable.Abstract.Component();
        cg.merge(c1).merge(c2);
        assert.isFalse(cg._isFixedHeight(), "height not fixed when both components unfixed");
        assert.isFalse(cg._isFixedWidth(), "width not fixed when both components unfixed");
        fixComponentSize(c1, 10, 10);
        assert.isFalse(cg._isFixedHeight(), "height not fixed when one component unfixed");
        assert.isFalse(cg._isFixedWidth(), "width not fixed when one component unfixed");
        fixComponentSize(c2, null, 10);
        assert.isTrue(cg._isFixedHeight(), "height fixed when both components fixed");
        assert.isFalse(cg._isFixedWidth(), "width unfixed when one component unfixed");
    });
    it("componentGroup subcomponents have xOffset, yOffset of 0", function () {
        var cg = new Plottable.Component.Group();
        var c1 = new Plottable.Abstract.Component();
        var c2 = new Plottable.Abstract.Component();
        cg.merge(c1).merge(c2);
        var svg = generateSVG();
        cg._anchor(svg);
        cg._computeLayout(50, 50, 350, 350);
        var cgTranslate = d3.transform(cg._element.attr("transform")).translate;
        var c1Translate = d3.transform(c1._element.attr("transform")).translate;
        var c2Translate = d3.transform(c2._element.attr("transform")).translate;
        assert.equal(cgTranslate[0], 50, "componentGroup has 50 xOffset");
        assert.equal(cgTranslate[1], 50, "componentGroup has 50 yOffset");
        assert.equal(c1Translate[0], 0, "componentGroup has 0 xOffset");
        assert.equal(c1Translate[1], 0, "componentGroup has 0 yOffset");
        assert.equal(c2Translate[0], 0, "componentGroup has 0 xOffset");
        assert.equal(c2Translate[1], 0, "componentGroup has 0 yOffset");
        svg.remove();
    });
    it("detach() and _removeComponent work correctly for componentGroup", function () {
        var c1 = new Plottable.Abstract.Component().classed("component-1", true);
        var c2 = new Plottable.Abstract.Component().classed("component-2", true);
        var cg = new Plottable.Component.Group([c1, c2]);
        var svg = generateSVG(200, 200);
        cg.renderTo(svg);
        var c1Node = svg.select(".component-1").node();
        var c2Node = svg.select(".component-2").node();
        assert.isNotNull(c1Node, "component 1 was added to the DOM");
        assert.isNotNull(c2Node, "component 2 was added to the DOM");
        c2.detach();
        c1Node = svg.select(".component-1").node();
        c2Node = svg.select(".comopnent-2").node();
        assert.isNotNull(c1Node, "component 1 is still in the DOM");
        assert.isNull(c2Node, "component 2 was removed from the DOM");
        cg.detach();
        var cgNode = svg.select(".component-group").node();
        c1Node = svg.select(".component-1").node();
        assert.isNull(cgNode, "component group was removed from the DOM");
        assert.isNull(c1Node, "componet 1 was also removed from the DOM");
        cg.renderTo(svg);
        cgNode = svg.select(".component-group").node();
        c1Node = svg.select(".component-1").node();
        assert.isNotNull(cgNode, "component group was added back to the DOM");
        assert.isNotNull(c1Node, "componet 1 was also added back to the DOM");
        svg.remove();
    });
    it("detachAll() works as expected", function () {
        var cg = new Plottable.Component.Group();
        var c1 = new Plottable.Abstract.Component();
        var c2 = new Plottable.Abstract.Component();
        var c3 = new Plottable.Abstract.Component();
        assert.isTrue(cg.empty(), "cg initially empty");
        cg.merge(c1).merge(c2).merge(c3);
        assert.isFalse(cg.empty(), "cg not empty after merging components");
        cg.detachAll();
        assert.isTrue(cg.empty(), "cg empty after detachAll()");
        assert.isFalse(c1._isAnchored, "c1 was detached");
        assert.isFalse(c2._isAnchored, "c2 was detached");
        assert.isFalse(c3._isAnchored, "c3 was detached");
        assert.lengthOf(cg.components(), 0, "cg has no components");
    });
    describe("ComponentGroup._requestedSpace works as expected", function () {
        it("_works for an empty ComponentGroup", function () {
            var cg = new Plottable.Component.Group();
            var request = cg._requestedSpace(10, 10);
            verifySpaceRequest(request, 0, 0, false, false, "");
        });
        it("works for a ComponentGroup with only proportional-size components", function () {
            var cg = new Plottable.Component.Group();
            var c1 = new Plottable.Abstract.Component();
            var c2 = new Plottable.Abstract.Component();
            cg.merge(c1).merge(c2);
            var request = cg._requestedSpace(10, 10);
            verifySpaceRequest(request, 0, 0, false, false, "");
        });
        it("works when there are fixed-size components", function () {
            var cg = new Plottable.Component.Group();
            var c1 = new Plottable.Abstract.Component();
            var c2 = new Plottable.Abstract.Component();
            var c3 = new Plottable.Abstract.Component();
            cg.merge(c1).merge(c2).merge(c3);
            fixComponentSize(c1, null, 10);
            fixComponentSize(c2, null, 50);
            var request = cg._requestedSpace(10, 10);
            verifySpaceRequest(request, 0, 50, false, true, "");
        });
    });
    describe("Component.merge works as expected", function () {
        var c1 = new Plottable.Abstract.Component();
        var c2 = new Plottable.Abstract.Component();
        var c3 = new Plottable.Abstract.Component();
        var c4 = new Plottable.Abstract.Component();
        it("Component.merge works as expected (Component.merge Component)", function () {
            var cg = c1.merge(c2);
            var innerComponents = cg._components;
            assert.lengthOf(innerComponents, 2, "There are two components");
            assert.equal(innerComponents[0], c1, "first component correct");
            assert.equal(innerComponents[1], c2, "second component correct");
        });
        it("Component.merge works as expected (Component.merge ComponentGroup)", function () {
            var cg = new Plottable.Component.Group([c2, c3, c4]);
            var cg2 = c1.merge(cg);
            assert.equal(cg, cg2, "c.merge(cg) returns cg");
            var components = cg._components;
            assert.lengthOf(components, 4, "four components");
            assert.equal(components[0], c1, "first component in front");
            assert.equal(components[1], c2, "second component is second");
        });
        it("Component.merge works as expected (ComponentGroup.merge Component)", function () {
            var cg = new Plottable.Component.Group([c1, c2, c3]);
            var cg2 = cg.merge(c4);
            assert.equal(cg, cg2, "cg.merge(c) returns cg");
            var components = cg._components;
            assert.lengthOf(components, 4, "there are four components");
            assert.equal(components[0], c1, "first is first");
            assert.equal(components[3], c4, "fourth is fourth");
        });
        it("Component.merge works as expected (ComponentGroup.merge ComponentGroup)", function () {
            var cg1 = new Plottable.Component.Group([c1, c2]);
            var cg2 = new Plottable.Component.Group([c3, c4]);
            var cg = cg1.merge(cg2);
            assert.equal(cg, cg1, "merged == cg1");
            assert.notEqual(cg, cg2, "merged != cg2");
            var components = cg._components;
            assert.lengthOf(components, 3, "there are three inner components");
            assert.equal(components[0], c1, "components are inside");
            assert.equal(components[1], c2, "components are inside");
            assert.equal(components[2], cg2, "componentGroup2 inside componentGroup1");
        });
    });
});

var assert = chai.assert;
function assertComponentXY(component, x, y, message) {
    var translate = d3.transform(component._element.attr("transform")).translate;
    var xActual = translate[0];
    var yActual = translate[1];
    assert.equal(xActual, x, "X: " + message);
    assert.equal(yActual, y, "Y: " + message);
}
describe("Component behavior", function () {
    var svg;
    var c;
    var SVG_WIDTH = 400;
    var SVG_HEIGHT = 300;
    beforeEach(function () {
        svg = generateSVG(SVG_WIDTH, SVG_HEIGHT);
        c = new Plottable.Abstract.Component();
    });
    describe("anchor", function () {
        it("anchoring works as expected", function () {
            c._anchor(svg);
            assert.equal(c._element.node(), svg.select("g").node(), "the component anchored to a <g> beneath the <svg>");
            assert.isTrue(svg.classed("plottable"), "<svg> was given \"plottable\" CSS class");
            svg.remove();
        });
        it("can re-anchor to a different element", function () {
            c._anchor(svg);
            var svg2 = generateSVG(SVG_WIDTH, SVG_HEIGHT);
            c._anchor(svg2);
            assert.equal(c._element.node(), svg2.select("g").node(), "the component re-achored under the second <svg>");
            assert.isTrue(svg2.classed("plottable"), "second <svg> was given \"plottable\" CSS class");
            svg.remove();
            svg2.remove();
        });
    });
    describe("computeLayout", function () {
        it("computeLayout defaults and updates intelligently", function () {
            c._anchor(svg);
            c._computeLayout();
            assert.equal(c.width(), SVG_WIDTH, "computeLayout defaulted width to svg width");
            assert.equal(c.height(), SVG_HEIGHT, "computeLayout defaulted height to svg height");
            assert.equal(c.xOrigin, 0, "xOrigin defaulted to 0");
            assert.equal(c.yOrigin, 0, "yOrigin defaulted to 0");
            svg.attr("width", 2 * SVG_WIDTH).attr("height", 2 * SVG_HEIGHT);
            c._computeLayout();
            assert.equal(c.width(), 2 * SVG_WIDTH, "computeLayout updated width to new svg width");
            assert.equal(c.height(), 2 * SVG_HEIGHT, "computeLayout updated height to new svg height");
            assert.equal(c.xOrigin, 0, "xOrigin is still 0");
            assert.equal(c.yOrigin, 0, "yOrigin is still 0");
            svg.remove();
        });
        it("computeLayout works with CSS layouts", function () {
            var parent = d3.select(svg.node().parentNode);
            parent.style("width", "400px");
            parent.style("height", "200px");
            svg.attr("width", null).attr("height", null);
            c._anchor(svg);
            c._computeLayout();
            assert.equal(c.width(), 400, "defaults to width of parent if width is not specified on <svg>");
            assert.equal(c.height(), 200, "defaults to height of parent if width is not specified on <svg>");
            assert.equal(c.xOrigin, 0, "xOrigin defaulted to 0");
            assert.equal(c.yOrigin, 0, "yOrigin defaulted to 0");
            svg.style("width", "50%").style("height", "50%");
            c._computeLayout();
            assert.equal(c.width(), 200, "computeLayout defaulted width to svg width");
            assert.equal(c.height(), 100, "computeLayout defaulted height to svg height");
            assert.equal(c.xOrigin, 0, "xOrigin defaulted to 0");
            assert.equal(c.yOrigin, 0, "yOrigin defaulted to 0");
            svg.style("width", "25%").style("height", "25%");
            c._computeLayout();
            assert.equal(c.width(), 100, "computeLayout updated width to new svg width");
            assert.equal(c.height(), 50, "computeLayout updated height to new svg height");
            assert.equal(c.xOrigin, 0, "xOrigin is still 0");
            assert.equal(c.yOrigin, 0, "yOrigin is still 0");
            parent.style("width", "auto");
            parent.style("height", "auto");
            svg.remove();
        });
        it("computeLayout will not default when attached to non-root node", function () {
            var g = svg.append("g");
            c._anchor(g);
            assert.throws(function () { return c._computeLayout(); }, "null arguments");
            svg.remove();
        });
        it("computeLayout throws an error when called on un-anchored component", function () {
            assert.throws(function () { return c._computeLayout(); }, Error, "anchor must be called before computeLayout");
            svg.remove();
        });
        it("computeLayout uses its arguments apropriately", function () {
            var g = svg.append("g");
            var xOff = 10;
            var yOff = 20;
            var width = 100;
            var height = 200;
            c._anchor(svg);
            c._computeLayout(xOff, yOff, width, height);
            var translate = getTranslate(c._element);
            assert.deepEqual(translate, [xOff, yOff], "the element translated appropriately");
            assert.equal(c.width(), width, "the width set properly");
            assert.equal(c.height(), height, "the height set propery");
            svg.remove();
        });
    });
    it("subelement containers are ordered properly", function () {
        c.renderTo(svg);
        var gs = c._element.selectAll("g");
        var g0 = d3.select(gs[0][0]);
        var g1 = d3.select(gs[0][1]);
        var g2 = d3.select(gs[0][2]);
        var g3 = d3.select(gs[0][3]);
        assert.isTrue(g0.classed("background-container"), "the first g is a background container");
        assert.isTrue(g1.classed("content"), "the second g is a content container");
        assert.isTrue(g2.classed("foreground-container"), "the third g is a foreground container");
        assert.isTrue(g3.classed("box-container"), "the fourth g is a box container");
        svg.remove();
    });
    it("fixed-width component will align to the right spot", function () {
        fixComponentSize(c, 100, 100);
        c._anchor(svg);
        c._computeLayout();
        assertComponentXY(c, 0, 0, "top-left component aligns correctly");
        c.xAlign("CENTER").yAlign("CENTER");
        c._computeLayout();
        assertComponentXY(c, 150, 100, "center component aligns correctly");
        c.xAlign("RIGHT").yAlign("BOTTOM");
        c._computeLayout();
        assertComponentXY(c, 300, 200, "bottom-right component aligns correctly");
        svg.remove();
    });
    it("components can be offset relative to their alignment, and throw errors if there is insufficient space", function () {
        fixComponentSize(c, 100, 100);
        c._anchor(svg);
        c.xOffset(20).yOffset(20);
        c._computeLayout();
        assertComponentXY(c, 20, 20, "top-left component offsets correctly");
        c.xAlign("CENTER").yAlign("CENTER");
        c._computeLayout();
        assertComponentXY(c, 170, 120, "center component offsets correctly");
        c.xAlign("RIGHT").yAlign("BOTTOM");
        c._computeLayout();
        assertComponentXY(c, 320, 220, "bottom-right component offsets correctly");
        c.xOffset(0).yOffset(0);
        c._computeLayout();
        assertComponentXY(c, 300, 200, "bottom-right component offset resets");
        c.xOffset(-20).yOffset(-30);
        c._computeLayout();
        assertComponentXY(c, 280, 170, "negative offsets work properly");
        svg.remove();
    });
    it("component defaults are as expected", function () {
        var layout = c._requestedSpace(1, 1);
        assert.equal(layout.width, 0, "requested width defaults to 0");
        assert.equal(layout.height, 0, "requested height defaults to 0");
        assert.equal(layout.wantsWidth, false, "_requestedSpace().wantsWidth  defaults to false");
        assert.equal(layout.wantsHeight, false, "_requestedSpace().wantsHeight defaults to false");
        assert.equal(c._xAlignProportion, 0, "_xAlignProportion defaults to 0");
        assert.equal(c._yAlignProportion, 0, "_yAlignProportion defaults to 0");
        assert.equal(c._xOffset, 0, "xOffset defaults to 0");
        assert.equal(c._yOffset, 0, "yOffset defaults to 0");
        svg.remove();
    });
    it("clipPath works as expected", function () {
        assert.isFalse(c.clipPathEnabled, "clipPathEnabled defaults to false");
        c.clipPathEnabled = true;
        var expectedClipPathID = c._plottableID;
        c._anchor(svg);
        c._computeLayout(0, 0, 100, 100);
        c._render();
        var expectedPrefix = /MSIE [5-9]/.test(navigator.userAgent) ? "" : document.location.href;
        var expectedClipPathURL = "url(" + expectedPrefix + "#clipPath" + expectedClipPathID + ")";
        var normalizeClipPath = function (s) { return s.replace(/"/g, ""); };
        assert.isTrue(normalizeClipPath(c._element.attr("clip-path")) === expectedClipPathURL, "the element has clip-path url attached");
        var clipRect = c.boxContainer.select(".clip-rect");
        assert.equal(clipRect.attr("width"), 100, "the clipRect has an appropriate width");
        assert.equal(clipRect.attr("height"), 100, "the clipRect has an appropriate height");
        svg.remove();
    });
    it("componentID works as expected", function () {
        var expectedID = Plottable.Abstract.PlottableObject.nextID;
        var c1 = new Plottable.Abstract.Component();
        assert.equal(c1._plottableID, expectedID, "component id on next component was as expected");
        var c2 = new Plottable.Abstract.Component();
        assert.equal(c2._plottableID, expectedID + 1, "future components increment appropriately");
        svg.remove();
    });
    it("boxes work as expected", function () {
        assert.throws(function () { return c.addBox("pre-anchor"); }, Error, "Adding boxes before anchoring is currently disallowed");
        c.renderTo(svg);
        c.addBox("post-anchor");
        var e = c._element;
        var boxContainer = e.select(".box-container");
        var boxStrings = [".bounding-box", ".post-anchor"];
        boxStrings.forEach(function (s) {
            var box = boxContainer.select(s);
            assert.isNotNull(box.node(), s + " box was created and placed inside boxContainer");
            var bb = Plottable._Util.DOM.getBBox(box);
            assert.equal(bb.width, SVG_WIDTH, s + " width as expected");
            assert.equal(bb.height, SVG_HEIGHT, s + " height as expected");
        });
        svg.remove();
    });
    it("hitboxes are created iff there are registered interactions", function () {
        function verifyHitbox(component) {
            var hitBox = component.hitBox;
            assert.isNotNull(hitBox, "the hitbox was created");
            var hitBoxFill = hitBox.style("fill");
            var hitBoxFilled = hitBoxFill === "#ffffff" || hitBoxFill === "rgb(255, 255, 255)";
            assert.isTrue(hitBoxFilled, hitBoxFill + " <- this should be filled, so the hitbox will detect events");
            assert.equal(hitBox.style("opacity"), "0", "the hitBox is transparent, otherwise it would look weird");
        }
        c._anchor(svg);
        assert.isUndefined(c.hitBox, "no hitBox was created when there were no registered interactions");
        svg.remove();
        svg = generateSVG();
        c = new Plottable.Abstract.Component();
        var i = new Plottable.Abstract.Interaction(c).registerWithComponent();
        c._anchor(svg);
        verifyHitbox(c);
        svg.remove();
        svg = generateSVG();
        c = new Plottable.Abstract.Component();
        c._anchor(svg);
        i = new Plottable.Abstract.Interaction(c).registerWithComponent();
        verifyHitbox(c);
        svg.remove();
    });
    it("interaction registration works properly", function () {
        var hitBox1 = null;
        var hitBox2 = null;
        var interaction1 = { _anchor: function (hb) { return hitBox1 = hb.node(); } };
        var interaction2 = { _anchor: function (hb) { return hitBox2 = hb.node(); } };
        c.registerInteraction(interaction1);
        c.renderTo(svg);
        c.registerInteraction(interaction2);
        var hitNode = c.hitBox.node();
        assert.equal(hitBox1, hitNode, "hitBox1 was registerd");
        assert.equal(hitBox2, hitNode, "hitBox2 was registerd");
        svg.remove();
    });
    it("errors are thrown on bad alignments", function () {
        assert.throws(function () { return c.xAlign("foo"); }, Error, "Unsupported alignment");
        assert.throws(function () { return c.yAlign("foo"); }, Error, "Unsupported alignment");
        svg.remove();
    });
    it("css classing works as expected", function () {
        assert.isFalse(c.classed("CSS-PREANCHOR-KEEP"));
        c.classed("CSS-PREANCHOR-KEEP", true);
        assert.isTrue(c.classed("CSS-PREANCHOR-KEEP"));
        c.classed("CSS-PREANCHOR-REMOVE", true);
        assert.isTrue(c.classed("CSS-PREANCHOR-REMOVE"));
        c.classed("CSS-PREANCHOR-REMOVE", false);
        assert.isFalse(c.classed("CSS-PREANCHOR-REMOVE"));
        c._anchor(svg);
        assert.isTrue(c.classed("CSS-PREANCHOR-KEEP"));
        assert.isFalse(c.classed("CSS-PREANCHOR-REMOVE"));
        assert.isFalse(c.classed("CSS-POSTANCHOR"));
        c.classed("CSS-POSTANCHOR", true);
        assert.isTrue(c.classed("CSS-POSTANCHOR"));
        c.classed("CSS-POSTANCHOR", false);
        assert.isFalse(c.classed("CSS-POSTANCHOR"));
        assert.isFalse(c.classed(undefined), "returns false when classed called w/ undefined");
        assert.equal(c.classed(undefined, true), c, "returns this when classed called w/ undefined and true");
        svg.remove();
    });
    it("detach() works as expected", function () {
        var cbCalled = 0;
        var cb = function (b) { return cbCalled++; };
        var b = new Plottable.Core.Broadcaster(null);
        var c1 = new Plottable.Abstract.Component();
        b.registerListener(c1, cb);
        c1.renderTo(svg);
        b.broadcast();
        assert.equal(cbCalled, 1, "the callback was called");
        assert.isTrue(svg.node().hasChildNodes(), "the svg has children");
        c1.detach();
        b.broadcast();
        assert.equal(cbCalled, 2, "the callback is still attached to the component");
        assert.isFalse(svg.node().hasChildNodes(), "the svg has no children");
        svg.remove();
    });
    it("can't reuse component if it's been remove()-ed", function () {
        var c1 = new Plottable.Abstract.Component();
        c1.renderTo(svg);
        c1.remove();
        assert.throws(function () { return c1.renderTo(svg); }, "reuse");
        svg.remove();
    });
    it("_invalidateLayout works as expected", function () {
        var cg = new Plottable.Component.Group();
        var c = makeFixedSizeComponent(10, 10);
        cg._addComponent(c);
        cg.renderTo(svg);
        assert.equal(cg.height(), 10, "height() initially 10 for fixed-size component");
        assert.equal(cg.width(), 10, "width() initially 10 for fixed-size component");
        fixComponentSize(c, 50, 50);
        c._invalidateLayout();
        assert.equal(cg.height(), 50, "invalidateLayout propagated to parent and caused resized height");
        assert.equal(cg.width(), 50, "invalidateLayout propagated to parent and caused resized width");
        svg.remove();
    });
    it("components can be detached even if not anchored", function () {
        var c = new Plottable.Abstract.Component();
        c.detach();
        svg.remove();
    });
});

var assert = chai.assert;
describe("Dataset", function () {
    it("Updates listeners when the data is changed", function () {
        var ds = new Plottable.Dataset();
        var newData = [1, 2, 3];
        var callbackCalled = false;
        var callback = function (listenable) {
            assert.equal(listenable, ds, "Callback received the Dataset as the first argument");
            assert.deepEqual(ds.data(), newData, "Dataset arrives with correct data");
            callbackCalled = true;
        };
        ds.broadcaster.registerListener(null, callback);
        ds.data(newData);
        assert.isTrue(callbackCalled, "callback was called when the data was changed");
    });
    it("Updates listeners when the metadata is changed", function () {
        var ds = new Plottable.Dataset();
        var newMetadata = "blargh";
        var callbackCalled = false;
        var callback = function (listenable) {
            assert.equal(listenable, ds, "Callback received the Dataset as the first argument");
            assert.deepEqual(ds.metadata(), newMetadata, "Dataset arrives with correct metadata");
            callbackCalled = true;
        };
        ds.broadcaster.registerListener(null, callback);
        ds.metadata(newMetadata);
        assert.isTrue(callbackCalled, "callback was called when the metadata was changed");
    });
    it("_getExtent works as expected", function () {
        var data = [1, 2, 3, 4, 1];
        var metadata = { foo: 11 };
        var dataset = new Plottable.Dataset(data, metadata);
        var plot = new Plottable.Abstract.Plot(dataset);
        var apply = function (a) { return Plottable._Util.Methods._applyAccessor(a, plot); };
        var a1 = function (d, i, m) { return d + i - 2; };
        assert.deepEqual(dataset._getExtent(apply(a1)), [-1, 5], "extent for numerical data works properly");
        var a2 = function (d, i, m) { return d + m.foo; };
        assert.deepEqual(dataset._getExtent(apply(a2)), [12, 15], "extent uses metadata appropriately");
        dataset.metadata({ foo: -1 });
        assert.deepEqual(dataset._getExtent(apply(a2)), [0, 3], "metadata change is reflected in extent results");
        var a3 = function (d, i, m) { return "_" + d; };
        assert.deepEqual(dataset._getExtent(apply(a3)), ["_1", "_2", "_3", "_4"], "extent works properly on string domains (no repeats)");
    });
});

var assert = chai.assert;
function generateBasicTable(nRows, nCols) {
    var table = new Plottable.Component.Table();
    var rows = [];
    var components = [];
    for (var i = 0; i < nRows; i++) {
        for (var j = 0; j < nCols; j++) {
            var r = new Plottable.Abstract.Component();
            table.addComponent(i, j, r);
            components.push(r);
        }
    }
    return { "table": table, "components": components };
}
describe("Tables", function () {
    it("tables are classed properly", function () {
        var table = new Plottable.Component.Table();
        assert.isTrue(table.classed("table"));
    });
    it("padTableToSize works properly", function () {
        var t = new Plottable.Component.Table();
        assert.deepEqual(t.rows, [], "the table rows is an empty list");
        t.padTableToSize(1, 1);
        var rows = t.rows;
        var row = rows[0];
        var firstComponent = row[0];
        assert.lengthOf(rows, 1, "there is one row");
        assert.lengthOf(row, 1, "the row has one element");
        assert.isNull(firstComponent, "the row only has a null component");
        t.padTableToSize(5, 2);
        assert.lengthOf(rows, 5, "there are five rows");
        rows.forEach(function (r) { return assert.lengthOf(r, 2, "there are two columsn per row"); });
        assert.equal(rows[0][0], firstComponent, "the first component is unchanged");
    });
    it("table constructor can take a list of lists of components", function () {
        var c0 = new Plottable.Abstract.Component();
        var row1 = [null, c0];
        var row2 = [new Plottable.Abstract.Component(), null];
        var table = new Plottable.Component.Table([row1, row2]);
        assert.equal(table.rows[0][1], c0, "the component is in the right spot");
        var c1 = new Plottable.Abstract.Component();
        table.addComponent(2, 2, c1);
        assert.equal(table.rows[2][2], c1, "the inserted component went to the right spot");
    });
    it("tables can be constructed by adding components in matrix style", function () {
        var table = new Plottable.Component.Table();
        var c1 = new Plottable.Abstract.Component();
        var c2 = new Plottable.Abstract.Component();
        table.addComponent(0, 0, c1);
        table.addComponent(1, 1, c2);
        var rows = table.rows;
        assert.lengthOf(rows, 2, "there are two rows");
        assert.lengthOf(rows[0], 2, "two cols in first row");
        assert.lengthOf(rows[1], 2, "two cols in second row");
        assert.equal(rows[0][0], c1, "first component added correctly");
        assert.equal(rows[1][1], c2, "second component added correctly");
        assert.isNull(rows[0][1], "component at (0, 1) is null");
        assert.isNull(rows[1][0], "component at (1, 0) is null");
    });
    it("can't add a component where one already exists", function () {
        var c1 = new Plottable.Abstract.Component();
        var c2 = new Plottable.Abstract.Component();
        var c3 = new Plottable.Abstract.Component();
        var t = new Plottable.Component.Table();
        t.addComponent(0, 2, c1);
        t.addComponent(0, 0, c2);
        assert.throws(function () { return t.addComponent(0, 2, c3); }, Error, "component already exists");
    });
    it("addComponent works even if a component is added with a high column and low row index", function () {
        var t = new Plottable.Component.Table();
        var svg = generateSVG();
        t.addComponent(1, 0, new Plottable.Abstract.Component());
        t.addComponent(0, 2, new Plottable.Abstract.Component());
        t.renderTo(svg);
        svg.remove();
    });
    it("basic table with 2 rows 2 cols lays out properly", function () {
        var tableAndcomponents = generateBasicTable(2, 2);
        var table = tableAndcomponents.table;
        var components = tableAndcomponents.components;
        var svg = generateSVG();
        table.renderTo(svg);
        var elements = components.map(function (r) { return r._element; });
        var translates = elements.map(function (e) { return getTranslate(e); });
        assert.deepEqual(translates[0], [0, 0], "first element is centered at origin");
        assert.deepEqual(translates[1], [200, 0], "second element is located properly");
        assert.deepEqual(translates[2], [0, 200], "third element is located properly");
        assert.deepEqual(translates[3], [200, 200], "fourth element is located properly");
        var bboxes = elements.map(function (e) { return Plottable._Util.DOM.getBBox(e); });
        bboxes.forEach(function (b) {
            assert.equal(b.width, 200, "bbox is 200 pixels wide");
            assert.equal(b.height, 200, "bbox is 200 pixels tall");
        });
        svg.remove();
    });
    it("table with 2 rows 2 cols and margin/padding lays out properly", function () {
        var tableAndcomponents = generateBasicTable(2, 2);
        var table = tableAndcomponents.table;
        var components = tableAndcomponents.components;
        table.padding(5, 5);
        var svg = generateSVG(415, 415);
        table.renderTo(svg);
        var elements = components.map(function (r) { return r._element; });
        var translates = elements.map(function (e) { return getTranslate(e); });
        var bboxes = elements.map(function (e) { return Plottable._Util.DOM.getBBox(e); });
        assert.deepEqual(translates[0], [0, 0], "first element is centered properly");
        assert.deepEqual(translates[1], [210, 0], "second element is located properly");
        assert.deepEqual(translates[2], [0, 210], "third element is located properly");
        assert.deepEqual(translates[3], [210, 210], "fourth element is located properly");
        bboxes.forEach(function (b) {
            assert.equal(b.width, 205, "bbox is 205 pixels wide");
            assert.equal(b.height, 205, "bbox is 205 pixels tall");
        });
        svg.remove();
    });
    it("table with fixed-size objects on every side lays out properly", function () {
        var svg = generateSVG();
        var c4 = new Plottable.Abstract.Component();
        var c1 = makeFixedSizeComponent(null, 30);
        var c7 = makeFixedSizeComponent(null, 30);
        var c3 = makeFixedSizeComponent(50, null);
        var c5 = makeFixedSizeComponent(50, null);
        var table = new Plottable.Component.Table([[null, c1, null], [c3, c4, c5], [null, c7, null]]);
        var components = [c1, c3, c4, c5, c7];
        table.renderTo(svg);
        var elements = components.map(function (r) { return r._element; });
        var translates = elements.map(function (e) { return getTranslate(e); });
        var bboxes = elements.map(function (e) { return Plottable._Util.DOM.getBBox(e); });
        assert.deepEqual(translates[0], [50, 0], "top axis translate");
        assert.deepEqual(translates[4], [50, 370], "bottom axis translate");
        assert.deepEqual(translates[1], [0, 30], "left axis translate");
        assert.deepEqual(translates[3], [350, 30], "right axis translate");
        assert.deepEqual(translates[2], [50, 30], "plot translate");
        assertBBoxEquivalence(bboxes[0], [300, 30], "top axis bbox");
        assertBBoxEquivalence(bboxes[4], [300, 30], "bottom axis bbox");
        assertBBoxEquivalence(bboxes[1], [50, 340], "left axis bbox");
        assertBBoxEquivalence(bboxes[3], [50, 340], "right axis bbox");
        assertBBoxEquivalence(bboxes[2], [300, 340], "plot bbox");
        svg.remove();
    });
    it("table space fixity calculates properly", function () {
        var tableAndcomponents = generateBasicTable(3, 3);
        var table = tableAndcomponents.table;
        var components = tableAndcomponents.components;
        components.forEach(function (c) { return fixComponentSize(c, 10, 10); });
        assert.isTrue(table._isFixedWidth(), "fixed width when all subcomponents fixed width");
        assert.isTrue(table._isFixedHeight(), "fixedHeight when all subcomponents fixed height");
        fixComponentSize(components[0], null, 10);
        assert.isFalse(table._isFixedWidth(), "width not fixed when some subcomponent width not fixed");
        assert.isTrue(table._isFixedHeight(), "the height is still fixed when some subcomponent width not fixed");
        fixComponentSize(components[8], 10, null);
        fixComponentSize(components[0], 10, 10);
        assert.isTrue(table._isFixedWidth(), "width fixed again once no subcomponent width not fixed");
        assert.isFalse(table._isFixedHeight(), "height unfixed now that a subcomponent has unfixed height");
    });
    it.skip("table._requestedSpace works properly", function () {
        var c0 = new Plottable.Abstract.Component();
        var c1 = makeFixedSizeComponent(50, 50);
        var c2 = makeFixedSizeComponent(20, 50);
        var c3 = makeFixedSizeComponent(20, 20);
        var table = new Plottable.Component.Table([[c0, c1], [c2, c3]]);
        var spaceRequest = table._requestedSpace(30, 30);
        verifySpaceRequest(spaceRequest, 30, 30, true, true, "1");
        spaceRequest = table._requestedSpace(50, 50);
        verifySpaceRequest(spaceRequest, 50, 50, true, true, "2");
        spaceRequest = table._requestedSpace(90, 90);
        verifySpaceRequest(spaceRequest, 70, 90, false, true, "3");
        spaceRequest = table._requestedSpace(200, 200);
        verifySpaceRequest(spaceRequest, 70, 100, false, false, "4");
    });
    describe("table.iterateLayout works properly", function () {
        function verifyLayoutResult(result, cPS, rPS, gW, gH, wW, wH, id) {
            assert.deepEqual(result.colProportionalSpace, cPS, "colProportionalSpace:" + id);
            assert.deepEqual(result.rowProportionalSpace, rPS, "rowProportionalSpace:" + id);
            assert.deepEqual(result.guaranteedWidths, gW, "guaranteedWidths:" + id);
            assert.deepEqual(result.guaranteedHeights, gH, "guaranteedHeights:" + id);
            assert.deepEqual(result.wantsWidth, wW, "wantsWidth:" + id);
            assert.deepEqual(result.wantsHeight, wH, "wantsHeight:" + id);
        }
        var c1 = new Plottable.Abstract.Component();
        var c2 = new Plottable.Abstract.Component();
        var c3 = new Plottable.Abstract.Component();
        var c4 = new Plottable.Abstract.Component();
        var table = new Plottable.Component.Table([
            [c1, c2],
            [c3, c4]
        ]);
        it("iterateLayout works in the easy case where there is plenty of space and everything is satisfied on first go", function () {
            fixComponentSize(c1, 50, 50);
            fixComponentSize(c4, 20, 10);
            var result = table.iterateLayout(500, 500);
            verifyLayoutResult(result, [215, 215], [220, 220], [50, 20], [50, 10], false, false, "");
        });
        it.skip("iterateLayout works in the difficult case where there is a shortage of space and layout requires iterations", function () {
            fixComponentSize(c1, 490, 50);
            var result = table.iterateLayout(500, 500);
            verifyLayoutResult(result, [0, 0], [220, 220], [480, 20], [50, 10], true, false, "");
        });
        it("iterateLayout works in the case where all components are fixed-size", function () {
            fixComponentSize(c1, 50, 50);
            fixComponentSize(c2, 50, 50);
            fixComponentSize(c3, 50, 50);
            fixComponentSize(c4, 50, 50);
            var result = table.iterateLayout(100, 100);
            verifyLayoutResult(result, [0, 0], [0, 0], [50, 50], [50, 50], false, false, "..when there's exactly enough space");
            result = table.iterateLayout(80, 80);
            verifyLayoutResult(result, [0, 0], [0, 0], [40, 40], [40, 40], true, true, "..when there's not enough space");
            result = table.iterateLayout(120, 120);
            verifyLayoutResult(result, [0, 0], [0, 0], [50, 50], [50, 50], false, false, "..when there's extra space");
        });
        it.skip("iterateLayout works in the tricky case when components can be unsatisfied but request little space", function () {
            table = new Plottable.Component.Table([[c1, c2]]);
            fixComponentSize(c1, null, null);
            c2._requestedSpace = function (w, h) {
                return {
                    width: w >= 200 ? 200 : 0,
                    height: h >= 200 ? 200 : 0,
                    wantsWidth: w < 200,
                    wantsHeight: h < 200
                };
            };
            var result = table.iterateLayout(200, 200);
            verifyLayoutResult(result, [0, 0], [0], [0, 200], [200], false, false, "when there's sufficient space");
            result = table.iterateLayout(150, 200);
            verifyLayoutResult(result, [150, 0], [0], [0, 0], [200], true, false, "when there's insufficient space");
        });
    });
    describe("table._removeComponent works properly", function () {
        var c1 = new Plottable.Abstract.Component();
        var c2 = new Plottable.Abstract.Component();
        var c3 = new Plottable.Abstract.Component();
        var c4 = new Plottable.Abstract.Component();
        var c5 = new Plottable.Abstract.Component();
        var c6 = new Plottable.Abstract.Component();
        var table;
        it("table._removeComponent works in basic case", function () {
            table = new Plottable.Component.Table([[c1, c2], [c3, c4], [c5, c6]]);
            table._removeComponent(c4);
            assert.deepEqual(table.rows, [[c1, c2], [c3, null], [c5, c6]], "remove one element");
        });
        it("table._removeComponent does nothing when component is not found", function () {
            table = new Plottable.Component.Table([[c1, c2], [c3, c4]]);
            table._removeComponent(c5);
            assert.deepEqual(table.rows, [[c1, c2], [c3, c4]], "remove nonexistent component");
        });
        it("table._removeComponent removing component twice should have same effect as removing it once", function () {
            table = new Plottable.Component.Table([[c1, c2, c3], [c4, c5, c6]]);
            table._removeComponent(c1);
            assert.deepEqual(table.rows, [[null, c2, c3], [c4, c5, c6]], "item twice");
            table._removeComponent(c1);
            assert.deepEqual(table.rows, [[null, c2, c3], [c4, c5, c6]], "item twice");
        });
        it("table._removeComponent doesn't do anything weird when called with null", function () {
            table = new Plottable.Component.Table([[c1, null], [c2, c3]]);
            table._removeComponent(null);
            assert.deepEqual(table.rows, [[c1, null], [c2, c3]]);
        });
    });
});

var assert = chai.assert;
describe("Domainer", function () {
    var scale;
    var domainer;
    beforeEach(function () {
        scale = new Plottable.Scale.Linear();
        domainer = new Plottable.Domainer();
    });
    it("pad() works in general case", function () {
        scale._updateExtent("1", "x", [100, 200]);
        scale.domainer(new Plottable.Domainer().pad(0.2));
        assert.deepEqual(scale.domain(), [90, 210]);
    });
    it("pad() works for date scales", function () {
        var timeScale = new Plottable.Scale.Time();
        var f = d3.time.format("%x");
        var d1 = f.parse("06/02/2014");
        var d2 = f.parse("06/03/2014");
        timeScale._updateExtent("1", "x", [d1, d2]);
        timeScale.domainer(new Plottable.Domainer().pad());
        var dd1 = timeScale.domain()[0];
        var dd2 = timeScale.domain()[1];
        assert.isDefined(dd1.toDateString, "padDomain produced dates");
        assert.isNotNull(dd1.toDateString, "padDomain produced dates");
        assert.notEqual(d1.valueOf(), dd1.valueOf(), "date1 changed");
        assert.notEqual(d2.valueOf(), dd2.valueOf(), "date2 changed");
        assert.equal(dd1.valueOf(), dd1.valueOf(), "date1 is not NaN");
        assert.equal(dd2.valueOf(), dd2.valueOf(), "date2 is not NaN");
    });
    it("pad() works on log scales", function () {
        var logScale = new Plottable.Scale.Log();
        logScale._updateExtent("1", "x", [10, 100]);
        logScale.range([0, 1]);
        logScale.domainer(domainer.pad(2.0));
        assert.closeTo(logScale.domain()[0], 1, 0.001);
        assert.closeTo(logScale.domain()[1], 1000, 0.001);
        logScale.range([50, 60]);
        logScale.autoDomain();
        assert.closeTo(logScale.domain()[0], 1, 0.001);
        assert.closeTo(logScale.domain()[1], 1000, 0.001);
        logScale.range([-1, -2]);
        logScale.autoDomain();
        assert.closeTo(logScale.domain()[0], 1, 0.001);
        assert.closeTo(logScale.domain()[1], 1000, 0.001);
    });
    it("pad() defaults to [v-1, v+1] if there's only one numeric value", function () {
        domainer.pad();
        var domain = domainer.computeDomain([[5, 5]], scale);
        assert.deepEqual(domain, [4, 6]);
    });
    it("pad() defaults to [v-1 day, v+1 day] if there's only one date value", function () {
        var d = new Date(2000, 5, 5);
        var dayBefore = new Date(2000, 5, 4);
        var dayAfter = new Date(2000, 5, 6);
        var timeScale = new Plottable.Scale.Time();
        timeScale._updateExtent("1", "x", [d, d]);
        timeScale.domainer(new Plottable.Domainer().pad());
        assert.deepEqual(timeScale.domain(), [dayBefore, dayAfter]);
    });
    it("pad() only takes the last value", function () {
        domainer.pad(1000).pad(4).pad(0.1);
        var domain = domainer.computeDomain([[100, 200]], scale);
        assert.deepEqual(domain, [95, 205]);
    });
    it("pad() will pad beyond 0 by default", function () {
        domainer.pad(0.1);
        var domain = domainer.computeDomain([[0, 100]], scale);
        assert.deepEqual(domain, [-5, 105]);
    });
    it("pad() works with scales that have 0-size domain", function () {
        scale.domain([5, 5]);
        var domain = domainer.computeDomain([[0, 100]], scale);
        assert.deepEqual(domain, [0, 100]);
        domainer.pad(0.1);
        domain = domainer.computeDomain([[0, 100]], scale);
        assert.deepEqual(domain, [0, 100]);
    });
    it("paddingException(n) will not pad beyond n", function () {
        domainer.pad(0.1).addPaddingException(0, "key").addPaddingException(200);
        var domain = domainer.computeDomain([[0, 100]], scale);
        assert.deepEqual(domain, [0, 105], "padding exceptions can be added by key");
        domain = domainer.computeDomain([[-100, 0]], scale);
        assert.deepEqual(domain, [-105, 0]);
        domain = domainer.computeDomain([[0, 200]], scale);
        assert.deepEqual(domain, [0, 200]);
        domainer.removePaddingException("key");
        domain = domainer.computeDomain([[0, 200]], scale);
        assert.deepEqual(domain, [-10, 200], "paddingExceptions can be removed by key");
        domainer.removePaddingException(200);
        domain = domainer.computeDomain([[0, 200]], scale);
        assert.notEqual(domain[1], 200, "unregistered paddingExceptions can be removed using boolean argument");
    });
    it("paddingException(n) works on dates", function () {
        var a = new Date(2000, 5, 5);
        var b = new Date(2003, 0, 1);
        domainer.pad().addPaddingException(a);
        var timeScale = new Plottable.Scale.Time();
        timeScale._updateExtent("1", "x", [a, b]);
        timeScale.domainer(domainer);
        var domain = timeScale.domain();
        assert.deepEqual(domain[0], a);
        assert.isTrue(b < domain[1]);
    });
    it("include(n) works an expected", function () {
        domainer.addIncludedValue(5);
        var domain = domainer.computeDomain([[0, 10]], scale);
        assert.deepEqual(domain, [0, 10]);
        domain = domainer.computeDomain([[0, 3]], scale);
        assert.deepEqual(domain, [0, 5]);
        domain = domainer.computeDomain([[100, 200]], scale);
        assert.deepEqual(domain, [5, 200]);
        domainer.addIncludedValue(-3).addIncludedValue(0).addIncludedValue(10, "key");
        domain = domainer.computeDomain([[100, 200]], scale);
        assert.deepEqual(domain, [-3, 200]);
        domain = domainer.computeDomain([[0, 0]], scale);
        assert.deepEqual(domain, [-3, 10]);
        domainer.removeIncludedValue("key");
        domain = domainer.computeDomain([[100, 200]], scale);
        assert.deepEqual(domain, [-3, 200]);
        domain = domainer.computeDomain([[-100, -50]], scale);
        assert.deepEqual(domain, [-100, 5]);
        domainer.addIncludedValue(10);
        domain = domainer.computeDomain([[-100, -50]], scale);
        assert.deepEqual(domain, [-100, 10], "unregistered includedValues can be added");
        domainer.removeIncludedValue(10);
        domain = domainer.computeDomain([[-100, -50]], scale);
        assert.deepEqual(domain, [-100, 5], "unregistered includedValues can be removed with addOrRemove argument");
    });
    it("include(n) works on dates", function () {
        var a = new Date(2000, 5, 4);
        var b = new Date(2000, 5, 5);
        var c = new Date(2000, 5, 6);
        var d = new Date(2003, 0, 1);
        domainer.addIncludedValue(b);
        var timeScale = new Plottable.Scale.Time();
        timeScale._updateExtent("1", "x", [c, d]);
        timeScale.domainer(domainer);
        assert.deepEqual(timeScale.domain(), [b, d]);
    });
    it("exceptions are setup properly on an area plot", function () {
        var xScale = new Plottable.Scale.Linear();
        var yScale = new Plottable.Scale.Linear();
        var domainer = yScale.domainer();
        var data = [{ x: 0, y: 0, y0: 0 }, { x: 5, y: 5, y0: 5 }];
        var r = new Plottable.Plot.Area(data, xScale, yScale);
        var svg = generateSVG();
        r.project("x", "x", xScale);
        r.project("y", "y", yScale);
        r.renderTo(svg);
        function getExceptions() {
            yScale.autoDomain();
            var yDomain = yScale.domain();
            var exceptions = [];
            if (yDomain[0] === 0) {
                exceptions.push(0);
            }
            if (yDomain[1] === 5) {
                exceptions.push(5);
            }
            return exceptions;
        }
        assert.deepEqual(getExceptions(), [0], "initializing the plot adds a padding exception at 0");
        r.project("y0", "y0", yScale);
        assert.deepEqual(getExceptions(), [], "projecting a non-constant y0 removes the padding exception");
        r.project("y0", 0, yScale);
        assert.deepEqual(getExceptions(), [0], "projecting constant y0 adds the exception back");
        r.project("y0", function () { return 5; }, yScale);
        assert.deepEqual(getExceptions(), [5], "projecting a different constant y0 removed the old exception and added a new one");
        r.project("y0", "y0", yScale);
        assert.deepEqual(getExceptions(), [], "projecting a non-constant y0 removes the padding exception");
        r.dataset().data([{ x: 0, y: 0, y0: 0 }, { x: 5, y: 5, y0: 0 }]);
        assert.deepEqual(getExceptions(), [0], "changing to constant values via change in datasource adds exception");
        svg.remove();
    });
});

var assert = chai.assert;
describe("Coordinators", function () {
    describe("ScaleDomainCoordinator", function () {
        it("domains are coordinated", function () {
            var s1 = new Plottable.Scale.Linear();
            var s2 = new Plottable.Scale.Linear();
            var s3 = new Plottable.Scale.Linear();
            var dc = new Plottable._Util.ScaleDomainCoordinator([s1, s2, s3]);
            s1.domain([0, 100]);
            assert.deepEqual(s1.domain(), [0, 100]);
            assert.deepEqual(s1.domain(), s2.domain());
            assert.deepEqual(s1.domain(), s3.domain());
            s1.domain([-100, 5000]);
            assert.deepEqual(s1.domain(), [-100, 5000]);
            assert.deepEqual(s1.domain(), s2.domain());
            assert.deepEqual(s1.domain(), s3.domain());
        });
    });
});

var assert = chai.assert;
describe("Scales", function () {
    it("Scale's copy() works correctly", function () {
        var testCallback = function (broadcaster) {
            return true;
        };
        var scale = new Plottable.Scale.Linear();
        scale.broadcaster.registerListener(null, testCallback);
        var scaleCopy = scale.copy();
        assert.deepEqual(scale.domain(), scaleCopy.domain(), "Copied scale has the same domain as the original.");
        assert.deepEqual(scale.range(), scaleCopy.range(), "Copied scale has the same range as the original.");
        assert.notDeepEqual(scale.broadcaster, scaleCopy.broadcaster, "Broadcasters are not copied over");
    });
    it("Scale alerts listeners when its domain is updated", function () {
        var scale = new Plottable.Scale.Linear();
        var callbackWasCalled = false;
        var testCallback = function (listenable) {
            assert.equal(listenable, scale, "Callback received the calling scale as the first argument");
            callbackWasCalled = true;
        };
        scale.broadcaster.registerListener(null, testCallback);
        scale.domain([0, 10]);
        assert.isTrue(callbackWasCalled, "The registered callback was called");
        scale._autoDomainAutomatically = true;
        scale._updateExtent("1", "x", [0.08, 9.92]);
        callbackWasCalled = false;
        scale.domainer(new Plottable.Domainer().nice());
        assert.isTrue(callbackWasCalled, "The registered callback was called when nice() is used to set the domain");
        callbackWasCalled = false;
        scale.domainer(new Plottable.Domainer().pad());
        assert.isTrue(callbackWasCalled, "The registered callback was called when padDomain() is used to set the domain");
    });
    describe("autoranging behavior", function () {
        var data;
        var dataset;
        var scale;
        beforeEach(function () {
            data = [{ foo: 2, bar: 1 }, { foo: 5, bar: -20 }, { foo: 0, bar: 0 }];
            dataset = new Plottable.Dataset(data);
            scale = new Plottable.Scale.Linear();
        });
        it("scale autoDomain flag is not overwritten without explicitly setting the domain", function () {
            scale._updateExtent("1", "x", d3.extent(data, function (e) { return e.foo; }));
            scale.domainer(new Plottable.Domainer().pad().nice());
            assert.isTrue(scale._autoDomainAutomatically, "the autoDomain flag is still set after autoranginging and padding and nice-ing");
            scale.domain([0, 5]);
            assert.isFalse(scale._autoDomainAutomatically, "the autoDomain flag is false after domain explicitly set");
        });
        it("scale autorange works as expected with single dataset", function () {
            var svg = generateSVG(100, 100);
            var renderer = new Plottable.Abstract.Plot().dataset(dataset).project("x", "foo", scale).renderTo(svg);
            assert.deepEqual(scale.domain(), [0, 5], "scale domain was autoranged properly");
            data.push({ foo: 100, bar: 200 });
            dataset.data(data);
            assert.deepEqual(scale.domain(), [0, 100], "scale domain was autoranged properly");
            svg.remove();
        });
        it("scale reference counting works as expected", function () {
            var svg1 = generateSVG(100, 100);
            var svg2 = generateSVG(100, 100);
            var renderer1 = new Plottable.Abstract.Plot().dataset(dataset).project("x", "foo", scale);
            renderer1.renderTo(svg1);
            var renderer2 = new Plottable.Abstract.Plot().dataset(dataset).project("x", "foo", scale);
            renderer2.renderTo(svg2);
            var otherScale = new Plottable.Scale.Linear();
            renderer1.project("x", "foo", otherScale);
            dataset.data([{ foo: 10 }, { foo: 11 }]);
            assert.deepEqual(scale.domain(), [10, 11], "scale was still listening to dataset after one perspective deregistered");
            renderer2.project("x", "foo", otherScale);
            dataset.data([{ foo: 99 }, { foo: 100 }]);
            assert.deepEqual(scale.domain(), [0, 1], "scale shows default values when all perspectives removed");
            svg1.remove();
            svg2.remove();
        });
        it("scale perspectives can be removed appropriately", function () {
            assert.isTrue(scale._autoDomainAutomatically, "autoDomain enabled1");
            scale._updateExtent("1", "x", d3.extent(data, function (e) { return e.foo; }));
            scale._updateExtent("2", "x", d3.extent(data, function (e) { return e.bar; }));
            assert.isTrue(scale._autoDomainAutomatically, "autoDomain enabled2");
            assert.deepEqual(scale.domain(), [-20, 5], "scale domain includes both perspectives");
            assert.isTrue(scale._autoDomainAutomatically, "autoDomain enabled3");
            scale._removeExtent("1", "x");
            assert.isTrue(scale._autoDomainAutomatically, "autoDomain enabled4");
            assert.deepEqual(scale.domain(), [-20, 1], "only the bar accessor is active");
            scale._updateExtent("2", "x", d3.extent(data, function (e) { return e.foo; }));
            assert.isTrue(scale._autoDomainAutomatically, "autoDomain enabled5");
            assert.deepEqual(scale.domain(), [0, 5], "the bar accessor was overwritten");
        });
        it("should resize when a plot is removed", function () {
            var svg = generateSVG(400, 400);
            var ds1 = [{ x: 0, y: 0 }, { x: 1, y: 1 }];
            var ds2 = [{ x: 1, y: 1 }, { x: 2, y: 2 }];
            var xScale = new Plottable.Scale.Linear();
            var yScale = new Plottable.Scale.Linear();
            xScale.domainer(new Plottable.Domainer());
            var xAxis = new Plottable.Axis.Numeric(xScale, "bottom");
            var yAxis = new Plottable.Axis.Numeric(yScale, "left");
            var renderAreaD1 = new Plottable.Plot.Line(ds1, xScale, yScale);
            var renderAreaD2 = new Plottable.Plot.Line(ds2, xScale, yScale);
            var renderAreas = renderAreaD1.merge(renderAreaD2);
            renderAreas.renderTo(svg);
            assert.deepEqual(xScale.domain(), [0, 2]);
            renderAreaD1.detach();
            assert.deepEqual(xScale.domain(), [1, 2], "resize on plot.detach()");
            renderAreas.merge(renderAreaD1);
            assert.deepEqual(xScale.domain(), [0, 2], "resize on plot.merge()");
            svg.remove();
        });
    });
    describe("Quantitative Scales", function () {
        it("autorange defaults to [0, 1] if no perspectives set", function () {
            var scale = new Plottable.Scale.Linear();
            scale.autoDomain();
            var d = scale.domain();
            assert.equal(d[0], 0);
            assert.equal(d[1], 1);
        });
        it("autorange defaults to [1, 10] on log scale", function () {
            var scale = new Plottable.Scale.Log();
            scale.autoDomain();
            assert.deepEqual(scale.domain(), [1, 10]);
        });
        it("domain can't include NaN or Infinity", function () {
            var scale = new Plottable.Scale.Linear();
            scale.domain([0, 1]);
            scale.domain([5, Infinity]);
            assert.deepEqual(scale.domain(), [0, 1], "Infinity containing domain was ignored");
            scale.domain([5, -Infinity]);
            assert.deepEqual(scale.domain(), [0, 1], "-Infinity containing domain was ignored");
            scale.domain([NaN, 7]);
            assert.deepEqual(scale.domain(), [0, 1], "NaN containing domain was ignored");
            scale.domain([-1, 5]);
            assert.deepEqual(scale.domain(), [-1, 5], "Regular domains still accepted");
        });
    });
    describe("Ordinal Scales", function () {
        it("defaults to \"bands\" range type", function () {
            var scale = new Plottable.Scale.Ordinal();
            assert.deepEqual(scale.rangeType(), "bands");
        });
        it("rangeBand returns 0 when in \"points\" mode", function () {
            var scale = new Plottable.Scale.Ordinal().rangeType("points");
            assert.deepEqual(scale.rangeType(), "points");
            assert.deepEqual(scale.rangeBand(), 0);
        });
        it("rangeBand is updated when domain changes in \"bands\" mode", function () {
            var scale = new Plottable.Scale.Ordinal();
            scale.rangeType("bands");
            assert.deepEqual(scale.rangeType(), "bands");
            scale.range([0, 2679]);
            scale.domain(["1", "2", "3", "4"]);
            assert.deepEqual(scale.rangeBand(), 399);
            scale.domain(["1", "2", "3", "4", "5"]);
            assert.deepEqual(scale.rangeBand(), 329);
        });
        it("rangeType triggers broadcast", function () {
            var scale = new Plottable.Scale.Ordinal();
            var callbackWasCalled = false;
            var testCallback = function (listenable) {
                assert.equal(listenable, scale, "Callback received the calling scale as the first argument");
                callbackWasCalled = true;
            };
            scale.broadcaster.registerListener(null, testCallback);
            scale.rangeType("points");
            assert.isTrue(callbackWasCalled, "The registered callback was called");
        });
    });
    it("OrdinalScale + BarPlot combo works as expected when the data is swapped", function () {
        var xScale = new Plottable.Scale.Ordinal();
        var yScale = new Plottable.Scale.Linear();
        var dA = { x: "A", y: 2 };
        var dB = { x: "B", y: 2 };
        var dC = { x: "C", y: 2 };
        var barPlot = new Plottable.Plot.VerticalBar([dA, dB], xScale, yScale);
        var svg = generateSVG();
        assert.deepEqual(xScale.domain(), [], "before anchoring, the bar plot doesn't proxy data to the scale");
        barPlot.renderTo(svg);
        assert.deepEqual(xScale.domain(), ["A", "B"], "after anchoring, the bar plot's data is on the scale");
        function iterateDataChanges() {
            var dataChanges = [];
            for (var _i = 0; _i < arguments.length; _i++) {
                dataChanges[_i - 0] = arguments[_i];
            }
            dataChanges.forEach(function (dataChange) {
                barPlot.dataset().data(dataChange);
            });
        }
        iterateDataChanges([], [dA, dB, dC], []);
        assert.lengthOf(xScale.domain(), 0);
        iterateDataChanges([dA], [dB]);
        assert.lengthOf(xScale.domain(), 1);
        iterateDataChanges([], [dA, dB, dC]);
        assert.lengthOf(xScale.domain(), 3);
        svg.remove();
    });
    describe("Color Scales", function () {
        it("accepts categorical string types and ordinal domain", function () {
            var scale = new Plottable.Scale.Color("10");
            scale.domain(["yes", "no", "maybe"]);
            assert.equal("#1f77b4", scale.scale("yes"));
            assert.equal("#ff7f0e", scale.scale("no"));
            assert.equal("#2ca02c", scale.scale("maybe"));
        });
    });
    describe("Interpolated Color Scales", function () {
        it("default scale uses reds and a linear scale type", function () {
            var scale = new Plottable.Scale.InterpolatedColor();
            scale.domain([0, 16]);
            assert.equal("#ffffff", scale.scale(0));
            assert.equal("#feb24c", scale.scale(8));
            assert.equal("#b10026", scale.scale(16));
        });
        it("linearly interpolates colors in L*a*b color space", function () {
            var scale = new Plottable.Scale.InterpolatedColor("reds");
            scale.domain([0, 1]);
            assert.equal("#b10026", scale.scale(1));
            assert.equal("#d9151f", scale.scale(0.9));
        });
        it("accepts array types with color hex values", function () {
            var scale = new Plottable.Scale.InterpolatedColor(["#000", "#FFF"]);
            scale.domain([0, 16]);
            assert.equal("#000000", scale.scale(0));
            assert.equal("#ffffff", scale.scale(16));
            assert.equal("#777777", scale.scale(8));
        });
        it("accepts array types with color names", function () {
            var scale = new Plottable.Scale.InterpolatedColor(["black", "white"]);
            scale.domain([0, 16]);
            assert.equal("#000000", scale.scale(0));
            assert.equal("#ffffff", scale.scale(16));
            assert.equal("#777777", scale.scale(8));
        });
        it("overflow scale values clamp to range", function () {
            var scale = new Plottable.Scale.InterpolatedColor(["black", "white"]);
            scale.domain([0, 16]);
            assert.equal("#000000", scale.scale(0));
            assert.equal("#ffffff", scale.scale(16));
            assert.equal("#000000", scale.scale(-100));
            assert.equal("#ffffff", scale.scale(100));
        });
        it("can be converted to a different range", function () {
            var scale = new Plottable.Scale.InterpolatedColor(["black", "white"]);
            scale.domain([0, 16]);
            assert.equal("#000000", scale.scale(0));
            assert.equal("#ffffff", scale.scale(16));
            scale.colorRange("reds");
            assert.equal("#b10026", scale.scale(16));
        });
        it("can be converted to a different scale type", function () {
            var scale = new Plottable.Scale.InterpolatedColor(["black", "white"]);
            scale.domain([0, 16]);
            assert.equal("#000000", scale.scale(0));
            assert.equal("#ffffff", scale.scale(16));
            assert.equal("#777777", scale.scale(8));
            scale.scaleType("log");
            assert.equal("#000000", scale.scale(0));
            assert.equal("#ffffff", scale.scale(16));
            assert.equal("#e3e3e3", scale.scale(8));
        });
    });
    describe("Modified Log Scale", function () {
        var scale;
        var base = 10;
        var epsilon = 0.00001;
        beforeEach(function () {
            scale = new Plottable.Scale.ModifiedLog(base);
        });
        it("is an increasing, continuous function that can go negative", function () {
            d3.range(-base * 2, base * 2, base / 20).forEach(function (x) {
                assert.operator(scale.scale(x - epsilon), "<", scale.scale(x));
                assert.operator(scale.scale(x), "<", scale.scale(x + epsilon));
                assert.closeTo(scale.scale(x - epsilon), scale.scale(x), epsilon);
                assert.closeTo(scale.scale(x), scale.scale(x + epsilon), epsilon);
            });
            assert.closeTo(scale.scale(0), 0, epsilon);
        });
        it("is close to log() for large values", function () {
            [10, 100, 23103.4, 5].forEach(function (x) {
                assert.closeTo(scale.scale(x), Math.log(x) / Math.log(10), 0.1);
            });
        });
        it("x = invert(scale(x))", function () {
            [0, 1, base, 100, 0.001, -1, -0.3, -base, base - 0.001].forEach(function (x) {
                assert.closeTo(x, scale.invert(scale.scale(x)), epsilon);
                assert.closeTo(x, scale.scale(scale.invert(x)), epsilon);
            });
        });
        it("domain defaults to [0, 1]", function () {
            scale = new Plottable.Scale.ModifiedLog(base);
            assert.deepEqual(scale.domain(), [0, 1]);
        });
        it("works with a domainer", function () {
            scale._updateExtent("1", "x", [0, base * 2]);
            var domain = scale.domain();
            scale.domainer(new Plottable.Domainer().pad(0.1));
            assert.operator(scale.domain()[0], "<", domain[0]);
            assert.operator(domain[1], "<", scale.domain()[1]);
            scale.domainer(new Plottable.Domainer().nice());
            assert.operator(scale.domain()[0], "<=", domain[0]);
            assert.operator(domain[1], "<=", scale.domain()[1]);
            scale = new Plottable.Scale.ModifiedLog(base);
            scale.domainer(new Plottable.Domainer());
            assert.deepEqual(scale.domain(), [0, 1]);
        });
        it("gives reasonable values for ticks()", function () {
            scale._updateExtent("1", "x", [0, base / 2]);
            var ticks = scale.ticks();
            assert.operator(ticks.length, ">", 0);
            scale._updateExtent("1", "x", [-base * 2, base * 2]);
            ticks = scale.ticks();
            var beforePivot = ticks.filter(function (x) { return x <= -base; });
            var afterPivot = ticks.filter(function (x) { return base <= x; });
            var betweenPivots = ticks.filter(function (x) { return -base < x && x < base; });
            assert.operator(beforePivot.length, ">", 0, "should be ticks before -base");
            assert.operator(afterPivot.length, ">", 0, "should be ticks after base");
            assert.operator(betweenPivots.length, ">", 0, "should be ticks between -base and base");
        });
        it("works on inverted domain", function () {
            scale._updateExtent("1", "x", [200, -100]);
            var range = scale.range();
            assert.closeTo(scale.scale(-100), range[1], epsilon);
            assert.closeTo(scale.scale(200), range[0], epsilon);
            var a = [-100, -10, -3, 0, 1, 3.64, 50, 60, 200];
            var b = a.map(function (x) { return scale.scale(x); });
            assert.deepEqual(b.slice().reverse(), b.slice().sort(function (x, y) { return x - y; }));
            var ticks = scale.ticks();
            assert.deepEqual(ticks, ticks.slice().sort(function (x, y) { return x - y; }), "ticks should be sorted");
            assert.deepEqual(ticks, Plottable._Util.Methods.uniq(ticks), "ticks should not be repeated");
            var beforePivot = ticks.filter(function (x) { return x <= -base; });
            var afterPivot = ticks.filter(function (x) { return base <= x; });
            var betweenPivots = ticks.filter(function (x) { return -base < x && x < base; });
            assert.operator(beforePivot.length, ">", 0, "should be ticks before -base");
            assert.operator(afterPivot.length, ">", 0, "should be ticks after base");
            assert.operator(betweenPivots.length, ">", 0, "should be ticks between -base and base");
        });
        it("ticks() is always non-empty", function () {
            [[2, 9], [0, 1], [1, 2], [0.001, 0.01], [-0.1, 0.1], [-3, -2]].forEach(function (domain) {
                scale._updateExtent("1", "x", domain);
                var ticks = scale.ticks();
                assert.operator(ticks.length, ">", 0);
            });
        });
    });
});

var assert = chai.assert;
describe("TimeScale tests", function () {
    it("parses reasonable formats for dates", function () {
        var scale = new Plottable.Scale.Time();
        var firstDate = new Date(2014, 9, 1, 0, 0, 0, 0).valueOf();
        var secondDate = new Date(2014, 10, 1, 0, 0, 0).valueOf();
        function checkDomain(domain) {
            scale.domain(domain);
            var time1 = scale.domain()[0].valueOf();
            assert.equal(time1, firstDate, "first value of domain set correctly");
            var time2 = scale.domain()[1].valueOf();
            assert.equal(time2, secondDate, "first value of domain set correctly");
        }
        checkDomain(["10/1/2014", "11/1/2014"]);
        checkDomain(["October 1, 2014", "November 1, 2014"]);
        checkDomain(["Oct 1, 2014", "Nov 1, 2014"]);
    });
    it("_tickInterval produces correct number of ticks", function () {
        var scale = new Plottable.Scale.Time();
        scale.domain([new Date(2000, 0, 1, 0, 0, 0, 0), new Date(2100, 0, 1, 0, 0, 0, 0)]);
        var ticks = scale._tickInterval(d3.time.year);
        assert.equal(ticks.length, 101, "generated correct number of ticks");
        scale.domain([new Date(2000, 0, 1, 0, 0, 0, 0), new Date(2000, 11, 31, 0, 0, 0, 0)]);
        ticks = scale._tickInterval(d3.time.month);
        assert.equal(ticks.length, 12, "generated correct number of ticks");
        ticks = scale._tickInterval(d3.time.month, 3);
        assert.equal(ticks.length, 4, "generated correct number of ticks");
        scale.domain([new Date(2000, 0, 1, 0, 0, 0, 0), new Date(2000, 1, 1, 0, 0, 0, 0)]);
        ticks = scale._tickInterval(d3.time.day);
        assert.equal(ticks.length, 32, "generated correct number of ticks");
        scale.domain([new Date(2000, 0, 1, 0, 0, 0, 0), new Date(2000, 0, 1, 23, 0, 0, 0)]);
        ticks = scale._tickInterval(d3.time.hour);
        assert.equal(ticks.length, 24, "generated correct number of ticks");
        scale.domain([new Date(2000, 0, 1, 0, 0, 0, 0), new Date(2000, 0, 1, 1, 0, 0, 0)]);
        ticks = scale._tickInterval(d3.time.minute);
        assert.equal(ticks.length, 61, "generated correct number of ticks");
        ticks = scale._tickInterval(d3.time.minute, 10);
        assert.equal(ticks.length, 7, "generated correct number of ticks");
        scale.domain([new Date(2000, 0, 1, 0, 0, 0, 0), new Date(2000, 0, 1, 0, 1, 0, 0)]);
        ticks = scale._tickInterval(d3.time.second);
        assert.equal(ticks.length, 61, "generated correct number of ticks");
    });
});

var assert = chai.assert;
describe("_Util.DOM", function () {
    it("getBBox works properly", function () {
        var svg = generateSVG();
        var rect = svg.append("rect").attr("x", 0).attr("y", 0).attr("width", 5).attr("height", 5);
        var bb1 = Plottable._Util.DOM.getBBox(rect);
        var bb2 = rect.node().getBBox();
        assert.deepEqual(bb1, bb2);
        svg.remove();
    });
    describe("getElementWidth, getElementHeight", function () {
        it("can get a plain element's size", function () {
            var parent = getSVGParent();
            parent.style("width", "300px");
            parent.style("height", "200px");
            var parentElem = parent[0][0];
            var width = Plottable._Util.DOM.getElementWidth(parentElem);
            assert.equal(width, 300, "measured width matches set width");
            var height = Plottable._Util.DOM.getElementHeight(parentElem);
            assert.equal(height, 200, "measured height matches set height");
        });
        it("can get the svg's size", function () {
            var svg = generateSVG(450, 120);
            var svgElem = svg[0][0];
            var width = Plottable._Util.DOM.getElementWidth(svgElem);
            assert.equal(width, 450, "measured width matches set width");
            var height = Plottable._Util.DOM.getElementHeight(svgElem);
            assert.equal(height, 120, "measured height matches set height");
            svg.remove();
        });
        it("can accept multiple units and convert to pixels", function () {
            var parent = getSVGParent();
            var parentElem = parent[0][0];
            var child = parent.append("div");
            var childElem = child[0][0];
            parent.style("width", "200px");
            parent.style("height", "50px");
            assert.equal(Plottable._Util.DOM.getElementWidth(parentElem), 200, "width is correct");
            assert.equal(Plottable._Util.DOM.getElementHeight(parentElem), 50, "height is correct");
            child.style("width", "20px");
            child.style("height", "10px");
            assert.equal(Plottable._Util.DOM.getElementWidth(childElem), 20, "width is correct");
            assert.equal(Plottable._Util.DOM.getElementHeight(childElem), 10, "height is correct");
            child.style("width", "100%");
            child.style("height", "100%");
            assert.equal(Plottable._Util.DOM.getElementWidth(childElem), 200, "width is correct");
            assert.equal(Plottable._Util.DOM.getElementHeight(childElem), 50, "height is correct");
            child.style("width", "50%");
            child.style("height", "50%");
            assert.equal(Plottable._Util.DOM.getElementWidth(childElem), 100, "width is correct");
            assert.equal(Plottable._Util.DOM.getElementHeight(childElem), 25, "height is correct");
            parent.style("width", "auto");
            parent.style("height", "auto");
            child.remove();
        });
    });
});

var assert = chai.assert;
describe("Formatters", function () {
    describe("fixed", function () {
        it("shows exactly [precision] digits", function () {
            var fixed3 = Plottable.Formatters.fixed();
            var result = fixed3(1);
            assert.strictEqual(result, "1.000", "defaults to three decimal places");
            result = fixed3(1.234);
            assert.strictEqual(result, "1.234", "shows three decimal places");
            result = fixed3(1.2345);
            assert.strictEqual(result, "", "changed values are not shown (get turned into empty strings)");
        });
        it("precision can be changed", function () {
            var fixed2 = Plottable.Formatters.fixed(2);
            var result = fixed2(1);
            assert.strictEqual(result, "1.00", "formatter was changed to show only two decimal places");
        });
        it("can be set to show rounded values", function () {
            var fixed3 = Plottable.Formatters.fixed(3, false);
            var result = fixed3(1.2349);
            assert.strictEqual(result, "1.235", "long values are rounded correctly");
        });
    });
    describe("general", function () {
        it("formats number to show at most [precision] digits", function () {
            var general = Plottable.Formatters.general();
            var result = general(1);
            assert.strictEqual(result, "1", "shows no decimals if formatting an integer");
            result = general(1.234);
            assert.strictEqual(result, "1.234", "shows up to three decimal places");
            result = general(1.2345);
            assert.strictEqual(result, "", "(changed) values with more than three decimal places are not shown");
        });
        it("stringifies non-number values", function () {
            var general = Plottable.Formatters.general();
            var result = general("blargh");
            assert.strictEqual(result, "blargh", "string values are passed through unchanged");
            result = general(null);
            assert.strictEqual(result, "null", "non-number inputs are stringified");
        });
        it("throws an error on strange precision", function () {
            assert.throws(function () {
                var general = Plottable.Formatters.general(-1);
                var result = general(5);
            });
            assert.throws(function () {
                var general = Plottable.Formatters.general(100);
                var result = general(5);
            });
        });
    });
    describe("identity", function () {
        it("stringifies inputs", function () {
            var identity = Plottable.Formatters.identity();
            var result = identity(1);
            assert.strictEqual(result, "1", "numbers are stringified");
            result = identity(0.999999);
            assert.strictEqual(result, "0.999999", "long numbers are stringified");
            result = identity(null);
            assert.strictEqual(result, "null", "formats null");
            result = identity(undefined);
            assert.strictEqual(result, "undefined", "formats undefined");
        });
    });
    describe("currency", function () {
        it("uses reasonable defaults", function () {
            var currencyFormatter = Plottable.Formatters.currency();
            var result = currencyFormatter(1);
            assert.strictEqual(result.charAt(0), "$", "defaults to $ for currency symbol");
            var decimals = result.substring(result.indexOf(".") + 1, result.length);
            assert.strictEqual(decimals.length, 2, "defaults to 2 decimal places");
            result = currencyFormatter(-1);
            assert.strictEqual(result.charAt(0), "-", "prefixes negative values with \"-\"");
            assert.strictEqual(result.charAt(1), "$", "places the currency symbol after the negative sign");
        });
        it("can change the type and position of the currency symbol", function () {
            var centsFormatter = Plottable.Formatters.currency(0, "c", false);
            var result = centsFormatter(1);
            assert.strictEqual(result.charAt(result.length - 1), "c", "The specified currency symbol was appended");
        });
    });
    describe("time", function () {
        it("uses reasonable defaults", function () {
            var timeFormatter = Plottable.Formatters.time();
            var result = timeFormatter(new Date(2000, 0, 1, 0, 0, 0, 0));
            assert.strictEqual(result, "2000", "only the year was displayed");
            result = timeFormatter(new Date(2000, 2, 1, 0, 0, 0, 0));
            assert.strictEqual(result, "Mar", "only the month was displayed");
            result = timeFormatter(new Date(2000, 2, 2, 0, 0, 0, 0));
            assert.strictEqual(result, "Thu 02", "month and date displayed");
            result = timeFormatter(new Date(2000, 2, 1, 20, 0, 0, 0));
            assert.strictEqual(result, "08 PM", "only hour was displayed");
            result = timeFormatter(new Date(2000, 2, 1, 20, 34, 0, 0));
            assert.strictEqual(result, "08:34", "hour and minute was displayed");
            result = timeFormatter(new Date(2000, 2, 1, 20, 34, 53, 0));
            assert.strictEqual(result, ":53", "seconds was displayed");
            result = timeFormatter(new Date(2000, 0, 1, 0, 0, 0, 950));
            assert.strictEqual(result, ".950", "milliseconds was displayed");
        });
    });
    describe("percentage", function () {
        it("uses reasonable defaults", function () {
            var percentFormatter = Plottable.Formatters.percentage();
            var result = percentFormatter(1);
            assert.strictEqual(result, "100%", "the value was multiplied by 100, a percent sign was appended, and no decimal places are shown by default");
        });
        it("can handle float imprecision", function () {
            var percentFormatter = Plottable.Formatters.percentage();
            var result = percentFormatter(0.07);
            assert.strictEqual(result, "7%", "does not have trailing zeros and is not empty string");
            percentFormatter = Plottable.Formatters.percentage(2);
            var result2 = percentFormatter(0.0035);
            assert.strictEqual(result2, "0.35%", "works even if multiplying by 100 does not make it an integer");
        });
    });
    describe("time", function () {
        it("uses reasonable defaults", function () {
            var timeFormatter = Plottable.Formatters.time();
            var result = timeFormatter(new Date(2000, 0, 1, 0, 0, 0, 0));
            assert.strictEqual(result, "2000", "only the year was displayed");
            result = timeFormatter(new Date(2000, 2, 1, 0, 0, 0, 0));
            assert.strictEqual(result, "Mar", "only the month was displayed");
            result = timeFormatter(new Date(2000, 2, 2, 0, 0, 0, 0));
            assert.strictEqual(result, "Thu 02", "month and date displayed");
            result = timeFormatter(new Date(2000, 2, 1, 20, 0, 0, 0));
            assert.strictEqual(result, "08 PM", "only hour was displayed");
            result = timeFormatter(new Date(2000, 2, 1, 20, 34, 0, 0));
            assert.strictEqual(result, "08:34", "hour and minute was displayed");
            result = timeFormatter(new Date(2000, 2, 1, 20, 34, 53, 0));
            assert.strictEqual(result, ":53", "seconds was displayed");
            result = timeFormatter(new Date(2000, 0, 1, 0, 0, 0, 950));
            assert.strictEqual(result, ".950", "milliseconds was displayed");
        });
    });
    describe("SISuffix", function () {
        it("shortens long numbers", function () {
            var lnFormatter = Plottable.Formatters.siSuffix();
            var result = lnFormatter(1);
            assert.strictEqual(result, "1.00", "shows 3 signifigicant figures by default");
            result = lnFormatter(Math.pow(10, 12));
            assert.operator(result.length, "<=", 5, "large number was formatted to a short string");
            result = lnFormatter(Math.pow(10, -12));
            assert.operator(result.length, "<=", 5, "small number was formatted to a short string");
        });
    });
    describe("relativeDate", function () {
        it("uses reasonable defaults", function () {
            var relativeDateFormatter = Plottable.Formatters.relativeDate();
            var result = relativeDateFormatter(7 * Plottable.MILLISECONDS_IN_ONE_DAY);
            assert.strictEqual(result, "7", "7 day difference from epoch, incremented by days, no suffix");
        });
        it("resulting value is difference from base value", function () {
            var relativeDateFormatter = Plottable.Formatters.relativeDate(5 * Plottable.MILLISECONDS_IN_ONE_DAY);
            var result = relativeDateFormatter(9 * Plottable.MILLISECONDS_IN_ONE_DAY);
            assert.strictEqual(result, "4", "4 days greater from base value");
            var result = relativeDateFormatter(Plottable.MILLISECONDS_IN_ONE_DAY);
            assert.strictEqual(result, "-4", "4 days less from base value");
        });
        it("can increment by different time types (hours, minutes)", function () {
            var hoursRelativeDateFormatter = Plottable.Formatters.relativeDate(0, Plottable.MILLISECONDS_IN_ONE_DAY / 24);
            var result = hoursRelativeDateFormatter(3 * Plottable.MILLISECONDS_IN_ONE_DAY);
            assert.strictEqual(result, "72", "72 hour difference from epoch");
            var minutesRelativeDateFormatter = Plottable.Formatters.relativeDate(0, Plottable.MILLISECONDS_IN_ONE_DAY / (24 * 60));
            var result = minutesRelativeDateFormatter(3 * Plottable.MILLISECONDS_IN_ONE_DAY);
            assert.strictEqual(result, "4320", "4320 minute difference from epoch");
        });
        it("can append a suffix", function () {
            var relativeDateFormatter = Plottable.Formatters.relativeDate(0, Plottable.MILLISECONDS_IN_ONE_DAY, "days");
            var result = relativeDateFormatter(7 * Plottable.MILLISECONDS_IN_ONE_DAY);
            assert.strictEqual(result, "7days", "days appended to the end");
        });
    });
});

var assert = chai.assert;
describe("IDCounter", function () {
    it("IDCounter works as expected", function () {
        var i = new Plottable._Util.IDCounter();
        assert.equal(i.get("f"), 0);
        assert.equal(i.increment("f"), 1);
        assert.equal(i.increment("g"), 1);
        assert.equal(i.increment("f"), 2);
        assert.equal(i.decrement("f"), 1);
        assert.equal(i.get("f"), 1);
        assert.equal(i.get("f"), 1);
        assert.equal(i.decrement(2), -1);
    });
});

var assert = chai.assert;
describe("StrictEqualityAssociativeArray", function () {
    it("StrictEqualityAssociativeArray works as expected", function () {
        var s = new Plottable._Util.StrictEqualityAssociativeArray();
        var o1 = {};
        var o2 = {};
        assert.isFalse(s.has(o1));
        assert.isFalse(s.delete(o1));
        assert.isUndefined(s.get(o1));
        assert.isFalse(s.set(o1, "foo"));
        assert.equal(s.get(o1), "foo");
        assert.isTrue(s.set(o1, "bar"));
        assert.equal(s.get(o1), "bar");
        s.set(o2, "baz");
        s.set(3, "bam");
        s.set("3", "ball");
        assert.equal(s.get(o1), "bar");
        assert.equal(s.get(o2), "baz");
        assert.equal(s.get(3), "bam");
        assert.equal(s.get("3"), "ball");
        assert.isTrue(s.delete(3));
        assert.isUndefined(s.get(3));
        assert.equal(s.get(o2), "baz");
        assert.equal(s.get("3"), "ball");
    });
    it("Array-level operations (retrieve keys, vals, and map)", function () {
        var s = new Plottable._Util.StrictEqualityAssociativeArray();
        s.set(2, "foo");
        s.set(3, "bar");
        s.set(4, "baz");
        assert.deepEqual(s.values(), ["foo", "bar", "baz"]);
        assert.deepEqual(s.keys(), [2, 3, 4]);
        assert.deepEqual(s.map(function (k, v, i) { return [k, v, i]; }), [[2, "foo", 0], [3, "bar", 1], [4, "baz", 2]]);
    });
});

var assert = chai.assert;
describe("CachingCharacterMeasurer", function () {
    var g;
    var measurer;
    var svg;
    beforeEach(function () {
        svg = generateSVG(100, 100);
        g = svg.append("g");
        measurer = new Plottable._Util.Text.CachingCharacterMeasurer(g.append("text"));
    });
    afterEach(function () {
        svg.remove();
    });
    it("empty string has non-zero size", function () {
        var a = measurer.measure("x x").width;
        var b = measurer.measure("xx").width;
        assert.operator(a, ">", b, "'x x' is longer than 'xx'");
    });
    it("should repopulate cache if it changes size and clear() is called", function () {
        var a = measurer.measure("x").width;
        g.style("font-size", "40px");
        var b = measurer.measure("x").width;
        assert.equal(a, b, "cached result doesn't reflect changes");
        measurer.clear();
        var c = measurer.measure("x").width;
        assert.operator(a, "<", c, "cache reset after font size changed");
    });
    it("multiple spaces take up same area as one space", function () {
        var a = measurer.measure("x x").width;
        var b = measurer.measure("x  \t \n x").width;
        assert.equal(a, b);
    });
});

var assert = chai.assert;
describe("Cache", function () {
    var callbackCalled = false;
    var f = function (s) {
        callbackCalled = true;
        return s + s;
    };
    var cache;
    beforeEach(function () {
        callbackCalled = false;
        cache = new Plottable._Util.Cache(f);
    });
    it("Doesn't call its function if it already called", function () {
        assert.equal(cache.get("hello"), "hellohello");
        assert.isTrue(callbackCalled);
        callbackCalled = false;
        assert.equal(cache.get("hello"), "hellohello");
        assert.isFalse(callbackCalled);
    });
    it("Clears its cache when .clear() is called", function () {
        var prefix = "hello";
        cache = new Plottable._Util.Cache(function (s) {
            callbackCalled = true;
            return prefix + s;
        });
        assert.equal(cache.get("world"), "helloworld");
        assert.isTrue(callbackCalled);
        callbackCalled = false;
        assert.equal(cache.get("world"), "helloworld");
        assert.isFalse(callbackCalled);
        prefix = "hola";
        cache.clear();
        assert.equal(cache.get("world"), "holaworld");
        assert.isTrue(callbackCalled);
    });
    it("Doesn't clear the cache when canonicalKey doesn't change", function () {
        cache = new Plottable._Util.Cache(f, "x");
        assert.equal(cache.get("hello"), "hellohello");
        assert.isTrue(callbackCalled);
        cache.clear();
        callbackCalled = false;
        assert.equal(cache.get("hello"), "hellohello");
        assert.isFalse(callbackCalled);
    });
    it("Clears the cache when canonicalKey changes", function () {
        var prefix = "hello";
        cache = new Plottable._Util.Cache(function (s) {
            callbackCalled = true;
            return prefix + s;
        });
        cache.get("world");
        assert.isTrue(callbackCalled);
        prefix = "hola";
        cache.clear();
        callbackCalled = false;
        cache.get("world");
        assert.isTrue(callbackCalled);
    });
    it("uses valueEq to check if it should clear", function () {
        var decider = true;
        cache = new Plottable._Util.Cache(f, "x", function (a, b) { return decider; });
        cache.get("hello");
        assert.isTrue(callbackCalled);
        cache.clear();
        callbackCalled = false;
        cache.get("hello");
        assert.isFalse(callbackCalled);
        decider = false;
        cache.clear();
        cache.get("hello");
        assert.isTrue(callbackCalled);
    });
});

var assert = chai.assert;
describe("_Util.Text", function () {
    it("getTruncatedText works properly", function () {
        var svg = generateSVG();
        var textEl = svg.append("text").attr("x", 20).attr("y", 50);
        textEl.text("foobar");
        var measure = Plottable._Util.Text.getTextMeasurer(textEl);
        var fullText = Plottable._Util.Text.getTruncatedText("hellom world!", 200, measure);
        assert.equal(fullText, "hellom world!", "text untruncated");
        var partialText = Plottable._Util.Text.getTruncatedText("hellom world!", 70, measure);
        assert.equal(partialText, "hello...", "text truncated");
        var tinyText = Plottable._Util.Text.getTruncatedText("hellom world!", 5, measure);
        assert.equal(tinyText, "", "empty string for tiny text");
        svg.remove();
    });
    describe("addEllipsesToLine", function () {
        var svg;
        var measure;
        var e;
        var textSelection;
        before(function () {
            svg = generateSVG();
            textSelection = svg.append("text");
            measure = Plottable._Util.Text.getTextMeasurer(textSelection);
            e = function (text, width) { return Plottable._Util.Text.addEllipsesToLine(text, width, measure); };
        });
        it("works on an empty string", function () {
            assert.equal(e("", 200), "...", "produced \"...\" with plenty of space");
        });
        it("works as expected when given no width", function () {
            assert.equal(e("this wont fit", 0), "", "returned empty string when width is 0");
        });
        it("works as expected when given only one periods worth of space", function () {
            var w = measure(".").width;
            assert.equal(e("this won't fit", w), ".", "returned a single period");
        });
        it("works as expected with plenty of space", function () {
            assert.equal(e("this will fit", 400), "this will fit...");
        });
        it("works as expected with insufficient space", function () {
            var w = measure("this won't fit").width;
            assert.equal(e("this won't fit", w), "this won't...");
        });
        it("handles spaces intelligently", function () {
            var spacey = "this            xx";
            var w = measure(spacey).width - 1;
            assert.equal(e(spacey, w), "this...");
        });
        after(function () {
            assert.lengthOf(svg.node().childNodes, 0, "this was all without side-effects");
            svg.remove();
        });
    });
    describe("writeText", function () {
        it("behaves appropriately when there is too little height and width to fit any text", function () {
            var svg = generateSVG();
            var width = 1;
            var height = 1;
            var textSelection = svg.append("text");
            var measure = Plottable._Util.Text.getTextMeasurer(textSelection);
            var results = Plottable._Util.Text.writeText("hello world", width, height, measure, true);
            assert.isFalse(results.textFits, "measurement mode: text doesn't fit");
            assert.equal(0, results.usedWidth, "measurement mode: no width used");
            assert.equal(0, results.usedHeight, "measurement mode: no height used");
            var writeOptions = { g: svg, xAlign: "center", yAlign: "center" };
            results = Plottable._Util.Text.writeText("hello world", width, height, measure, true, writeOptions);
            assert.isFalse(results.textFits, "write mode: text doesn't fit");
            assert.equal(0, results.usedWidth, "write mode: no width used");
            assert.equal(0, results.usedHeight, "write mode: no height used");
            textSelection.remove();
            assert.lengthOf(svg.selectAll("text")[0], 0, "no text was written");
            svg.remove();
        });
        it("behaves appropriately when there is plenty of width but too little height to fit text", function () {
            var svg = generateSVG();
            var width = 500;
            var height = 1;
            var textSelection = svg.append("text");
            var measure = Plottable._Util.Text.getTextMeasurer(textSelection);
            var results = Plottable._Util.Text.writeText("hello world", width, height, measure, true);
            assert.isFalse(results.textFits, "measurement mode: text doesn't fit");
            assert.equal(0, results.usedWidth, "measurement mode: no width used");
            assert.equal(0, results.usedHeight, "measurement mode: no height used");
            var writeOptions = { g: svg, xAlign: "center", yAlign: "center" };
            results = Plottable._Util.Text.writeText("hello world", width, height, measure, true, writeOptions);
            assert.isFalse(results.textFits, "write mode: text doesn't fit");
            assert.equal(0, results.usedWidth, "write mode: no width used");
            assert.equal(0, results.usedHeight, "write mode: no height used");
            textSelection.remove();
            assert.lengthOf(svg.selectAll("text")[0], 0, "no text was written");
            svg.remove();
        });
    });
    describe("getTextMeasurer", function () {
        var svg;
        var measurer;
        var canonicalBB;
        var canonicalResult;
        before(function () {
            svg = generateSVG(200, 200);
            var t = svg.append("text");
            t.text("hi there");
            canonicalBB = Plottable._Util.DOM.getBBox(t);
            canonicalResult = { width: canonicalBB.width, height: canonicalBB.height };
            t.text("bla bla bla");
            measurer = Plottable._Util.Text.getTextMeasurer(t);
        });
        it("works on empty string", function () {
            var result = measurer("");
            assert.deepEqual(result, { width: 0, height: 0 }, "empty string has 0 width and height");
        });
        it("works on non-empty string and has no side effects", function () {
            var result2 = measurer("hi there");
            assert.deepEqual(result2, canonicalResult, "measurement is as expected");
        });
        after(function () {
            svg.remove();
        });
    });
    describe("writeLine", function () {
        var svg;
        var g;
        var text = "hello world ARE YOU THERE?";
        var hideResults = true;
        describe("writeLineHorizontally", function () {
            it("writes no text if there is insufficient space", function () {
                svg = generateSVG(20, 20);
                g = svg.append("g");
                var wh = Plottable._Util.Text.writeLineHorizontally(text, g, 20, 20);
                assert.equal(wh.width, 0, "no width used");
                assert.equal(wh.height, 0, "no height used");
                var textEl = g.select("text");
                assert.equal(g.text(), "", "no text written");
                svg.remove();
            });
            it("performs basic functionality and defaults to left, top", function () {
                svg = generateSVG(400, 400);
                g = svg.append("g");
                var wh = Plottable._Util.Text.writeLineHorizontally(text, g, 400, 400);
                var textEl = g.select("text");
                var bb = Plottable._Util.DOM.getBBox(textEl);
                var x = bb.x + Plottable._Util.DOM.translate(g.select("g"))[0];
                var y = bb.y + Plottable._Util.DOM.translate(g.select("g"))[1];
                if (hideResults) {
                    svg.remove();
                }
                ;
            });
            it("center, center alignment works", function () {
                svg = generateSVG(400, 400);
                g = svg.append("g");
                var wh = Plottable._Util.Text.writeLineHorizontally(text, g, 400, 400, "center", "center");
                svg.append("circle").attr({ cx: 200, cy: 200, r: 5 });
                var textEl = g.select("text");
                var bb = Plottable._Util.DOM.getBBox(textEl);
                var x = bb.x + Plottable._Util.DOM.translate(g.select("g"))[0] + bb.width / 2;
                var y = bb.y + Plottable._Util.DOM.translate(g.select("g"))[1] + bb.height / 2;
                if (hideResults) {
                    svg.remove();
                }
                ;
            });
            it("right, bottom alignment works", function () {
                svg = generateSVG(400, 400);
                g = svg.append("g");
                var wh = Plottable._Util.Text.writeLineHorizontally(text, g, 400, 400, "right", "bottom");
                var textEl = g.select("text");
                var bb = Plottable._Util.DOM.getBBox(textEl);
                var x = bb.x + Plottable._Util.DOM.translate(g.select("g"))[0] + bb.width;
                var y = bb.y + Plottable._Util.DOM.translate(g.select("g"))[1] + bb.height;
                if (hideResults) {
                    svg.remove();
                }
                ;
            });
            it("throws an error if there's too little space", function () {
                svg = generateSVG(20, 20);
                g = svg.append("g");
                if (hideResults) {
                    svg.remove();
                }
                ;
            });
        });
        describe("writeLineVertically", function () {
            it("performs basic functionality and defaults to right, left, top", function () {
                svg = generateSVG(60, 400);
                g = svg.append("g");
                var wh = Plottable._Util.Text.writeLineVertically(text, g, 60, 400);
                var bb = Plottable._Util.DOM.getBBox(g.select("g"));
                if (hideResults) {
                    svg.remove();
                }
                ;
            });
            it("right, center, center", function () {
                svg = generateSVG(60, 400);
                g = svg.append("g");
                var wh = Plottable._Util.Text.writeLineVertically("x", g, 60, 400, "center", "center", "right");
                var bb = Plottable._Util.DOM.getBBox(g.select("g"));
                if (hideResults) {
                    svg.remove();
                }
                ;
            });
            it("right, right, bottom", function () {
                svg = generateSVG(60, 400);
                g = svg.append("g");
                var wh = Plottable._Util.Text.writeLineVertically(text, g, 60, 400, "right", "bottom", "right");
                var bb = Plottable._Util.DOM.getBBox(g.select("g"));
                if (hideResults) {
                    svg.remove();
                }
                ;
            });
            it("left, left, top", function () {
                svg = generateSVG(60, 400);
                g = svg.append("g");
                var wh = Plottable._Util.Text.writeLineVertically(text, g, 60, 400, "left", "top", "left");
                var bb = Plottable._Util.DOM.getBBox(g.select("g"));
                if (hideResults) {
                    svg.remove();
                }
                ;
            });
            it("left, center, center", function () {
                svg = generateSVG(60, 400);
                g = svg.append("g");
                var wh = Plottable._Util.Text.writeLineVertically(text, g, 60, 400, "center", "center", "left");
                if (hideResults) {
                    svg.remove();
                }
                ;
            });
            it("left, right, bottom", function () {
                svg = generateSVG(60, 400);
                g = svg.append("g");
                var wh = Plottable._Util.Text.writeLineVertically(text, g, 60, 400, "right", "bottom", "left");
                if (hideResults) {
                    svg.remove();
                }
                ;
            });
        });
    });
});

var assert = chai.assert;
describe("_Util.Methods", function () {
    it("inRange works correct", function () {
        assert.isTrue(Plottable._Util.Methods.inRange(0, -1, 1), "basic functionality works");
        assert.isTrue(Plottable._Util.Methods.inRange(0, 0, 1), "it is a closed interval");
        assert.isTrue(!Plottable._Util.Methods.inRange(0, 1, 2), "returns false when false");
    });
    it("sortedIndex works properly", function () {
        var a = [1, 2, 3, 4, 5];
        var si = Plottable._Util.OpenSource.sortedIndex;
        assert.equal(si(0, a), 0, "return 0 when val is <= arr[0]");
        assert.equal(si(6, a), a.length, "returns a.length when val >= arr[arr.length-1]");
        assert.equal(si(1.5, a), 1, "returns 1 when val is between the first and second elements");
    });
    it("accessorize works properly", function () {
        var datum = { "foo": 2, "bar": 3, "key": 4 };
        var f = function (d, i, m) { return d + i; };
        var a1 = Plottable._Util.Methods.accessorize(f);
        assert.equal(f, a1, "function passes through accessorize unchanged");
        var a2 = Plottable._Util.Methods.accessorize("key");
        assert.equal(a2(datum, 0, null), 4, "key accessor works appropriately");
        var a3 = Plottable._Util.Methods.accessorize("#aaaa");
        assert.equal(a3(datum, 0, null), "#aaaa", "strings beginning with # are returned as final value");
        var a4 = Plottable._Util.Methods.accessorize(33);
        assert.equal(a4(datum, 0, null), 33, "numbers are return as final value");
        var a5 = Plottable._Util.Methods.accessorize(datum);
        assert.equal(a5(datum, 0, null), datum, "objects are return as final value");
    });
    it("uniq works as expected", function () {
        var strings = ["foo", "bar", "foo", "foo", "baz", "bam"];
        assert.deepEqual(Plottable._Util.Methods.uniq(strings), ["foo", "bar", "baz", "bam"]);
    });
    it("max/min work as expected", function () {
        var alist = [1, 2, 3, 4, 5];
        var dbl = function (x) { return x * 2; };
        var max = Plottable._Util.Methods.max;
        var min = Plottable._Util.Methods.min;
        assert.deepEqual(max(alist), 5, "max works as expected on plain array");
        assert.deepEqual(max(alist, 99), 5, "max ignores default on non-empty array");
        assert.deepEqual(max(alist, dbl), 10, "max applies function appropriately");
        assert.deepEqual(max([]), 0, "default value zero by default");
        assert.deepEqual(max([], 10), 10, "works as intended with default value");
        assert.deepEqual(max([], dbl), 0, "default value zero as expected when fn provided");
        assert.deepEqual(max([], dbl, 5), 5, "default value works with function");
        assert.deepEqual(min(alist, 0), 1, "min works for basic list");
        assert.deepEqual(min(alist, dbl, 0), 2, "min works with function arg");
        assert.deepEqual(min([]), 0, "min defaults to 0");
        assert.deepEqual(min([], dbl, 5), 5, "min accepts custom default and function");
        var strings = ["a", "bb", "ccc", "ddd"];
        assert.deepEqual(max(strings, function (s) { return s.length; }), 3, "works on arrays of non-numbers with a function");
        assert.deepEqual(max([], function (s) { return s.length; }, 5), 5, "defaults work even with non-number function type");
    });
    it("objEq works as expected", function () {
        assert.isTrue(Plottable._Util.Methods.objEq({}, {}));
        assert.isTrue(Plottable._Util.Methods.objEq({ a: 5 }, { a: 5 }));
        assert.isFalse(Plottable._Util.Methods.objEq({ a: 5, b: 6 }, { a: 5 }));
        assert.isFalse(Plottable._Util.Methods.objEq({ a: 5 }, { a: 5, b: 6 }));
        assert.isTrue(Plottable._Util.Methods.objEq({ a: "hello" }, { a: "hello" }));
        assert.isFalse(Plottable._Util.Methods.objEq({ constructor: {}.constructor }, {}), "using \"constructor\" isn't hidden");
    });
});

var assert = chai.assert;
function makeFakeEvent(x, y) {
    return {
        dx: 0,
        dy: 0,
        clientX: x,
        clientY: y,
        translate: [x, y],
        scale: 1,
        sourceEvent: null,
        x: x,
        y: y,
        keyCode: 0,
        altKey: false
    };
}
function fakeDragSequence(anyedInteraction, startX, startY, endX, endY) {
    anyedInteraction._dragstart();
    d3.event = makeFakeEvent(startX, startY);
    anyedInteraction._drag();
    d3.event = makeFakeEvent(endX, endY);
    anyedInteraction._drag();
    anyedInteraction._dragend();
    d3.event = null;
}
describe("Interactions", function () {
    describe("PanZoomInteraction", function () {
        it("Pans properly", function () {
            var xScale = new Plottable.Scale.Linear().domain([0, 11]);
            var yScale = new Plottable.Scale.Linear().domain([11, 0]);
            var svg = generateSVG();
            var dataset = makeLinearSeries(11);
            var renderer = new Plottable.Plot.Scatter(dataset, xScale, yScale);
            renderer.renderTo(svg);
            var xDomainBefore = xScale.domain();
            var yDomainBefore = yScale.domain();
            var interaction = new Plottable.Interaction.PanZoom(renderer, xScale, yScale);
            interaction.registerWithComponent();
            var hb = renderer._element.select(".hit-box").node();
            var dragDistancePixelX = 10;
            var dragDistancePixelY = 20;
            $(hb).simulate("drag", {
                dx: dragDistancePixelX,
                dy: dragDistancePixelY
            });
            var xDomainAfter = xScale.domain();
            var yDomainAfter = yScale.domain();
            assert.notDeepEqual(xDomainAfter, xDomainBefore, "x domain was changed by panning");
            assert.notDeepEqual(yDomainAfter, yDomainBefore, "y domain was changed by panning");
            function getSlope(scale) {
                var range = scale.range();
                var domain = scale.domain();
                return (domain[1] - domain[0]) / (range[1] - range[0]);
            }
            ;
            var expectedXDragChange = -dragDistancePixelX * getSlope(xScale);
            var expectedYDragChange = -dragDistancePixelY * getSlope(yScale);
            assert.closeTo(xDomainAfter[0] - xDomainBefore[0], expectedXDragChange, 1, "x domain changed by the correct amount");
            assert.closeTo(yDomainAfter[0] - yDomainBefore[0], expectedYDragChange, 1, "y domain changed by the correct amount");
            svg.remove();
        });
    });
    describe("XYDragBoxInteraction", function () {
        var svgWidth = 400;
        var svgHeight = 400;
        var svg;
        var dataset;
        var xScale;
        var yScale;
        var renderer;
        var interaction;
        var dragstartX = 20;
        var dragstartY = svgHeight - 100;
        var dragendX = 100;
        var dragendY = svgHeight - 20;
        before(function () {
            svg = generateSVG(svgWidth, svgHeight);
            dataset = new Plottable.Dataset(makeLinearSeries(10));
            xScale = new Plottable.Scale.Linear();
            yScale = new Plottable.Scale.Linear();
            renderer = new Plottable.Plot.Scatter(dataset, xScale, yScale);
            renderer.renderTo(svg);
            interaction = new Plottable.Interaction.XYDragBox(renderer);
            interaction.registerWithComponent();
        });
        afterEach(function () {
            interaction.dragstart(null);
            interaction.drag(null);
            interaction.dragend(null);
            interaction.clearBox();
        });
        it("All callbacks are notified with appropriate data on drag", function () {
            var timesCalled = 0;
            interaction.dragstart(function (a) {
                timesCalled++;
                var expectedStartLocation = { x: dragstartX, y: dragstartY };
                assert.deepEqual(a, expectedStartLocation, "areaCallback called with null arg on dragstart");
            });
            interaction.dragend(function (a, b) {
                timesCalled++;
                var expectedStart = {
                    x: dragstartX,
                    y: dragstartY,
                };
                var expectedEnd = {
                    x: dragendX,
                    y: dragendY
                };
                assert.deepEqual(a, expectedStart, "areaCallback was passed the correct starting point");
                assert.deepEqual(b, expectedEnd, "areaCallback was passed the correct ending point");
            });
            fakeDragSequence(interaction, dragstartX, dragstartY, dragendX, dragendY);
            assert.equal(timesCalled, 2, "drag callbacks are called twice");
        });
        it("Highlights and un-highlights areas appropriately", function () {
            fakeDragSequence(interaction, dragstartX, dragstartY, dragendX, dragendY);
            var dragBoxClass = "." + Plottable.Interaction.XYDragBox.CLASS_DRAG_BOX;
            var dragBox = renderer._backgroundContainer.select(dragBoxClass);
            assert.isNotNull(dragBox, "the dragbox was created");
            var actualStartPosition = { x: parseFloat(dragBox.attr("x")), y: parseFloat(dragBox.attr("y")) };
            var expectedStartPosition = { x: Math.min(dragstartX, dragendX), y: Math.min(dragstartY, dragendY) };
            assert.deepEqual(actualStartPosition, expectedStartPosition, "highlighted box is positioned correctly");
            assert.equal(parseFloat(dragBox.attr("width")), Math.abs(dragstartX - dragendX), "highlighted box has correct width");
            assert.equal(parseFloat(dragBox.attr("height")), Math.abs(dragstartY - dragendY), "highlighted box has correct height");
            interaction.clearBox();
            var boxGone = dragBox.attr("width") === "0" && dragBox.attr("height") === "0";
            assert.isTrue(boxGone, "highlighted box disappears when clearBox is called");
        });
        after(function () {
            svg.remove();
        });
    });
    describe("YDragBoxInteraction", function () {
        var svgWidth = 400;
        var svgHeight = 400;
        var svg;
        var dataset;
        var xScale;
        var yScale;
        var renderer;
        var interaction;
        var dragstartX = 20;
        var dragstartY = svgHeight - 100;
        var dragendX = 100;
        var dragendY = svgHeight - 20;
        before(function () {
            svg = generateSVG(svgWidth, svgHeight);
            dataset = new Plottable.Dataset(makeLinearSeries(10));
            xScale = new Plottable.Scale.Linear();
            yScale = new Plottable.Scale.Linear();
            renderer = new Plottable.Plot.Scatter(dataset, xScale, yScale);
            renderer.renderTo(svg);
            interaction = new Plottable.Interaction.YDragBox(renderer);
            interaction.registerWithComponent();
        });
        afterEach(function () {
            interaction.dragstart(null);
            interaction.drag(null);
            interaction.dragend(null);
            interaction.clearBox();
        });
        it("All callbacks are notified with appropriate data when a drag finishes", function () {
            var timesCalled = 0;
            interaction.dragstart(function (a) {
                timesCalled++;
                var expectedY = dragstartY;
                assert.deepEqual(a.y, expectedY, "areaCallback called with null arg on dragstart");
            });
            interaction.dragend(function (a, b) {
                timesCalled++;
                var expectedStartY = dragstartY;
                var expectedEndY = dragendY;
                assert.deepEqual(a.y, expectedStartY);
                assert.deepEqual(b.y, expectedEndY);
            });
            fakeDragSequence(interaction, dragstartX, dragstartY, dragendX, dragendY);
            assert.equal(timesCalled, 2, "drag callbacks area called twice");
        });
        it("Highlights and un-highlights areas appropriately", function () {
            fakeDragSequence(interaction, dragstartX, dragstartY, dragendX, dragendY);
            var dragBoxClass = "." + Plottable.Interaction.XYDragBox.CLASS_DRAG_BOX;
            var dragBox = renderer._backgroundContainer.select(dragBoxClass);
            assert.isNotNull(dragBox, "the dragbox was created");
            var actualStartPosition = { x: parseFloat(dragBox.attr("x")), y: parseFloat(dragBox.attr("y")) };
            var expectedStartPosition = { x: 0, y: Math.min(dragstartY, dragendY) };
            assert.deepEqual(actualStartPosition, expectedStartPosition, "highlighted box is positioned correctly");
            assert.equal(parseFloat(dragBox.attr("width")), svgWidth, "highlighted box has correct width");
            assert.equal(parseFloat(dragBox.attr("height")), Math.abs(dragstartY - dragendY), "highlighted box has correct height");
            interaction.clearBox();
            var boxGone = dragBox.attr("width") === "0" && dragBox.attr("height") === "0";
            assert.isTrue(boxGone, "highlighted box disappears when clearBox is called");
        });
        after(function () {
            svg.remove();
        });
    });
    describe("KeyInteraction", function () {
        it("Triggers the callback only when the Component is moused over and appropriate key is pressed", function () {
            var svg = generateSVG(400, 400);
            var component = new Plottable.Abstract.Component();
            component.renderTo(svg);
            var code = 65;
            var ki = new Plottable.Interaction.Key(component, code);
            var callbackCalled = false;
            var callback = function () {
                callbackCalled = true;
            };
            ki.callback(callback);
            ki.registerWithComponent();
            var $hitbox = $(component.hitBox.node());
            $hitbox.simulate("keydown", { keyCode: code });
            assert.isFalse(callbackCalled, "callback is not called if component does not have mouse focus (before mouseover)");
            $hitbox.simulate("mouseover");
            $hitbox.simulate("keydown", { keyCode: code });
            assert.isTrue(callbackCalled, "callback gets called if the appropriate key is pressed while the component has mouse focus");
            callbackCalled = false;
            $hitbox.simulate("keydown", { keyCode: (code + 1) });
            assert.isFalse(callbackCalled, "callback is not called if the wrong key is pressed");
            $hitbox.simulate("mouseout");
            $hitbox.simulate("keydown", { keyCode: code });
            assert.isFalse(callbackCalled, "callback is not called if component does not have mouse focus (after mouseout)");
            svg.remove();
        });
    });
    describe("BarHover", function () {
        var dataset;
        var ordinalScale;
        var linearScale;
        before(function () {
            dataset = [
                { name: "A", value: 3 },
                { name: "B", value: 5 }
            ];
            ordinalScale = new Plottable.Scale.Ordinal();
            linearScale = new Plottable.Scale.Linear();
        });
        it("hoverMode()", function () {
            var barPlot = new Plottable.Plot.VerticalBar(dataset, ordinalScale, linearScale);
            var bhi = new Plottable.Interaction.BarHover(barPlot);
            bhi.hoverMode("line");
            bhi.hoverMode("POINT");
            assert.throws(function () { return bhi.hoverMode("derp"); }, "not a valid");
        });
        it("correctly triggers callbacks (vertical)", function () {
            var svg = generateSVG(400, 400);
            var barPlot = new Plottable.Plot.VerticalBar(dataset, ordinalScale, linearScale);
            barPlot.project("x", "name", ordinalScale).project("y", "value", linearScale);
            var bhi = new Plottable.Interaction.BarHover(barPlot);
            var barDatum = null;
            bhi.onHover(function (datum, bar) {
                barDatum = datum;
            });
            var unhoverCalled = false;
            bhi.onUnhover(function (datum, bar) {
                barDatum = datum;
                unhoverCalled = true;
            });
            barPlot.renderTo(svg);
            bhi.registerWithComponent();
            var hitbox = barPlot._element.select(".hit-box");
            triggerFakeMouseEvent("mousemove", hitbox, 100, 200);
            assert.deepEqual(barDatum, dataset[0], "the first bar was selected (point mode)");
            barDatum = null;
            triggerFakeMouseEvent("mousemove", hitbox, 100, 201);
            assert.isNull(barDatum, "hover callback isn't called if the hovered bar didn't change");
            barDatum = null;
            triggerFakeMouseEvent("mousemove", hitbox, 10, 10);
            assert.isTrue(unhoverCalled, "unhover callback is triggered on mousing away from a bar");
            assert.deepEqual(barDatum, dataset[0], "the unhover callback was passed the last-hovered bar");
            unhoverCalled = false;
            triggerFakeMouseEvent("mousemove", hitbox, 11, 11);
            assert.isFalse(unhoverCalled, "unhover callback isn't triggered multiple times in succession");
            triggerFakeMouseEvent("mousemove", hitbox, 100, 200);
            triggerFakeMouseEvent("mouseout", hitbox, 100, 9999);
            assert.isTrue(unhoverCalled, "unhover callback is triggered on mousing out of the chart");
            triggerFakeMouseEvent("mousemove", hitbox, 100, 200);
            unhoverCalled = false;
            triggerFakeMouseEvent("mousemove", hitbox, 250, 200);
            assert.isTrue(unhoverCalled, "unhover callback is triggered on mousing from one bar to another");
            bhi.hoverMode("line");
            barDatum = null;
            triggerFakeMouseEvent("mousemove", hitbox, 100, 1);
            assert.deepEqual(barDatum, dataset[0], "the first bar was selected (line mode)");
            svg.remove();
        });
        it("correctly triggers callbacks (hoizontal)", function () {
            var svg = generateSVG(400, 400);
            var barPlot = new Plottable.Plot.HorizontalBar(dataset, linearScale, ordinalScale);
            barPlot.project("y", "name", ordinalScale).project("x", "value", linearScale);
            var bhi = new Plottable.Interaction.BarHover(barPlot);
            var barDatum = null;
            bhi.onHover(function (datum, bar) {
                barDatum = datum;
            });
            var unhoverCalled = false;
            bhi.onUnhover(function () {
                unhoverCalled = true;
            });
            barPlot.renderTo(svg);
            bhi.registerWithComponent();
            var hitbox = barPlot._element.select(".hit-box");
            triggerFakeMouseEvent("mousemove", hitbox, 200, 250);
            assert.deepEqual(barDatum, dataset[0], "the first bar was selected (point mode)");
            barDatum = null;
            triggerFakeMouseEvent("mousemove", hitbox, 201, 250);
            assert.isNull(barDatum, "hover callback isn't called if the hovered bar didn't change");
            triggerFakeMouseEvent("mousemove", hitbox, 10, 10);
            assert.isTrue(unhoverCalled, "unhover callback is triggered on mousing away from a bar");
            unhoverCalled = false;
            triggerFakeMouseEvent("mousemove", hitbox, 11, 11);
            assert.isFalse(unhoverCalled, "unhover callback isn't triggered multiple times in succession");
            triggerFakeMouseEvent("mousemove", hitbox, 200, 250);
            triggerFakeMouseEvent("mouseout", hitbox, -999, 250);
            assert.isTrue(unhoverCalled, "unhover callback is triggered on mousing out of the chart");
            triggerFakeMouseEvent("mousemove", hitbox, 200, 250);
            unhoverCalled = false;
            triggerFakeMouseEvent("mousemove", hitbox, 200, 100);
            assert.isTrue(unhoverCalled, "unhover callback is triggered on mousing from one bar to another");
            bhi.hoverMode("line");
            triggerFakeMouseEvent("mousemove", hitbox, 399, 250);
            assert.deepEqual(barDatum, dataset[0], "the first bar was selected (line mode)");
            svg.remove();
        });
    });
});

var assert = chai.assert;
describe("Dispatchers", function () {
    it("correctly registers for and deregisters from events", function () {
        var target = generateSVG();
        var dispatcher = new Plottable.Abstract.Dispatcher(target);
        var callbackWasCalled = false;
        dispatcher._event2Callback["click"] = function () {
            callbackWasCalled = true;
        };
        triggerFakeUIEvent("click", target);
        assert.isFalse(callbackWasCalled, "The callback is not called before the dispatcher connect()s");
        dispatcher.connect();
        triggerFakeUIEvent("click", target);
        assert.isTrue(callbackWasCalled, "The dispatcher called its callback");
        callbackWasCalled = false;
        dispatcher.disconnect();
        triggerFakeUIEvent("click", target);
        assert.isFalse(callbackWasCalled, "The callback is not called after the dispatcher disconnect()s");
        target.remove();
    });
    it("target can be changed", function () {
        var target1 = generateSVG();
        var target2 = generateSVG();
        var dispatcher = new Plottable.Abstract.Dispatcher(target1);
        var callbackWasCalled = false;
        dispatcher._event2Callback["click"] = function () { return callbackWasCalled = true; };
        dispatcher.connect();
        triggerFakeUIEvent("click", target1);
        assert.isTrue(callbackWasCalled, "The dispatcher received the event on the target");
        dispatcher.target(target2);
        callbackWasCalled = false;
        triggerFakeUIEvent("click", target1);
        assert.isFalse(callbackWasCalled, "The dispatcher did not receive the event on the old target");
        triggerFakeUIEvent("click", target2);
        assert.isTrue(callbackWasCalled, "The dispatcher received the event on the new target");
        target1.remove();
        target2.remove();
    });
    it("multiple dispatchers can be attached to the same target", function () {
        var target = generateSVG();
        var dispatcher1 = new Plottable.Abstract.Dispatcher(target);
        var called1 = false;
        dispatcher1._event2Callback["click"] = function () { return called1 = true; };
        dispatcher1.connect();
        var dispatcher2 = new Plottable.Abstract.Dispatcher(target);
        var called2 = false;
        dispatcher2._event2Callback["click"] = function () { return called2 = true; };
        dispatcher2.connect();
        triggerFakeUIEvent("click", target);
        assert.isTrue(called1, "The first dispatcher called its callback");
        assert.isTrue(called2, "The second dispatcher also called its callback");
        target.remove();
    });
    it("can't double-connect", function () {
        var target = generateSVG();
        var dispatcher = new Plottable.Abstract.Dispatcher(target);
        dispatcher.connect();
        assert.throws(function () { return dispatcher.connect(); }, "connect");
        target.remove();
    });
    describe("Mouse Dispatcher", function () {
        it("passes event position to mouseover, mousemove, and mouseout callbacks", function () {
            var target = generateSVG();
            var targetX = 17;
            var targetY = 76;
            var expectedPoint = {
                x: targetX,
                y: targetY
            };
            function assertPointsClose(actual, expected, epsilon, message) {
                assert.closeTo(actual.x, expected.x, epsilon, message + " (x)");
                assert.closeTo(actual.y, expected.y, epsilon, message + " (y)");
            }
            ;
            var md = new Plottable.Dispatcher.Mouse(target);
            var mouseoverCalled = false;
            md.mouseover(function (p) {
                mouseoverCalled = true;
                assertPointsClose(p, expectedPoint, 0.5, "the mouse position was passed to the callback");
            });
            var mousemoveCalled = false;
            md.mousemove(function (p) {
                mousemoveCalled = true;
                assertPointsClose(p, expectedPoint, 0.5, "the mouse position was passed to the callback");
            });
            var mouseoutCalled = false;
            md.mouseout(function (p) {
                mouseoutCalled = true;
                assertPointsClose(p, expectedPoint, 0.5, "the mouse position was passed to the callback");
            });
            md.connect();
            triggerFakeMouseEvent("mouseover", target, targetX, targetY);
            assert.isTrue(mouseoverCalled, "mouseover callback was called");
            triggerFakeMouseEvent("mousemove", target, targetX, targetY);
            assert.isTrue(mousemoveCalled, "mousemove callback was called");
            triggerFakeMouseEvent("mouseout", target, targetX, targetY);
            assert.isTrue(mouseoutCalled, "mouseout callback was called");
            target.remove();
        });
    });
});<|MERGE_RESOLUTION|>--- conflicted
+++ resolved
@@ -1533,26 +1533,6 @@
             assert.closeTo(parseFloat(secondPathPoints1[1]), 0, 1, "draws line to origin");
             verifier.end();
         });
-<<<<<<< HEAD
-        describe("Fill", function () {
-            it("sectors are filled in according to defaults", function () {
-                var arcPaths = renderArea.selectAll(".arc");
-                var arcPath0 = d3.select(arcPaths[0][0]);
-                assert.strictEqual(arcPath0.attr("fill"), Plottable.Core.Colors.PLOTTABLE_COLORS[0], "first sector filled appropriately");
-                var arcPath1 = d3.select(arcPaths[0][1]);
-                assert.strictEqual(arcPath1.attr("fill"), Plottable.Core.Colors.PLOTTABLE_COLORS[1], "second sector filled appropriately");
-                verifier.end();
-            });
-            it("project fill", function () {
-                piePlot.project("fill", function (d, i) { return String(i); }, new Plottable.Scale.Color("10"));
-                var arcPaths = renderArea.selectAll(".arc");
-                var arcPath0 = d3.select(arcPaths[0][0]);
-                assert.strictEqual(arcPath0.attr("fill"), "#1f77b4", "first sector filled appropriately");
-                var arcPath1 = d3.select(arcPaths[0][1]);
-                assert.strictEqual(arcPath1.attr("fill"), "#ff7f0e", "second sector filled appropriately");
-                verifier.end();
-            });
-=======
         it("innerRadius project", function () {
             piePlot.project("innerRadius", function () { return 5; });
             var arcPaths = renderArea.selectAll(".arc");
@@ -1584,7 +1564,25 @@
             assert.closeTo(outerArcPath0[6], 0, 1, "makes outer arc to right edge");
             piePlot.project("outerRadius", function () { return 250; });
             verifier.end();
->>>>>>> 3b853ac5
+        });
+        describe("Fill", function () {
+            it("sectors are filled in according to defaults", function () {
+                var arcPaths = renderArea.selectAll(".arc");
+                var arcPath0 = d3.select(arcPaths[0][0]);
+                assert.strictEqual(arcPath0.attr("fill"), Plottable.Core.Colors.PLOTTABLE_COLORS[0], "first sector filled appropriately");
+                var arcPath1 = d3.select(arcPaths[0][1]);
+                assert.strictEqual(arcPath1.attr("fill"), Plottable.Core.Colors.PLOTTABLE_COLORS[1], "second sector filled appropriately");
+                verifier.end();
+            });
+            it("project fill", function () {
+                piePlot.project("fill", function (d, i) { return String(i); }, new Plottable.Scale.Color("10"));
+                var arcPaths = renderArea.selectAll(".arc");
+                var arcPath0 = d3.select(arcPaths[0][0]);
+                assert.strictEqual(arcPath0.attr("fill"), "#1f77b4", "first sector filled appropriately");
+                var arcPath1 = d3.select(arcPaths[0][1]);
+                assert.strictEqual(arcPath1.attr("fill"), "#ff7f0e", "second sector filled appropriately");
+                verifier.end();
+            });
         });
         after(function () {
             if (verifier.passed) {
