--- conflicted
+++ resolved
@@ -180,355 +180,6 @@
 ///<reference path="../testReference.ts" />
 var assert = chai.assert;
 
-<<<<<<< HEAD
-describe("Axes", function () {
-    it("Renders ticks", function () {
-        var svg = generateSVG(500, 100);
-        var xScale = new Plottable.Scale.Linear();
-        xScale.domain([0, 10]);
-        xScale.range([0, 500]);
-        var axis = new Plottable.Axis.XAxis(xScale, "bottom");
-        axis.renderTo(svg);
-        var ticks = svg.selectAll(".tick");
-        assert.operator(ticks[0].length, ">=", 2, "There are at least two ticks.");
-
-        var tickTexts = ticks.select("text")[0].map(function (t) {
-            return d3.select(t).text();
-        });
-        var generatedTicks = xScale.ticks().map(axis.tickFormat());
-        assert.deepEqual(tickTexts, generatedTicks, "The correct tick texts are displayed");
-        svg.remove();
-    });
-
-    it("formatter can be changed", function () {
-        var svg = generateSVG(500, 100);
-        var xScale = new Plottable.Scale.Linear();
-        xScale.domain([0, 10]);
-        xScale.range([0, 500]);
-        var axis = new Plottable.Axis.XAxis(xScale, "bottom");
-        axis.renderTo(svg);
-
-        var tickTexts = svg.selectAll(".tick text")[0].map(function (t) {
-            return d3.select(t).text();
-        });
-        var generatedTicks = xScale.ticks().map(axis.tickFormat());
-        assert.deepEqual(tickTexts, generatedTicks, "The correct tick texts are displayed");
-
-        var blarghFormatter = function (d) {
-            return "blargh";
-        };
-        axis.tickFormat(blarghFormatter);
-        tickTexts = svg.selectAll(".tick text")[0].map(function (t) {
-            return d3.select(t).text();
-        });
-        generatedTicks = xScale.ticks().map(axis.tickFormat());
-        assert.deepEqual(tickTexts, generatedTicks, "Tick texts updated based on new formatter");
-
-        svg.remove();
-    });
-
-    it("Still displays tick labels if space is constrained.", function () {
-        var svg = generateSVG(100, 100);
-        var yScale = new Plottable.Scale.Linear().domain([0, 10]).range([0, 100]);
-        var yAxis = new Plottable.Axis.YAxis(yScale, "left");
-        yAxis.renderTo(svg);
-        var tickTexts = svg.selectAll(".tick text");
-        var visibleTickTexts = tickTexts.filter(function () {
-            return d3.select(this).style("visibility") === "visible";
-        });
-        assert.operator(visibleTickTexts[0].length, ">=", 2, "Two tick labels remain visible");
-        yAxis.detach();
-
-        var xScale = new Plottable.Scale.Linear().domain([0, 10]).range([0, 100]);
-        var xAxis = new Plottable.Axis.XAxis(yScale, "bottom");
-        xAxis.renderTo(svg);
-        tickTexts = svg.selectAll(".tick text");
-        visibleTickTexts = tickTexts.filter(function () {
-            return d3.select(this).style("visibility") === "visible";
-        });
-        assert.operator(visibleTickTexts[0].length, ">=", 2, "Two tick labels remain visible");
-        svg.remove();
-    });
-
-    it("XAxis positions tick labels correctly", function () {
-        var svg = generateSVG(500, 100);
-        var xScale = new Plottable.Scale.Linear();
-        xScale.domain([0, 10]);
-        xScale.range([0, 500]);
-        var xAxis = new Plottable.Axis.XAxis(xScale, "bottom");
-        xAxis.renderTo(svg);
-        var tickMarks = xAxis.axisElement.selectAll(".tick").select("line")[0];
-        var tickLabels = xAxis.axisElement.selectAll(".tick").select("text")[0];
-        for (var i = 0; i < tickMarks.length; i++) {
-            var markRect = tickMarks[i].getBoundingClientRect();
-            var labelRect = tickLabels[i].getBoundingClientRect();
-            assert.isTrue((labelRect.left <= markRect.left && markRect.right <= labelRect.right), "tick label position defaults to centered");
-        }
-
-        xAxis.tickLabelPosition("left");
-        xAxis._render();
-        tickMarks = xAxis.axisElement.selectAll(".tick").select("line")[0];
-        tickLabels = xAxis.axisElement.selectAll(".tick").select("text")[0];
-        for (i = 0; i < tickMarks.length; i++) {
-            markRect = tickMarks[i].getBoundingClientRect();
-            labelRect = tickLabels[i].getBoundingClientRect();
-            assert.operator(labelRect.right, "<=", markRect.left + 1, "tick label is to the left of the mark"); // +1 for off-by-one on some browsers
-        }
-
-        xAxis.tickLabelPosition("right");
-        xAxis._render();
-        tickMarks = xAxis.axisElement.selectAll(".tick").select("line")[0];
-        tickLabels = xAxis.axisElement.selectAll(".tick").select("text")[0];
-        for (i = 0; i < tickMarks.length; i++) {
-            markRect = tickMarks[i].getBoundingClientRect();
-            labelRect = tickLabels[i].getBoundingClientRect();
-            assert.operator(markRect.right, "<=", labelRect.left + 1, "tick label is to the right of the mark"); // +1 for off-by-one on some browsers
-        }
-        svg.remove();
-    });
-
-    it("X Axis height can be changed", function () {
-        var svg = generateSVG(500, 30);
-        var xScale = new Plottable.Scale.Linear();
-        xScale.domain([0, 10]);
-        xScale.range([0, 500]);
-        var xAxis = new Plottable.Axis.XAxis(xScale, "top");
-        xAxis.renderTo(svg);
-
-        var oldHeight = xAxis._requestedSpace(500, 30).height;
-        var axisBBoxBefore = xAxis.element.node().getBBox();
-        var baselineClientRectBefore = xAxis.element.select("path").node().getBoundingClientRect();
-        assert.equal(axisBBoxBefore.height, oldHeight, "axis height matches minimum height (before)");
-
-        var newHeight = 60;
-        xAxis.height(newHeight);
-        xAxis.renderTo(svg);
-        var axisBBoxAfter = xAxis.element.node().getBBox();
-        var baselineClientRectAfter = xAxis.element.select("path").node().getBoundingClientRect();
-        assert.equal(axisBBoxAfter.height, newHeight, "axis height updated to match new minimum");
-        assert.closeTo((baselineClientRectAfter.bottom - baselineClientRectBefore.bottom), (newHeight - oldHeight), 0.01, "baseline has shifted down as a consequence");
-        svg.remove();
-    });
-
-    it("YAxis positions tick labels correctly", function () {
-        var svg = generateSVG(100, 500);
-        var yScale = new Plottable.Scale.Linear();
-        yScale.domain([0, 10]);
-        yScale.range([500, 0]);
-        var yAxis = new Plottable.Axis.YAxis(yScale, "left");
-        yAxis.renderTo(svg);
-        var tickMarks = yAxis.axisElement.selectAll(".tick").select("line")[0];
-        var tickLabels = yAxis.axisElement.selectAll(".tick").select("text")[0];
-        for (var i = 0; i < tickMarks.length; i++) {
-            var markRect = tickMarks[i].getBoundingClientRect();
-            var labelRect = tickLabels[i].getBoundingClientRect();
-            assert.isTrue((labelRect.top <= markRect.top && markRect.bottom <= labelRect.bottom), "tick label position defaults to middle");
-        }
-
-        yAxis.tickLabelPosition("top");
-        yAxis._render();
-        tickMarks = yAxis.axisElement.selectAll(".tick").select("line")[0];
-        tickLabels = yAxis.axisElement.selectAll(".tick").select("text")[0];
-        for (i = 0; i < tickMarks.length; i++) {
-            markRect = tickMarks[i].getBoundingClientRect();
-            labelRect = tickLabels[i].getBoundingClientRect();
-            assert.operator(labelRect.bottom, "<=", markRect.top + 2, "tick label above the mark"); // +2 for off-by-two on some browsers
-        }
-
-        yAxis.tickLabelPosition("bottom");
-        yAxis._render();
-        tickMarks = yAxis.axisElement.selectAll(".tick").select("line")[0];
-        tickLabels = yAxis.axisElement.selectAll(".tick").select("text")[0];
-        for (i = 0; i < tickMarks.length; i++) {
-            markRect = tickMarks[i].getBoundingClientRect();
-            labelRect = tickLabels[i].getBoundingClientRect();
-            assert.operator(markRect.bottom, "<=", labelRect.top, "tick label is below the mark");
-        }
-        svg.remove();
-    });
-
-    it("Y Axis width can be changed", function () {
-        var svg = generateSVG(50, 500);
-        var yScale = new Plottable.Scale.Linear();
-        yScale.domain([0, 10]);
-        yScale.range([500, 0]);
-        var yAxis = new Plottable.Axis.YAxis(yScale, "left");
-        yAxis.renderTo(svg);
-
-        var oldWidth = yAxis._requestedSpace(50, 500).width;
-        var axisBBoxBefore = yAxis.element.node().getBBox();
-        var baselineClientRectBefore = yAxis.element.select("path").node().getBoundingClientRect();
-        assert.equal(axisBBoxBefore.width, oldWidth, "axis width matches minimum width (before)");
-
-        var newWidth = 80;
-        yAxis.width(newWidth);
-        yAxis.renderTo(svg);
-        var axisBBoxAfter = yAxis.element.node().getBBox();
-        var baselineClientRectAfter = yAxis.element.select("path").node().getBoundingClientRect();
-        assert.equal(axisBBoxAfter.width, newWidth, "axis width updated to match new minimum");
-        assert.closeTo((baselineClientRectAfter.right - baselineClientRectBefore.right), (newWidth - oldWidth), 0.01, "baseline has shifted over as a consequence");
-        svg.remove();
-    });
-
-    it("generate relative date formatter", function () {
-        var baseDate = new Date(2000, 0, 1);
-        var testDate = new Date(2001, 0, 1);
-        var formatter = Plottable.Util.Axis.generateRelativeDateFormatter(baseDate.valueOf());
-        assert.equal(formatter(testDate), "366"); // leap year
-
-        formatter = Plottable.Util.Axis.generateRelativeDateFormatter(baseDate.valueOf(), Plottable.Util.Axis.ONE_DAY, "d");
-        assert.equal(formatter(testDate), "366d");
-    });
-
-    it("render relative dates", function () {
-        var svg = generateSVG(500, 100);
-        var startDate = new Date(2000, 0, 1);
-        var endDate = new Date(2001, 0, 1);
-        var timeScale = new Plottable.Scale.Linear();
-        timeScale.updateExtent(1, "x", [startDate, endDate]);
-        timeScale.range([0, 500]);
-        timeScale.domainer(new Plottable.Domainer().nice());
-        var xAxis = new Plottable.Axis.XAxis(timeScale, "bottom");
-        var baseDate = d3.min(timeScale.domain());
-
-        var formatter = Plottable.Util.Axis.generateRelativeDateFormatter(baseDate);
-        xAxis.tickFormat(formatter);
-        xAxis.renderTo(svg);
-        var tickLabels = $(".tick").children("text");
-        assert.equal(parseInt(tickLabels.first().text(), 10), 0);
-        assert.isTrue(parseInt(tickLabels.last().text(), 10) >= 365);
-        xAxis.detach();
-        svg.remove();
-
-        svg = generateSVG(100, 500);
-        endDate = new Date(2010, 0, 1);
-        var timescaleY = new Plottable.Scale.Linear().domain([startDate, endDate]).range([0, 500]);
-        var yAxis = new Plottable.Axis.YAxis(timescaleY, "left");
-        var oneYear = 365 * Plottable.Util.Axis.ONE_DAY;
-        baseDate = new Date(1990, 0, 1);
-
-        formatter = Plottable.Util.Axis.generateRelativeDateFormatter(baseDate, oneYear, "y");
-        yAxis.tickFormat(formatter);
-        yAxis.renderTo(svg);
-        tickLabels = $(".tick").children("text");
-        assert.equal(tickLabels.text().slice(-1), "y");
-        assert.isTrue(parseInt(tickLabels.first().text(), 10) <= 10);
-        assert.isTrue(parseInt(tickLabels.last().text(), 10) >= 20);
-        svg.remove();
-    });
-
-    it("XAxis wraps long tick label texts so they don't overlap", function () {
-        var svg = generateSVG(300, 60);
-        var ordinalScale = new Plottable.Scale.Ordinal();
-        ordinalScale.domain(["Aliens", "Time Travellers", "Espers", "Save the World By Overloading It With Fun Brigade"]);
-        ordinalScale.range([0, 300]);
-
-        var xAxis = new Plottable.Axis.XAxis(ordinalScale, "bottom");
-        xAxis.height(60);
-        xAxis.renderTo(svg);
-
-        var tickTexts = svg.selectAll(".tick text");
-        assert.equal(tickTexts[0].length, 4, "4 ticks were drawn");
-
-        var clientRects = tickTexts[0].map(function (t) {
-            return t.getBoundingClientRect();
-        });
-        var labelsOverlap = false;
-        clientRects.forEach(function (rect, i) {
-            if (i > 0) {
-                if (rect.left < clientRects[i - 1].left) {
-                    labelsOverlap = true;
-                }
-            }
-        });
-        assert.isFalse(labelsOverlap, "labels don't overlap");
-
-        var allTopsEqual = clientRects.map(function (r) {
-            return r.top;
-        }).every(function (t) {
-            return t === clientRects[0].top;
-        });
-        assert.isTrue(allTopsEqual, "tops of labels align");
-
-        assert.isTrue(clientRects.every(function (rect) {
-            return rect.height < xAxis._height - xAxis.tickSize();
-        }), "all labels fit within the available space");
-        svg.remove();
-    });
-
-    it("Yaxis wraps long tick label texts so they don't overlap", function () {
-        var svg = generateSVG(100, 300);
-        var ordinalScale = new Plottable.Scale.Ordinal();
-        ordinalScale.domain(["Aliens", "Time Travellers", "Espers", "Save the World By Overloading It With Fun Brigade"]);
-        ordinalScale.range([0, 300]);
-
-        var yAxis = new Plottable.Axis.YAxis(ordinalScale, "left");
-        yAxis.width(100);
-        yAxis.renderTo(svg);
-
-        var tickTexts = svg.selectAll(".tick text");
-        assert.equal(tickTexts[0].length, 4, "4 ticks were drawn");
-
-        var clientRects = tickTexts[0].map(function (t) {
-            return t.getBoundingClientRect();
-        });
-        var labelsOverlap = false;
-        clientRects.forEach(function (rect, i) {
-            if (i > 0) {
-                if (rect.top < clientRects[i - 1].bottom) {
-                    labelsOverlap = true;
-                }
-            }
-        });
-        assert.isFalse(labelsOverlap, "labels don't overlap");
-
-        var allTopsEqual = clientRects.map(function (r) {
-            return r.right;
-        }).every(function (t) {
-            return t === clientRects[0].right;
-        });
-        assert.isTrue(allTopsEqual, "right edges of labels align");
-
-        assert.isTrue(clientRects.every(function (rect) {
-            return rect.width < yAxis._width - yAxis.tickSize();
-        }), "all labels fit within the available space");
-        svg.remove();
-    });
-
-    describe("Category Axes", function () {
-        it("re-renders appropriately when data is changed", function () {
-            var svg = generateSVG(400, 400);
-            var xScale = new Plottable.Scale.Ordinal().domain(["foo", "bar", "baz"]).range([400, 0]);
-            var ca = new Plottable.Axis.Category(xScale, "left");
-            ca.renderTo(svg);
-            assert.deepEqual(ca._tickLabelContainer.selectAll(".tick-label").data(), xScale.domain(), "tick labels render domain");
-            assert.doesNotThrow(function () {
-                return xScale.domain(["bar", "baz", "bam"]);
-            });
-            assert.deepEqual(ca._tickLabelContainer.selectAll(".tick-label").data(), xScale.domain(), "tick labels render domain");
-            svg.remove();
-        });
-
-        it("requests appropriate space when the scale has no domain", function () {
-            var svg = generateSVG(400, 400);
-            var scale = new Plottable.Scale.Ordinal();
-            var ca = new Plottable.Axis.Category(scale);
-            ca._anchor(svg);
-            var s = ca._requestedSpace(400, 400);
-            assert.operator(s.width, ">=", 0, "it requested 0 or more width");
-            assert.operator(s.height, ">=", 0, "it requested 0 or more height");
-            assert.isFalse(s.wantsWidth, "it doesn't want width");
-            assert.isFalse(s.wantsHeight, "it doesn't want height");
-            svg.remove();
-        });
-    });
-});
-
-///<reference path="../testReference.ts" />
-var assert = chai.assert;
-
-=======
->>>>>>> 0dd692b5
 describe("BaseAxis", function () {
     it("orientation", function () {
         var scale = new Plottable.Scale.Linear();
