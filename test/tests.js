///<reference path="testReference.ts" />
function generateSVG(width, height) {
    if (width === void 0) { width = 400; }
    if (height === void 0) { height = 400; }
    var parent = getSVGParent();
    return parent.append("svg").attr("width", width).attr("height", height).attr("class", "svg");
}
function getSVGParent() {
    var mocha = d3.select("#mocha-report");
    if (mocha.node() != null) {
        var suites = mocha.selectAll(".suite");
        var lastSuite = d3.select(suites[0][suites[0].length - 1]);
        return lastSuite.selectAll("ul");
    }
    else {
        return d3.select("body");
    }
}
function makeFakeEvent(x, y) {
    return {
        dx: 0,
        dy: 0,
        clientX: x,
        clientY: y,
        translate: [x, y],
        scale: 1,
        sourceEvent: null,
        x: x,
        y: y,
        keyCode: 0,
        altKey: false
    };
}
function fakeDragSequence(anyedInteraction, startX, startY, endX, endY) {
    var originalD3Mouse = d3.mouse;
    d3.mouse = function () {
        return [startX, startY];
    };
    anyedInteraction._dragstart();
    d3.mouse = originalD3Mouse;
    d3.event = makeFakeEvent(startX, startY);
    anyedInteraction._drag();
    d3.event = makeFakeEvent(endX, endY);
    anyedInteraction._drag();
    d3.mouse = function () {
        return [endX, endY];
    };
    anyedInteraction._dragend();
    d3.event = null;
    d3.mouse = originalD3Mouse;
}
function verifySpaceRequest(sr, w, h, ww, wh, id) {
    assert.equal(sr.width, w, "width requested is as expected #" + id);
    assert.equal(sr.height, h, "height requested is as expected #" + id);
    assert.equal(sr.wantsWidth, ww, "needs more width is as expected #" + id);
    assert.equal(sr.wantsHeight, wh, "needs more height is as expected #" + id);
}
function fixComponentSize(c, fixedWidth, fixedHeight) {
    c._requestedSpace = function (w, h) {
        return {
            width: fixedWidth == null ? 0 : fixedWidth,
            height: fixedHeight == null ? 0 : fixedHeight,
            wantsWidth: fixedWidth == null ? false : w < fixedWidth,
            wantsHeight: fixedHeight == null ? false : h < fixedHeight
        };
    };
    c._fixedWidthFlag = fixedWidth == null ? false : true;
    c._fixedHeightFlag = fixedHeight == null ? false : true;
    return c;
}
function makeFixedSizeComponent(fixedWidth, fixedHeight) {
    return fixComponentSize(new Plottable.Component.AbstractComponent(), fixedWidth, fixedHeight);
}
function getTranslate(element) {
    return d3.transform(element.attr("transform")).translate;
}
function assertBBoxEquivalence(bbox, widthAndHeightPair, message) {
    var width = widthAndHeightPair[0];
    var height = widthAndHeightPair[1];
    assert.equal(bbox.width, width, "width: " + message);
    assert.equal(bbox.height, height, "height: " + message);
}
function assertBBoxInclusion(outerEl, innerEl) {
    var outerBox = outerEl.node().getBoundingClientRect();
    var innerBox = innerEl.node().getBoundingClientRect();
    assert.operator(Math.floor(outerBox.left), "<=", Math.ceil(innerBox.left) + window.Pixel_CloseTo_Requirement, "bounding rect left included");
    assert.operator(Math.floor(outerBox.top), "<=", Math.ceil(innerBox.top) + window.Pixel_CloseTo_Requirement, "bounding rect top included");
    assert.operator(Math.ceil(outerBox.right) + window.Pixel_CloseTo_Requirement, ">=", Math.floor(innerBox.right), "bounding rect right included");
    assert.operator(Math.ceil(outerBox.bottom) + window.Pixel_CloseTo_Requirement, ">=", Math.floor(innerBox.bottom), "bounding rect bottom included");
}
function assertBBoxNonIntersection(firstEl, secondEl) {
    var firstBox = firstEl.node().getBoundingClientRect();
    var secondBox = secondEl.node().getBoundingClientRect();
    var intersectionBox = {
        left: Math.max(firstBox.left, secondBox.left),
        right: Math.min(firstBox.right, secondBox.right),
        bottom: Math.min(firstBox.bottom, secondBox.bottom),
        top: Math.max(firstBox.top, secondBox.top)
    };
    // +1 for inaccuracy in IE
    assert.isTrue(intersectionBox.left + 1 >= intersectionBox.right || intersectionBox.bottom + 1 >= intersectionBox.top, "bounding rects are not intersecting");
}
function assertPointsClose(actual, expected, epsilon, message) {
    assert.closeTo(actual.x, expected.x, epsilon, message + " (x)");
    assert.closeTo(actual.y, expected.y, epsilon, message + " (y)");
}
;
function assertXY(el, xExpected, yExpected, message) {
    var x = el.attr("x");
    var y = el.attr("y");
    assert.equal(x, xExpected, "x: " + message);
    assert.equal(y, yExpected, "y: " + message);
}
function assertWidthHeight(el, widthExpected, heightExpected, message) {
    var width = el.attr("width");
    var height = el.attr("height");
    assert.equal(width, widthExpected, "width: " + message);
    assert.equal(height, heightExpected, "height: " + message);
}
function makeLinearSeries(n) {
    function makePoint(x) {
        return { x: x, y: x };
    }
    return d3.range(n).map(makePoint);
}
function makeQuadraticSeries(n) {
    function makeQuadraticPoint(x) {
        return { x: x, y: x * x };
    }
    return d3.range(n).map(makeQuadraticPoint);
}
// for IE, whose paths look like "M 0 500 L" instead of "M0,500L"
function normalizePath(pathString) {
    return pathString.replace(/ *([A-Z]) */g, "$1").replace(/ /g, ",");
}
function numAttr(s, a) {
    return parseFloat(s.attr(a));
}
function triggerFakeUIEvent(type, target) {
    var e = document.createEvent("UIEvents");
    e.initUIEvent(type, true, true, window, 1);
    target.node().dispatchEvent(e);
}
function triggerFakeMouseEvent(type, target, relativeX, relativeY) {
    var clientRect = target.node().getBoundingClientRect();
    var xPos = clientRect.left + relativeX;
    var yPos = clientRect.top + relativeY;
    var e = document.createEvent("MouseEvents");
    e.initMouseEvent(type, true, true, window, 1, xPos, yPos, xPos, yPos, false, false, false, false, 1, null);
    target.node().dispatchEvent(e);
}
function triggerFakeWheelEvent(type, target, relativeX, relativeY, deltaY) {
    var clientRect = target.node().getBoundingClientRect();
    var xPos = clientRect.left + relativeX;
    var yPos = clientRect.top + relativeY;
    var event;
    // Use the WheelEvent Constructor semantics if possible
    if (typeof WheelEvent === "function") {
        // HACKHACK anycasting constructor to allow for the dictionary argument
        // https://github.com/Microsoft/TypeScript/issues/2416
        event = new WheelEvent("wheel", { bubbles: true, clientX: xPos, clientY: yPos, deltaY: deltaY });
    }
    else {
        event = document.createEvent("WheelEvent");
        event.initWheelEvent("wheel", true, true, window, 1, xPos, yPos, xPos, yPos, 0, null, null, 0, deltaY, 0, 0);
    }
    target.node().dispatchEvent(event);
}
function triggerFakeTouchEvent(type, target, relativeX, relativeY) {
    var targetNode = target.node();
    var clientRect = targetNode.getBoundingClientRect();
    var xPos = clientRect.left + relativeX;
    var yPos = clientRect.top + relativeY;
    var e = document.createEvent("UIEvent");
    e.initUIEvent(type, true, true, window, 1);
    var fakeTouch = {
        identifier: 0,
        target: targetNode,
        screenX: xPos,
        screenY: yPos,
        clientX: xPos,
        clientY: yPos,
        pageX: xPos,
        pageY: yPos
    };
    var fakeTouchList = [fakeTouch];
    fakeTouchList.item = function (index) { return fakeTouchList[index]; };
    e.touches = fakeTouchList;
    e.targetTouches = fakeTouchList;
    e.changedTouches = fakeTouchList;
    e.altKey = false;
    e.metaKey = false;
    e.ctrlKey = false;
    e.shiftKey = false;
    target.node().dispatchEvent(e);
}
function assertAreaPathCloseTo(actualPath, expectedPath, precision, msg) {
    var actualAreaPathStrings = actualPath.split("Z");
    var expectedAreaPathStrings = expectedPath.split("Z");
    actualAreaPathStrings.pop();
    expectedAreaPathStrings.pop();
    var actualAreaPathPoints = actualAreaPathStrings.map(function (path) { return path.split(/[A-Z]/).map(function (point) { return point.split(","); }); });
    actualAreaPathPoints.forEach(function (areaPathPoint) { return areaPathPoint.shift(); });
    var expectedAreaPathPoints = expectedAreaPathStrings.map(function (path) { return path.split(/[A-Z]/).map(function (point) { return point.split(","); }); });
    expectedAreaPathPoints.forEach(function (areaPathPoint) { return areaPathPoint.shift(); });
    assert.lengthOf(actualAreaPathPoints, expectedAreaPathPoints.length, "number of broken area paths should be equal");
    actualAreaPathPoints.forEach(function (actualAreaPoints, i) {
        var expectedAreaPoints = expectedAreaPathPoints[i];
        assert.lengthOf(actualAreaPoints, expectedAreaPoints.length, "number of points in path should be equal");
        actualAreaPoints.forEach(function (actualAreaPoint, j) {
            var expectedAreaPoint = expectedAreaPoints[j];
            assert.closeTo(+actualAreaPoint[0], +expectedAreaPoint[0], 0.1, msg);
            assert.closeTo(+actualAreaPoint[1], +expectedAreaPoint[1], 0.1, msg);
        });
    });
}

///<reference path="testReference.ts" />
before(function () {
    // Set the render policy to immediate to make sure ETE tests can check DOM change immediately
    Plottable.Core.RenderController.setRenderPolicy("immediate");
    // Taken from https://stackoverflow.com/questions/9847580/how-to-detect-safari-chrome-ie-firefox-and-opera-browser
    var isFirefox = navigator.userAgent.indexOf("Firefox") !== -1;
    if (window.PHANTOMJS) {
        window.Pixel_CloseTo_Requirement = 2;
    }
    else if (isFirefox) {
        window.Pixel_CloseTo_Requirement = 1;
    }
    else {
        window.Pixel_CloseTo_Requirement = 0.5;
    }
});
after(function () {
    var parent = getSVGParent();
    var mocha = d3.select("#mocha-report");
    if (mocha.node() != null) {
        var suites = mocha.selectAll(".suite");
        for (var i = 0; i < suites[0].length; i++) {
            var curSuite = d3.select(suites[0][i]);
            assert(curSuite.selectAll("ul").selectAll("svg").node() === null, "all svgs have been removed");
        }
    }
    else {
        assert(d3.select("body").selectAll("svg").node() === null, "all svgs have been removed");
    }
});

///<reference path="../testReference.ts" />
var __extends = this.__extends || function (d, b) {
    for (var p in b) if (b.hasOwnProperty(p)) d[p] = b[p];
    function __() { this.constructor = d; }
    __.prototype = b.prototype;
    d.prototype = new __();
};
var MockAnimator = (function () {
    function MockAnimator(time, callback) {
        this.time = time;
        this.callback = callback;
    }
    MockAnimator.prototype.getTiming = function (selection) {
        return this.time;
    };
    MockAnimator.prototype.animate = function (selection, attrToProjector) {
        if (this.callback) {
            this.callback();
        }
        return selection;
    };
    return MockAnimator;
})();
var MockDrawer = (function (_super) {
    __extends(MockDrawer, _super);
    function MockDrawer() {
        _super.apply(this, arguments);
    }
    MockDrawer.prototype._drawStep = function (step) {
        step.animator.animate(this._getRenderArea(), step.attrToProjector);
    };
    return MockDrawer;
})(Plottable._Drawer.AbstractDrawer);
describe("Drawers", function () {
    describe("Abstract Drawer", function () {
        var oldTimeout;
        var timings = [];
        var svg;
        var drawer;
        before(function () {
            oldTimeout = Plottable._Util.Methods.setTimeout;
            Plottable._Util.Methods.setTimeout = function (f, time) {
                var args = [];
                for (var _i = 2; _i < arguments.length; _i++) {
                    args[_i - 2] = arguments[_i];
                }
                timings.push(time);
                return oldTimeout(f, time, args);
            };
        });
        after(function () {
            Plottable._Util.Methods.setTimeout = oldTimeout;
        });
        beforeEach(function () {
            timings = [];
            svg = generateSVG();
            drawer = new MockDrawer("foo");
            drawer.setup(svg);
        });
        afterEach(function () {
            svg.remove(); // no point keeping it around since we don't draw anything in it anyway
        });
        it("drawer timing works as expected for null animators", function () {
            var a1 = new Plottable.Animator.Null();
            var a2 = new Plottable.Animator.Null();
            var ds1 = { attrToProjector: {}, animator: a1 };
            var ds2 = { attrToProjector: {}, animator: a2 };
            var steps = [ds1, ds2];
            drawer.draw([], steps, null, null);
            assert.deepEqual(timings, [0, 0], "setTimeout called twice with 0 time both times");
        });
        it("drawer timing works for non-null animators", function (done) {
            var callback1Called = false;
            var callback2Called = false;
            var callback1 = function () {
                callback1Called = true;
            };
            var callback2 = function () {
                assert.isTrue(callback1Called, "callback2 called after callback 1");
                callback2Called = true;
            };
            var callback3 = function () {
                assert.isTrue(callback2Called, "callback3 called after callback 2");
                done();
            };
            var a1 = new MockAnimator(20, callback1);
            var a2 = new MockAnimator(10, callback2);
            var a3 = new MockAnimator(0, callback3);
            var ds1 = { attrToProjector: {}, animator: a1 };
            var ds2 = { attrToProjector: {}, animator: a2 };
            var ds3 = { attrToProjector: {}, animator: a3 };
            var steps = [ds1, ds2, ds3];
            drawer.draw([], steps, null, null);
            assert.deepEqual(timings, [0, 20, 30], "setTimeout called with appropriate times");
        });
        it("_getSelection", function () {
            var svg = generateSVG(300, 300);
            var drawer = new Plottable._Drawer.AbstractDrawer("test");
            drawer.setup(svg.append("g"));
            drawer._getSelector = function () { return "circle"; };
            var data = [{ one: 2, two: 1 }, { one: 33, two: 21 }, { one: 11, two: 10 }];
            var circles = drawer._getRenderArea().selectAll("circle").data(data);
            circles.enter().append("circle").attr("cx", function (datum) { return datum.one; }).attr("cy", function (datum) { return datum.two; }).attr("r", 10);
            var selection = drawer._getSelection(1);
            assert.strictEqual(selection.node(), circles[0][1], "correct selection gotten");
            svg.remove();
        });
    });
});

///<reference path="../testReference.ts" />
describe("Drawers", function () {
    describe("Arc Drawer", function () {
        it("getPixelPoint", function () {
            var svg = generateSVG(300, 300);
            var data = [{ value: 10 }, { value: 10 }, { value: 10 }, { value: 10 }];
            var piePlot = new Plottable.Plot.Pie();
            var drawer = new Plottable._Drawer.Arc("one");
            piePlot._getDrawer = function () { return drawer; };
            piePlot.addDataset("one", data);
            piePlot.project("value", "value");
            piePlot.renderTo(svg);
            piePlot.getAllSelections().each(function (datum, index) {
                var selection = d3.select(this);
                var pixelPoint = drawer._getPixelPoint(datum, index);
                var radius = 75;
                var angle = Math.PI / 4 + ((Math.PI * index) / 2);
                var expectedX = radius * Math.sin(angle);
                var expectedY = -radius * Math.cos(angle);
                assert.closeTo(pixelPoint.x, expectedX, 1, "x coordinate correct");
                assert.closeTo(pixelPoint.y, expectedY, 1, "y coordinate correct");
            });
            svg.remove();
        });
    });
});

///<reference path="../testReference.ts" />
describe("Drawers", function () {
    describe("Rect Drawer", function () {
        it("getPixelPoint vertical", function () {
            var svg = generateSVG(300, 300);
            var data = [{ a: "foo", b: 10 }, { a: "bar", b: 24 }];
            var xScale = new Plottable.Scale.Category();
            var yScale = new Plottable.Scale.Linear();
            var barPlot = new Plottable.Plot.Bar(xScale, yScale);
            var drawer = new Plottable._Drawer.Rect("one", true);
            barPlot._getDrawer = function () { return drawer; };
            barPlot.addDataset("one", data);
            barPlot.project("x", "a", xScale);
            barPlot.project("y", "b", yScale);
            barPlot.renderTo(svg);
            barPlot.getAllSelections().each(function (datum, index) {
                var selection = d3.select(this);
                var pixelPoint = drawer._getPixelPoint(datum, index);
                assert.closeTo(pixelPoint.x, parseFloat(selection.attr("x")) + parseFloat(selection.attr("width")) / 2, 1, "x coordinate correct");
                assert.closeTo(pixelPoint.y, parseFloat(selection.attr("y")), 1, "y coordinate correct");
            });
            svg.remove();
        });
        it("getPixelPoint horizontal", function () {
            var svg = generateSVG(300, 300);
            var data = [{ a: "foo", b: 10 }, { a: "bar", b: 24 }];
            var xScale = new Plottable.Scale.Linear();
            var yScale = new Plottable.Scale.Category();
            var barPlot = new Plottable.Plot.Bar(xScale, yScale, false);
            var drawer = new Plottable._Drawer.Rect("one", false);
            barPlot._getDrawer = function () { return drawer; };
            barPlot.addDataset("one", data);
            barPlot.project("x", "b", xScale);
            barPlot.project("y", "a", yScale);
            barPlot.renderTo(svg);
            barPlot.getAllSelections().each(function (datum, index) {
                var selection = d3.select(this);
                var pixelPoint = drawer._getPixelPoint(datum, index);
                assert.closeTo(pixelPoint.x, parseFloat(selection.attr("x")) + parseFloat(selection.attr("width")), 1, "x coordinate correct");
                assert.closeTo(pixelPoint.y, parseFloat(selection.attr("y")) + parseFloat(selection.attr("height")) / 2, 1, "y coordinate correct");
            });
            svg.remove();
        });
    });
});

///<reference path="../testReference.ts" />
describe("Drawers", function () {
    describe("Line Drawer", function () {
        it("getPixelPoint", function () {
            var svg = generateSVG(300, 300);
            var data = [{ a: 12, b: 10 }, { a: 13, b: 24 }, { a: 14, b: 21 }, { a: 15, b: 14 }];
            var xScale = new Plottable.Scale.Linear();
            var yScale = new Plottable.Scale.Linear();
            var linePlot = new Plottable.Plot.Line(xScale, yScale);
            var drawer = new Plottable._Drawer.Line("one");
            linePlot._getDrawer = function () { return drawer; };
            linePlot.addDataset("one", data);
            linePlot.project("x", "a", xScale);
            linePlot.project("y", "b", yScale);
            linePlot.renderTo(svg);
            data.forEach(function (datum, index) {
                var pixelPoint = drawer._getPixelPoint(datum, index);
                assert.closeTo(pixelPoint.x, xScale.scale(datum.a), 1, "x coordinate correct for index " + index);
                assert.closeTo(pixelPoint.y, yScale.scale(datum.b), 1, "y coordinate correct for index " + index);
            });
            svg.remove();
        });
        it("getSelection", function () {
            var svg = generateSVG(300, 300);
            var data = [{ a: 12, b: 10 }, { a: 13, b: 24 }, { a: 14, b: 21 }, { a: 15, b: 14 }];
            var xScale = new Plottable.Scale.Linear();
            var yScale = new Plottable.Scale.Linear();
            var linePlot = new Plottable.Plot.Line(xScale, yScale);
            var drawer = new Plottable._Drawer.Line("one");
            linePlot._getDrawer = function () { return drawer; };
            linePlot.addDataset("one", data);
            linePlot.project("x", "a", xScale);
            linePlot.project("y", "b", yScale);
            linePlot.renderTo(svg);
            var lineSelection = linePlot.getAllSelections();
            data.forEach(function (datum, index) {
                var selection = drawer._getSelection(index);
                assert.strictEqual(selection.node(), lineSelection.node(), "line selection retrieved");
            });
            svg.remove();
        });
    });
});

///<reference path="../testReference.ts" />
var assert = chai.assert;
describe("BaseAxis", function () {
    it("orientation", function () {
        var scale = new Plottable.Scale.Linear();
        assert.throws(function () { return new Plottable.Axis.AbstractAxis(scale, "blargh"); }, "unsupported");
    });
    it("tickLabelPadding() rejects negative values", function () {
        var scale = new Plottable.Scale.Linear();
        var baseAxis = new Plottable.Axis.AbstractAxis(scale, "bottom");
        assert.throws(function () { return baseAxis.tickLabelPadding(-1); }, "must be positive");
    });
    it("gutter() rejects negative values", function () {
        var scale = new Plottable.Scale.Linear();
        var axis = new Plottable.Axis.AbstractAxis(scale, "right");
        assert.throws(function () { return axis.gutter(-1); }, "must be positive");
    });
    it("width() + gutter()", function () {
        var SVG_WIDTH = 100;
        var SVG_HEIGHT = 500;
        var svg = generateSVG(SVG_WIDTH, SVG_HEIGHT);
        var scale = new Plottable.Scale.Linear();
        var verticalAxis = new Plottable.Axis.AbstractAxis(scale, "right");
        verticalAxis.renderTo(svg);
        var expectedWidth = verticalAxis.tickLength() + verticalAxis.gutter(); // tick length and gutter by default
        assert.strictEqual(verticalAxis.width(), expectedWidth, "calling width() with no arguments returns currently used width");
        verticalAxis.gutter(20);
        expectedWidth = verticalAxis.tickLength() + verticalAxis.gutter();
        assert.strictEqual(verticalAxis.width(), expectedWidth, "changing the gutter size updates the width");
        svg.remove();
    });
    it("height() + gutter()", function () {
        var SVG_WIDTH = 500;
        var SVG_HEIGHT = 100;
        var svg = generateSVG(SVG_WIDTH, SVG_HEIGHT);
        var scale = new Plottable.Scale.Linear();
        var horizontalAxis = new Plottable.Axis.AbstractAxis(scale, "bottom");
        horizontalAxis.renderTo(svg);
        var expectedHeight = horizontalAxis.tickLength() + horizontalAxis.gutter(); // tick length and gutter by default
        assert.strictEqual(horizontalAxis.height(), expectedHeight, "calling height() with no arguments returns currently used height");
        horizontalAxis.gutter(20);
        expectedHeight = horizontalAxis.tickLength() + horizontalAxis.gutter();
        assert.strictEqual(horizontalAxis.height(), expectedHeight, "changing the gutter size updates the height");
        svg.remove();
    });
    it("draws ticks and baseline (horizontal)", function () {
        var SVG_WIDTH = 500;
        var SVG_HEIGHT = 100;
        var svg = generateSVG(SVG_WIDTH, SVG_HEIGHT);
        var scale = new Plottable.Scale.Linear();
        scale.domain([0, 10]);
        scale.range([0, SVG_WIDTH]);
        var baseAxis = new Plottable.Axis.AbstractAxis(scale, "bottom");
        var tickValues = [0, 1, 2, 3, 4, 5, 6, 7, 8, 9, 10];
        baseAxis._getTickValues = function () {
            return tickValues;
        };
        baseAxis.renderTo(svg);
        var tickMarks = svg.selectAll("." + Plottable.Axis.AbstractAxis.TICK_MARK_CLASS);
        assert.strictEqual(tickMarks[0].length, tickValues.length, "A tick mark was created for each value");
        var baseline = svg.select(".baseline");
        assert.isNotNull(baseline.node(), "baseline was drawn");
        assert.strictEqual(baseline.attr("x1"), "0");
        assert.strictEqual(baseline.attr("x2"), String(SVG_WIDTH));
        assert.strictEqual(baseline.attr("y1"), "0");
        assert.strictEqual(baseline.attr("y2"), "0");
        baseAxis.orient("top");
        assert.isNotNull(baseline.node(), "baseline was drawn");
        assert.strictEqual(baseline.attr("x1"), "0");
        assert.strictEqual(baseline.attr("x2"), String(SVG_WIDTH));
        assert.strictEqual(baseline.attr("y1"), String(baseAxis.height()));
        assert.strictEqual(baseline.attr("y2"), String(baseAxis.height()));
        svg.remove();
    });
    it("draws ticks and baseline (vertical)", function () {
        var SVG_WIDTH = 100;
        var SVG_HEIGHT = 500;
        var svg = generateSVG(SVG_WIDTH, SVG_HEIGHT);
        var scale = new Plottable.Scale.Linear();
        scale.domain([0, 10]);
        scale.range([0, SVG_HEIGHT]);
        var baseAxis = new Plottable.Axis.AbstractAxis(scale, "left");
        var tickValues = [0, 1, 2, 3, 4, 5, 6, 7, 8, 9, 10];
        baseAxis._getTickValues = function () {
            return tickValues;
        };
        baseAxis.renderTo(svg);
        var tickMarks = svg.selectAll("." + Plottable.Axis.AbstractAxis.TICK_MARK_CLASS);
        assert.strictEqual(tickMarks[0].length, tickValues.length, "A tick mark was created for each value");
        var baseline = svg.select(".baseline");
        assert.isNotNull(baseline.node(), "baseline was drawn");
        assert.strictEqual(baseline.attr("x1"), String(baseAxis.width()));
        assert.strictEqual(baseline.attr("x2"), String(baseAxis.width()));
        assert.strictEqual(baseline.attr("y1"), "0");
        assert.strictEqual(baseline.attr("y2"), String(SVG_HEIGHT));
        baseAxis.orient("right");
        assert.isNotNull(baseline.node(), "baseline was drawn");
        assert.strictEqual(baseline.attr("x1"), "0");
        assert.strictEqual(baseline.attr("x2"), "0");
        assert.strictEqual(baseline.attr("y1"), "0");
        assert.strictEqual(baseline.attr("y2"), String(SVG_HEIGHT));
        svg.remove();
    });
    it("tickLength()", function () {
        var SVG_WIDTH = 500;
        var SVG_HEIGHT = 100;
        var svg = generateSVG(SVG_WIDTH, SVG_HEIGHT);
        var scale = new Plottable.Scale.Linear();
        scale.domain([0, 10]);
        scale.range([0, SVG_WIDTH]);
        var baseAxis = new Plottable.Axis.AbstractAxis(scale, "bottom");
        var tickValues = [0, 1, 2, 3, 4, 5, 6, 7, 8, 9, 10];
        baseAxis._getTickValues = function () {
            return tickValues;
        };
        baseAxis.renderTo(svg);
        var secondTickMark = svg.selectAll("." + Plottable.Axis.AbstractAxis.TICK_MARK_CLASS + ":nth-child(2)");
        assert.strictEqual(secondTickMark.attr("x1"), "50");
        assert.strictEqual(secondTickMark.attr("x2"), "50");
        assert.strictEqual(secondTickMark.attr("y1"), "0");
        assert.strictEqual(secondTickMark.attr("y2"), String(baseAxis.tickLength()));
        baseAxis.tickLength(10);
        assert.strictEqual(secondTickMark.attr("y2"), String(baseAxis.tickLength()), "tick length was updated");
        assert.throws(function () { return baseAxis.tickLength(-1); }, "must be positive");
        svg.remove();
    });
    it("endTickLength()", function () {
        var SVG_WIDTH = 500;
        var SVG_HEIGHT = 100;
        var svg = generateSVG(SVG_WIDTH, SVG_HEIGHT);
        var scale = new Plottable.Scale.Linear();
        scale.domain([0, 10]);
        scale.range([0, SVG_WIDTH]);
        var baseAxis = new Plottable.Axis.AbstractAxis(scale, "bottom");
        var tickValues = [0, 1, 2, 3, 4, 5, 6, 7, 8, 9, 10];
        baseAxis._getTickValues = function () { return tickValues; };
        baseAxis.renderTo(svg);
        var firstTickMark = svg.selectAll("." + Plottable.Axis.AbstractAxis.END_TICK_MARK_CLASS);
        assert.strictEqual(firstTickMark.attr("x1"), "0");
        assert.strictEqual(firstTickMark.attr("x2"), "0");
        assert.strictEqual(firstTickMark.attr("y1"), "0");
        assert.strictEqual(firstTickMark.attr("y2"), String(baseAxis.endTickLength()));
        baseAxis.endTickLength(10);
        assert.strictEqual(firstTickMark.attr("y2"), String(baseAxis.endTickLength()), "end tick length was updated");
        assert.throws(function () { return baseAxis.endTickLength(-1); }, "must be positive");
        svg.remove();
    });
    it("height is adjusted to greater of tickLength or endTickLength", function () {
        var SVG_WIDTH = 500;
        var SVG_HEIGHT = 100;
        var svg = generateSVG(SVG_WIDTH, SVG_HEIGHT);
        var scale = new Plottable.Scale.Linear();
        var baseAxis = new Plottable.Axis.AbstractAxis(scale, "bottom");
        baseAxis.showEndTickLabels(true);
        baseAxis.renderTo(svg);
        var expectedHeight = Math.max(baseAxis.tickLength(), baseAxis.endTickLength()) + baseAxis.gutter();
        assert.strictEqual(baseAxis.height(), expectedHeight, "height should be equal to the maximum of the two");
        baseAxis.tickLength(20);
        assert.strictEqual(baseAxis.height(), 20 + baseAxis.gutter(), "height should increase to tick length");
        baseAxis.endTickLength(30);
        assert.strictEqual(baseAxis.height(), 30 + baseAxis.gutter(), "height should increase to end tick length");
        baseAxis.tickLength(10);
        assert.strictEqual(baseAxis.height(), 30 + baseAxis.gutter(), "height should not decrease");
        svg.remove();
    });
    it("default alignment based on orientation", function () {
        var scale = new Plottable.Scale.Linear();
        var baseAxis = new Plottable.Axis.AbstractAxis(scale, "bottom");
        assert.equal(baseAxis._yAlignProportion, 0, "yAlignProportion defaults to 0 for bottom axis");
        baseAxis = new Plottable.Axis.AbstractAxis(scale, "top");
        assert.equal(baseAxis._yAlignProportion, 1, "yAlignProportion defaults to 1 for top axis");
        baseAxis = new Plottable.Axis.AbstractAxis(scale, "left");
        assert.equal(baseAxis._xAlignProportion, 1, "xAlignProportion defaults to 1 for left axis");
        baseAxis = new Plottable.Axis.AbstractAxis(scale, "right");
        assert.equal(baseAxis._xAlignProportion, 0, "xAlignProportion defaults to 0 for right axis");
    });
});

///<reference path="../testReference.ts" />
var assert = chai.assert;
describe("TimeAxis", function () {
    var scale;
    var axis;
    beforeEach(function () {
        scale = new Plottable.Scale.Time();
        axis = new Plottable.Axis.Time(scale, "bottom");
    });
    it("can not initialize vertical time axis", function () {
        assert.throws(function () { return new Plottable.Axis.Time(scale, "left"); }, "horizontal");
        assert.throws(function () { return new Plottable.Axis.Time(scale, "right"); }, "horizontal");
    });
    it("cannot change time axis orientation to vertical", function () {
        assert.throws(function () { return axis.orient("left"); }, "horizontal");
        assert.throws(function () { return axis.orient("right"); }, "horizontal");
        assert.equal(axis.orient(), "bottom", "orientation unchanged");
    });
    it("Computing the default ticks doesn't error out for edge cases", function () {
        var svg = generateSVG(400, 100);
        scale.range([0, 400]);
        // very large time span
        assert.doesNotThrow(function () { return scale.domain([new Date(0, 0, 1, 0, 0, 0, 0), new Date(50000, 0, 1, 0, 0, 0, 0)]); });
        axis.renderTo(svg);
        // very small time span
        assert.doesNotThrow(function () { return scale.domain([new Date(0, 0, 1, 0, 0, 0, 0), new Date(0, 0, 1, 0, 0, 0, 100)]); });
        axis.renderTo(svg);
        svg.remove();
    });
    it("Tick labels don't overlap", function () {
        var svg = generateSVG(400, 100);
        scale.range([0, 400]);
        function checkDomain(domain) {
            scale.domain(domain);
            axis.renderTo(svg);
            function checkLabelsForContainer(container) {
                var visibleTickLabels = container.selectAll("." + Plottable.Axis.AbstractAxis.TICK_LABEL_CLASS).filter(function (d, i) {
                    return d3.select(this).style("visibility") === "visible";
                });
                var numLabels = visibleTickLabels[0].length;
                var box1;
                var box2;
                for (var i = 0; i < numLabels; i++) {
                    for (var j = i + 1; j < numLabels; j++) {
                        box1 = visibleTickLabels[0][i].getBoundingClientRect();
                        box2 = visibleTickLabels[0][j].getBoundingClientRect();
                        assert.isFalse(Plottable._Util.DOM.boxesOverlap(box1, box2), "tick labels don't overlap");
                    }
                }
            }
            axis._tierLabelContainers.forEach(checkLabelsForContainer);
        }
        // 100 year span
        checkDomain([new Date(2000, 0, 1, 0, 0, 0, 0), new Date(2100, 0, 1, 0, 0, 0, 0)]);
        // 1 year span
        checkDomain([new Date(2000, 0, 1, 0, 0, 0, 0), new Date(2000, 11, 31, 0, 0, 0, 0)]);
        // 1 month span
        checkDomain([new Date(2000, 0, 1, 0, 0, 0, 0), new Date(2000, 1, 1, 0, 0, 0, 0)]);
        // 1 day span
        checkDomain([new Date(2000, 0, 1, 0, 0, 0, 0), new Date(2000, 0, 1, 23, 0, 0, 0)]);
        // 1 hour span
        checkDomain([new Date(2000, 0, 1, 0, 0, 0, 0), new Date(2000, 0, 1, 1, 0, 0, 0)]);
        // 1 minute span
        checkDomain([new Date(2000, 0, 1, 0, 0, 0, 0), new Date(2000, 0, 1, 0, 1, 0, 0)]);
        // 1 second span
        checkDomain([new Date(2000, 0, 1, 0, 0, 0, 0), new Date(2000, 0, 1, 0, 0, 1, 0)]);
        svg.remove();
    });
    it("custom possible axis configurations", function () {
        var svg = generateSVG(800, 100);
        var scale = new Plottable.Scale.Time();
        var axis = new Plottable.Axis.Time(scale, "bottom");
        var configurations = axis.axisConfigurations();
        var newPossibleConfigurations = configurations.slice(0, 3);
        newPossibleConfigurations.forEach(function (axisConfig) { return axisConfig.forEach(function (tierConfig) {
            tierConfig.interval = d3.time.minute;
            tierConfig.step += 3;
        }); });
        axis.axisConfigurations(newPossibleConfigurations);
        var now = new Date();
        var twoMinutesBefore = new Date(now.getTime());
        twoMinutesBefore.setMinutes(now.getMinutes() - 2);
        scale.domain([twoMinutesBefore, now]);
        scale.range([0, 800]);
        axis.renderTo(svg);
        var configs = newPossibleConfigurations[axis._mostPreciseConfigIndex];
        assert.deepEqual(configs[0].interval, d3.time.minute, "axis used new time unit");
        assert.deepEqual(configs[0].step, 4, "axis used new step");
        svg.remove();
    });
    it("renders end ticks on either side", function () {
        var width = 500;
        var svg = generateSVG(width, 100);
        scale.domain(["2010", "2014"]);
        axis.renderTo(svg);
        var firstTick = d3.select(".tick-mark");
        assert.equal(firstTick.attr("x1"), 0, "xPos (x1) of first end tick is at the beginning of the axis container");
        assert.equal(firstTick.attr("x2"), 0, "xPos (x2) of first end tick is at the beginning of the axis container");
        var lastTick = d3.select(d3.selectAll(".tick-mark")[0].pop());
        assert.equal(lastTick.attr("x1"), width, "xPos (x1) of last end tick is at the end of the axis container");
        assert.equal(lastTick.attr("x2"), width, "xPos (x2) of last end tick is at the end of the axis container");
        svg.remove();
    });
    it("adds a class corresponding to the end-tick for the first and last ticks", function () {
        var width = 500;
        var svg = generateSVG(width, 100);
        scale.domain(["2010", "2014"]);
        axis.renderTo(svg);
        var firstTick = d3.select("." + Plottable.Axis.AbstractAxis.TICK_MARK_CLASS);
        assert.isTrue(firstTick.classed(Plottable.Axis.AbstractAxis.END_TICK_MARK_CLASS), "first end tick has the end-tick-mark class");
        var lastTick = d3.select(d3.selectAll("." + Plottable.Axis.AbstractAxis.TICK_MARK_CLASS)[0].pop());
        assert.isTrue(lastTick.classed(Plottable.Axis.AbstractAxis.END_TICK_MARK_CLASS), "last end tick has the end-tick-mark class");
        svg.remove();
    });
    it("tick labels do not overlap with tick marks", function () {
        var svg = generateSVG(400, 100);
        scale = new Plottable.Scale.Time();
        scale.domain([new Date("2009-12-20"), new Date("2011-01-01")]);
        axis = new Plottable.Axis.Time(scale, "bottom");
        axis.renderTo(svg);
        var tickRects = d3.selectAll("." + Plottable.Axis.AbstractAxis.TICK_MARK_CLASS)[0].map(function (mark) { return mark.getBoundingClientRect(); });
        var labelRects = d3.selectAll("." + Plottable.Axis.AbstractAxis.TICK_LABEL_CLASS).filter(function (d, i) {
            return d3.select(this).style("visibility") === "visible";
        })[0].map(function (label) { return label.getBoundingClientRect(); });
        labelRects.forEach(function (labelRect) {
            tickRects.forEach(function (tickRect) {
                assert.isFalse(Plottable._Util.DOM.boxesOverlap(labelRect, tickRect), "visible label does not overlap with a tick");
            });
        });
        svg.remove();
    });
});

///<reference path="../testReference.ts" />
var assert = chai.assert;
describe("NumericAxis", function () {
    function boxesOverlap(boxA, boxB) {
        if (boxA.right < boxB.left) {
            return false;
        }
        if (boxA.left > boxB.right) {
            return false;
        }
        if (boxA.bottom < boxB.top) {
            return false;
        }
        if (boxA.top > boxB.bottom) {
            return false;
        }
        return true;
    }
    function boxIsInside(inner, outer, epsilon) {
        if (epsilon === void 0) { epsilon = 0; }
        if (inner.left < outer.left - epsilon) {
            return false;
        }
        if (inner.right > outer.right + epsilon) {
            return false;
        }
        if (inner.top < outer.top - epsilon) {
            return false;
        }
        if (inner.bottom > outer.bottom + epsilon) {
            return false;
        }
        return true;
    }
    function assertBoxInside(inner, outer, epsilon, message) {
        if (epsilon === void 0) { epsilon = 0; }
        if (message === void 0) { message = ""; }
        assert.operator(inner.left, ">", outer.left - epsilon, message + " (box inside (left))");
        assert.operator(inner.right, "<", outer.right + epsilon, message + " (box inside (right))");
        assert.operator(inner.top, ">", outer.top - epsilon, message + " (box inside (top))");
        assert.operator(inner.bottom, "<", outer.bottom + epsilon, message + " (box inside (bottom))");
    }
    it("tickLabelPosition() input validation", function () {
        var scale = new Plottable.Scale.Linear();
        var horizontalAxis = new Plottable.Axis.Numeric(scale, "bottom");
        assert.throws(function () { return horizontalAxis.tickLabelPosition("top"); }, "horizontal");
        assert.throws(function () { return horizontalAxis.tickLabelPosition("bottom"); }, "horizontal");
        var verticalAxis = new Plottable.Axis.Numeric(scale, "left");
        assert.throws(function () { return verticalAxis.tickLabelPosition("left"); }, "vertical");
        assert.throws(function () { return verticalAxis.tickLabelPosition("right"); }, "vertical");
    });
    it("draws tick labels correctly (horizontal)", function () {
        var SVG_WIDTH = 500;
        var SVG_HEIGHT = 100;
        var svg = generateSVG(SVG_WIDTH, SVG_HEIGHT);
        var scale = new Plottable.Scale.Linear();
        scale.range([0, SVG_WIDTH]);
        var numericAxis = new Plottable.Axis.Numeric(scale, "bottom");
        numericAxis.renderTo(svg);
        var tickLabels = numericAxis._element.selectAll("." + Plottable.Axis.AbstractAxis.TICK_LABEL_CLASS);
        assert.operator(tickLabels[0].length, ">=", 2, "at least two tick labels were drawn");
        var tickMarks = numericAxis._element.selectAll("." + Plottable.Axis.AbstractAxis.TICK_MARK_CLASS);
        assert.strictEqual(tickLabels[0].length, tickMarks[0].length, "there is one label per mark");
        var i;
        var markBB;
        var labelBB;
        for (i = 0; i < tickLabels[0].length; i++) {
            markBB = tickMarks[0][i].getBoundingClientRect();
            var markCenter = (markBB.left + markBB.right) / 2;
            labelBB = tickLabels[0][i].getBoundingClientRect();
            var labelCenter = (labelBB.left + labelBB.right) / 2;
            assert.closeTo(labelCenter, markCenter, 1, "tick label is centered on mark");
        }
        // labels to left
        numericAxis.tickLabelPosition("left");
        tickLabels = numericAxis._element.selectAll("." + Plottable.Axis.AbstractAxis.TICK_LABEL_CLASS);
        tickMarks = numericAxis._element.selectAll("." + Plottable.Axis.AbstractAxis.TICK_MARK_CLASS);
        for (i = 0; i < tickLabels[0].length; i++) {
            markBB = tickMarks[0][i].getBoundingClientRect();
            labelBB = tickLabels[0][i].getBoundingClientRect();
            assert.operator(labelBB.left, "<=", markBB.right, "tick label is to left of mark");
        }
        // labels to right
        numericAxis.tickLabelPosition("right");
        tickLabels = numericAxis._element.selectAll("." + Plottable.Axis.AbstractAxis.TICK_LABEL_CLASS);
        tickMarks = numericAxis._element.selectAll("." + Plottable.Axis.AbstractAxis.TICK_MARK_CLASS);
        for (i = 0; i < tickLabels[0].length; i++) {
            markBB = tickMarks[0][i].getBoundingClientRect();
            labelBB = tickLabels[0][i].getBoundingClientRect();
            assert.operator(markBB.right, "<=", labelBB.left, "tick label is to right of mark");
        }
        svg.remove();
    });
    it("draws ticks correctly (vertical)", function () {
        var SVG_WIDTH = 100;
        var SVG_HEIGHT = 500;
        var svg = generateSVG(SVG_WIDTH, SVG_HEIGHT);
        var scale = new Plottable.Scale.Linear();
        scale.range([0, SVG_HEIGHT]);
        var numericAxis = new Plottable.Axis.Numeric(scale, "left");
        numericAxis.renderTo(svg);
        var tickLabels = numericAxis._element.selectAll("." + Plottable.Axis.AbstractAxis.TICK_LABEL_CLASS);
        assert.operator(tickLabels[0].length, ">=", 2, "at least two tick labels were drawn");
        var tickMarks = numericAxis._element.selectAll("." + Plottable.Axis.AbstractAxis.TICK_MARK_CLASS);
        assert.strictEqual(tickLabels[0].length, tickMarks[0].length, "there is one label per mark");
        var i;
        var markBB;
        var labelBB;
        for (i = 0; i < tickLabels[0].length; i++) {
            markBB = tickMarks[0][i].getBoundingClientRect();
            var markCenter = (markBB.top + markBB.bottom) / 2;
            labelBB = tickLabels[0][i].getBoundingClientRect();
            var labelCenter = (labelBB.top + labelBB.bottom) / 2;
            assert.closeTo(labelCenter, markCenter, 1, "tick label is centered on mark");
        }
        // labels to top
        numericAxis.tickLabelPosition("top");
        tickLabels = numericAxis._element.selectAll("." + Plottable.Axis.AbstractAxis.TICK_LABEL_CLASS);
        tickMarks = numericAxis._element.selectAll("." + Plottable.Axis.AbstractAxis.TICK_MARK_CLASS);
        for (i = 0; i < tickLabels[0].length; i++) {
            markBB = tickMarks[0][i].getBoundingClientRect();
            labelBB = tickLabels[0][i].getBoundingClientRect();
            assert.operator(labelBB.bottom, "<=", markBB.top, "tick label is above mark");
        }
        // labels to bottom
        numericAxis.tickLabelPosition("bottom");
        tickLabels = numericAxis._element.selectAll("." + Plottable.Axis.AbstractAxis.TICK_LABEL_CLASS);
        tickMarks = numericAxis._element.selectAll("." + Plottable.Axis.AbstractAxis.TICK_MARK_CLASS);
        for (i = 0; i < tickLabels[0].length; i++) {
            markBB = tickMarks[0][i].getBoundingClientRect();
            labelBB = tickLabels[0][i].getBoundingClientRect();
            assert.operator(markBB.bottom, "<=", labelBB.top, "tick label is below mark");
        }
        svg.remove();
    });
    it("uses the supplied Formatter", function () {
        var SVG_WIDTH = 100;
        var SVG_HEIGHT = 500;
        var svg = generateSVG(SVG_WIDTH, SVG_HEIGHT);
        var scale = new Plottable.Scale.Linear();
        scale.range([0, SVG_HEIGHT]);
        var formatter = Plottable.Formatters.fixed(2);
        var numericAxis = new Plottable.Axis.Numeric(scale, "left", formatter);
        numericAxis.renderTo(svg);
        var tickLabels = numericAxis._element.selectAll("." + Plottable.Axis.AbstractAxis.TICK_LABEL_CLASS);
        tickLabels.each(function (d, i) {
            var labelText = d3.select(this).text();
            var formattedValue = formatter(d);
            assert.strictEqual(labelText, formattedValue, "The supplied Formatter was used to format the tick label");
        });
        svg.remove();
    });
    it("can hide tick labels that don't fit", function () {
        var SVG_WIDTH = 500;
        var SVG_HEIGHT = 100;
        var svg = generateSVG(SVG_WIDTH, SVG_HEIGHT);
        var scale = new Plottable.Scale.Linear();
        scale.range([0, SVG_WIDTH]);
        var numericAxis = new Plottable.Axis.Numeric(scale, "bottom");
        numericAxis.showEndTickLabel("left", false);
        assert.isFalse(numericAxis.showEndTickLabel("left"), "retrieve showEndTickLabel setting");
        numericAxis.showEndTickLabel("right", true);
        assert.isTrue(numericAxis.showEndTickLabel("right"), "retrieve showEndTickLabel setting");
        assert.throws(function () { return numericAxis.showEndTickLabel("top", true); }, Error);
        assert.throws(function () { return numericAxis.showEndTickLabel("bottom", true); }, Error);
        numericAxis.renderTo(svg);
        var tickLabels = numericAxis._element.selectAll("." + Plottable.Axis.AbstractAxis.TICK_LABEL_CLASS);
        var firstLabel = d3.select(tickLabels[0][0]);
        assert.strictEqual(firstLabel.style("visibility"), "hidden", "first label is hidden");
        var lastLabel = d3.select(tickLabels[0][tickLabels[0].length - 1]);
        assert.strictEqual(lastLabel.style("visibility"), "hidden", "last label is hidden");
        svg.remove();
    });
    it("tick labels don't overlap in a constrained space", function () {
        var SVG_WIDTH = 100;
        var SVG_HEIGHT = 100;
        var svg = generateSVG(SVG_WIDTH, SVG_HEIGHT);
        var scale = new Plottable.Scale.Linear();
        scale.range([0, SVG_WIDTH]);
        var numericAxis = new Plottable.Axis.Numeric(scale, "bottom");
        numericAxis.showEndTickLabel("left", false).showEndTickLabel("right", false);
        numericAxis.renderTo(svg);
        var visibleTickLabels = numericAxis._element.selectAll("." + Plottable.Axis.AbstractAxis.TICK_LABEL_CLASS).filter(function (d, i) {
            return d3.select(this).style("visibility") === "visible";
        });
        var numLabels = visibleTickLabels[0].length;
        var box1;
        var box2;
        for (var i = 0; i < numLabels; i++) {
            for (var j = i + 1; j < numLabels; j++) {
                box1 = visibleTickLabels[0][i].getBoundingClientRect();
                box2 = visibleTickLabels[0][j].getBoundingClientRect();
                assert.isFalse(Plottable._Util.DOM.boxesOverlap(box1, box2), "tick labels don't overlap");
            }
        }
        numericAxis.orient("bottom");
        visibleTickLabels = numericAxis._element.selectAll("." + Plottable.Axis.AbstractAxis.TICK_LABEL_CLASS).filter(function (d, i) {
            return d3.select(this).style("visibility") === "visible";
        });
        numLabels = visibleTickLabels[0].length;
        for (i = 0; i < numLabels; i++) {
            for (j = i + 1; j < numLabels; j++) {
                box1 = visibleTickLabels[0][i].getBoundingClientRect();
                box2 = visibleTickLabels[0][j].getBoundingClientRect();
                assert.isFalse(Plottable._Util.DOM.boxesOverlap(box1, box2), "tick labels don't overlap");
            }
        }
        svg.remove();
    });
    it("allocates enough width to show all tick labels when vertical", function () {
        var SVG_WIDTH = 150;
        var SVG_HEIGHT = 500;
        var svg = generateSVG(SVG_WIDTH, SVG_HEIGHT);
        var scale = new Plottable.Scale.Linear();
        scale.domain([5, -5]);
        scale.range([0, SVG_HEIGHT]);
        var formatter = function (d) {
            if (d === 0) {
                return "ZERO";
            }
            return String(d);
        };
        var numericAxis = new Plottable.Axis.Numeric(scale, "left", formatter);
        numericAxis.renderTo(svg);
        var visibleTickLabels = numericAxis._element.selectAll("." + Plottable.Axis.AbstractAxis.TICK_LABEL_CLASS).filter(function (d, i) {
            return d3.select(this).style("visibility") === "visible";
        });
        var boundingBox = numericAxis._element.select(".bounding-box").node().getBoundingClientRect();
        var labelBox;
        visibleTickLabels[0].forEach(function (label) {
            labelBox = label.getBoundingClientRect();
            assert.isTrue(boxIsInside(labelBox, boundingBox), "tick labels don't extend outside the bounding box");
        });
        scale.domain([50000000000, -50000000000]);
        visibleTickLabels = numericAxis._element.selectAll("." + Plottable.Axis.AbstractAxis.TICK_LABEL_CLASS).filter(function (d, i) {
            return d3.select(this).style("visibility") === "visible";
        });
        boundingBox = numericAxis._element.select(".bounding-box").node().getBoundingClientRect();
        visibleTickLabels[0].forEach(function (label) {
            labelBox = label.getBoundingClientRect();
            assertBoxInside(labelBox, boundingBox, 0, "long tick " + label.textContent + " is inside the bounding box");
        });
        svg.remove();
    });
    it("allocates enough height to show all tick labels when horizontal", function () {
        var SVG_WIDTH = 500;
        var SVG_HEIGHT = 100;
        var svg = generateSVG(SVG_WIDTH, SVG_HEIGHT);
        var scale = new Plottable.Scale.Linear();
        scale.domain([5, -5]);
        scale.range([0, SVG_WIDTH]);
        var formatter = Plottable.Formatters.fixed(2);
        var numericAxis = new Plottable.Axis.Numeric(scale, "bottom", formatter);
        numericAxis.renderTo(svg);
        var visibleTickLabels = numericAxis._element.selectAll("." + Plottable.Axis.AbstractAxis.TICK_LABEL_CLASS).filter(function (d, i) {
            return d3.select(this).style("visibility") === "visible";
        });
        var boundingBox = numericAxis._element.select(".bounding-box").node().getBoundingClientRect();
        var labelBox;
        visibleTickLabels[0].forEach(function (label) {
            labelBox = label.getBoundingClientRect();
            assert.isTrue(boxIsInside(labelBox, boundingBox, 0.5), "tick labels don't extend outside the bounding box");
        });
        svg.remove();
    });
    it("truncates long labels", function () {
        var data = [
            { x: "A", y: 500000000 },
            { x: "B", y: 400000000 }
        ];
        var SVG_WIDTH = 120;
        var SVG_HEIGHT = 300;
        var svg = generateSVG(SVG_WIDTH, SVG_HEIGHT);
        var xScale = new Plottable.Scale.Category();
        var yScale = new Plottable.Scale.Linear();
        var yAxis = new Plottable.Axis.Numeric(yScale, "left");
        var yLabel = new Plottable.Component.AxisLabel("LABEL", "left");
        var barPlot = new Plottable.Plot.Bar(xScale, yScale);
        barPlot.project("x", "x", xScale);
        barPlot.project("y", "y", yScale);
        barPlot.addDataset(data);
        var chart = new Plottable.Component.Table([
            [yLabel, yAxis, barPlot]
        ]);
        chart.renderTo(svg);
        var labelContainer = d3.select(".tick-label-container");
        d3.selectAll(".tick-label").each(function () {
            assertBBoxInclusion(labelContainer, d3.select(this));
        });
        svg.remove();
    });
    it("confines labels to the bounding box for the axis", function () {
        var SVG_WIDTH = 500;
        var SVG_HEIGHT = 100;
        var svg = generateSVG(SVG_WIDTH, SVG_HEIGHT);
        var scale = new Plottable.Scale.Linear();
        var axis = new Plottable.Axis.Numeric(scale, "bottom");
        axis.formatter(function (d) { return "longstringsareverylong"; });
        axis.renderTo(svg);
        var boundingBox = d3.select(".x-axis .bounding-box");
        d3.selectAll(".x-axis .tick-label").each(function () {
            var tickLabel = d3.select(this);
            if (tickLabel.style("visibility") === "inherit") {
                assertBBoxInclusion(boundingBox, tickLabel);
            }
        });
        svg.remove();
    });
    function getClientRectCenter(rect) {
        return rect.left + rect.width / 2;
    }
    it("tick labels follow a sensible interval", function () {
        var SVG_WIDTH = 500;
        var SVG_HEIGHT = 100;
        var svg = generateSVG(SVG_WIDTH, SVG_HEIGHT);
        var scale = new Plottable.Scale.Linear();
        scale.domain([-2500000, 2500000]);
        var baseAxis = new Plottable.Axis.Numeric(scale, "bottom");
        baseAxis.renderTo(svg);
        var visibleTickLabels = baseAxis._element.selectAll(".tick-label").filter(function (d, i) {
            var visibility = d3.select(this).style("visibility");
            return (visibility === "visible") || (visibility === "inherit");
        });
        var visibleTickLabelRects = visibleTickLabels[0].map(function (label) { return label.getBoundingClientRect(); });
        var interval = getClientRectCenter(visibleTickLabelRects[1]) - getClientRectCenter(visibleTickLabelRects[0]);
        for (var i = 0; i < visibleTickLabelRects.length - 1; i++) {
            assert.closeTo(getClientRectCenter(visibleTickLabelRects[i + 1]) - getClientRectCenter(visibleTickLabelRects[i]), interval, 0.5, "intervals are all spaced the same");
        }
        svg.remove();
    });
    it("does not draw ticks marks outside of the svg", function () {
        var SVG_WIDTH = 300;
        var SVG_HEIGHT = 100;
        var svg = generateSVG(SVG_WIDTH, SVG_HEIGHT);
        var scale = new Plottable.Scale.Linear();
        scale.domain([0, 3]);
        scale.tickGenerator(function (s) {
            return [0, 1, 2, 3, 4];
        });
        var baseAxis = new Plottable.Axis.Numeric(scale, "bottom");
        baseAxis.renderTo(svg);
        var tickMarks = baseAxis._element.selectAll(".tick-mark");
        tickMarks.each(function () {
            var tickMark = d3.select(this);
            var tickMarkPosition = Number(tickMark.attr("x"));
            assert.isTrue(tickMarkPosition >= 0 && tickMarkPosition <= SVG_WIDTH, "tick marks are located within the bounding SVG");
        });
        svg.remove();
    });
    it("renders tick labels properly when the domain is reversed", function () {
        var SVG_WIDTH = 300;
        var SVG_HEIGHT = 100;
        var svg = generateSVG(SVG_WIDTH, SVG_HEIGHT);
        var scale = new Plottable.Scale.Linear();
        scale.domain([3, 0]);
        var baseAxis = new Plottable.Axis.Numeric(scale, "bottom");
        baseAxis.renderTo(svg);
        var tickLabels = baseAxis._element.selectAll(".tick-label").filter(function (d, i) {
            var visibility = d3.select(this).style("visibility");
            return (visibility === "visible") || (visibility === "inherit");
        });
        assert.isTrue(tickLabels[0].length > 1, "more than one tick label is shown");
        for (var i = 0; i < tickLabels[0].length - 1; i++) {
            var currLabel = d3.select(tickLabels[0][i]);
            var nextLabel = d3.select(tickLabels[0][i + 1]);
            assert.isTrue(Number(currLabel.text()) > Number(nextLabel.text()), "numbers are arranged in descending order from left to right");
        }
        svg.remove();
    });
});

///<reference path="../testReference.ts" />
var assert = chai.assert;
describe("Category Axes", function () {
    it("re-renders appropriately when data is changed", function () {
        var svg = generateSVG(400, 400);
        var xScale = new Plottable.Scale.Category().domain(["foo", "bar", "baz"]).range([400, 0]);
        var ca = new Plottable.Axis.Category(xScale, "left");
        ca.renderTo(svg);
        assert.deepEqual(ca._tickLabelContainer.selectAll(".tick-label").data(), xScale.domain(), "tick labels render domain");
        assert.doesNotThrow(function () { return xScale.domain(["bar", "baz", "bam"]); });
        assert.deepEqual(ca._tickLabelContainer.selectAll(".tick-label").data(), xScale.domain(), "tick labels render domain");
        svg.remove();
    });
    it("requests appropriate space when the scale has no domain", function () {
        var svg = generateSVG(400, 400);
        var scale = new Plottable.Scale.Category();
        var ca = new Plottable.Axis.Category(scale);
        ca._anchor(svg);
        var s = ca._requestedSpace(400, 400);
        assert.operator(s.width, ">=", 0, "it requested 0 or more width");
        assert.operator(s.height, ">=", 0, "it requested 0 or more height");
        assert.isFalse(s.wantsWidth, "it doesn't want width");
        assert.isFalse(s.wantsHeight, "it doesn't want height");
        svg.remove();
    });
    it("doesnt blow up for non-string data", function () {
        var svg = generateSVG(1000, 400);
        var domain = [null, undefined, true, 2, "foo"];
        var scale = new Plottable.Scale.Category().domain(domain);
        var axis = new Plottable.Axis.Category(scale);
        axis.renderTo(svg);
        var texts = svg.selectAll("text")[0].map(function (s) { return d3.select(s).text(); });
        assert.deepEqual(texts, ["null", "undefined", "true", "2", "foo"]);
        svg.remove();
    });
    it("width accounts for gutter. ticklength, and padding on vertical axes", function () {
        var svg = generateSVG(400, 400);
        var xScale = new Plottable.Scale.Category().domain(["foo", "bar", "baz"]).range([400, 0]);
        var ca = new Plottable.Axis.Category(xScale, "left");
        ca.renderTo(svg);
        var axisWidth = ca.width();
        ca.tickLabelPadding(ca.tickLabelPadding() + 5);
        assert.closeTo(ca.width(), axisWidth + 5, 2, "increasing tickLabelPadding increases width");
        axisWidth = ca.width();
        ca.gutter(ca.gutter() + 5);
        assert.closeTo(ca.width(), axisWidth + 5, 2, "increasing gutter increases width");
        axisWidth = ca.width();
        ca.tickLength(ca.tickLength() + 5);
        assert.closeTo(ca.width(), axisWidth + 5, 2, "increasing tickLength increases width");
        svg.remove();
    });
    it("height accounts for gutter. ticklength, and padding on horizontal axes", function () {
        var svg = generateSVG(400, 400);
        var xScale = new Plottable.Scale.Category().domain(["foo", "bar", "baz"]).range([400, 0]);
        var ca = new Plottable.Axis.Category(xScale, "bottom");
        ca.renderTo(svg);
        var axisHeight = ca.height();
        ca.tickLabelPadding(ca.tickLabelPadding() + 5);
        assert.closeTo(ca.height(), axisHeight + 5, 2, "increasing tickLabelPadding increases height");
        axisHeight = ca.height();
        ca.gutter(ca.gutter() + 5);
        assert.closeTo(ca.height(), axisHeight + 5, 2, "increasing gutter increases height");
        axisHeight = ca.height();
        ca.tickLength(ca.tickLength() + 5);
        assert.closeTo(ca.height(), axisHeight + 5, 2, "increasing ticklength increases height");
        svg.remove();
    });
    it("vertically aligns short words properly", function () {
        var SVG_WIDTH = 400;
        var svg = generateSVG(SVG_WIDTH, 100);
        var years = ["2000", "2001", "2002", "2003"];
        var scale = new Plottable.Scale.Category().domain(years).range([0, SVG_WIDTH]);
        var axis = new Plottable.Axis.Category(scale, "bottom");
        axis.renderTo(svg);
        var ticks = axis._content.selectAll("text");
        var text = ticks[0].map(function (d) { return d3.select(d).text(); });
        assert.deepEqual(text, years, "text displayed correctly when horizontal");
        axis.tickLabelAngle(90);
        text = ticks[0].map(function (d) { return d3.select(d).text(); });
        assert.deepEqual(text, years, "text displayed correctly when horizontal");
        assert.include(axis._content.selectAll(".text-area").attr("transform"), 90, "the ticks were rotated right");
        axis.tickLabelAngle(0);
        text = ticks[0].map(function (d) { return d3.select(d).text(); });
        assert.deepEqual(text, years, "text displayed correctly when horizontal");
        assert.include(axis._content.selectAll(".text-area").attr("transform"), 0, "the ticks were rotated right");
        axis.tickLabelAngle(-90);
        text = ticks[0].map(function (d) { return d3.select(d).text(); });
        assert.deepEqual(text, years, "text displayed correctly when horizontal");
        assert.include(axis._content.selectAll(".text-area").attr("transform"), -90, "the ticks were rotated left");
        svg.remove();
    });
    it("axis should request more space if there's not enough space to fit the text", function () {
        var svg = generateSVG(300, 300);
        var years = ["2000", "2001", "2002", "2003"];
        var scale = new Plottable.Scale.Category().domain(years);
        var axis = new Plottable.Axis.Category(scale, "bottom");
        axis.renderTo(svg);
        var requestedSpace = axis._requestedSpace(300, 10);
        assert.isTrue(requestedSpace.wantsHeight, "axis should ask for more space (horizontal orientation)");
        axis.orient("left");
        requestedSpace = axis._requestedSpace(10, 300);
        assert.isTrue(requestedSpace.wantsWidth, "axis should ask for more space (vertical orientation)");
        svg.remove();
    });
    it("axis labels respect tick labels", function () {
        function verifyTickLabelOverlaps(tickLabels, tickMarks) {
            for (var i = 0; i < tickLabels[0].length; i++) {
                var tickLabelBox = tickLabels[0][i].getBoundingClientRect();
                var tickMarkBox = tickMarks[0][i].getBoundingClientRect();
                assert.isFalse(Plottable._Util.DOM.boxesOverlap(tickLabelBox, tickMarkBox), "tick label and box do not overlap");
            }
        }
        var svg = generateSVG(400, 300);
        var yScale = new Plottable.Scale.Category();
        var axis = new Plottable.Axis.Category(yScale, "left");
        yScale.domain(["A", "B", "C"]);
        axis.renderTo(svg);
        var tickLabels = axis._content.selectAll(".tick-label");
        var tickMarks = axis._content.selectAll(".tick-mark");
        verifyTickLabelOverlaps(tickLabels, tickMarks);
        axis.orient("right");
        verifyTickLabelOverlaps(tickLabels, tickMarks);
        svg.remove();
    });
    it("axis should request more space when rotated than not rotated", function () {
        var svg = generateSVG(300, 300);
        var labels = ["label1", "label2", "label100"];
        var scale = new Plottable.Scale.Category().domain(labels);
        var axis = new Plottable.Axis.Category(scale, "bottom");
        axis.renderTo(svg);
        var requestedSpace = axis._requestedSpace(300, 50);
        var flatHeight = requestedSpace.height;
        axis.tickLabelAngle(-90);
        requestedSpace = axis._requestedSpace(300, 50);
        assert.isTrue(flatHeight < requestedSpace.height, "axis should request more height when tick labels are rotated");
        svg.remove();
    });
});

///<reference path="../testReference.ts" />
var assert = chai.assert;
describe("Gridlines", function () {
    it("Gridlines and axis tick marks align", function () {
        var svg = generateSVG(640, 480);
        var xScale = new Plottable.Scale.Linear();
        xScale.domain([0, 10]); // manually set domain since we won't have a renderer
        var xAxis = new Plottable.Axis.Numeric(xScale, "bottom");
        var yScale = new Plottable.Scale.Linear();
        yScale.domain([0, 10]);
        var yAxis = new Plottable.Axis.Numeric(yScale, "left");
        var gridlines = new Plottable.Component.Gridlines(xScale, yScale);
        var basicTable = new Plottable.Component.Table().addComponent(0, 0, yAxis).addComponent(0, 1, gridlines).addComponent(1, 1, xAxis);
        basicTable._anchor(svg);
        basicTable._computeLayout();
        xScale.range([0, xAxis.width()]); // manually set range since we don't have a renderer
        yScale.range([yAxis.height(), 0]);
        basicTable._render();
        var xAxisTickMarks = xAxis._element.selectAll("." + Plottable.Axis.AbstractAxis.TICK_MARK_CLASS)[0];
        var xGridlines = gridlines._element.select(".x-gridlines").selectAll("line")[0];
        assert.equal(xAxisTickMarks.length, xGridlines.length, "There is an x gridline for each x tick");
        for (var i = 0; i < xAxisTickMarks.length; i++) {
            var xTickMarkRect = xAxisTickMarks[i].getBoundingClientRect();
            var xGridlineRect = xGridlines[i].getBoundingClientRect();
            assert.closeTo(xTickMarkRect.left, xGridlineRect.left, 1, "x tick and gridline align");
        }
        var yAxisTickMarks = yAxis._element.selectAll("." + Plottable.Axis.AbstractAxis.TICK_MARK_CLASS)[0];
        var yGridlines = gridlines._element.select(".y-gridlines").selectAll("line")[0];
        assert.equal(yAxisTickMarks.length, yGridlines.length, "There is an x gridline for each x tick");
        for (var j = 0; j < yAxisTickMarks.length; j++) {
            var yTickMarkRect = yAxisTickMarks[j].getBoundingClientRect();
            var yGridlineRect = yGridlines[j].getBoundingClientRect();
            assert.closeTo(yTickMarkRect.top, yGridlineRect.top, 1, "y tick and gridline align");
        }
        svg.remove();
    });
    it("Unanchored Gridlines don't throw an error when scale updates", function () {
        var xScale = new Plottable.Scale.Linear();
        var gridlines = new Plottable.Component.Gridlines(xScale, null);
        xScale.domain([0, 1]);
        // test passes if error is not thrown.
    });
});

///<reference path="../testReference.ts" />
var assert = chai.assert;
describe("Labels", function () {
    it("Standard text title label generates properly", function () {
        var svg = generateSVG(400, 80);
        var label = new Plottable.Component.TitleLabel("A CHART TITLE");
        label.renderTo(svg);
        var content = label._content;
        assert.isTrue(label._element.classed("label"), "title element has label css class");
        assert.isTrue(label._element.classed("title-label"), "title element has title-label css class");
        var textChildren = content.selectAll("text");
        assert.lengthOf(textChildren, 1, "There is one text node in the parent element");
        var text = content.select("text");
        var bbox = Plottable._Util.DOM.getBBox(text);
        assert.closeTo(bbox.height, label.height(), 0.5, "text height === label.minimumHeight()");
        assert.equal(text.node().textContent, "A CHART TITLE", "node's text content is as expected");
        svg.remove();
    });
    // Skipping due to FF odd client bounding rect computation - #1470.
    it.skip("Left-rotated text is handled properly", function () {
        var svg = generateSVG(100, 400);
        var label = new Plottable.Component.AxisLabel("LEFT-ROTATED LABEL", "left");
        label.renderTo(svg);
        var content = label._content;
        var text = content.select("text");
        var textBBox = Plottable._Util.DOM.getBBox(text);
        assertBBoxInclusion(label._element.select(".bounding-box"), text);
        assert.closeTo(textBBox.height, label.width(), window.Pixel_CloseTo_Requirement, "text height");
        svg.remove();
    });
    // Skipping due to FF odd client bounding rect computation - #1470.
    it.skip("Right-rotated text is handled properly", function () {
        var svg = generateSVG(100, 400);
        var label = new Plottable.Component.AxisLabel("RIGHT-ROTATED LABEL", "right");
        label.renderTo(svg);
        var content = label._content;
        var text = content.select("text");
        var textBBox = Plottable._Util.DOM.getBBox(text);
        assertBBoxInclusion(label._element.select(".bounding-box"), text);
        assert.closeTo(textBBox.height, label.width(), window.Pixel_CloseTo_Requirement, "text height");
        svg.remove();
    });
    it("Label text can be changed after label is created", function () {
        var svg = generateSVG(400, 80);
        var label = new Plottable.Component.TitleLabel("a");
        label.renderTo(svg);
        assert.equal(label._content.select("text").text(), "a", "the text starts at the specified string");
        assert.operator(label.height(), ">", 0, "rowMin is > 0 for non-empty string");
        label.text("hello world");
        label.renderTo(svg);
        assert.equal(label._content.select("text").text(), "hello world", "the label text updated properly");
        assert.operator(label.height(), ">", 0, "rowMin is > 0 for non-empty string");
        svg.remove();
    });
    // skipping because Dan is rewriting labels and the height test fails
    it.skip("Superlong text is handled in a sane fashion", function () {
        var svgWidth = 400;
        var svg = generateSVG(svgWidth, 80);
        var label = new Plottable.Component.TitleLabel("THIS LABEL IS SO LONG WHOEVER WROTE IT WAS PROBABLY DERANGED");
        label.renderTo(svg);
        var content = label._content;
        var text = content.select("text");
        var bbox = Plottable._Util.DOM.getBBox(text);
        assert.equal(bbox.height, label.height(), "text height === label.minimumHeight()");
        assert.operator(bbox.width, "<=", svgWidth, "the text is not wider than the SVG width");
        svg.remove();
    });
    it("text in a tiny box is truncated to empty string", function () {
        var svg = generateSVG(10, 10);
        var label = new Plottable.Component.TitleLabel("Yeah, not gonna fit...");
        label.renderTo(svg);
        var text = label._content.select("text");
        assert.equal(text.text(), "", "text was truncated to empty string");
        svg.remove();
    });
    it("centered text in a table is positioned properly", function () {
        var svg = generateSVG(400, 400);
        var label = new Plottable.Component.TitleLabel("X");
        var t = new Plottable.Component.Table().addComponent(0, 0, label).addComponent(1, 0, new Plottable.Component.AbstractComponent());
        t.renderTo(svg);
        var textTranslate = d3.transform(label._content.select("g").attr("transform")).translate;
        var eleTranslate = d3.transform(label._element.attr("transform")).translate;
        var textWidth = Plottable._Util.DOM.getBBox(label._content.select("text")).width;
        assert.closeTo(eleTranslate[0] + textTranslate[0] + textWidth / 2, 200, 5, "label is centered");
        svg.remove();
    });
    it("if a label text is changed to empty string, width updates to 0", function () {
        var svg = generateSVG(400, 400);
        var label = new Plottable.Component.TitleLabel("foo");
        label.renderTo(svg);
        label.text("");
        assert.equal(label.width(), 0, "width updated to 0");
        svg.remove();
    });
    it("unsupported alignments and orientations are unsupported", function () {
        assert.throws(function () { return new Plottable.Component.Label("foo", "bar"); }, Error, "not a valid orientation");
    });
    // Skipping due to FF odd client bounding rect computation - #1470.
    it.skip("Label orientation can be changed after label is created", function () {
        var svg = generateSVG(400, 400);
        var label = new Plottable.Component.AxisLabel("CHANGING ORIENTATION");
        label.renderTo(svg);
        var content = label._content;
        var text = content.select("text");
        var bbox = Plottable._Util.DOM.getBBox(text);
        assert.closeTo(bbox.height, label.height(), 1, "label is in horizontal position");
        label.orient("right");
        text = content.select("text");
        bbox = Plottable._Util.DOM.getBBox(text);
        assertBBoxInclusion(label._element.select(".bounding-box"), text);
        assert.closeTo(bbox.height, label.width(), window.Pixel_CloseTo_Requirement, "label is in vertical position");
        svg.remove();
    });
    it("padding reacts well under align", function () {
        var svg = generateSVG(400, 200);
        var testLabel = new Plottable.Component.Label("testing label").padding(30).xAlign("left");
        var longLabel = new Plottable.Component.Label("LONG LABELLLLLLLLLLLLLLLLL").xAlign("left");
        var topLabel = new Plottable.Component.Label("label").yAlign("bottom");
        new Plottable.Component.Table([[topLabel], [testLabel], [longLabel]]).renderTo(svg);
        var testTextRect = testLabel._element.select("text").node().getBoundingClientRect();
        var longTextRect = longLabel._element.select("text").node().getBoundingClientRect();
        assert.closeTo(testTextRect.left, longTextRect.left + 30, 2, "left difference by padding amount");
        testLabel.xAlign("right");
        testTextRect = testLabel._element.select("text").node().getBoundingClientRect();
        longTextRect = longLabel._element.select("text").node().getBoundingClientRect();
        assert.closeTo(testTextRect.right, longTextRect.right - 30, 2, "right difference by padding amount");
        testLabel.yAlign("bottom");
        testTextRect = testLabel._element.select("text").node().getBoundingClientRect();
        longTextRect = longLabel._element.select("text").node().getBoundingClientRect();
        assert.closeTo(testTextRect.bottom, longTextRect.top - 30, 2, "vertical difference by padding amount");
        testLabel.yAlign("top");
        testTextRect = testLabel._element.select("text").node().getBoundingClientRect();
        var topTextRect = topLabel._element.select("text").node().getBoundingClientRect();
        assert.closeTo(testTextRect.top, topTextRect.bottom + 30, 2, "vertical difference by padding amount");
        svg.remove();
    });
    it("padding puts space around the label", function () {
        var svg = generateSVG(400, 200);
        var testLabel = new Plottable.Component.Label("testing label").padding(30);
        testLabel.renderTo(svg);
        var measurer = new SVGTypewriter.Measurers.Measurer(svg);
        var measure = measurer.measure("testing label");
        assert.operator(testLabel.width(), ">", measure.width, "padding increases size of the component");
        assert.operator(testLabel.width(), "<=", measure.width + 2 * testLabel.padding(), "width at most incorporates full padding amount");
        assert.operator(testLabel.height(), ">", measure.height, "padding increases size of the component");
        assert.operator(testLabel.height(), ">=", measure.height + 2 * testLabel.padding(), "height at most incorporates full padding amount");
        svg.remove();
    });
    it("negative padding throws an error", function () {
        var testLabel = new Plottable.Component.Label("testing label");
        assert.throws(function () { return testLabel.padding(-10); }, Error, "Cannot be less than 0");
    });
});

///<reference path="../testReference.ts" />
var assert = chai.assert;
describe("Legend", function () {
    var svg;
    var color;
    var legend;
    var entrySelector = "." + Plottable.Component.Legend.LEGEND_ENTRY_CLASS;
    var rowSelector = "." + Plottable.Component.Legend.LEGEND_ROW_CLASS;
    beforeEach(function () {
        svg = generateSVG(400, 400);
        color = new Plottable.Scale.Color();
        legend = new Plottable.Component.Legend(color);
    });
    it("a basic legend renders", function () {
        color.domain(["foo", "bar", "baz"]);
        legend.renderTo(svg);
        var rows = legend._content.selectAll(entrySelector);
        assert.lengthOf(rows[0], color.domain().length, "one entry is created for each item in the domain");
        rows.each(function (d, i) {
            assert.equal(d, color.domain()[i], "the data is set properly");
            var d3this = d3.select(this);
            var text = d3this.select("text").text();
            assert.equal(text, d, "the text node has correct text");
            var symbol = d3this.select("." + Plottable.Component.Legend.LEGEND_SYMBOL_CLASS);
            assert.equal(symbol.attr("fill"), color.scale(d), "the symbol's fill is set properly");
        });
        svg.remove();
    });
    it("legend domain can be updated after initialization, and height updates as well", function () {
        legend.renderTo(svg);
        legend.scale(color);
        assert.equal(legend._requestedSpace(200, 200).height, 10, "there is a padding requested height when domain is empty");
        color.domain(["foo", "bar"]);
        var height1 = legend._requestedSpace(400, 400).height;
        var actualHeight1 = legend.height();
        assert.operator(height1, ">", 0, "changing the domain gives a positive height");
        color.domain(["foo", "bar", "baz"]);
        assert.operator(legend._requestedSpace(400, 400).height, ">", height1, "adding to the domain increases the height requested");
        var actualHeight2 = legend.height();
        assert.operator(actualHeight1, "<", actualHeight2, "Changing the domain caused the legend to re-layout with more height");
        var numRows = legend._content.selectAll(rowSelector)[0].length;
        assert.equal(numRows, 3, "there are 3 rows");
        svg.remove();
    });
    it("a legend with many labels does not overflow vertically", function () {
        color.domain(["alpha", "beta", "gamma", "delta", "omega", "omicron", "persei", "eight"]);
        legend.renderTo(svg);
        var contentBBox = Plottable._Util.DOM.getBBox(legend._content);
        var contentBottomEdge = contentBBox.y + contentBBox.height;
        var bboxBBox = Plottable._Util.DOM.getBBox(legend._element.select(".bounding-box"));
        var bboxBottomEdge = bboxBBox.y + bboxBBox.height;
        assert.operator(contentBottomEdge, "<=", bboxBottomEdge, "content does not extend past bounding box");
        svg.remove();
    });
    // Test is flaky under SauceLabs for firefox version 30
    it.skip("a legend with a long label does not overflow horizontally", function () {
        color.domain(["foooboooloonoogoorooboopoo"]);
        svg.attr("width", 100);
        legend.renderTo(svg);
        var text = legend._content.select("text").text();
        assert.notEqual(text, "foooboooloonoogoorooboopoo", "the text was truncated");
        var rightEdge = legend._content.select("text").node().getBoundingClientRect().right;
        var bbox = legend._element.select(".bounding-box");
        var rightEdgeBBox = bbox.node().getBoundingClientRect().right;
        assert.operator(rightEdge, "<=", rightEdgeBBox, "the long text did not overflow the legend");
        svg.remove();
    });
    it("calling legend.render multiple times does not add more elements", function () {
        color.domain(["foo", "bar", "baz"]);
        legend.renderTo(svg);
        var numRows = legend._content.selectAll(rowSelector)[0].length;
        assert.equal(numRows, 3, "there are 3 legend rows initially");
        legend._render();
        numRows = legend._content.selectAll(rowSelector)[0].length;
        assert.equal(numRows, 3, "there are 3 legend rows after second render");
        svg.remove();
    });
    it("re-rendering the legend with a new domain will do the right thing", function () {
        color.domain(["foo", "bar", "baz"]);
        legend.renderTo(svg);
        var newDomain = ["mushu", "foo", "persei", "baz", "eight"];
        color.domain(newDomain);
        legend._content.selectAll(entrySelector).each(function (d, i) {
            assert.equal(d, newDomain[i], "the data is set correctly");
            var text = d3.select(this).select("text").text();
            assert.equal(text, d, "the text was set properly");
            var fill = d3.select(this).select("." + Plottable.Component.Legend.LEGEND_SYMBOL_CLASS).attr("fill");
            assert.equal(fill, color.scale(d), "the fill was set properly");
        });
        assert.lengthOf(legend._content.selectAll(rowSelector)[0], 5, "there are the right number of legend elements");
        svg.remove();
    });
    it("legend.scale() replaces domain", function () {
        color.domain(["foo", "bar", "baz"]);
        legend.renderTo(svg);
        var newDomain = ["a", "b", "c"];
        var newColorScale = new Plottable.Scale.Color("20");
        newColorScale.domain(newDomain);
        legend.scale(newColorScale);
        legend._content.selectAll(entrySelector).each(function (d, i) {
            assert.equal(d, newDomain[i], "the data is set correctly");
            var text = d3.select(this).select("text").text();
            assert.equal(text, d, "the text was set properly");
            var fill = d3.select(this).select("." + Plottable.Component.Legend.LEGEND_SYMBOL_CLASS).attr("fill");
            assert.equal(fill, newColorScale.scale(d), "the fill was set properly");
        });
        svg.remove();
    });
    it("legend.scale() correctly reregisters listeners", function () {
        color.domain(["foo", "bar", "baz"]);
        legend.renderTo(svg);
        var tempDomain = ["a", "b", "c"];
        var newColorScale = new Plottable.Scale.Color("20");
        newColorScale.domain(tempDomain);
        legend.scale(newColorScale);
        var newDomain = ["a", "foo", "d"];
        newColorScale.domain(newDomain);
        legend._content.selectAll(entrySelector).each(function (d, i) {
            assert.equal(d, newDomain[i], "the data is set correctly");
            var text = d3.select(this).select("text").text();
            assert.equal(text, d, "the text was set properly");
            var fill = d3.select(this).select("." + Plottable.Component.Legend.LEGEND_SYMBOL_CLASS).attr("fill");
            assert.equal(fill, newColorScale.scale(d), "the fill was set properly");
        });
        svg.remove();
    });
    it("scales icon sizes properly with font size (textHeight / 2 < symbolHeight < textHeight)", function () {
        color.domain(["foo"]);
        legend.renderTo(svg);
        var style = legend._element.append("style");
        style.attr("type", "text/css");
        function verifySymbolHeight() {
            var text = legend._content.select("text");
            var icon = legend._content.select("." + Plottable.Component.Legend.LEGEND_SYMBOL_CLASS);
            var textHeight = Plottable._Util.DOM.getBBox(text).height;
            var symbolHeight = icon.node().getBoundingClientRect().height;
            assert.operator(symbolHeight, "<", textHeight, "icons too small: symbolHeight < textHeight");
            assert.operator(symbolHeight, ">", textHeight / 2, "icons too big: textHeight / 2 > symbolHeight");
        }
        verifySymbolHeight();
        style.text(".plottable .legend text { font-size: 60px; }");
        legend._computeLayout();
        legend._render();
        verifySymbolHeight();
        style.text(".plottable .legend text { font-size: 10px; }");
        legend._computeLayout();
        legend._render();
        verifySymbolHeight();
        svg.remove();
    });
    it("maxEntriesPerRow() works as expected", function () {
        color.domain(["AA", "BB", "CC", "DD", "EE", "FF"]);
        legend.renderTo(svg);
        var verifyMaxEntriesInRow = function (n) {
            legend.maxEntriesPerRow(n);
            var rows = legend._element.selectAll(rowSelector);
            assert.lengthOf(rows[0], (6 / n), "number of rows is correct");
            rows.each(function (d) {
                var entries = d3.select(this).selectAll(entrySelector);
                assert.lengthOf(entries[0], n, "number of entries in row is correct");
            });
        };
        verifyMaxEntriesInRow(1);
        verifyMaxEntriesInRow(2);
        verifyMaxEntriesInRow(3);
        verifyMaxEntriesInRow(6);
        svg.remove();
    });
    it("wraps entries onto extra rows if necessary for horizontal legends", function () {
        color.domain(["George Waaaaaashington", "John Adaaaams", "Thomaaaaas Jefferson"]);
        legend.maxEntriesPerRow(Infinity);
        legend.renderTo(svg);
        var rows = legend._element.selectAll(rowSelector);
        assert.lengthOf(rows[0], 2, "Wrapped text on to two rows when space is constrained");
        legend.detach();
        svg.remove();
        svg = generateSVG(100, 100);
        legend.renderTo(svg);
        rows = legend._element.selectAll(rowSelector);
        assert.lengthOf(rows[0], 3, "Wrapped text on to three rows when further constrained");
        svg.remove();
    });
    it("getEntry() retrieves the correct entry for vertical legends", function () {
        color.domain(["AA", "BB", "CC"]);
        legend.maxEntriesPerRow(1);
        legend.renderTo(svg);
        assert.deepEqual(legend.getEntry({ x: 10, y: 10 }).data(), ["AA"], "get first entry");
        assert.deepEqual(legend.getEntry({ x: 10, y: 30 }).data(), ["BB"], "get second entry");
        assert.deepEqual(legend.getEntry({ x: 10, y: 150 }), d3.select(), "no entries at location outside legend");
        svg.remove();
    });
    it("getEntry() retrieves the correct entry for horizontal legends", function () {
        color.domain(["AA", "BB", "CC"]);
        legend.maxEntriesPerRow(Infinity);
        legend.renderTo(svg);
        assert.deepEqual(legend.getEntry({ x: 10, y: 10 }).data(), ["AA"], "get first entry");
        assert.deepEqual(legend.getEntry({ x: 50, y: 10 }).data(), ["BB"], "get second entry");
        assert.deepEqual(legend.getEntry({ x: 150, y: 10 }), d3.select(), "no entries at location outside legend");
        svg.remove();
    });
    it("sortFunction() works as expected", function () {
        var newDomain = ["F", "E", "D", "C", "B", "A"];
        color.domain(newDomain);
        legend.renderTo(svg);
        var entries = legend._element.selectAll(entrySelector);
        var elementTexts = entries.select("text")[0].map(function (node) { return d3.select(node).text(); });
        assert.deepEqual(elementTexts, newDomain, "entry has not been sorted");
        var sortFn = function (a, b) { return a.localeCompare(b); };
        legend.sortFunction(sortFn);
        entries = legend._element.selectAll(entrySelector);
        elementTexts = entries.select("text")[0].map(function (node) { return d3.select(node).text(); });
        newDomain.sort(sortFn);
        assert.deepEqual(elementTexts, newDomain, "entry has been sorted alphabetically");
        svg.remove();
    });
    it("truncates and hides entries if space is constrained for a horizontal legend", function () {
        svg.remove();
        svg = generateSVG(70, 400);
        legend.maxEntriesPerRow(Infinity);
        legend.renderTo(svg);
        var textEls = legend._element.selectAll("text");
        textEls.each(function (d) {
            var textEl = d3.select(this);
            assertBBoxInclusion(legend._element, textEl);
        });
        legend.detach();
        svg.remove();
        svg = generateSVG(100, 50);
        legend.renderTo(svg);
        textEls = legend._element.selectAll("text");
        textEls.each(function (d) {
            var textEl = d3.select(this);
            assertBBoxInclusion(legend._element, textEl);
        });
        svg.remove();
    });
});

///<reference path="../testReference.ts" />
var assert = chai.assert;
describe("InterpolatedColorLegend", function () {
    var svg;
    var colorScale;
    beforeEach(function () {
        svg = generateSVG(400, 400);
        colorScale = new Plottable.Scale.InterpolatedColor();
    });
    function assertBasicRendering(legend) {
        var scaleDomain = colorScale.domain();
        var legendElement = legend._element;
        var swatches = legendElement.selectAll(".swatch");
        assert.strictEqual(d3.select(swatches[0][0]).attr("fill"), colorScale.scale(scaleDomain[0]), "first swatch's color corresponds with first domain value");
        assert.strictEqual(d3.select(swatches[0][swatches[0].length - 1]).attr("fill"), colorScale.scale(scaleDomain[1]), "last swatch's color corresponds with second domain value");
        var swatchContainer = legendElement.select(".swatch-container");
        var swatchContainerBCR = swatchContainer.node().getBoundingClientRect();
        var swatchBoundingBox = legendElement.select(".swatch-bounding-box");
        var boundingBoxBCR = swatchBoundingBox.node().getBoundingClientRect();
        assert.isTrue(Plottable._Util.DOM.boxIsInside(swatchContainerBCR, boundingBoxBCR), "bounding box contains all swatches");
        var elementBCR = legendElement.node().getBoundingClientRect();
        assert.isTrue(Plottable._Util.DOM.boxIsInside(swatchContainerBCR, elementBCR), "swatches are drawn within the legend's element");
        var formattedDomainValues = scaleDomain.map(legend._formatter);
        var labels = legendElement.selectAll("text");
        var labelTexts = labels[0].map(function (textNode) { return textNode.textContent; });
        assert.deepEqual(labelTexts, formattedDomainValues, "formatter is used to format label text");
    }
    it("renders correctly (orientation: horizontal)", function () {
        var legend = new Plottable.Component.InterpolatedColorLegend(colorScale, "horizontal");
        legend.renderTo(svg);
        assertBasicRendering(legend);
        var legendElement = legend._element;
        var labels = legendElement.selectAll("text");
        var swatchContainer = legendElement.select(".swatch-container");
        var swatchContainerBCR = swatchContainer.node().getBoundingClientRect();
        var lowerLabelBCR = labels[0][0].getBoundingClientRect();
        var upperLabelBCR = labels[0][1].getBoundingClientRect();
        assert.operator(lowerLabelBCR.right, "<=", swatchContainerBCR.left, "first label to left of swatches");
        assert.operator(swatchContainerBCR.right, "<=", upperLabelBCR.left, "second label to right of swatches");
        svg.remove();
    });
    it("renders correctly (orientation: right)", function () {
        var legend = new Plottable.Component.InterpolatedColorLegend(colorScale, "right");
        legend.renderTo(svg);
        assertBasicRendering(legend);
        var legendElement = legend._element;
        var labels = legendElement.selectAll("text");
        var swatchContainer = legendElement.select(".swatch-container");
        var swatchContainerBCR = swatchContainer.node().getBoundingClientRect();
        var lowerLabelBCR = labels[0][0].getBoundingClientRect();
        var upperLabelBCR = labels[0][1].getBoundingClientRect();
        assert.operator(swatchContainerBCR.right, "<=", lowerLabelBCR.left, "first label to right of swatches");
        assert.operator(swatchContainerBCR.right, "<=", upperLabelBCR.left, "second label to right of swatches");
        assert.operator(upperLabelBCR.bottom, "<=", lowerLabelBCR.top, "lower label is drawn below upper label");
        svg.remove();
    });
    it("renders correctly (orientation: left)", function () {
        var legend = new Plottable.Component.InterpolatedColorLegend(colorScale, "left");
        legend.renderTo(svg);
        assertBasicRendering(legend);
        var legendElement = legend._element;
        var labels = legendElement.selectAll("text");
        var swatchContainer = legendElement.select(".swatch-container");
        var swatchContainerBCR = swatchContainer.node().getBoundingClientRect();
        var lowerLabelBCR = labels[0][0].getBoundingClientRect();
        var upperLabelBCR = labels[0][1].getBoundingClientRect();
        assert.operator(lowerLabelBCR.left, "<=", swatchContainerBCR.left, "first label to left of swatches");
        assert.operator(upperLabelBCR.left, "<=", swatchContainerBCR.left, "second label to left of swatches");
        assert.operator(upperLabelBCR.bottom, "<=", lowerLabelBCR.top, "lower label is drawn below upper label");
        svg.remove();
    });
    it("re-renders when scale domain updates", function () {
        var legend = new Plottable.Component.InterpolatedColorLegend(colorScale, "horizontal");
        legend.renderTo(svg);
        colorScale.domain([0, 85]);
        assertBasicRendering(legend);
        svg.remove();
    });
    it("orient() input-checking", function () {
        var legend = new Plottable.Component.InterpolatedColorLegend(colorScale, "horizontal");
        legend.orient("horizontal"); // should work
        legend.orient("right"); // should work
        legend.orient("left"); // should work
        assert.throws(function () { return legend.orient("blargh"); }, "not a valid orientation");
        svg.remove();
    });
    it("orient() triggers layout computation", function () {
        var legend = new Plottable.Component.InterpolatedColorLegend(colorScale, "horizontal");
        legend.renderTo(svg);
        var widthBefore = legend.width();
        var heightBefore = legend.height();
        legend.orient("right");
        assert.notEqual(legend.width(), widthBefore, "proportions changed (width)");
        assert.notEqual(legend.height(), heightBefore, "proportions changed (height)");
        svg.remove();
    });
    it("renders correctly when width is constrained (orientation: horizontal)", function () {
        svg.attr("width", 100);
        var legend = new Plottable.Component.InterpolatedColorLegend(colorScale, "horizontal");
        legend.renderTo(svg);
        assertBasicRendering(legend);
        svg.remove();
    });
    it("renders correctly when height is constrained (orientation: horizontal)", function () {
        svg.attr("height", 20);
        var legend = new Plottable.Component.InterpolatedColorLegend(colorScale, "horizontal");
        legend.renderTo(svg);
        assertBasicRendering(legend);
        svg.remove();
    });
    it("renders correctly when width is constrained (orientation: right)", function () {
        svg.attr("width", 30);
        var legend = new Plottable.Component.InterpolatedColorLegend(colorScale, "right");
        legend.renderTo(svg);
        assertBasicRendering(legend);
        svg.remove();
    });
    it("renders correctly when height is constrained (orientation: right)", function () {
        svg.attr("height", 100);
        var legend = new Plottable.Component.InterpolatedColorLegend(colorScale, "right");
        legend.renderTo(svg);
        assertBasicRendering(legend);
        svg.remove();
    });
    it("renders correctly when width is constrained (orientation: left)", function () {
        svg.attr("width", 30);
        var legend = new Plottable.Component.InterpolatedColorLegend(colorScale, "left");
        legend.renderTo(svg);
        assertBasicRendering(legend);
        svg.remove();
    });
    it("renders correctly when height is constrained (orientation: left)", function () {
        svg.attr("height", 100);
        var legend = new Plottable.Component.InterpolatedColorLegend(colorScale, "left");
        legend.renderTo(svg);
        assertBasicRendering(legend);
        svg.remove();
    });
});

///<reference path="../../testReference.ts" />
var __extends = this.__extends || function (d, b) {
    for (var p in b) if (b.hasOwnProperty(p)) d[p] = b[p];
    function __() { this.constructor = d; }
    __.prototype = b.prototype;
    d.prototype = new __();
};
var assert = chai.assert;
var CountingPlot = (function (_super) {
    __extends(CountingPlot, _super);
    function CountingPlot() {
        _super.apply(this, arguments);
        this.renders = 0;
    }
    CountingPlot.prototype._render = function () {
        ++this.renders;
        return _super.prototype._render.call(this);
    };
    return CountingPlot;
})(Plottable.Plot.AbstractPlot);
describe("Plots", function () {
    describe("Abstract Plot", function () {
        it("Plots default correctly", function () {
            var r = new Plottable.Plot.AbstractPlot();
            assert.isTrue(r.clipPathEnabled, "clipPathEnabled defaults to true");
        });
        it("Base Plot functionality works", function () {
            var svg = generateSVG(400, 300);
            var r = new Plottable.Plot.AbstractPlot();
            r._anchor(svg);
            r._computeLayout();
            var renderArea = r._content.select(".render-area");
            assert.isNotNull(renderArea.node(), "there is a render-area");
            svg.remove();
        });
        it("Changes Dataset listeners when the Dataset is changed", function () {
            var dFoo = new Plottable.Dataset(["foo"], { cssClass: "bar" });
            var dBar = new Plottable.Dataset(["bar"], { cssClass: "boo" });
            var r = new CountingPlot();
            r.addDataset("foo", dFoo);
            assert.equal(1, r.renders, "initial render due to addDataset");
            dFoo.broadcaster.broadcast();
            assert.equal(2, r.renders, "we re-render when our dataset changes");
            r.addDataset("bar", dBar);
            assert.equal(3, r.renders, "we should redraw when we add a dataset");
            dFoo.broadcaster.broadcast();
            assert.equal(4, r.renders, "we should still listen to the first dataset");
            dBar.broadcaster.broadcast();
            assert.equal(5, r.renders, "we should listen to the new dataset");
            r.removeDataset("foo");
            assert.equal(6, r.renders, "we re-render on dataset removal");
            dFoo.broadcaster.broadcast();
            assert.equal(6, r.renders, "we don't listen to removed datasets");
        });
        it("Updates its projectors when the Dataset is changed", function () {
            var d1 = new Plottable.Dataset([{ x: 5, y: 6 }], { cssClass: "bar" });
            var r = new Plottable.Plot.AbstractPlot();
            r.addDataset("d1", d1);
            var xScaleCalls = 0;
            var yScaleCalls = 0;
            var xScale = new Plottable.Scale.Linear();
            var yScale = new Plottable.Scale.Linear();
            var metadataProjector = function (d, i, m) { return m.cssClass; };
            r.project("x", "x", xScale);
            r.project("y", "y", yScale);
            r.project("meta", metadataProjector);
            xScale.broadcaster.registerListener("unitTest", function (listenable) {
                assert.equal(listenable, xScale, "Callback received the calling scale as the first argument");
                ++xScaleCalls;
            });
            yScale.broadcaster.registerListener("unitTest", function (listenable) {
                assert.equal(listenable, yScale, "Callback received the calling scale as the first argument");
                ++yScaleCalls;
            });
            assert.equal(0, xScaleCalls, "initially hasn't made any X callbacks");
            assert.equal(0, yScaleCalls, "initially hasn't made any Y callbacks");
            d1.broadcaster.broadcast();
            assert.equal(1, xScaleCalls, "X scale was wired up to datasource correctly");
            assert.equal(1, yScaleCalls, "Y scale was wired up to datasource correctly");
            var d2 = new Plottable.Dataset([{ x: 7, y: 8 }], { cssClass: "boo" });
            r.removeDataset("d1");
            r.addDataset(d2);
            assert.equal(3, xScaleCalls, "Changing datasource fires X scale listeners (but doesn't coalesce callbacks)");
            assert.equal(3, yScaleCalls, "Changing datasource fires Y scale listeners (but doesn't coalesce callbacks)");
            d1.broadcaster.broadcast();
            assert.equal(3, xScaleCalls, "X scale was unhooked from old datasource");
            assert.equal(3, yScaleCalls, "Y scale was unhooked from old datasource");
            d2.broadcaster.broadcast();
            assert.equal(4, xScaleCalls, "X scale was hooked into new datasource");
            assert.equal(4, yScaleCalls, "Y scale was hooked into new datasource");
        });
        it("Plot automatically generates a Dataset if only data is provided", function () {
            var data = ["foo", "bar"];
            var r = new Plottable.Plot.AbstractPlot().addDataset("foo", data);
            var dataset = r.datasets()[0];
            assert.isNotNull(dataset, "A Dataset was automatically generated");
            assert.deepEqual(dataset.data(), data, "The generated Dataset has the correct data");
        });
        it("Plot.project works as intended", function () {
            var r = new Plottable.Plot.AbstractPlot();
            var s = new Plottable.Scale.Linear().domain([0, 1]).range([0, 10]);
            r.project("attr", "a", s);
            var attrToProjector = r._generateAttrToProjector();
            var projector = attrToProjector["attr"];
            assert.equal(projector({ "a": 0.5 }, 0, null, null), 5, "projector works as intended");
        });
        it("Changing Plot.dataset().data to [] causes scale to contract", function () {
            var ds1 = new Plottable.Dataset([0, 1, 2]);
            var ds2 = new Plottable.Dataset([1, 2, 3]);
            var s = new Plottable.Scale.Linear();
            var svg1 = generateSVG(100, 100);
            var svg2 = generateSVG(100, 100);
            var r1 = new Plottable.Plot.AbstractPlot().addDataset(ds1).project("x", function (x) { return x; }, s).renderTo(svg1);
            var r2 = new Plottable.Plot.AbstractPlot().addDataset(ds2).project("x", function (x) { return x; }, s).renderTo(svg2);
            assert.deepEqual(s.domain(), [0, 3], "Simple domain combining");
            ds1.data([]);
            assert.deepEqual(s.domain(), [1, 3], "Contracting domain due to projection becoming empty");
            svg1.remove();
            svg2.remove();
        });
        it("getAllSelections() with dataset retrieval", function () {
            var svg = generateSVG(400, 400);
            var plot = new Plottable.Plot.AbstractPlot();
            // Create mock drawers with already drawn items
            var mockDrawer1 = new Plottable._Drawer.AbstractDrawer("ds1");
            var renderArea1 = svg.append("g");
            renderArea1.append("circle").attr("cx", 100).attr("cy", 100).attr("r", 10);
            mockDrawer1.setup = function () { return mockDrawer1._renderArea = renderArea1; };
            mockDrawer1._getSelector = function () { return "circle"; };
            var renderArea2 = svg.append("g");
            renderArea2.append("circle").attr("cx", 10).attr("cy", 10).attr("r", 10);
            var mockDrawer2 = new Plottable._Drawer.AbstractDrawer("ds2");
            mockDrawer2.setup = function () { return mockDrawer2._renderArea = renderArea2; };
            mockDrawer2._getSelector = function () { return "circle"; };
            // Mock _getDrawer to return the mock drawers
            plot._getDrawer = function (key) {
                if (key === "ds1") {
                    return mockDrawer1;
                }
                else {
                    return mockDrawer2;
                }
            };
            plot.addDataset("ds1", [{ value: 0 }, { value: 1 }, { value: 2 }]);
            plot.addDataset("ds2", [{ value: 1 }, { value: 2 }, { value: 3 }]);
            plot.renderTo(svg);
            var selections = plot.getAllSelections();
            assert.strictEqual(selections.size(), 2, "all circle selections gotten");
            var oneSelection = plot.getAllSelections("ds1");
            assert.strictEqual(oneSelection.size(), 1);
            assert.strictEqual(numAttr(oneSelection, "cx"), 100, "retrieved selection in renderArea1");
            var oneElementSelection = plot.getAllSelections(["ds2"]);
            assert.strictEqual(oneElementSelection.size(), 1);
            assert.strictEqual(numAttr(oneElementSelection, "cy"), 10, "retreived selection in renderArea2");
            var nonExcludedSelection = plot.getAllSelections(["ds1"], true);
            assert.strictEqual(nonExcludedSelection.size(), 1);
            assert.strictEqual(numAttr(nonExcludedSelection, "cy"), 10, "retreived non-excluded selection in renderArea2");
            svg.remove();
        });
        it("getAllPlotData() with dataset retrieval", function () {
            var svg = generateSVG(400, 400);
            var plot = new Plottable.Plot.AbstractPlot();
            var data1 = [{ value: 0 }, { value: 1 }, { value: 2 }];
            var data2 = [{ value: 0 }, { value: 1 }, { value: 2 }];
            var data1Points = data1.map(function (datum) {
                return { x: datum.value, y: 100 };
            });
            var data2Points = data2.map(function (datum) {
                return { x: datum.value, y: 10 };
            });
            var data1PointConverter = function (datum, index) { return data1Points[index]; };
            var data2PointConverter = function (datum, index) { return data2Points[index]; };
            // Create mock drawers with already drawn items
            var mockDrawer1 = new Plottable._Drawer.AbstractDrawer("ds1");
            var renderArea1 = svg.append("g");
            renderArea1.append("circle").attr("cx", 100).attr("cy", 100).attr("r", 10);
            mockDrawer1.setup = function () { return mockDrawer1._renderArea = renderArea1; };
            mockDrawer1._getSelector = function () { return "circle"; };
            mockDrawer1._getPixelPoint = data1PointConverter;
            var renderArea2 = svg.append("g");
            renderArea2.append("circle").attr("cx", 10).attr("cy", 10).attr("r", 10);
            var mockDrawer2 = new Plottable._Drawer.AbstractDrawer("ds2");
            mockDrawer2.setup = function () { return mockDrawer2._renderArea = renderArea2; };
            mockDrawer2._getSelector = function () { return "circle"; };
            mockDrawer2._getPixelPoint = data2PointConverter;
            // Mock _getDrawer to return the mock drawers
            plot._getDrawer = function (key) {
                if (key === "ds1") {
                    return mockDrawer1;
                }
                else {
                    return mockDrawer2;
                }
            };
            plot.addDataset("ds1", data1);
            plot.addDataset("ds2", data2);
            plot.renderTo(svg);
            var allPlotData = plot.getAllPlotData();
            assert.strictEqual(allPlotData.selection.size(), 2, "all circle selections gotten");
            assert.includeMembers(allPlotData.data, data1, "includes data1 members");
            assert.includeMembers(allPlotData.data, data2, "includes data2 members");
            assert.includeMembers(allPlotData.pixelPoints, data1.map(data1PointConverter), "includes data1 points");
            assert.includeMembers(allPlotData.pixelPoints, data2.map(data2PointConverter), "includes data2 points");
            var singlePlotData = plot.getAllPlotData("ds1");
            var oneSelection = singlePlotData.selection;
            assert.strictEqual(oneSelection.size(), 1);
            assert.strictEqual(numAttr(oneSelection, "cx"), 100, "retrieved selection in renderArea1");
            assert.includeMembers(singlePlotData.data, data1, "includes data1 members");
            assert.includeMembers(singlePlotData.pixelPoints, data1.map(data1PointConverter), "includes data1 points");
            var oneElementPlotData = plot.getAllPlotData(["ds2"]);
            var oneElementSelection = oneElementPlotData.selection;
            assert.strictEqual(oneElementSelection.size(), 1);
            assert.strictEqual(numAttr(oneElementSelection, "cy"), 10, "retreieved selection in renderArea2");
            assert.includeMembers(oneElementPlotData.data, data2, "includes data2 members");
            assert.includeMembers(oneElementPlotData.pixelPoints, data2.map(data2PointConverter), "includes data2 points");
            svg.remove();
        });
        it("getClosestPlotData", function () {
            var svg = generateSVG(400, 400);
            var plot = new Plottable.Plot.AbstractPlot();
            var data1 = [{ value: 0 }, { value: 1 }, { value: 2 }];
            var data2 = [{ value: 0 }, { value: 1 }, { value: 2 }];
            var data1Points = data1.map(function (datum) {
                return { x: datum.value, y: 100 };
            });
            var data2Points = data2.map(function (datum) {
                return { x: datum.value, y: 10 };
            });
            var data1PointConverter = function (datum, index) { return data1Points[index]; };
            var data2PointConverter = function (datum, index) { return data2Points[index]; };
            // Create mock drawers with already drawn items
            var mockDrawer1 = new Plottable._Drawer.AbstractDrawer("ds1");
            var renderArea1 = svg.append("g");
            renderArea1.append("circle").attr("cx", 100).attr("cy", 100).attr("r", 10);
            mockDrawer1.setup = function () { return mockDrawer1._renderArea = renderArea1; };
            mockDrawer1._getSelector = function () { return "circle"; };
            mockDrawer1._getPixelPoint = data1PointConverter;
            var renderArea2 = svg.append("g");
            renderArea2.append("circle").attr("cx", 10).attr("cy", 10).attr("r", 10);
            var mockDrawer2 = new Plottable._Drawer.AbstractDrawer("ds2");
            mockDrawer2.setup = function () { return mockDrawer2._renderArea = renderArea2; };
            mockDrawer2._getSelector = function () { return "circle"; };
            mockDrawer2._getPixelPoint = data2PointConverter;
            // Mock _getDrawer to return the mock drawers
            plot._getDrawer = function (key) {
                if (key === "ds1") {
                    return mockDrawer1;
                }
                else {
                    return mockDrawer2;
                }
            };
            plot.addDataset("ds1", data1);
            plot.addDataset("ds2", data2);
            plot.renderTo(svg);
            var queryPoint = { x: 1, y: 11 };
            var closestPlotData = plot.getClosestPlotData(queryPoint);
            assert.deepEqual(closestPlotData.pixelPoints, [{ x: 1, y: 10 }], "retrieves the closest point across datasets");
            closestPlotData = plot.getClosestPlotData(queryPoint, Infinity, "ds1");
            assert.deepEqual(closestPlotData.pixelPoints, [{ x: 1, y: 100 }], "retrieves the closest point for a certain dataset");
            queryPoint = { x: 1, y: 500 };
            closestPlotData = plot.getClosestPlotData(queryPoint, 100);
            assert.deepEqual(closestPlotData.pixelPoints, [], "retrieves no points if points are outside within value");
            svg.remove();
        });
        describe("Dataset removal", function () {
            var plot;
            var d1;
            var d2;
            beforeEach(function () {
                plot = new Plottable.Plot.AbstractPlot();
                d1 = new Plottable.Dataset();
                d2 = new Plottable.Dataset();
                plot.addDataset("foo", d1);
                plot.addDataset("bar", d2);
                assert.deepEqual(plot.datasets(), [d1, d2], "datasets as expected");
            });
            it("removeDataset can work on keys", function () {
                plot.removeDataset("bar");
                assert.deepEqual(plot.datasets(), [d1], "second dataset removed");
                plot.removeDataset("foo");
                assert.deepEqual(plot.datasets(), [], "all datasets removed");
            });
            it("removeDataset can work on datasets", function () {
                plot.removeDataset(d2);
                assert.deepEqual(plot.datasets(), [d1], "second dataset removed");
                plot.removeDataset(d1);
                assert.deepEqual(plot.datasets(), [], "all datasets removed");
            });
            it("removeDataset ignores inputs that do not correspond to a dataset", function () {
                var d3 = new Plottable.Dataset();
                plot.removeDataset(d3);
                plot.removeDataset("bad key");
                assert.deepEqual(plot.datasets(), [d1, d2], "datasets as expected");
            });
            it("removeDataset functions on inputs that are data arrays, not datasets", function () {
                var a1 = ["foo", "bar"];
                var a2 = [1, 2, 3];
                plot.addDataset(a1);
                plot.addDataset(a2);
                assert.lengthOf(plot.datasets(), 4, "there are four datasets");
                assert.equal(plot.datasets()[3].data(), a2, "second array dataset correct");
                assert.equal(plot.datasets()[2].data(), a1, "first array dataset correct");
                plot.removeDataset(a2);
                plot.removeDataset(a1);
                assert.deepEqual(plot.datasets(), [d1, d2], "datasets as expected");
            });
            it("removeDataset behaves appropriately when the key 'undefined' is used", function () {
                var a = [1, 2, 3];
                plot.addDataset("undefined", a);
                assert.lengthOf(plot.datasets(), 3, "there are three datasets initially");
                plot.removeDataset("foofoofoofoofoofoofoofoo");
                assert.lengthOf(plot.datasets(), 3, "there are three datasets after bad key removal");
                plot.removeDataset(undefined);
                assert.lengthOf(plot.datasets(), 3, "there are three datasets after removing `undefined`");
                plot.removeDataset([94, 93, 92]);
                assert.lengthOf(plot.datasets(), 3, "there are three datasets after removing random dataset");
                plot.removeDataset("undefined");
                assert.lengthOf(plot.datasets(), 2, "the dataset called 'undefined' could be removed");
            });
        });
        it("remove() disconnects plots from its scales", function () {
            var r = new Plottable.Plot.AbstractPlot();
            var s = new Plottable.Scale.Linear();
            r.project("attr", "a", s);
            r.remove();
            var key2callback = s.broadcaster._key2callback;
            assert.isUndefined(key2callback.get(r), "the plot is no longer attached to the scale");
        });
        it("extent registration works as intended", function () {
            var scale1 = new Plottable.Scale.Linear();
            var scale2 = new Plottable.Scale.Linear();
            var d1 = new Plottable.Dataset([1, 2, 3]);
            var d2 = new Plottable.Dataset([4, 99, 999]);
            var d3 = new Plottable.Dataset([-1, -2, -3]);
            var id = function (d) { return d; };
            var plot1 = new Plottable.Plot.AbstractPlot();
            var plot2 = new Plottable.Plot.AbstractPlot();
            var svg = generateSVG(400, 400);
            plot1.attr("null", id, scale1);
            plot2.attr("null", id, scale1);
            plot1.renderTo(svg);
            plot2.renderTo(svg);
            function assertDomainIsClose(actualDomain, expectedDomain, msg) {
                // to avoid floating point issues :/
                assert.closeTo(actualDomain[0], expectedDomain[0], 0.01, msg);
                assert.closeTo(actualDomain[1], expectedDomain[1], 0.01, msg);
            }
            plot1.addDataset(d1);
            assertDomainIsClose(scale1.domain(), [1, 3], "scale includes plot1 projected data");
            plot2.addDataset(d2);
            assertDomainIsClose(scale1.domain(), [1, 999], "scale extent includes plot1 and plot2");
            plot2.addDataset(d3);
            assertDomainIsClose(scale1.domain(), [-3, 999], "extent widens further if we add more data to plot2");
            plot2.removeDataset(d3);
            assertDomainIsClose(scale1.domain(), [1, 999], "extent shrinks if we remove dataset");
            plot2.attr("null", id, scale2);
            assertDomainIsClose(scale1.domain(), [1, 3], "extent shrinks further if we project plot2 away");
            svg.remove();
        });
        it("additionalPaint timing works properly", function () {
            var animator = new Plottable.Animator.Base().delay(10).duration(10).maxIterativeDelay(0);
            var x = new Plottable.Scale.Linear();
            var y = new Plottable.Scale.Linear();
            var plot = new Plottable.Plot.Bar(x, y).addDataset([]).animate(true);
            var recordedTime = -1;
            var additionalPaint = function (x) {
                recordedTime = Math.max(x, recordedTime);
            };
            plot._additionalPaint = additionalPaint;
            plot.animator("bars", animator);
            var svg = generateSVG();
            plot.project("x", "x", x);
            plot.project("y", "y", y);
            plot.renderTo(svg);
            svg.remove();
            assert.equal(recordedTime, 20, "additionalPaint passed appropriate time argument");
        });
        it("extent calculation done in correct dataset order", function () {
            var animator = new Plottable.Animator.Base().delay(10).duration(10).maxIterativeDelay(0);
            var CategoryScale = new Plottable.Scale.Category();
            var dataset1 = [{ key: "A" }];
            var dataset2 = [{ key: "B" }];
            var plot = new Plottable.Plot.AbstractPlot().addDataset("b", dataset2).addDataset("a", dataset1);
            plot.project("key", "key", CategoryScale);
            plot.datasetOrder(["a", "b"]);
            var svg = generateSVG();
            plot.renderTo(svg);
            assert.deepEqual(CategoryScale.domain(), ["A", "B"], "extent is in the right order");
            svg.remove();
        });
    });
    describe("Abstract XY Plot", function () {
        var svg;
        var xScale;
        var yScale;
        var xAccessor;
        var yAccessor;
        var simpleDataset;
        var plot;
        before(function () {
            xAccessor = function (d, i, u) { return d.a + u.foo; };
            yAccessor = function (d, i, u) { return d.b + u.foo; };
        });
        beforeEach(function () {
            svg = generateSVG(500, 500);
            simpleDataset = new Plottable.Dataset([{ a: -5, b: 6 }, { a: -2, b: 2 }, { a: 2, b: -2 }, { a: 5, b: -6 }], { foo: 0 });
            xScale = new Plottable.Scale.Linear();
            yScale = new Plottable.Scale.Linear();
            plot = new Plottable.Plot.AbstractXYPlot(xScale, yScale);
            plot.addDataset(simpleDataset).project("x", xAccessor, xScale).project("y", yAccessor, yScale).renderTo(svg);
        });
        it("plot auto domain scale to visible points", function () {
            xScale.domain([-3, 3]);
            assert.deepEqual(yScale.domain(), [-7, 7], "domain has not been adjusted to visible points");
            plot.automaticallyAdjustYScaleOverVisiblePoints(true);
            assert.deepEqual(yScale.domain(), [-2.5, 2.5], "domain has been adjusted to visible points");
            plot.automaticallyAdjustYScaleOverVisiblePoints(false);
            plot.automaticallyAdjustXScaleOverVisiblePoints(true);
            yScale.domain([-6, 6]);
            assert.deepEqual(xScale.domain(), [-6, 6], "domain has been adjusted to visible points");
            svg.remove();
        });
        it("no visible points", function () {
            plot.automaticallyAdjustYScaleOverVisiblePoints(true);
            xScale.domain([-0.5, 0.5]);
            assert.deepEqual(yScale.domain(), [-7, 7], "domain has been not been adjusted");
            svg.remove();
        });
        it("automaticallyAdjustYScaleOverVisiblePoints disables autoDomain", function () {
            xScale.domain([-2, 2]);
            plot.automaticallyAdjustYScaleOverVisiblePoints(true);
            plot.renderTo(svg);
            assert.deepEqual(yScale.domain(), [-2.5, 2.5], "domain has been been adjusted");
            svg.remove();
        });
        it("show all data", function () {
            plot.automaticallyAdjustYScaleOverVisiblePoints(true);
            xScale.domain([-0.5, 0.5]);
            plot.showAllData();
            assert.deepEqual(yScale.domain(), [-7, 7], "domain has been adjusted to show all data");
            assert.deepEqual(xScale.domain(), [-6, 6], "domain has been adjusted to show all data");
            svg.remove();
        });
        it("show all data without auto adjust domain", function () {
            plot.automaticallyAdjustYScaleOverVisiblePoints(true);
            xScale.domain([-0.5, 0.5]);
            plot.automaticallyAdjustYScaleOverVisiblePoints(false);
            plot.showAllData();
            assert.deepEqual(yScale.domain(), [-7, 7], "domain has been adjusted to show all data");
            assert.deepEqual(xScale.domain(), [-6, 6], "domain has been adjusted to show all data");
            svg.remove();
        });
        it("no cycle in auto domain on plot", function () {
            var zScale = new Plottable.Scale.Linear().domain([-10, 10]);
            plot.automaticallyAdjustYScaleOverVisiblePoints(true);
            var plot2 = new Plottable.Plot.AbstractXYPlot(zScale, yScale).automaticallyAdjustXScaleOverVisiblePoints(true).project("x", xAccessor, zScale).project("y", yAccessor, yScale).addDataset(simpleDataset);
            var plot3 = new Plottable.Plot.AbstractXYPlot(zScale, xScale).automaticallyAdjustYScaleOverVisiblePoints(true).project("x", xAccessor, zScale).project("y", yAccessor, xScale).addDataset(simpleDataset);
            plot2.renderTo(svg);
            plot3.renderTo(svg);
            xScale.domain([-2, 2]);
            assert.deepEqual(yScale.domain(), [-2.5, 2.5], "y domain is adjusted by x domain using custom algorithm and domainer");
            assert.deepEqual(zScale.domain(), [-2.5, 2.5], "z domain is adjusted by y domain using custom algorithm and domainer");
            assert.deepEqual(xScale.domain(), [-2, 2], "x domain is not adjusted using custom algorithm and domainer");
            svg.remove();
        });
        it("listeners are deregistered after removal", function () {
            plot.automaticallyAdjustYScaleOverVisiblePoints(true);
            plot.remove();
            var key2callback = xScale.broadcaster._key2callback;
            assert.isUndefined(key2callback.get("yDomainAdjustment" + plot.getID()), "the plot is no longer attached to the xScale");
            key2callback = yScale.broadcaster._key2callback;
            assert.isUndefined(key2callback.get("xDomainAdjustment" + plot.getID()), "the plot is no longer attached to the yScale");
            svg.remove();
        });
        it("listeners are deregistered for changed scale", function () {
            plot.automaticallyAdjustYScaleOverVisiblePoints(true);
            var newScale = new Plottable.Scale.Linear().domain([-10, 10]);
            plot.project("x", xAccessor, newScale);
            xScale.domain([-2, 2]);
            assert.deepEqual(yScale.domain(), [-7, 7], "replaced xScale didn't adjust yScale");
            svg.remove();
        });
    });
});

///<reference path="../../testReference.ts" />
var assert = chai.assert;
describe("Plots", function () {
    describe("PiePlot", function () {
        var svg;
        var simpleDataset;
        var simpleData;
        var piePlot;
        var renderArea;
        beforeEach(function () {
            svg = generateSVG(500, 500);
            simpleData = [{ value: 5, value2: 10, type: "A" }, { value: 15, value2: 10, type: "B" }];
            simpleDataset = new Plottable.Dataset(simpleData);
            piePlot = new Plottable.Plot.Pie();
            piePlot.addDataset("simpleDataset", simpleDataset);
            piePlot.project("value", "value");
            piePlot.renderTo(svg);
            renderArea = piePlot._renderArea;
        });
        it("sectors divided evenly", function () {
            var arcPaths = renderArea.selectAll(".arc");
            assert.lengthOf(arcPaths[0], 2, "only has two sectors");
            var arcPath0 = d3.select(arcPaths[0][0]);
            var pathPoints0 = normalizePath(arcPath0.attr("d")).split(/[A-Z]/).slice(1, 4);
            var firstPathPoints0 = pathPoints0[0].split(",");
            assert.closeTo(parseFloat(firstPathPoints0[0]), 0, 1, "draws line vertically at beginning");
            assert.operator(parseFloat(firstPathPoints0[1]), "<", 0, "draws line upwards");
            var arcDestPoint0 = pathPoints0[1].split(",").slice(5);
            assert.operator(parseFloat(arcDestPoint0[0]), ">", 0, "arcs line to the right");
            assert.closeTo(parseFloat(arcDestPoint0[1]), 0, 1, "ends on same level of svg");
            var secondPathPoints0 = pathPoints0[2].split(",");
            assert.closeTo(parseFloat(secondPathPoints0[0]), 0, 1, "draws line to origin");
            assert.closeTo(parseFloat(secondPathPoints0[1]), 0, 1, "draws line to origin");
            var arcPath1 = d3.select(arcPaths[0][1]);
            var pathPoints1 = normalizePath(arcPath1.attr("d")).split(/[A-Z]/).slice(1, 4);
            var firstPathPoints1 = pathPoints1[0].split(",");
            assert.operator(parseFloat(firstPathPoints1[0]), ">", 0, "draws line to the right");
            assert.closeTo(parseFloat(firstPathPoints1[1]), 0, 1, "draws line horizontally");
            var arcDestPoint1 = pathPoints1[1].split(",").slice(5);
            assert.closeTo(parseFloat(arcDestPoint1[0]), 0, 1, "ends at x origin");
            assert.operator(parseFloat(arcDestPoint1[1]), "<", 0, "ends above 0");
            var secondPathPoints1 = pathPoints1[2].split(",");
            assert.closeTo(parseFloat(secondPathPoints1[0]), 0, 1, "draws line to origin");
            assert.closeTo(parseFloat(secondPathPoints1[1]), 0, 1, "draws line to origin");
            svg.remove();
        });
        it("project value onto different attribute", function () {
            piePlot.project("value", "value2");
            var arcPaths = renderArea.selectAll(".arc");
            assert.lengthOf(arcPaths[0], 2, "only has two sectors");
            var arcPath0 = d3.select(arcPaths[0][0]);
            var pathPoints0 = normalizePath(arcPath0.attr("d")).split(/[A-Z]/).slice(1, 4);
            var firstPathPoints0 = pathPoints0[0].split(",");
            assert.closeTo(parseFloat(firstPathPoints0[0]), 0, 1, "draws line vertically at beginning");
            assert.operator(parseFloat(firstPathPoints0[1]), "<", 0, "draws line upwards");
            var arcDestPoint0 = pathPoints0[1].split(",").slice(5);
            assert.closeTo(parseFloat(arcDestPoint0[0]), 0, 1, "ends on a line vertically from beginning");
            assert.operator(parseFloat(arcDestPoint0[1]), ">", 0, "ends below the center");
            var arcPath1 = d3.select(arcPaths[0][1]);
            var pathPoints1 = normalizePath(arcPath1.attr("d")).split(/[A-Z]/).slice(1, 4);
            var firstPathPoints1 = pathPoints1[0].split(",");
            assert.closeTo(parseFloat(firstPathPoints1[0]), 0, 1, "draws line vertically at beginning");
            assert.operator(parseFloat(firstPathPoints1[1]), ">", 0, "draws line downwards");
            var arcDestPoint1 = pathPoints1[1].split(",").slice(5);
            assert.closeTo(parseFloat(arcDestPoint1[0]), 0, 1, "ends on a line vertically from beginning");
            assert.operator(parseFloat(arcDestPoint1[1]), "<", 0, "ends above the center");
            piePlot.project("value", "value");
            svg.remove();
        });
        it("innerRadius project", function () {
            piePlot.project("inner-radius", function () { return 5; });
            var arcPaths = renderArea.selectAll(".arc");
            assert.lengthOf(arcPaths[0], 2, "only has two sectors");
            var pathPoints0 = normalizePath(d3.select(arcPaths[0][0]).attr("d")).split(/[A-Z]/).slice(1, 5);
            var radiusPath0 = pathPoints0[2].split(",").map(function (coordinate) { return parseFloat(coordinate); });
            assert.closeTo(radiusPath0[0], 5, 1, "stops line at innerRadius point");
            assert.closeTo(radiusPath0[1], 0, 1, "stops line at innerRadius point");
            var innerArcPath0 = pathPoints0[3].split(",").map(function (coordinate) { return parseFloat(coordinate); });
            assert.closeTo(innerArcPath0[0], 5, 1, "makes inner arc of radius 5");
            assert.closeTo(innerArcPath0[1], 5, 1, "makes inner arc of radius 5");
            assert.closeTo(innerArcPath0[5], 0, 1, "make inner arc to center");
            assert.closeTo(innerArcPath0[6], -5, 1, "makes inner arc to top of inner circle");
            piePlot.project("inner-radius", function () { return 0; });
            svg.remove();
        });
        it("outerRadius project", function () {
            piePlot.project("outer-radius", function () { return 150; });
            var arcPaths = renderArea.selectAll(".arc");
            assert.lengthOf(arcPaths[0], 2, "only has two sectors");
            var pathPoints0 = normalizePath(d3.select(arcPaths[0][0]).attr("d")).split(/[A-Z]/).slice(1, 5);
            var radiusPath0 = pathPoints0[0].split(",").map(function (coordinate) { return parseFloat(coordinate); });
            assert.closeTo(radiusPath0[0], 0, 1, "starts at outerRadius point");
            assert.closeTo(radiusPath0[1], -150, 1, "starts at outerRadius point");
            var outerArcPath0 = pathPoints0[1].split(",").map(function (coordinate) { return parseFloat(coordinate); });
            assert.closeTo(outerArcPath0[0], 150, 1, "makes outer arc of radius 150");
            assert.closeTo(outerArcPath0[1], 150, 1, "makes outer arc of radius 150");
            assert.closeTo(outerArcPath0[5], 150, 1, "makes outer arc to right edge");
            assert.closeTo(outerArcPath0[6], 0, 1, "makes outer arc to right edge");
            piePlot.project("outer-radius", function () { return 250; });
            svg.remove();
        });
        describe("getAllSelections", function () {
            it("retrieves all dataset selections with no args", function () {
                var allSectors = piePlot.getAllSelections();
                var allSectors2 = piePlot.getAllSelections(piePlot._datasetKeysInOrder);
                assert.deepEqual(allSectors, allSectors2, "all sectors retrieved");
                svg.remove();
            });
            it("retrieves correct selections (array arg)", function () {
                var allSectors = piePlot.getAllSelections(["simpleDataset"]);
                assert.strictEqual(allSectors.size(), 2, "all sectors retrieved");
                var selectionData = allSectors.data();
                assert.includeMembers(selectionData.map(function (datum) { return datum.data; }), simpleData, "dataset data in selection data");
                svg.remove();
            });
            it("retrieves correct selections (string arg)", function () {
                var allSectors = piePlot.getAllSelections("simpleDataset");
                assert.strictEqual(allSectors.size(), 2, "all sectors retrieved");
                var selectionData = allSectors.data();
                assert.includeMembers(selectionData.map(function (datum) { return datum.data; }), simpleData, "dataset data in selection data");
                svg.remove();
            });
            it("skips invalid keys", function () {
                var allSectors = piePlot.getAllSelections(["whoo"]);
                assert.strictEqual(allSectors.size(), 0, "all sectors retrieved");
                svg.remove();
            });
        });
        describe("Fill", function () {
            it("sectors are filled in according to defaults", function () {
                var arcPaths = renderArea.selectAll(".arc");
                var arcPath0 = d3.select(arcPaths[0][0]);
                assert.strictEqual(arcPath0.attr("fill"), "#5279c7", "first sector filled appropriately");
                var arcPath1 = d3.select(arcPaths[0][1]);
                assert.strictEqual(arcPath1.attr("fill"), "#fd373e", "second sector filled appropriately");
                svg.remove();
            });
            it("project fill", function () {
                piePlot.project("fill", function (d, i) { return String(i); }, new Plottable.Scale.Color("10"));
                var arcPaths = renderArea.selectAll(".arc");
                var arcPath0 = d3.select(arcPaths[0][0]);
                assert.strictEqual(arcPath0.attr("fill"), "#1f77b4", "first sector filled appropriately");
                var arcPath1 = d3.select(arcPaths[0][1]);
                assert.strictEqual(arcPath1.attr("fill"), "#ff7f0e", "second sector filled appropriately");
                piePlot.project("fill", "type", new Plottable.Scale.Color("20"));
                arcPaths = renderArea.selectAll(".arc");
                arcPath0 = d3.select(arcPaths[0][0]);
                assert.strictEqual(arcPath0.attr("fill"), "#1f77b4", "first sector filled appropriately");
                arcPath1 = d3.select(arcPaths[0][1]);
                assert.strictEqual(arcPath1.attr("fill"), "#aec7e8", "second sector filled appropriately");
                svg.remove();
            });
        });
        it("throws warnings on negative data", function () {
            var message;
            var oldWarn = Plottable._Util.Methods.warn;
            Plottable._Util.Methods.warn = function (warn) { return message = warn; };
            piePlot.removeDataset("simpleDataset");
            var negativeDataset = new Plottable.Dataset([{ value: -5 }, { value: 15 }]);
            piePlot.addDataset("negativeDataset", negativeDataset);
            assert.equal(message, "Negative values will not render correctly in a pie chart.");
            Plottable._Util.Methods.warn = oldWarn;
            svg.remove();
        });
    });
});

///<reference path="../../testReference.ts" />
var assert = chai.assert;
describe("Plots", function () {
    describe("New Style Plots", function () {
        var p;
        var oldWarn = Plottable._Util.Methods.warn;
        beforeEach(function () {
            p = new Plottable.Plot.AbstractPlot();
            p._getDrawer = function (k) { return new Plottable._Drawer.Element(k).svgElement("rect"); };
        });
        afterEach(function () {
            Plottable._Util.Methods.warn = oldWarn;
        });
        it("Datasets can be added and removed as expected", function () {
            p.addDataset("foo", [1, 2, 3]);
            var d2 = new Plottable.Dataset([4, 5, 6]);
            p.addDataset("bar", d2);
            p.addDataset([7, 8, 9]);
            var d4 = new Plottable.Dataset([10, 11, 12]);
            p.addDataset(d4);
            assert.deepEqual(p._datasetKeysInOrder, ["foo", "bar", "_0", "_1"], "dataset keys as expected");
            var datasets = p.datasets();
            assert.deepEqual(datasets[0].data(), [1, 2, 3]);
            assert.equal(datasets[1], d2);
            assert.deepEqual(datasets[2].data(), [7, 8, 9]);
            assert.equal(datasets[3], d4);
            p.removeDataset("foo");
            p.removeDataset("_0");
            assert.deepEqual(p._datasetKeysInOrder, ["bar", "_1"]);
            assert.lengthOf(p.datasets(), 2);
        });
        it("Datasets are listened to appropriately", function () {
            var callbackCounter = 0;
            var callback = function () { return callbackCounter++; };
            p._onDatasetUpdate = callback;
            var d = new Plottable.Dataset([1, 2, 3]);
            p.addDataset("foo", d);
            assert.equal(callbackCounter, 1, "adding dataset triggers listener");
            d.data([1, 2, 3, 4]);
            assert.equal(callbackCounter, 2, "modifying data triggers listener");
            p.removeDataset("foo");
            assert.equal(callbackCounter, 3, "removing dataset triggers listener");
        });
        it("Datasets can be reordered", function () {
            p.addDataset("foo", [1]);
            p.addDataset("bar", [2]);
            p.addDataset("baz", [3]);
            assert.deepEqual(p.datasetOrder(), ["foo", "bar", "baz"]);
            p.datasetOrder(["bar", "baz", "foo"]);
            assert.deepEqual(p.datasetOrder(), ["bar", "baz", "foo"]);
            var warned = 0;
            Plottable._Util.Methods.warn = function () { return warned++; }; // suppress expected warnings
            p.datasetOrder(["blah", "blee", "bar", "baz", "foo"]);
            assert.equal(warned, 1);
            assert.deepEqual(p.datasetOrder(), ["bar", "baz", "foo"]);
        });
        it("Has proper warnings", function () {
            var warned = 0;
            Plottable._Util.Methods.warn = function () { return warned++; };
            p.addDataset("_foo", []);
            assert.equal(warned, 1);
            p.addDataset("2", []);
            p.addDataset("4", []);
            // get warning for not a permutation
            p.datasetOrder(["_bar", "4", "2"]);
            assert.equal(warned, 2);
            // do not get warning for a permutation
            p.datasetOrder(["2", "_foo", "4"]);
            assert.equal(warned, 2);
        });
    });
});

///<reference path="../../testReference.ts" />
var assert = chai.assert;
describe("Plots", function () {
    describe("LinePlot", function () {
        var svg;
        var xScale;
        var yScale;
        var xAccessor;
        var yAccessor;
        var colorAccessor;
        var twoPointData = [{ foo: 0, bar: 0 }, { foo: 1, bar: 1 }];
        var simpleDataset;
        var linePlot;
        var renderArea;
        before(function () {
            xScale = new Plottable.Scale.Linear().domain([0, 1]);
            yScale = new Plottable.Scale.Linear().domain([0, 1]);
            xAccessor = function (d) { return d.foo; };
            yAccessor = function (d) { return d.bar; };
            colorAccessor = function (d, i, m) { return d3.rgb(d.foo, d.bar, i).toString(); };
        });
        beforeEach(function () {
            svg = generateSVG(500, 500);
            simpleDataset = new Plottable.Dataset(twoPointData);
            linePlot = new Plottable.Plot.Line(xScale, yScale);
            linePlot.addDataset("s1", simpleDataset).project("x", xAccessor, xScale).project("y", yAccessor, yScale).project("stroke", colorAccessor).addDataset("s2", simpleDataset).renderTo(svg);
            renderArea = linePlot._renderArea;
        });
        it("draws a line correctly", function () {
            var linePath = renderArea.select(".line");
            assert.strictEqual(normalizePath(linePath.attr("d")), "M0,500L500,0", "line d was set correctly");
            var lineComputedStyle = window.getComputedStyle(linePath.node());
            assert.strictEqual(lineComputedStyle.fill, "none", "line fill renders as \"none\"");
            svg.remove();
        });
        it("attributes set appropriately from accessor", function () {
            var areaPath = renderArea.select(".line");
            assert.equal(areaPath.attr("stroke"), "#000000", "stroke set correctly");
            svg.remove();
        });
        it("attributes can be changed by projecting new accessor and re-render appropriately", function () {
            var newColorAccessor = function () { return "pink"; };
            linePlot.project("stroke", newColorAccessor);
            linePlot.renderTo(svg);
            var linePath = renderArea.select(".line");
            assert.equal(linePath.attr("stroke"), "pink", "stroke changed correctly");
            svg.remove();
        });
        it("attributes can be changed by projecting attribute accessor (sets to first datum attribute)", function () {
            var data = JSON.parse(JSON.stringify(twoPointData)); // deep copy to not affect other tests
            data.forEach(function (d) {
                d.stroke = "pink";
            });
            simpleDataset.data(data);
            linePlot.project("stroke", "stroke");
            var areaPath = renderArea.select(".line");
            assert.equal(areaPath.attr("stroke"), "pink", "stroke set to uniform stroke color");
            data[0].stroke = "green";
            simpleDataset.data(data);
            assert.equal(areaPath.attr("stroke"), "green", "stroke set to first datum stroke color");
            svg.remove();
        });
        it("correctly handles NaN and undefined x and y values", function () {
            var lineData = [
                { foo: 0.0, bar: 0.0 },
                { foo: 0.2, bar: 0.2 },
                { foo: 0.4, bar: 0.4 },
                { foo: 0.6, bar: 0.6 },
                { foo: 0.8, bar: 0.8 }
            ];
            simpleDataset.data(lineData);
            var linePath = renderArea.select(".line");
            var d_original = normalizePath(linePath.attr("d"));
            function assertCorrectPathSplitting(msgPrefix) {
                var d = normalizePath(linePath.attr("d"));
                var pathSegements = d.split("M").filter(function (segment) { return segment !== ""; });
                assert.lengthOf(pathSegements, 2, msgPrefix + " split path into two segments");
                var firstSegmentContained = d_original.indexOf(pathSegements[0]) >= 0;
                assert.isTrue(firstSegmentContained, "first path segment is a subpath of the original path");
                var secondSegmentContained = d_original.indexOf(pathSegements[1]) >= 0;
                assert.isTrue(firstSegmentContained, "second path segment is a subpath of the original path");
            }
            var dataWithNaN = lineData.slice();
            dataWithNaN[2] = { foo: 0.4, bar: NaN };
            simpleDataset.data(dataWithNaN);
            assertCorrectPathSplitting("y=NaN");
            dataWithNaN[2] = { foo: NaN, bar: 0.4 };
            simpleDataset.data(dataWithNaN);
            assertCorrectPathSplitting("x=NaN");
            var dataWithUndefined = lineData.slice();
            dataWithUndefined[2] = { foo: 0.4, bar: undefined };
            simpleDataset.data(dataWithUndefined);
            assertCorrectPathSplitting("y=undefined");
            dataWithUndefined[2] = { foo: undefined, bar: 0.4 };
            simpleDataset.data(dataWithUndefined);
            assertCorrectPathSplitting("x=undefined");
            svg.remove();
        });
        it("_getClosestWithinRange", function () {
            var dataset2 = [
                { foo: 0, bar: 1 },
                { foo: 1, bar: 0.95 }
            ];
            linePlot.addDataset(dataset2);
            var closestData = linePlot._getClosestWithinRange({ x: 500, y: 0 }, 5);
            assert.strictEqual(closestData.closestValue, twoPointData[1], "got closest point from first dataset");
            closestData = linePlot._getClosestWithinRange({ x: 500, y: 25 }, 5);
            assert.strictEqual(closestData.closestValue, dataset2[1], "got closest point from second dataset");
            closestData = linePlot._getClosestWithinRange({ x: 500, y: 10 }, 5);
            assert.isUndefined(closestData.closestValue, "returns nothing if no points are within range");
            closestData = linePlot._getClosestWithinRange({ x: 500, y: 10 }, 25);
            assert.strictEqual(closestData.closestValue, twoPointData[1], "returns the closest point within range");
            closestData = linePlot._getClosestWithinRange({ x: 500, y: 20 }, 25);
            assert.strictEqual(closestData.closestValue, dataset2[1], "returns the closest point within range");
            svg.remove();
        });
        it("_doHover()", function () {
            var dataset2 = [
                { foo: 0, bar: 1 },
                { foo: 1, bar: 0.95 }
            ];
            linePlot.addDataset(dataset2);
            var hoverData = linePlot._doHover({ x: 495, y: 0 });
            var expectedDatum = twoPointData[1];
            assert.strictEqual(hoverData.data[0], expectedDatum, "returned the closest point within range");
            var hoverTarget = hoverData.selection;
            assert.strictEqual(parseFloat(hoverTarget.attr("cx")), xScale.scale(expectedDatum.foo), "hover target was positioned correctly (x)");
            assert.strictEqual(parseFloat(hoverTarget.attr("cy")), yScale.scale(expectedDatum.bar), "hover target was positioned correctly (y)");
            hoverData = linePlot._doHover({ x: 0, y: 0 });
            expectedDatum = dataset2[0];
            assert.strictEqual(hoverData.data[0], expectedDatum, "returned the closest point within range");
            hoverTarget = hoverData.selection;
            assert.strictEqual(parseFloat(hoverTarget.attr("cx")), xScale.scale(expectedDatum.foo), "hover target was positioned correctly (x)");
            assert.strictEqual(parseFloat(hoverTarget.attr("cy")), yScale.scale(expectedDatum.bar), "hover target was positioned correctly (y)");
            svg.remove();
        });
        describe("getAllSelections()", function () {
            it("retrieves all dataset selections with no args", function () {
                var dataset3 = [
                    { foo: 0, bar: 1 },
                    { foo: 1, bar: 0.95 }
                ];
                linePlot.addDataset("d3", dataset3);
                var allLines = linePlot.getAllSelections();
                var allLines2 = linePlot.getAllSelections(linePlot._datasetKeysInOrder);
                assert.deepEqual(allLines, allLines2, "all lines retrieved");
                svg.remove();
            });
            it("retrieves correct selections (string arg)", function () {
                var dataset3 = [
                    { foo: 0, bar: 1 },
                    { foo: 1, bar: 0.95 }
                ];
                linePlot.addDataset("d3", dataset3);
                var allLines = linePlot.getAllSelections("d3");
                assert.strictEqual(allLines.size(), 1, "all lines retrieved");
                var selectionData = allLines.data();
                assert.include(selectionData, dataset3, "third dataset data in selection data");
                svg.remove();
            });
            it("retrieves correct selections (array arg)", function () {
                var dataset3 = [
                    { foo: 0, bar: 1 },
                    { foo: 1, bar: 0.95 }
                ];
                linePlot.addDataset("d3", dataset3);
                var allLines = linePlot.getAllSelections(["d3"]);
                assert.strictEqual(allLines.size(), 1, "all lines retrieved");
                var selectionData = allLines.data();
                assert.include(selectionData, dataset3, "third dataset data in selection data");
                svg.remove();
            });
            it("skips invalid keys", function () {
                var dataset3 = [
                    { foo: 0, bar: 1 },
                    { foo: 1, bar: 0.95 }
                ];
                linePlot.addDataset("d3", dataset3);
                var allLines = linePlot.getAllSelections(["d3", "test"]);
                assert.strictEqual(allLines.size(), 1, "all lines retrieved");
                var selectionData = allLines.data();
                assert.include(selectionData, dataset3, "third dataset data in selection data");
                svg.remove();
            });
        });
        describe("getAllPlotData()", function () {
            it("retrieves correct data", function () {
                var dataset3 = [
                    { foo: 0, bar: 1 },
                    { foo: 1, bar: 0.95 }
                ];
                linePlot.addDataset("d3", dataset3);
                var allLines = linePlot.getAllPlotData().selection;
                assert.strictEqual(allLines.size(), linePlot.datasets().length, "single line per dataset");
                svg.remove();
            });
        });
        describe("getClosestPlotData()", function () {
            it("retrieves correct data", function () {
                var dataset3 = [
                    { foo: 0, bar: 1 },
                    { foo: 1, bar: 0.95 }
                ];
                linePlot.addDataset("d3", dataset3);
                var lineData = linePlot.getClosestPlotData({ x: 490, y: 300 });
                assert.strictEqual(lineData.selection.size(), 1, "only 1 line retreieved");
                assert.strictEqual(lineData.data[0], dataset3[1], "correct datum retrieved");
                svg.remove();
            });
        });
        it("retains original classes when class is projected", function () {
            var newClassProjector = function () { return "pink"; };
            linePlot.project("class", newClassProjector);
            linePlot.renderTo(svg);
            var linePath = renderArea.select("." + Plottable._Drawer.Line.LINE_CLASS);
            assert.isTrue(linePath.classed("pink"));
            assert.isTrue(linePath.classed(Plottable._Drawer.Line.LINE_CLASS));
            svg.remove();
        });
    });
});

///<reference path="../../testReference.ts" />
var assert = chai.assert;
describe("Plots", function () {
    describe("AreaPlot", function () {
        var svg;
        var xScale;
        var yScale;
        var xAccessor;
        var yAccessor;
        var y0Accessor;
        var colorAccessor;
        var fillAccessor;
        var twoPointData = [{ foo: 0, bar: 0 }, { foo: 1, bar: 1 }];
        var simpleDataset;
        var areaPlot;
        var renderArea;
        before(function () {
            xScale = new Plottable.Scale.Linear().domain([0, 1]);
            yScale = new Plottable.Scale.Linear().domain([0, 1]);
            xAccessor = function (d) { return d.foo; };
            yAccessor = function (d) { return d.bar; };
            y0Accessor = function () { return 0; };
            colorAccessor = function (d, i, m) { return d3.rgb(d.foo, d.bar, i).toString(); };
            fillAccessor = function () { return "steelblue"; };
        });
        beforeEach(function () {
            svg = generateSVG(500, 500);
            simpleDataset = new Plottable.Dataset(twoPointData);
            areaPlot = new Plottable.Plot.Area(xScale, yScale);
            areaPlot.addDataset("sd", simpleDataset).project("x", xAccessor, xScale).project("y", yAccessor, yScale).project("y0", y0Accessor, yScale).project("fill", fillAccessor).project("stroke", colorAccessor).renderTo(svg);
            renderArea = areaPlot._renderArea;
        });
        it("draws area and line correctly", function () {
            var areaPath = renderArea.select(".area");
            assert.strictEqual(normalizePath(areaPath.attr("d")), "M0,500L500,0L500,500L0,500Z", "area d was set correctly");
            assert.strictEqual(areaPath.attr("fill"), "steelblue", "area fill was set correctly");
            var areaComputedStyle = window.getComputedStyle(areaPath.node());
            assert.strictEqual(areaComputedStyle.stroke, "none", "area stroke renders as \"none\"");
            var linePath = renderArea.select(".line");
            assert.strictEqual(normalizePath(linePath.attr("d")), "M0,500L500,0", "line d was set correctly");
            assert.strictEqual(linePath.attr("stroke"), "#000000", "line stroke was set correctly");
            var lineComputedStyle = window.getComputedStyle(linePath.node());
            assert.strictEqual(lineComputedStyle.fill, "none", "line fill renders as \"none\"");
            svg.remove();
        });
        it("area fill works for non-zero floor values appropriately, e.g. half the height of the line", function () {
            areaPlot.project("y0", function (d) { return d.bar / 2; }, yScale);
            areaPlot.renderTo(svg);
            renderArea = areaPlot._renderArea;
            var areaPath = renderArea.select(".area");
            assert.equal(normalizePath(areaPath.attr("d")), "M0,500L500,0L500,250L0,500Z");
            svg.remove();
        });
        it("area is appended before line", function () {
            var paths = renderArea.selectAll("path")[0];
            var areaSelection = renderArea.select(".area")[0][0];
            var lineSelection = renderArea.select(".line")[0][0];
            assert.operator(paths.indexOf(areaSelection), "<", paths.indexOf(lineSelection), "area appended before line");
            svg.remove();
        });
        it("correctly handles NaN and undefined x and y values", function () {
            var areaData = [
                { foo: 0.0, bar: 0.0 },
                { foo: 0.2, bar: 0.2 },
                { foo: 0.4, bar: 0.4 },
                { foo: 0.6, bar: 0.6 },
                { foo: 0.8, bar: 0.8 }
            ];
            var expectedPath = "M0,500L100,400L100,500L0,500ZM300,200L400,100L400,500L300,500Z";
            var areaPath = renderArea.select(".area");
            var dataWithNaN = areaData.slice();
            dataWithNaN[2] = { foo: 0.4, bar: NaN };
            simpleDataset.data(dataWithNaN);
            var areaPathString = normalizePath(areaPath.attr("d"));
            assertAreaPathCloseTo(areaPathString, expectedPath, 0.1, "area d was set correctly (y=NaN case)");
            dataWithNaN[2] = { foo: NaN, bar: 0.4 };
            simpleDataset.data(dataWithNaN);
            areaPathString = normalizePath(areaPath.attr("d"));
            assertAreaPathCloseTo(areaPathString, expectedPath, 0.1, "area d was set correctly (x=NaN case)");
            var dataWithUndefined = areaData.slice();
            dataWithUndefined[2] = { foo: 0.4, bar: undefined };
            simpleDataset.data(dataWithUndefined);
            areaPathString = normalizePath(areaPath.attr("d"));
            assertAreaPathCloseTo(areaPathString, expectedPath, 0.1, "area d was set correctly (y=undefined case)");
            dataWithUndefined[2] = { foo: undefined, bar: 0.4 };
            simpleDataset.data(dataWithUndefined);
            areaPathString = normalizePath(areaPath.attr("d"));
            assertAreaPathCloseTo(areaPathString, expectedPath, 0.1, "area d was set correctly (x=undefined case)");
            svg.remove();
        });
        describe("getAllSelections()", function () {
            it("retrieves all selections with no args", function () {
                var newTwoPointData = [{ foo: 2, bar: 1 }, { foo: 3, bar: 2 }];
                areaPlot.addDataset("newTwo", new Plottable.Dataset(newTwoPointData));
                var allAreas = areaPlot.getAllSelections();
                var allAreas2 = areaPlot.getAllSelections(areaPlot._datasetKeysInOrder);
                assert.deepEqual(allAreas, allAreas2, "all areas/lines retrieved");
                assert.strictEqual(allAreas.filter(".line").size(), 2, "2 lines retrieved");
                assert.strictEqual(allAreas.filter(".area").size(), 2, "2 areas retrieved");
                svg.remove();
            });
            it("retrieves correct selections (string arg)", function () {
                var newTwoPointData = [{ foo: 2, bar: 1 }, { foo: 3, bar: 2 }];
                areaPlot.addDataset("newTwo", new Plottable.Dataset(newTwoPointData));
                var allAreas = areaPlot.getAllSelections("newTwo");
                assert.strictEqual(allAreas.size(), 2, "areas/lines retrieved");
                var selectionData = allAreas.data();
                assert.include(selectionData, newTwoPointData, "new dataset data in selection data");
                svg.remove();
            });
            it("retrieves correct selections (array arg)", function () {
                var newTwoPointData = [{ foo: 2, bar: 1 }, { foo: 3, bar: 2 }];
                areaPlot.addDataset("newTwo", new Plottable.Dataset(newTwoPointData));
                var allAreas = areaPlot.getAllSelections(["newTwo"]);
                assert.strictEqual(allAreas.size(), 2, "areas/lines retrieved");
                var selectionData = allAreas.data();
                assert.include(selectionData, newTwoPointData, "new dataset data in selection data");
                svg.remove();
            });
            it("skips invalid keys", function () {
                var newTwoPointData = [{ foo: 2, bar: 1 }, { foo: 3, bar: 2 }];
                areaPlot.addDataset("newTwo", new Plottable.Dataset(newTwoPointData));
                var allAreas = areaPlot.getAllSelections(["newTwo", "test"]);
                assert.strictEqual(allAreas.size(), 2, "areas/lines retrieved");
                var selectionData = allAreas.data();
                assert.include(selectionData, newTwoPointData, "new dataset data in selection data");
                svg.remove();
            });
        });
        it("retains original classes when class is projected", function () {
            var newClassProjector = function () { return "pink"; };
            areaPlot.project("class", newClassProjector);
            areaPlot.renderTo(svg);
            var areaPath = renderArea.select("." + Plottable._Drawer.Area.AREA_CLASS);
            assert.isTrue(areaPath.classed("pink"));
            assert.isTrue(areaPath.classed(Plottable._Drawer.Area.AREA_CLASS));
            svg.remove();
        });
    });
});

///<reference path="../../testReference.ts" />
var assert = chai.assert;
describe("Plots", function () {
    describe("Bar Plot", function () {
        describe("Vertical Bar Plot", function () {
            var svg;
            var dataset;
            var xScale;
            var yScale;
            var barPlot;
            var SVG_WIDTH = 600;
            var SVG_HEIGHT = 400;
            beforeEach(function () {
                svg = generateSVG(SVG_WIDTH, SVG_HEIGHT);
                xScale = new Plottable.Scale.Category().domain(["A", "B"]);
                yScale = new Plottable.Scale.Linear();
                var data = [
                    { x: "A", y: 1 },
                    { x: "B", y: -1.5 },
                    { x: "B", y: 1 }
                ];
                dataset = new Plottable.Dataset(data);
                barPlot = new Plottable.Plot.Bar(xScale, yScale);
                barPlot.addDataset(dataset);
                barPlot.animate(false);
                barPlot.baseline(0);
                yScale.domain([-2, 2]);
                barPlot.project("x", "x", xScale);
                barPlot.project("y", "y", yScale);
                barPlot.renderTo(svg);
            });
            it("renders correctly", function () {
                var renderArea = barPlot._renderArea;
                var bars = renderArea.selectAll("rect");
                assert.lengthOf(bars[0], 3, "One bar was created per data point");
                var bar0 = d3.select(bars[0][0]);
                var bar1 = d3.select(bars[0][1]);
                assert.closeTo(numAttr(bar0, "width"), xScale.rangeBand(), 1, "bar0 width is correct");
                assert.closeTo(numAttr(bar1, "width"), xScale.rangeBand(), 1, "bar1 width is correct");
                assert.equal(bar0.attr("height"), "100", "bar0 height is correct");
                assert.equal(bar1.attr("height"), "150", "bar1 height is correct");
                assert.closeTo(numAttr(bar0, "x"), 111, 1, "bar0 x is correct");
                assert.closeTo(numAttr(bar1, "x"), 333, 1, "bar1 x is correct");
                assert.equal(bar0.attr("y"), "100", "bar0 y is correct");
                assert.equal(bar1.attr("y"), "200", "bar1 y is correct");
                var baseline = renderArea.select(".baseline");
                assert.equal(baseline.attr("y1"), "200", "the baseline is in the correct vertical position");
                assert.equal(baseline.attr("y2"), "200", "the baseline is in the correct vertical position");
                assert.equal(baseline.attr("x1"), "0", "the baseline starts at the edge of the chart");
                assert.equal(baseline.attr("x2"), SVG_WIDTH, "the baseline ends at the edge of the chart");
                svg.remove();
            });
            it("baseline value can be changed; barPlot updates appropriately", function () {
                barPlot.baseline(-1);
                var renderArea = barPlot._renderArea;
                var bars = renderArea.selectAll("rect");
                var bar0 = d3.select(bars[0][0]);
                var bar1 = d3.select(bars[0][1]);
                assert.equal(bar0.attr("height"), "200", "bar0 height is correct");
                assert.equal(bar1.attr("height"), "50", "bar1 height is correct");
                assert.equal(bar0.attr("y"), "100", "bar0 y is correct");
                assert.equal(bar1.attr("y"), "300", "bar1 y is correct");
                var baseline = renderArea.select(".baseline");
                assert.equal(baseline.attr("y1"), "300", "the baseline is in the correct vertical position");
                assert.equal(baseline.attr("y2"), "300", "the baseline is in the correct vertical position");
                assert.equal(baseline.attr("x1"), "0", "the baseline starts at the edge of the chart");
                assert.equal(baseline.attr("x2"), SVG_WIDTH, "the baseline ends at the edge of the chart");
                svg.remove();
            });
            it("getBar()", function () {
                var bar = barPlot.getBars(155, 150); // in the middle of bar 0
                assert.lengthOf(bar[0], 1, "getBar returns a bar");
                assert.equal(bar.data()[0], dataset.data()[0], "the data in the bar matches the datasource");
                bar = barPlot.getBars(-1, -1); // no bars here
                assert.isTrue(bar.empty(), "returns empty selection if no bar was selected");
                bar = barPlot.getBars(200, 50); // between the two bars
                assert.isTrue(bar.empty(), "returns empty selection if no bar was selected");
                bar = barPlot.getBars(155, 10); // above bar 0
                assert.isTrue(bar.empty(), "returns empty selection if no bar was selected");
                // the bars are now (140,100),(150,300) and (440,300),(450,350) - the
                // origin is at the top left!
                bar = barPlot.getBars({ min: 155, max: 455 }, { min: 150, max: 150 });
                assert.lengthOf(bar.data(), 2, "selected 2 bars (not the negative one)");
                assert.equal(bar.data()[0], dataset.data()[0], "the data in bar 0 matches the datasource");
                assert.equal(bar.data()[1], dataset.data()[2], "the data in bar 1 matches the datasource");
                bar = barPlot.getBars({ min: 155, max: 455 }, { min: 150, max: 350 });
                assert.lengthOf(bar.data(), 3, "selected all the bars");
                assert.equal(bar.data()[0], dataset.data()[0], "the data in bar 0 matches the datasource");
                assert.equal(bar.data()[1], dataset.data()[1], "the data in bar 1 matches the datasource");
                assert.equal(bar.data()[2], dataset.data()[2], "the data in bar 2 matches the datasource");
                svg.remove();
            });
            it("don't show points from outside of domain", function () {
                xScale.domain(["C"]);
                var bars = barPlot._renderArea.selectAll("rect");
                assert.lengthOf(bars[0], 0, "no bars have been rendered");
                svg.remove();
            });
        });
        describe("Vertical Bar Plot modified log scale", function () {
            var svg;
            var dataset;
            var xScale;
            var yScale;
            var barPlot;
            var SVG_WIDTH = 600;
            var SVG_HEIGHT = 400;
            beforeEach(function () {
                svg = generateSVG(SVG_WIDTH, SVG_HEIGHT);
                xScale = new Plottable.Scale.ModifiedLog();
                yScale = new Plottable.Scale.Linear();
                var data = [
                    { x: 2, y: 1 },
                    { x: 10, y: -1.5 },
                    { x: 100, y: 1 }
                ];
                dataset = new Plottable.Dataset(data);
                barPlot = new Plottable.Plot.Bar(xScale, yScale);
                barPlot.addDataset(dataset);
                barPlot.animate(false);
                barPlot.baseline(0);
                yScale.domain([-2, 2]);
                barPlot.project("x", "x", xScale);
                barPlot.project("y", "y", yScale);
                barPlot.renderTo(svg);
            });
            it("barPixelWidth calculated appropriately", function () {
                assert.strictEqual(barPlot._getBarPixelWidth(), xScale.scale(2) * 2 * 0.95);
                svg.remove();
            });
            it("bar widths are equal to barPixelWidth", function () {
                var renderArea = barPlot._renderArea;
                var bars = renderArea.selectAll("rect");
                assert.lengthOf(bars[0], 3, "One bar was created per data point");
                var barPixelWidth = barPlot._getBarPixelWidth();
                var bar0 = d3.select(bars[0][0]);
                var bar1 = d3.select(bars[0][1]);
                var bar2 = d3.select(bars[0][2]);
                assert.closeTo(numAttr(bar0, "width"), barPixelWidth, 0.1, "bar0 width is correct");
                assert.closeTo(numAttr(bar1, "width"), barPixelWidth, 0.1, "bar1 width is correct");
                assert.closeTo(numAttr(bar2, "width"), barPixelWidth, 0.1, "bar2 width is correct");
                svg.remove();
            });
        });
        describe("Vertical Bar Plot linear scale", function () {
            var svg;
            var dataset;
            var xScale;
            var yScale;
            var barPlot;
            var SVG_WIDTH = 600;
            var SVG_HEIGHT = 400;
            beforeEach(function () {
                svg = generateSVG(SVG_WIDTH, SVG_HEIGHT);
                xScale = new Plottable.Scale.Linear();
                yScale = new Plottable.Scale.Linear();
                var data = [
                    { x: 2, y: 1 },
                    { x: 10, y: -1.5 },
                    { x: 100, y: 1 }
                ];
                dataset = new Plottable.Dataset(data);
                barPlot = new Plottable.Plot.Bar(xScale, yScale);
                barPlot.addDataset(dataset);
                barPlot.baseline(0);
                barPlot.project("x", "x", xScale);
                barPlot.project("y", "y", yScale);
                barPlot.renderTo(svg);
            });
            it("bar width takes an appropriate value", function () {
                assert.strictEqual(barPlot._getBarPixelWidth(), (xScale.scale(10) - xScale.scale(2)) * 0.95);
                svg.remove();
            });
            it("bar widths are equal to barPixelWidth", function () {
                var renderArea = barPlot._renderArea;
                var bars = renderArea.selectAll("rect");
                assert.lengthOf(bars[0], 3, "One bar was created per data point");
                var barPixelWidth = barPlot._getBarPixelWidth();
                var bar0 = d3.select(bars[0][0]);
                var bar1 = d3.select(bars[0][1]);
                var bar2 = d3.select(bars[0][2]);
                assert.closeTo(numAttr(bar0, "width"), barPixelWidth, 0.1, "bar0 width is correct");
                assert.closeTo(numAttr(bar1, "width"), barPixelWidth, 0.1, "bar1 width is correct");
                assert.closeTo(numAttr(bar2, "width"), barPixelWidth, 0.1, "bar2 width is correct");
                svg.remove();
            });
            it("sensible bar width one datum", function () {
                barPlot.removeDataset(dataset);
                barPlot.addDataset([{ x: 10, y: 2 }]);
                assert.closeTo(barPlot._getBarPixelWidth(), 228, 0.1, "sensible bar width for only one datum");
                svg.remove();
            });
            it("sensible bar width same datum", function () {
                barPlot.removeDataset(dataset);
                barPlot.addDataset([{ x: 10, y: 2 }, { x: 10, y: 2 }]);
                assert.closeTo(barPlot._getBarPixelWidth(), 228, 0.1, "uses the width sensible for one datum");
                svg.remove();
            });
            it("sensible bar width unsorted data", function () {
                barPlot.removeDataset(dataset);
                barPlot.addDataset([{ x: 2, y: 2 }, { x: 20, y: 2 }, { x: 5, y: 2 }]);
                var expectedBarPixelWidth = (xScale.scale(5) - xScale.scale(2)) * 0.95;
                assert.closeTo(barPlot._getBarPixelWidth(), expectedBarPixelWidth, 0.1, "bar width uses closest sorted x values");
                svg.remove();
            });
        });
        describe("Vertical Bar Plot time scale", function () {
            var svg;
            var barPlot;
            var xScale;
            beforeEach(function () {
                svg = generateSVG(600, 400);
                var data = [{ x: "12/01/92", y: 0, type: "a" }, { x: "12/01/93", y: 1, type: "a" }, { x: "12/01/94", y: 1, type: "a" }, { x: "12/01/95", y: 2, type: "a" }, { x: "12/01/96", y: 2, type: "a" }, { x: "12/01/97", y: 2, type: "a" }];
                xScale = new Plottable.Scale.Time();
                var yScale = new Plottable.Scale.Linear();
                barPlot = new Plottable.Plot.Bar(xScale, yScale);
                barPlot.addDataset(data).project("x", function (d) { return d3.time.format("%m/%d/%y").parse(d.x); }, xScale).project("y", "y", yScale).renderTo(svg);
            });
            it("bar width takes an appropriate value", function () {
                var timeFormatter = d3.time.format("%m/%d/%y");
                var expectedBarWidth = (xScale.scale(timeFormatter.parse("12/01/94")) - xScale.scale(timeFormatter.parse("12/01/93"))) * 0.95;
                assert.closeTo(barPlot._getBarPixelWidth(), expectedBarWidth, 0.1, "width is difference between two dates");
                svg.remove();
            });
        });
        describe("Horizontal Bar Plot", function () {
            var svg;
            var dataset;
            var yScale;
            var xScale;
            var barPlot;
            var SVG_WIDTH = 600;
            var SVG_HEIGHT = 400;
            beforeEach(function () {
                svg = generateSVG(SVG_WIDTH, SVG_HEIGHT);
                yScale = new Plottable.Scale.Category().domain(["A", "B"]);
                xScale = new Plottable.Scale.Linear();
                xScale.domain([-3, 3]);
                var data = [
                    { y: "A", x: 1 },
                    { y: "B", x: -1.5 },
                    { y: "B", x: 1 }
                ];
                dataset = new Plottable.Dataset(data);
                barPlot = new Plottable.Plot.Bar(xScale, yScale, false);
                barPlot.addDataset(dataset);
                barPlot.animate(false);
                barPlot.baseline(0);
                barPlot.project("x", "x", xScale);
                barPlot.project("y", "y", yScale);
                barPlot.renderTo(svg);
            });
            it("renders correctly", function () {
                var renderArea = barPlot._renderArea;
                var bars = renderArea.selectAll("rect");
                assert.lengthOf(bars[0], 3, "One bar was created per data point");
                var bar0 = d3.select(bars[0][0]);
                var bar1 = d3.select(bars[0][1]);
                assert.closeTo(numAttr(bar0, "height"), yScale.rangeBand(), 1, "bar0 height is correct");
                assert.closeTo(numAttr(bar1, "height"), yScale.rangeBand(), 1, "bar1 height is correct");
                assert.equal(bar0.attr("width"), "100", "bar0 width is correct");
                assert.equal(bar1.attr("width"), "150", "bar1 width is correct");
                assert.closeTo(numAttr(bar0, "y"), 74, 1, "bar0 y is correct");
                assert.closeTo(numAttr(bar1, "y"), 222, 1, "bar1 y is correct");
                assert.equal(bar0.attr("x"), "300", "bar0 x is correct");
                assert.equal(bar1.attr("x"), "150", "bar1 x is correct");
                var baseline = renderArea.select(".baseline");
                assert.equal(baseline.attr("x1"), "300", "the baseline is in the correct horizontal position");
                assert.equal(baseline.attr("x2"), "300", "the baseline is in the correct horizontal position");
                assert.equal(baseline.attr("y1"), "0", "the baseline starts at the top of the chart");
                assert.equal(baseline.attr("y2"), SVG_HEIGHT, "the baseline ends at the bottom of the chart");
                svg.remove();
            });
            it("baseline value can be changed; barPlot updates appropriately", function () {
                barPlot.baseline(-1);
                var renderArea = barPlot._renderArea;
                var bars = renderArea.selectAll("rect");
                var bar0 = d3.select(bars[0][0]);
                var bar1 = d3.select(bars[0][1]);
                assert.equal(bar0.attr("width"), "200", "bar0 width is correct");
                assert.equal(bar1.attr("width"), "50", "bar1 width is correct");
                assert.equal(bar0.attr("x"), "200", "bar0 x is correct");
                assert.equal(bar1.attr("x"), "150", "bar1 x is correct");
                var baseline = renderArea.select(".baseline");
                assert.equal(baseline.attr("x1"), "200", "the baseline is in the correct horizontal position");
                assert.equal(baseline.attr("x2"), "200", "the baseline is in the correct horizontal position");
                assert.equal(baseline.attr("y1"), "0", "the baseline starts at the top of the chart");
                assert.equal(baseline.attr("y2"), SVG_HEIGHT, "the baseline ends at the bottom of the chart");
                svg.remove();
            });
            it("width projector may be overwritten, and calling project queues rerender", function () {
                var bars = barPlot._renderArea.selectAll("rect");
                var bar0 = d3.select(bars[0][0]);
                var bar1 = d3.select(bars[0][1]);
                var bar0y = bar0.data()[0].y;
                var bar1y = bar1.data()[0].y;
                barPlot.project("width", 10);
                assert.closeTo(numAttr(bar0, "height"), 10, 0.01, "bar0 height");
                assert.closeTo(numAttr(bar1, "height"), 10, 0.01, "bar1 height");
                assert.closeTo(numAttr(bar0, "width"), 100, 0.01, "bar0 width");
                assert.closeTo(numAttr(bar1, "width"), 150, 0.01, "bar1 width");
                assert.closeTo(numAttr(bar0, "y"), yScale.scale(bar0y) - numAttr(bar0, "height") / 2, 0.01, "bar0 ypos");
                assert.closeTo(numAttr(bar1, "y"), yScale.scale(bar1y) - numAttr(bar1, "height") / 2, 0.01, "bar1 ypos");
                svg.remove();
            });
        });
        describe("Vertical Bar Plot With Bar Labels", function () {
            var plot;
            var data;
            var dataset;
            var xScale;
            var yScale;
            var svg;
            beforeEach(function () {
                svg = generateSVG();
                data = [{ x: "foo", y: 5 }, { x: "bar", y: 640 }, { x: "zoo", y: 12345 }];
                dataset = new Plottable.Dataset(data);
                xScale = new Plottable.Scale.Category();
                yScale = new Plottable.Scale.Linear();
                plot = new Plottable.Plot.Bar(xScale, yScale);
                plot.addDataset(dataset);
                plot.project("x", "x", xScale);
                plot.project("y", "y", yScale);
            });
            it("bar labels disabled by default", function () {
                plot.renderTo(svg);
                var texts = svg.selectAll("text")[0].map(function (n) { return d3.select(n).text(); });
                assert.lengthOf(texts, 0, "by default, no texts are drawn");
                svg.remove();
            });
            it("bar labels render properly", function () {
                plot.renderTo(svg);
                plot.barLabelsEnabled(true);
                var texts = svg.selectAll("text")[0].map(function (n) { return d3.select(n).text(); });
                assert.lengthOf(texts, 2, "both texts drawn");
                assert.equal(texts[0], "640", "first label is 640");
                assert.equal(texts[1], "12345", "first label is 12345");
                svg.remove();
            });
            it("bar labels hide if bars too skinny", function () {
                plot.barLabelsEnabled(true);
                plot.renderTo(svg);
                plot.barLabelFormatter(function (n) { return n.toString() + (n === 12345 ? "looong" : ""); });
                var texts = svg.selectAll("text")[0].map(function (n) { return d3.select(n).text(); });
                assert.lengthOf(texts, 0, "no text drawn");
                svg.remove();
            });
            it("formatters are used properly", function () {
                plot.barLabelsEnabled(true);
                plot.barLabelFormatter(function (n) { return n.toString() + "%"; });
                plot.renderTo(svg);
                var texts = svg.selectAll("text")[0].map(function (n) { return d3.select(n).text(); });
                assert.lengthOf(texts, 2, "both texts drawn");
                assert.equal(texts[0], "640%", "first label is 640%");
                assert.equal(texts[1], "12345%", "first label is 12345%");
                svg.remove();
            });
            it("bar labels are removed instantly on dataset change", function (done) {
                plot.barLabelsEnabled(true);
                plot.renderTo(svg);
                var texts = svg.selectAll("text")[0].map(function (n) { return d3.select(n).text(); });
                assert.lengthOf(texts, 2, "both texts drawn");
                var originalDrawLabels = plot._drawLabels;
                var called = false;
                plot._drawLabels = function () {
                    if (!called) {
                        originalDrawLabels.apply(plot);
                        texts = svg.selectAll("text")[0].map(function (n) { return d3.select(n).text(); });
                        assert.lengthOf(texts, 2, "texts were repopulated by drawLabels after the update");
                        svg.remove();
                        called = true; // for some reason, in phantomJS, `done` was being called multiple times and this caused the test to fail.
                        done();
                    }
                };
                dataset.data(data);
                texts = svg.selectAll("text")[0].map(function (n) { return d3.select(n).text(); });
                assert.lengthOf(texts, 0, "texts were immediately removed");
            });
        });
        describe("getAllSelections", function () {
            var verticalBarPlot;
            var dataset;
            var svg;
            beforeEach(function () {
                svg = generateSVG();
                dataset = new Plottable.Dataset();
                var xScale = new Plottable.Scale.Category();
                var yScale = new Plottable.Scale.Linear();
                verticalBarPlot = new Plottable.Plot.Bar(xScale, yScale);
                verticalBarPlot.project("x", "x", xScale);
                verticalBarPlot.project("y", "y", yScale);
            });
            it("retrieves all dataset selections with no args", function () {
                var barData = [{ x: "foo", y: 5 }, { x: "bar", y: 640 }, { x: "zoo", y: 12345 }];
                var barData2 = [{ x: "one", y: 5 }, { x: "two", y: 640 }, { x: "three", y: 12345 }];
                verticalBarPlot.addDataset("a", barData);
                verticalBarPlot.addDataset("b", barData2);
                verticalBarPlot.renderTo(svg);
                var allBars = verticalBarPlot.getAllSelections();
                var allBars2 = verticalBarPlot.getAllSelections(verticalBarPlot._datasetKeysInOrder);
                assert.deepEqual(allBars, allBars2, "both ways of getting all selections work");
                svg.remove();
            });
            it("retrieves correct selections (string arg)", function () {
                var barData = [{ x: "foo", y: 5 }, { x: "bar", y: 640 }, { x: "zoo", y: 12345 }];
                var barData2 = [{ x: "one", y: 5 }, { x: "two", y: 640 }, { x: "three", y: 12345 }];
                verticalBarPlot.addDataset("a", barData);
                verticalBarPlot.addDataset(barData2);
                verticalBarPlot.renderTo(svg);
                var allBars = verticalBarPlot.getAllSelections("a");
                assert.strictEqual(allBars.size(), 3, "all bars retrieved");
                var selectionData = allBars.data();
                assert.includeMembers(selectionData, barData, "first dataset data in selection data");
                svg.remove();
            });
            it("retrieves correct selections (array arg)", function () {
                var barData = [{ x: "foo", y: 5 }, { x: "bar", y: 640 }, { x: "zoo", y: 12345 }];
                var barData2 = [{ x: "one", y: 5 }, { x: "two", y: 640 }, { x: "three", y: 12345 }];
                verticalBarPlot.addDataset("a", barData);
                verticalBarPlot.addDataset("b", barData2);
                verticalBarPlot.renderTo(svg);
                var allBars = verticalBarPlot.getAllSelections(["a", "b"]);
                assert.strictEqual(allBars.size(), 6, "all bars retrieved");
                var selectionData = allBars.data();
                assert.includeMembers(selectionData, barData, "first dataset data in selection data");
                assert.includeMembers(selectionData, barData2, "second dataset data in selection data");
                svg.remove();
            });
            it("skips invalid keys", function () {
                var barData = [{ x: "foo", y: 5 }, { x: "bar", y: 640 }, { x: "zoo", y: 12345 }];
                var barData2 = [{ x: "one", y: 5 }, { x: "two", y: 640 }, { x: "three", y: 12345 }];
                verticalBarPlot.addDataset("a", barData);
                verticalBarPlot.addDataset("b", barData2);
                verticalBarPlot.renderTo(svg);
                var allBars = verticalBarPlot.getAllSelections(["a", "c"]);
                assert.strictEqual(allBars.size(), 3, "all bars retrieved");
                var selectionData = allBars.data();
                assert.includeMembers(selectionData, barData, "first dataset data in selection data");
                svg.remove();
            });
        });
        it("plot auto domain scale to visible points on Category scale", function () {
            var svg = generateSVG(500, 500);
            var xAccessor = function (d, i, u) { return d.a; };
            var yAccessor = function (d, i, u) { return d.b + u.foo; };
            var simpleDataset = new Plottable.Dataset([{ a: "a", b: 6 }, { a: "b", b: 2 }, { a: "c", b: -2 }, { a: "d", b: -6 }], { foo: 0 });
            var xScale = new Plottable.Scale.Category();
            var yScale = new Plottable.Scale.Linear();
            var plot = new Plottable.Plot.Bar(xScale, yScale);
            plot.addDataset(simpleDataset).project("x", xAccessor, xScale).project("y", yAccessor, yScale).renderTo(svg);
            xScale.domain(["b", "c"]);
            assert.deepEqual(yScale.domain(), [-7, 7], "domain has not been adjusted to visible points");
            plot.automaticallyAdjustYScaleOverVisiblePoints(true);
            assert.deepEqual(yScale.domain(), [-2.5, 2.5], "domain has been adjusted to visible points");
            svg.remove();
        });
    });
});

///<reference path="../../testReference.ts" />
var assert = chai.assert;
describe("Plots", function () {
    describe("GridPlot", function () {
        var SVG_WIDTH = 400;
        var SVG_HEIGHT = 200;
        var DATA = [
            { x: "A", y: "U", magnitude: 0 },
            { x: "B", y: "U", magnitude: 2 },
            { x: "A", y: "V", magnitude: 16 },
            { x: "B", y: "V", magnitude: 8 },
        ];
        var VERIFY_CELLS = function (cells) {
            assert.equal(cells.length, 4);
            var cellAU = d3.select(cells[0]);
            var cellBU = d3.select(cells[1]);
            var cellAV = d3.select(cells[2]);
            var cellBV = d3.select(cells[3]);
            assert.equal(cellAU.attr("height"), "100", "cell 'AU' height is correct");
            assert.equal(cellAU.attr("width"), "200", "cell 'AU' width is correct");
            assert.equal(cellAU.attr("x"), "0", "cell 'AU' x coord is correct");
            assert.equal(cellAU.attr("y"), "0", "cell 'AU' y coord is correct");
            assert.equal(cellAU.attr("fill"), "#000000", "cell 'AU' color is correct");
            assert.equal(cellBU.attr("height"), "100", "cell 'BU' height is correct");
            assert.equal(cellBU.attr("width"), "200", "cell 'BU' width is correct");
            assert.equal(cellBU.attr("x"), "200", "cell 'BU' x coord is correct");
            assert.equal(cellBU.attr("y"), "0", "cell 'BU' y coord is correct");
            assert.equal(cellBU.attr("fill"), "#212121", "cell 'BU' color is correct");
            assert.equal(cellAV.attr("height"), "100", "cell 'AV' height is correct");
            assert.equal(cellAV.attr("width"), "200", "cell 'AV' width is correct");
            assert.equal(cellAV.attr("x"), "0", "cell 'AV' x coord is correct");
            assert.equal(cellAV.attr("y"), "100", "cell 'AV' y coord is correct");
            assert.equal(cellAV.attr("fill"), "#ffffff", "cell 'AV' color is correct");
            assert.equal(cellBV.attr("height"), "100", "cell 'BV' height is correct");
            assert.equal(cellBV.attr("width"), "200", "cell 'BV' width is correct");
            assert.equal(cellBV.attr("x"), "200", "cell 'BV' x coord is correct");
            assert.equal(cellBV.attr("y"), "100", "cell 'BV' y coord is correct");
            assert.equal(cellBV.attr("fill"), "#777777", "cell 'BV' color is correct");
        };
        it("renders correctly", function () {
            var xScale = new Plottable.Scale.Category();
            var yScale = new Plottable.Scale.Category();
            var colorScale = new Plottable.Scale.InterpolatedColor(["black", "white"]);
            var svg = generateSVG(SVG_WIDTH, SVG_HEIGHT);
            var gridPlot = new Plottable.Plot.Grid(xScale, yScale, colorScale);
            gridPlot.addDataset(DATA).project("fill", "magnitude", colorScale).project("x", "x", xScale).project("y", "y", yScale);
            gridPlot.renderTo(svg);
            VERIFY_CELLS(gridPlot._renderArea.selectAll("rect")[0]);
            svg.remove();
        });
        it("renders correctly when data is set after construction", function () {
            var xScale = new Plottable.Scale.Category();
            var yScale = new Plottable.Scale.Category();
            var colorScale = new Plottable.Scale.InterpolatedColor(["black", "white"]);
            var svg = generateSVG(SVG_WIDTH, SVG_HEIGHT);
            var dataset = new Plottable.Dataset();
            var gridPlot = new Plottable.Plot.Grid(xScale, yScale, colorScale);
            gridPlot.addDataset(dataset).project("fill", "magnitude", colorScale).project("x", "x", xScale).project("y", "y", yScale).renderTo(svg);
            dataset.data(DATA);
            VERIFY_CELLS(gridPlot._renderArea.selectAll("rect")[0]);
            svg.remove();
        });
        it("can invert y axis correctly", function () {
            var xScale = new Plottable.Scale.Category();
            var yScale = new Plottable.Scale.Category();
            var colorScale = new Plottable.Scale.InterpolatedColor(["black", "white"]);
            var svg = generateSVG(SVG_WIDTH, SVG_HEIGHT);
            var gridPlot = new Plottable.Plot.Grid(xScale, yScale, colorScale);
            gridPlot.addDataset(DATA).project("fill", "magnitude").project("x", "x", xScale).project("y", "y", yScale).renderTo(svg);
            yScale.domain(["U", "V"]);
            var cells = gridPlot._renderArea.selectAll("rect")[0];
            var cellAU = d3.select(cells[0]);
            var cellAV = d3.select(cells[2]);
            cellAU.attr("fill", "#000000");
            cellAU.attr("x", "0");
            cellAU.attr("y", "100");
            cellAV.attr("fill", "#ffffff");
            cellAV.attr("x", "0");
            cellAV.attr("y", "0");
            yScale.domain(["V", "U"]);
            cells = gridPlot._renderArea.selectAll("rect")[0];
            cellAU = d3.select(cells[0]);
            cellAV = d3.select(cells[2]);
            cellAU.attr("fill", "#000000");
            cellAU.attr("x", "0");
            cellAU.attr("y", "0");
            cellAV.attr("fill", "#ffffff");
            cellAV.attr("x", "0");
            cellAV.attr("y", "100");
            svg.remove();
        });
        describe("getAllSelections()", function () {
            it("retrieves all selections with no args", function () {
                var xScale = new Plottable.Scale.Category();
                var yScale = new Plottable.Scale.Category();
                var colorScale = new Plottable.Scale.InterpolatedColor(["black", "white"]);
                var svg = generateSVG(SVG_WIDTH, SVG_HEIGHT);
                var gridPlot = new Plottable.Plot.Grid(xScale, yScale, colorScale);
                gridPlot.addDataset("a", DATA).project("fill", "magnitude", colorScale).project("x", "x", xScale).project("y", "y", yScale);
                gridPlot.renderTo(svg);
                var allCells = gridPlot.getAllSelections();
                var allCells2 = gridPlot.getAllSelections(gridPlot._datasetKeysInOrder);
                assert.deepEqual(allCells, allCells2, "all cells retrieved");
                svg.remove();
            });
            it("retrieves correct selections (string arg)", function () {
                var xScale = new Plottable.Scale.Category();
                var yScale = new Plottable.Scale.Category();
                var colorScale = new Plottable.Scale.InterpolatedColor(["black", "white"]);
                var svg = generateSVG(SVG_WIDTH, SVG_HEIGHT);
                var gridPlot = new Plottable.Plot.Grid(xScale, yScale, colorScale);
                gridPlot.addDataset("a", DATA).project("fill", "magnitude", colorScale).project("x", "x", xScale).project("y", "y", yScale);
                gridPlot.renderTo(svg);
                var allCells = gridPlot.getAllSelections("a");
                assert.strictEqual(allCells.size(), 4, "all cells retrieved");
                var selectionData = allCells.data();
                assert.includeMembers(selectionData, DATA, "data in selection data");
                svg.remove();
            });
            it("retrieves correct selections (array arg)", function () {
                var xScale = new Plottable.Scale.Category();
                var yScale = new Plottable.Scale.Category();
                var colorScale = new Plottable.Scale.InterpolatedColor(["black", "white"]);
                var svg = generateSVG(SVG_WIDTH, SVG_HEIGHT);
                var gridPlot = new Plottable.Plot.Grid(xScale, yScale, colorScale);
                gridPlot.addDataset("a", DATA).project("fill", "magnitude", colorScale).project("x", "x", xScale).project("y", "y", yScale);
                gridPlot.renderTo(svg);
                var allCells = gridPlot.getAllSelections(["a"]);
                assert.strictEqual(allCells.size(), 4, "all cells retrieved");
                var selectionData = allCells.data();
                assert.includeMembers(selectionData, DATA, "data in selection data");
                svg.remove();
            });
            it("skips invalid keys", function () {
                var xScale = new Plottable.Scale.Category();
                var yScale = new Plottable.Scale.Category();
                var colorScale = new Plottable.Scale.InterpolatedColor(["black", "white"]);
                var svg = generateSVG(SVG_WIDTH, SVG_HEIGHT);
                var gridPlot = new Plottable.Plot.Grid(xScale, yScale, colorScale);
                gridPlot.addDataset("a", DATA).project("fill", "magnitude", colorScale).project("x", "x", xScale).project("y", "y", yScale);
                gridPlot.renderTo(svg);
                var allCells = gridPlot.getAllSelections(["a", "b"]);
                assert.strictEqual(allCells.size(), 4, "all cells retrieved");
                var selectionData = allCells.data();
                assert.includeMembers(selectionData, DATA, "data in selection data");
                svg.remove();
            });
        });
    });
});

///<reference path="../../testReference.ts" />
var assert = chai.assert;
describe("Plots", function () {
    describe("RectanglePlot", function () {
        var SVG_WIDTH = 300;
        var SVG_HEIGHT = 300;
        var DATA = [
            { x: 0, y: 0, x2: 1, y2: 1 },
            { x: 1, y: 1, x2: 2, y2: 2 },
            { x: 2, y: 2, x2: 3, y2: 3 },
            { x: 3, y: 3, x2: 4, y2: 4 },
            { x: 4, y: 4, x2: 5, y2: 5 }
        ];
        var VERIFY_CELLS = function (cells) {
            assert.equal(cells[0].length, 5);
            cells.each(function (d, i) {
                var cell = d3.select(this);
                assert.closeTo(+cell.attr("height"), 50, 0.5, "Cell height is correct");
                assert.closeTo(+cell.attr("width"), 50, 0.5, "Cell width is correct");
                assert.closeTo(+cell.attr("x"), 25 + 50 * i, 0.5, "Cell x coordinate is correct");
                assert.closeTo(+cell.attr("y"), 25 + 50 * (cells[0].length - i - 1), 0.5, "Cell y coordinate is correct");
            });
        };
        it("renders correctly", function () {
            var xScale = new Plottable.Scale.Linear();
            var yScale = new Plottable.Scale.Linear();
            var svg = generateSVG(SVG_WIDTH, SVG_HEIGHT);
            var rectanglePlot = new Plottable.Plot.Rectangle(xScale, yScale);
            rectanglePlot.addDataset(DATA).project("x", "x", xScale).project("y", "y", yScale).project("x1", "x", xScale).project("y1", "y", yScale).project("x2", "x2", xScale).project("y2", "y2", yScale).renderTo(svg);
            VERIFY_CELLS(rectanglePlot._renderArea.selectAll("rect"));
            svg.remove();
        });
    });
});

///<reference path="../../testReference.ts" />
var assert = chai.assert;
describe("Plots", function () {
    describe("ScatterPlot", function () {
        it("the accessors properly access data, index, and metadata", function () {
            var svg = generateSVG(400, 400);
            var xScale = new Plottable.Scale.Linear();
            var yScale = new Plottable.Scale.Linear();
            xScale.domain([0, 400]);
            yScale.domain([400, 0]);
            var data = [{ x: 0, y: 0 }, { x: 1, y: 1 }];
            var metadata = { foo: 10, bar: 20 };
            var xAccessor = function (d, i, m) { return d.x + i * m.foo; };
            var yAccessor = function (d, i, m) { return m.bar; };
            var dataset = new Plottable.Dataset(data, metadata);
            var plot = new Plottable.Plot.Scatter(xScale, yScale).project("x", xAccessor).project("y", yAccessor);
            plot.addDataset(dataset);
            plot.renderTo(svg);
            var symbols = plot.getAllSelections();
            var c1 = d3.select(symbols[0][0]);
            var c2 = d3.select(symbols[0][1]);
            var c1Position = d3.transform(c1.attr("transform")).translate;
            var c2Position = d3.transform(c2.attr("transform")).translate;
            assert.closeTo(parseFloat(c1Position[0]), 0, 0.01, "first symbol cx is correct");
            assert.closeTo(parseFloat(c1Position[1]), 20, 0.01, "first symbol cy is correct");
            assert.closeTo(parseFloat(c2Position[0]), 11, 0.01, "second symbol cx is correct");
            assert.closeTo(parseFloat(c2Position[1]), 20, 0.01, "second symbol cy is correct");
            data = [{ x: 2, y: 2 }, { x: 4, y: 4 }];
            dataset.data(data);
            c1Position = d3.transform(c1.attr("transform")).translate;
            c2Position = d3.transform(c2.attr("transform")).translate;
            assert.closeTo(parseFloat(c1Position[0]), 2, 0.01, "first symbol cx is correct after data change");
            assert.closeTo(parseFloat(c1Position[1]), 20, 0.01, "first symbol cy is correct after data change");
            assert.closeTo(parseFloat(c2Position[0]), 14, 0.01, "second symbol cx is correct after data change");
            assert.closeTo(parseFloat(c2Position[1]), 20, 0.01, "second symbol cy is correct after data change");
            metadata = { foo: 0, bar: 0 };
            dataset.metadata(metadata);
            c1Position = d3.transform(c1.attr("transform")).translate;
            c2Position = d3.transform(c2.attr("transform")).translate;
            assert.closeTo(parseFloat(c1Position[0]), 2, 0.01, "first symbol cx is correct after metadata change");
            assert.closeTo(parseFloat(c1Position[1]), 0, 0.01, "first symbol cy is correct after metadata change");
            assert.closeTo(parseFloat(c2Position[0]), 4, 0.01, "second symbol cx is correct after metadata change");
            assert.closeTo(parseFloat(c2Position[1]), 0, 0.01, "second symbol cy is correct after metadata change");
            svg.remove();
        });
        it("getAllSelections()", function () {
            var svg = generateSVG(400, 400);
            var xScale = new Plottable.Scale.Linear();
            var yScale = new Plottable.Scale.Linear();
            var data = [{ x: 0, y: 0 }, { x: 1, y: 1 }];
            var data2 = [{ x: 1, y: 2 }, { x: 3, y: 4 }];
            var plot = new Plottable.Plot.Scatter(xScale, yScale).project("x", "x", xScale).project("y", "y", yScale).addDataset(data).addDataset(data2);
            plot.renderTo(svg);
            var allCircles = plot.getAllSelections();
            assert.strictEqual(allCircles.size(), 4, "all circles retrieved");
            var selectionData = allCircles.data();
            assert.includeMembers(selectionData, data, "first dataset data in selection data");
            assert.includeMembers(selectionData, data2, "second dataset data in selection data");
            svg.remove();
        });
        it("_getClosestStruckPoint()", function () {
            var svg = generateSVG(400, 400);
            var xScale = new Plottable.Scale.Linear();
            var yScale = new Plottable.Scale.Linear();
            xScale.domain([0, 400]);
            yScale.domain([400, 0]);
            var data1 = [
                { x: 80, y: 200, size: 40 },
                { x: 100, y: 200, size: 40 },
                { x: 125, y: 200, size: 10 },
                { x: 138, y: 200, size: 10 }
            ];
            var plot = new Plottable.Plot.Scatter(xScale, yScale);
            plot.addDataset(data1);
            plot.project("x", "x").project("y", "y").project("size", "size");
            plot.renderTo(svg);
            var twoOverlappingCirclesResult = plot._getClosestStruckPoint({ x: 85, y: 200 }, 10);
            assert.strictEqual(twoOverlappingCirclesResult.data[0], data1[0], "returns closest circle among circles that the test point touches");
            var overlapAndCloseToPointResult = plot._getClosestStruckPoint({ x: 118, y: 200 }, 10);
            assert.strictEqual(overlapAndCloseToPointResult.data[0], data1[1], "returns closest circle that test point touches, even if non-touched circles are closer");
            var twoPointsInRangeResult = plot._getClosestStruckPoint({ x: 130, y: 200 }, 10);
            assert.strictEqual(twoPointsInRangeResult.data[0], data1[2], "returns closest circle within range if test point does not touch any circles");
            var farFromAnyPointsResult = plot._getClosestStruckPoint({ x: 400, y: 400 }, 10);
            assert.isNull(farFromAnyPointsResult.data, "returns no data if no circle were within range and test point does not touch any circles");
            svg.remove();
        });
        it("correctly handles NaN and undefined x and y values", function () {
            var svg = generateSVG(400, 400);
            var data = [
                { foo: 0.0, bar: 0.0 },
                { foo: 0.2, bar: 0.2 },
                { foo: 0.4, bar: 0.4 },
                { foo: 0.6, bar: 0.6 },
                { foo: 0.8, bar: 0.8 }
            ];
            var dataset = new Plottable.Dataset(data);
            var xScale = new Plottable.Scale.Linear();
            var yScale = new Plottable.Scale.Linear();
            var plot = new Plottable.Plot.Scatter(xScale, yScale);
            plot.addDataset(dataset).project("x", "foo", xScale).project("y", "bar", yScale);
            plot.renderTo(svg);
            var dataWithNaN = data.slice();
            dataWithNaN[2] = { foo: 0.4, bar: NaN };
            dataset.data(dataWithNaN);
            assert.strictEqual(plot.getAllSelections().size(), 4, "does not draw NaN point");
            var dataWithUndefined = data.slice();
            dataWithUndefined[2] = { foo: 0.4, bar: undefined };
            dataset.data(dataWithUndefined);
            assert.strictEqual(plot.getAllSelections().size(), 4, "does not draw undefined point");
            dataWithUndefined[2] = { foo: undefined, bar: 0.4 };
            dataset.data(dataWithUndefined);
            assert.strictEqual(plot.getAllSelections().size(), 4, "does not draw undefined point");
            svg.remove();
        });
        describe("Example ScatterPlot with quadratic series", function () {
            var svg;
            var xScale;
            var yScale;
            var circlePlot;
            var SVG_WIDTH = 600;
            var SVG_HEIGHT = 300;
            var pixelAreaFull = { xMin: 0, xMax: SVG_WIDTH, yMin: 0, yMax: SVG_HEIGHT };
            var pixelAreaPart = { xMin: 200, xMax: 600, yMin: 100, yMax: 200 };
            var dataAreaFull = { xMin: 0, xMax: 9, yMin: 81, yMax: 0 };
            var dataAreaPart = { xMin: 3, xMax: 9, yMin: 54, yMax: 27 };
            var colorAccessor = function (d, i, m) { return d3.rgb(d.x, d.y, i).toString(); };
            var circlesInArea;
            var quadraticDataset = makeQuadraticSeries(10);
            function getCirclePlotVerifier() {
                // creates a function that verifies that circles are drawn properly after accounting for svg transform
                // and then modifies circlesInArea to contain the number of circles that were discovered in the plot area
                circlesInArea = 0;
                var renderArea = circlePlot._renderArea;
                var renderAreaTransform = d3.transform(renderArea.attr("transform"));
                var translate = renderAreaTransform.translate;
                var scale = renderAreaTransform.scale;
                return function (datum, index) {
                    // This function takes special care to compute the position of circles after taking svg transformation
                    // into account.
                    var selection = d3.select(this);
                    var circlePosition = d3.transform(selection.attr("transform")).translate;
                    var x = +circlePosition[0] * scale[0] + translate[0];
                    var y = +circlePosition[1] * scale[1] + translate[1];
                    if (0 <= x && x <= SVG_WIDTH && 0 <= y && y <= SVG_HEIGHT) {
                        circlesInArea++;
                        assert.closeTo(x, xScale.scale(datum.x), 0.01, "the scaled/translated x is correct");
                        assert.closeTo(y, yScale.scale(datum.y), 0.01, "the scaled/translated y is correct");
                        assert.equal(selection.attr("fill"), colorAccessor(datum, index, null), "fill is correct");
                    }
                    ;
                };
            }
            ;
            beforeEach(function () {
                svg = generateSVG(SVG_WIDTH, SVG_HEIGHT);
                xScale = new Plottable.Scale.Linear().domain([0, 9]);
                yScale = new Plottable.Scale.Linear().domain([0, 81]);
                circlePlot = new Plottable.Plot.Scatter(xScale, yScale);
                circlePlot.addDataset(quadraticDataset);
                circlePlot.project("fill", colorAccessor);
                circlePlot.project("x", "x", xScale);
                circlePlot.project("y", "y", yScale);
                circlePlot.renderTo(svg);
            });
            it("setup is handled properly", function () {
                assert.deepEqual(xScale.range(), [0, SVG_WIDTH], "xScale range was set by the renderer");
                assert.deepEqual(yScale.range(), [SVG_HEIGHT, 0], "yScale range was set by the renderer");
                circlePlot.getAllSelections().each(getCirclePlotVerifier());
                assert.equal(circlesInArea, 10, "10 circles were drawn");
                svg.remove();
            });
            it("rendering is idempotent", function () {
                circlePlot._render();
                circlePlot._render();
                circlePlot.getAllSelections().each(getCirclePlotVerifier());
                assert.equal(circlesInArea, 10, "10 circles were drawn");
                svg.remove();
            });
            describe("after the scale has changed", function () {
                beforeEach(function () {
                    xScale.domain([0, 3]);
                    yScale.domain([0, 9]);
                    dataAreaFull = { xMin: 0, xMax: 3, yMin: 9, yMax: 0 };
                    dataAreaPart = { xMin: 1, xMax: 3, yMin: 6, yMax: 3 };
                });
                it("the circles re-rendered properly", function () {
                    var circles = circlePlot.getAllSelections();
                    circles.each(getCirclePlotVerifier());
                    assert.equal(circlesInArea, 4, "four circles were found in the render area");
                    svg.remove();
                });
            });
        });
    });
});

///<reference path="../../testReference.ts" />
var assert = chai.assert;
describe("Plots", function () {
    describe("Stacked Plot Stacking", function () {
        var stackedPlot;
        var SVG_WIDTH = 600;
        var SVG_HEIGHT = 400;
        beforeEach(function () {
            var xScale = new Plottable.Scale.Linear();
            var yScale = new Plottable.Scale.Linear();
            stackedPlot = new Plottable.Plot.AbstractStacked(xScale, yScale);
            stackedPlot.project("x", "x", xScale);
            stackedPlot.project("y", "y", yScale);
            stackedPlot._getDrawer = function (key) { return new Plottable._Drawer.AbstractDrawer(key); };
            stackedPlot._isVertical = true;
        });
        it("uses positive offset on stacking the 0 value", function () {
            var data1 = [
                { x: 1, y: 1 },
                { x: 3, y: 1 }
            ];
            var data2 = [
                { x: 1, y: 0 },
                { x: 3, y: 1 }
            ];
            var data3 = [
                { x: 1, y: -1 },
                { x: 3, y: 1 }
            ];
            var data4 = [
                { x: 1, y: 1 },
                { x: 3, y: 1 }
            ];
            var data5 = [
                { x: 1, y: 0 },
                { x: 3, y: 1 }
            ];
            stackedPlot.addDataset("d1", data1);
            stackedPlot.addDataset("d2", data2);
            stackedPlot.addDataset("d3", data3);
            stackedPlot.addDataset("d4", data4);
            stackedPlot.addDataset("d5", data5);
            var ds2PlotMetadata = stackedPlot._key2PlotDatasetKey.get("d2").plotMetadata;
            var ds5PlotMetadata = stackedPlot._key2PlotDatasetKey.get("d5").plotMetadata;
            assert.strictEqual(ds2PlotMetadata.offsets.get("1"), 1, "positive offset was used");
            assert.strictEqual(ds5PlotMetadata.offsets.get("1"), 2, "positive offset was used");
        });
        it("uses negative offset on stacking the 0 value on all negative/0 valued data", function () {
            var data1 = [
                { x: 1, y: -2 }
            ];
            var data2 = [
                { x: 1, y: 0 }
            ];
            var data3 = [
                { x: 1, y: -1 }
            ];
            var data4 = [
                { x: 1, y: 0 }
            ];
            stackedPlot.addDataset("d1", data1);
            stackedPlot.addDataset("d2", data2);
            stackedPlot.addDataset("d3", data3);
            stackedPlot.addDataset("d4", data4);
            var ds2PlotMetadata = stackedPlot._key2PlotDatasetKey.get("d2").plotMetadata;
            var ds4PlotMetadata = stackedPlot._key2PlotDatasetKey.get("d4").plotMetadata;
            assert.strictEqual(ds2PlotMetadata.offsets.get("1"), -2, "positive offset was used");
            assert.strictEqual(ds4PlotMetadata.offsets.get("1"), -3, "positive offset was used");
        });
        it("project can be called after addDataset", function () {
            var data1 = [
                { a: 1, b: 2 }
            ];
            var data2 = [
                { a: 1, b: 4 }
            ];
            stackedPlot.addDataset("d1", data1);
            stackedPlot.addDataset("d2", data2);
            var ds1PlotMetadata = stackedPlot._key2PlotDatasetKey.get("d1").plotMetadata;
            var ds2PlotMetadata = stackedPlot._key2PlotDatasetKey.get("d2").plotMetadata;
            assert.isTrue(isNaN(ds1PlotMetadata.offsets.get("1")), "stacking is initially incorrect");
            stackedPlot.project("x", "a");
            stackedPlot.project("y", "b");
            assert.strictEqual(ds2PlotMetadata.offsets.get("1"), 2, "stacking was done correctly");
        });
        it("strings are coerced to numbers for stacking", function () {
            var data1 = [
                { x: 1, y: "-2" }
            ];
            var data2 = [
                { x: 1, y: "3" }
            ];
            var data3 = [
                { x: 1, y: "-1" }
            ];
            var data4 = [
                { x: 1, y: "5" }
            ];
            var data5 = [
                { x: 1, y: "1" }
            ];
            var data6 = [
                { x: 1, y: "-1" }
            ];
            stackedPlot.addDataset("d1", data1);
            stackedPlot.addDataset("d2", data2);
            stackedPlot.addDataset("d3", data3);
            stackedPlot.addDataset("d4", data4);
            stackedPlot.addDataset("d5", data5);
            stackedPlot.addDataset("d6", data6);
            var ds3PlotMetadata = stackedPlot._key2PlotDatasetKey.get("d3").plotMetadata;
            var ds4PlotMetadata = stackedPlot._key2PlotDatasetKey.get("d4").plotMetadata;
            var ds5PlotMetadata = stackedPlot._key2PlotDatasetKey.get("d5").plotMetadata;
            var ds6PlotMetadata = stackedPlot._key2PlotDatasetKey.get("d6").plotMetadata;
            assert.strictEqual(ds3PlotMetadata.offsets.get("1"), -2, "stacking on data1 numerical y value");
            assert.strictEqual(ds4PlotMetadata.offsets.get("1"), 3, "stacking on data2 numerical y value");
            assert.strictEqual(ds5PlotMetadata.offsets.get("1"), 8, "stacking on data1 + data3 numerical y values");
            assert.strictEqual(ds6PlotMetadata.offsets.get("1"), -3, "stacking on data2 + data4 numerical y values");
            assert.deepEqual(stackedPlot._stackedExtent, [-4, 9], "stacked extent is as normal");
        });
        it("stacks correctly on empty data", function () {
            var data1 = [
            ];
            var data2 = [
            ];
            stackedPlot.addDataset(data1);
            stackedPlot.addDataset(data2);
            assert.deepEqual(data1, [], "empty data causes no stacking to happen");
            assert.deepEqual(data2, [], "empty data causes no stacking to happen");
        });
        it("does not crash on stacking no datasets", function () {
            var data1 = [
                { x: 1, y: -2 }
            ];
            stackedPlot.addDataset("a", data1);
            assert.doesNotThrow(function () { return stackedPlot.removeDataset("a"); }, Error);
        });
    });
    describe("auto scale domain on numeric", function () {
        var svg;
        var SVG_WIDTH = 600;
        var SVG_HEIGHT = 400;
        var yScale;
        var xScale;
        var data1;
        var data2;
        beforeEach(function () {
            svg = generateSVG(SVG_WIDTH, SVG_HEIGHT);
            xScale = new Plottable.Scale.Linear().domain([1, 2]);
            ;
            yScale = new Plottable.Scale.Linear();
            data1 = [
                { x: 1, y: 1 },
                { x: 2, y: 2 },
                { x: 3, y: 8 }
            ];
            data2 = [
                { x: 1, y: 2 },
                { x: 2, y: 2 },
                { x: 3, y: 3 }
            ];
        });
        it("auto scales correctly on stacked area", function () {
            var plot = new Plottable.Plot.StackedArea(xScale, yScale).addDataset(data1).addDataset(data2).project("x", "x", xScale).project("y", "y", yScale);
            plot.automaticallyAdjustYScaleOverVisiblePoints(true);
            plot.renderTo(svg);
            assert.deepEqual(yScale.domain(), [0, 4.5], "auto scales takes stacking into account");
            svg.remove();
        });
        it("auto scales correctly on stacked bar", function () {
            var plot = new Plottable.Plot.StackedBar(xScale, yScale).addDataset(data1).addDataset(data2).project("x", "x", xScale).project("y", "y", yScale);
            plot.automaticallyAdjustYScaleOverVisiblePoints(true);
            plot.renderTo(svg);
            assert.deepEqual(yScale.domain(), [0, 4.5], "auto scales takes stacking into account");
            svg.remove();
        });
    });
    describe("auto scale domain on Category", function () {
        var svg;
        var SVG_WIDTH = 600;
        var SVG_HEIGHT = 400;
        var yScale;
        var xScale;
        var data1;
        var data2;
        beforeEach(function () {
            svg = generateSVG(SVG_WIDTH, SVG_HEIGHT);
            xScale = new Plottable.Scale.Category().domain(["a", "b"]);
            ;
            yScale = new Plottable.Scale.Linear();
            data1 = [
                { x: "a", y: 1 },
                { x: "b", y: 2 },
                { x: "c", y: 8 }
            ];
            data2 = [
                { x: "a", y: 2 },
                { x: "b", y: 2 },
                { x: "c", y: 3 }
            ];
        });
        it("auto scales correctly on stacked area", function () {
            var plot = new Plottable.Plot.StackedArea(yScale, yScale).addDataset(data1).addDataset(data2).project("x", "x", xScale).project("y", "y", yScale);
            plot.automaticallyAdjustYScaleOverVisiblePoints(true);
            plot.renderTo(svg);
            assert.deepEqual(yScale.domain(), [0, 4.5], "auto scales takes stacking into account");
            svg.remove();
        });
        it("auto scales correctly on stacked bar", function () {
            var plot = new Plottable.Plot.StackedBar(xScale, yScale).addDataset(data1).addDataset(data2).project("x", "x", xScale).project("y", "y", yScale);
            plot.automaticallyAdjustYScaleOverVisiblePoints(true);
            plot.renderTo(svg);
            assert.deepEqual(yScale.domain(), [0, 4.5], "auto scales takes stacking into account");
            svg.remove();
        });
    });
    describe("scale extent updates", function () {
        var svg;
        var xScale;
        var yScale;
        var stackedBarPlot;
        beforeEach(function () {
            svg = generateSVG(600, 400);
            xScale = new Plottable.Scale.Category();
            yScale = new Plottable.Scale.Linear();
            stackedBarPlot = new Plottable.Plot.StackedBar(xScale, yScale);
            stackedBarPlot.project("x", "key", xScale);
            stackedBarPlot.project("y", "value", yScale);
            stackedBarPlot.renderTo(svg);
        });
        afterEach(function () {
            svg.remove();
        });
        it("extents are updated as datasets are updated", function () {
            var data1 = [
                { key: "a", value: 1 },
                { key: "b", value: -2 }
            ];
            var data2 = [
                { key: "a", value: 3 },
                { key: "b", value: -4 }
            ];
            var data2_b = [
                { key: "a", value: 1 },
                { key: "b", value: -2 }
            ];
            var dataset2 = new Plottable.Dataset(data2);
            stackedBarPlot.addDataset("d1", data1);
            stackedBarPlot.addDataset("d2", dataset2);
            assert.closeTo(yScale.domain()[0], -6, 1, "min stacked extent is as normal");
            assert.closeTo(yScale.domain()[1], 4, 1, "max stacked extent is as normal");
            dataset2.data(data2_b);
            assert.closeTo(yScale.domain()[0], -4, 1, "min stacked extent decreases in magnitude");
            assert.closeTo(yScale.domain()[1], 2, 1, "max stacked extent decreases in magnitude");
        });
    });
});

///<reference path="../../testReference.ts" />
var assert = chai.assert;
describe("Plots", function () {
    describe("Stacked Area Plot", function () {
        var svg;
        var dataset1;
        var dataset2;
        var xScale;
        var yScale;
        var renderer;
        var SVG_WIDTH = 600;
        var SVG_HEIGHT = 400;
        beforeEach(function () {
            svg = generateSVG(SVG_WIDTH, SVG_HEIGHT);
            xScale = new Plottable.Scale.Linear().domain([1, 3]);
            yScale = new Plottable.Scale.Linear().domain([0, 4]);
            var colorScale = new Plottable.Scale.Color("10").domain(["a", "b"]);
            var data1 = [
                { x: 1, y: 1, type: "a" },
                { x: 3, y: 2, type: "a" }
            ];
            var data2 = [
                { x: 1, y: 3, type: "b" },
                { x: 3, y: 1, type: "b" }
            ];
            dataset1 = new Plottable.Dataset(data1);
            dataset2 = new Plottable.Dataset(data2);
            renderer = new Plottable.Plot.StackedArea(xScale, yScale);
            renderer.addDataset(data1);
            renderer.addDataset(data2);
            renderer.project("x", "x", xScale);
            renderer.project("y", "y", yScale);
            renderer.project("fill", "type", colorScale);
            var xAxis = new Plottable.Axis.Numeric(xScale, "bottom");
            var table = new Plottable.Component.Table([[renderer], [xAxis]]).renderTo(svg);
        });
        it("renders correctly", function () {
            var areas = renderer._renderArea.selectAll(".area");
            var area0 = d3.select(areas[0][0]);
            var d0 = normalizePath(area0.attr("d")).split(/[a-zA-Z]/);
            var d0Ys = d0.slice(1, d0.length - 1).map(function (s) { return parseFloat(s.split(",")[1]); });
            assert.strictEqual(d0Ys.indexOf(0), -1, "bottom area never touches the top");
            var area1 = d3.select(areas[0][1]);
            var d1 = normalizePath(area1.attr("d")).split(/[a-zA-Z]/);
            var d1Ys = d1.slice(1, d1.length - 1).map(function (s) { return parseFloat(s.split(",")[1]); });
            assert.notEqual(d1Ys.indexOf(0), -1, "touches the top");
            var domain = yScale.domain();
            assert.strictEqual(0, domain[0], "domain starts at a min value at 0");
            assert.strictEqual(4, domain[1], "highest area stacking is at upper limit of yScale domain");
            svg.remove();
        });
    });
    describe("Stacked Area Plot no data", function () {
        var svg;
        var renderer;
        var SVG_WIDTH = 600;
        var SVG_HEIGHT = 400;
        beforeEach(function () {
            svg = generateSVG(SVG_WIDTH, SVG_HEIGHT);
            var xScale = new Plottable.Scale.Linear().domain([1, 3]);
            var yScale = new Plottable.Scale.Linear().domain([0, 4]);
            var colorScale = new Plottable.Scale.Color("10");
            var data1 = [
            ];
            var data2 = [
                { x: 1, y: 3, type: "b" },
                { x: 3, y: 1, type: "b" }
            ];
            renderer = new Plottable.Plot.StackedArea(xScale, yScale);
            renderer.addDataset(data1);
            renderer.addDataset(data2);
            renderer.project("fill", "type", colorScale);
            renderer.project("x", "x", xScale);
            renderer.project("y", "y", yScale);
            new Plottable.Component.Table([[renderer]]).renderTo(svg);
        });
        it("path elements rendered correctly", function () {
            var areas = renderer._renderArea.selectAll(".area");
            var area0 = d3.select(areas[0][0]);
            assert.strictEqual(area0.attr("d"), null, "no path string on an empty dataset");
            var area1 = d3.select(areas[0][1]);
            assert.notEqual(area1.attr("d"), "", "path string has been created");
            assert.strictEqual(area1.attr("fill"), "#1f77b4", "fill attribute is correct");
            svg.remove();
        });
    });
    describe("Stacked Area Plot Stacking", function () {
        var svg;
        var xScale;
        var yScale;
        var renderer;
        var SVG_WIDTH = 600;
        var SVG_HEIGHT = 400;
        beforeEach(function () {
            svg = generateSVG(SVG_WIDTH, SVG_HEIGHT);
            xScale = new Plottable.Scale.Linear().domain([1, 3]);
            yScale = new Plottable.Scale.Linear();
            var colorScale = new Plottable.Scale.Color("10").domain(["a", "b"]);
            var data1 = [
                { x: 1, y: 1, type: "a" },
                { x: 3, y: 2, type: "a" }
            ];
            var data2 = [
                { x: 1, y: 5, type: "b" },
                { x: 3, y: 1, type: "b" }
            ];
            renderer = new Plottable.Plot.StackedArea(xScale, yScale);
            renderer.addDataset(data1);
            renderer.addDataset(data2);
            renderer.project("fill", "type", colorScale);
            renderer.project("x", "x", xScale);
            renderer.project("y", "y", yScale);
            renderer.renderTo(svg);
        });
        it("stacks correctly on adding datasets", function () {
            assert.closeTo(0, yScale.domain()[0], 1, "0 is close to lower bound");
            assert.closeTo(6, yScale.domain()[1], 1, "6 is close to upper bound");
            var oldLowerBound = yScale.domain()[0];
            var oldUpperBound = yScale.domain()[1];
            renderer.detach();
            var data = [
                { x: 1, y: 0, type: "c" },
                { x: 3, y: 0, type: "c" }
            ];
            renderer.addDataset("a", new Plottable.Dataset(data));
            renderer.renderTo(svg);
            assert.strictEqual(oldLowerBound, yScale.domain()[0], "lower bound doesn't change with 0 added");
            assert.strictEqual(oldUpperBound, yScale.domain()[1], "upper bound doesn't change with 0 added");
            oldLowerBound = yScale.domain()[0];
            oldUpperBound = yScale.domain()[1];
            renderer.detach();
            data = [
                { x: 1, y: 10, type: "d" },
                { x: 3, y: 3, type: "d" }
            ];
            renderer.addDataset("b", new Plottable.Dataset(data));
            renderer.renderTo(svg);
            assert.closeTo(oldLowerBound, yScale.domain()[0], 2, "lower bound doesn't change on positive addition");
            assert.closeTo(oldUpperBound + 10, yScale.domain()[1], 2, "upper bound increases");
            oldUpperBound = yScale.domain()[1];
            renderer.detach();
            data = [
                { x: 1, y: 0, type: "e" },
                { x: 3, y: 1, type: "e" }
            ];
            renderer.addDataset("c", new Plottable.Dataset(data));
            renderer.renderTo(svg);
            assert.strictEqual(oldUpperBound, yScale.domain()[1], "upper bound doesn't increase since maximum doesn't increase");
            renderer.removeDataset("a");
            renderer.removeDataset("b");
            renderer.removeDataset("c");
            svg.remove();
        });
        it("stacks correctly on removing datasets", function () {
            renderer.detach();
            var data = [
                { x: 1, y: 0, type: "c" },
                { x: 3, y: 0, type: "c" }
            ];
            renderer.addDataset("a", new Plottable.Dataset(data));
            data = [
                { x: 1, y: 10, type: "d" },
                { x: 3, y: 3, type: "d" }
            ];
            renderer.addDataset("b", new Plottable.Dataset(data));
            data = [
                { x: 1, y: 0, type: "e" },
                { x: 3, y: 1, type: "e" }
            ];
            renderer.addDataset("c", new Plottable.Dataset(data));
            renderer.project("x", "x", xScale);
            renderer.project("y", "y", yScale);
            renderer.renderTo(svg);
            assert.closeTo(16, yScale.domain()[1], 2, "Initially starts with around 14 at highest extent");
            renderer.detach();
            renderer.removeDataset("a");
            renderer.renderTo(svg);
            assert.closeTo(16, yScale.domain()[1], 2, "Remains with around 14 at highest extent");
            var oldUpperBound = yScale.domain()[1];
            renderer.detach();
            renderer.removeDataset("b");
            renderer.renderTo(svg);
            assert.closeTo(oldUpperBound - 10, yScale.domain()[1], 2, "Highest extent decreases by around 10");
            oldUpperBound = yScale.domain()[1];
            renderer.detach();
            renderer.removeDataset("c");
            renderer.renderTo(svg);
            assert.strictEqual(oldUpperBound, yScale.domain()[1], "Extent doesn't change if maximum doesn't change");
            svg.remove();
        });
        it("stacks correctly on modifying a dataset", function () {
            assert.closeTo(0, yScale.domain()[0], 1, "0 is close to lower bound");
            assert.closeTo(6, yScale.domain()[1], 1, "6 is close to upper bound");
            var oldLowerBound = yScale.domain()[0];
            var oldUpperBound = yScale.domain()[1];
            renderer.detach();
            var data = [
                { x: 1, y: 0, type: "c" },
                { x: 3, y: 0, type: "c" }
            ];
            var dataset = new Plottable.Dataset(data);
            renderer.addDataset(dataset);
            renderer.project("x", "x", xScale);
            renderer.project("y", "y", yScale);
            renderer.renderTo(svg);
            assert.strictEqual(oldLowerBound, yScale.domain()[0], "lower bound doesn't change with 0 added");
            assert.strictEqual(oldUpperBound, yScale.domain()[1], "upper bound doesn't change with 0 added");
            oldLowerBound = yScale.domain()[0];
            oldUpperBound = yScale.domain()[1];
            renderer.detach();
            data = [
                { x: 1, y: 10, type: "c" },
                { x: 3, y: 3, type: "c" }
            ];
            dataset.data(data);
            renderer.renderTo(svg);
            assert.closeTo(oldLowerBound, yScale.domain()[0], 2, "lower bound doesn't change on positive addition");
            assert.closeTo(oldUpperBound + 10, yScale.domain()[1], 2, "upper bound increases");
            oldUpperBound = yScale.domain()[1];
            renderer.detach();
            data = [
                { x: 1, y: 8, type: "c" },
                { x: 3, y: 3, type: "c" }
            ];
            dataset.data(data);
            renderer.renderTo(svg);
            assert.closeTo(oldUpperBound - 2, yScale.domain()[1], 1, "upper bound decreases by 2");
            oldUpperBound = yScale.domain()[1];
            renderer.detach();
            data = [
                { x: 1, y: 8, type: "c" },
                { x: 3, y: 1, type: "c" }
            ];
            dataset.data(data);
            renderer.renderTo(svg);
            assert.strictEqual(oldUpperBound, yScale.domain()[1], "upper bound does not change");
            svg.remove();
        });
        it("warning is thrown when datasets are updated with different domains", function () {
            var flag = false;
            var oldWarn = Plottable._Util.Methods.warn;
            Plottable._Util.Methods.warn = function (msg) {
                if (msg.indexOf("domain") > -1) {
                    flag = true;
                }
            };
            var missingDomainData = [
                { x: 1, y: 0, type: "c" }
            ];
            var dataset = new Plottable.Dataset(missingDomainData);
            renderer.addDataset(dataset);
            Plottable._Util.Methods.warn = oldWarn;
            assert.isTrue(flag, "warning has been issued about differing domains");
            svg.remove();
        });
    });
    describe("Stacked Area Plot Project", function () {
        var svg;
        var xScale;
        var yScale;
        var renderer;
        var SVG_WIDTH = 600;
        var SVG_HEIGHT = 400;
        beforeEach(function () {
            svg = generateSVG(SVG_WIDTH, SVG_HEIGHT);
            xScale = new Plottable.Scale.Linear().domain([1, 3]);
            yScale = new Plottable.Scale.Linear().domain([0, 4]);
            var colorScale = new Plottable.Scale.Color("10").domain(["a", "b"]);
            var data1 = [
                { x: 1, yTest: 1, type: "a" },
                { x: 3, yTest: 2, type: "a" }
            ];
            var data2 = [
                { x: 1, yTest: 3, type: "b" },
                { x: 3, yTest: 1, type: "b" }
            ];
            renderer = new Plottable.Plot.StackedArea(xScale, yScale);
            renderer.project("y", "yTest", yScale);
            renderer.project("x", "x", xScale);
            renderer.addDataset(data1);
            renderer.addDataset(data2);
            renderer.project("fill", "type", colorScale);
            var xAxis = new Plottable.Axis.Numeric(xScale, "bottom");
            var table = new Plottable.Component.Table([[renderer], [xAxis]]).renderTo(svg);
        });
        it("renders correctly", function () {
            var areas = renderer._renderArea.selectAll(".area");
            var area0 = d3.select(areas[0][0]);
            var d0 = normalizePath(area0.attr("d")).split(/[a-zA-Z]/);
            var d0Ys = d0.slice(1, d0.length - 1).map(function (s) { return parseFloat(s.split(",")[1]); });
            assert.strictEqual(d0Ys.indexOf(0), -1, "bottom area never touches the top");
            var area1 = d3.select(areas[0][1]);
            var d1 = normalizePath(area1.attr("d")).split(/[a-zA-Z]/);
            var d1Ys = d1.slice(1, d1.length - 1).map(function (s) { return parseFloat(s.split(",")[1]); });
            assert.notEqual(d1Ys.indexOf(0), -1, "touches the top");
            var domain = yScale.domain();
            assert.strictEqual(0, domain[0], "domain starts at a min value at 0");
            assert.strictEqual(4, domain[1], "highest area stacking is at upper limit of yScale domain");
            svg.remove();
        });
        it("project works correctly", function () {
            renderer.project("check", "type");
            var areas = renderer._renderArea.selectAll(".area");
            var area0 = d3.select(areas[0][0]);
            assert.strictEqual(area0.attr("check"), "a", "projector has been applied to first area");
            var area1 = d3.select(areas[0][1]);
            assert.strictEqual(area1.attr("check"), "b", "projector has been applied to second area");
            svg.remove();
        });
    });
});

///<reference path="../../testReference.ts" />
var assert = chai.assert;
describe("Plots", function () {
    describe("Stacked Bar Plot", function () {
        var svg;
        var dataset1;
        var dataset2;
        var xScale;
        var yScale;
        var renderer;
        var SVG_WIDTH = 600;
        var SVG_HEIGHT = 400;
        var axisHeight = 0;
        var bandWidth = 0;
        var originalData1;
        var originalData2;
        beforeEach(function () {
            svg = generateSVG(SVG_WIDTH, SVG_HEIGHT);
            xScale = new Plottable.Scale.Category();
            yScale = new Plottable.Scale.Linear().domain([0, 3]);
            originalData1 = [
                { x: "A", y: 1 },
                { x: "B", y: 2 }
            ];
            originalData2 = [
                { x: "A", y: 2 },
                { x: "B", y: 1 }
            ];
            var data1 = [
                { x: "A", y: 1 },
                { x: "B", y: 2 }
            ];
            var data2 = [
                { x: "A", y: 2 },
                { x: "B", y: 1 }
            ];
            dataset1 = new Plottable.Dataset(data1);
            dataset2 = new Plottable.Dataset(data2);
            renderer = new Plottable.Plot.StackedBar(xScale, yScale);
            renderer.addDataset(dataset1);
            renderer.addDataset(dataset2);
            renderer.project("x", "x", xScale);
            renderer.project("y", "y", yScale);
            renderer.baseline(0);
            var xAxis = new Plottable.Axis.Category(xScale, "bottom");
            var table = new Plottable.Component.Table([[renderer], [xAxis]]).renderTo(svg);
            axisHeight = xAxis.height();
            bandWidth = xScale.rangeBand();
        });
        it("renders correctly", function () {
            var bars = renderer._renderArea.selectAll("rect");
            var bar0 = d3.select(bars[0][0]);
            var bar1 = d3.select(bars[0][1]);
            var bar2 = d3.select(bars[0][2]);
            var bar3 = d3.select(bars[0][3]);
            var bar0X = bar0.data()[0].x;
            var bar1X = bar1.data()[0].x;
            var bar2X = bar2.data()[0].x;
            var bar3X = bar3.data()[0].x;
            // check widths
            assert.closeTo(numAttr(bar0, "width"), bandWidth, 2);
            assert.closeTo(numAttr(bar1, "width"), bandWidth, 2);
            assert.closeTo(numAttr(bar2, "width"), bandWidth, 2);
            assert.closeTo(numAttr(bar3, "width"), bandWidth, 2);
            // check heights
            assert.closeTo(numAttr(bar0, "height"), (400 - axisHeight) / 3, 0.01, "height is correct for bar0");
            assert.closeTo(numAttr(bar1, "height"), (400 - axisHeight) / 3 * 2, 0.01, "height is correct for bar1");
            assert.closeTo(numAttr(bar2, "height"), (400 - axisHeight) / 3 * 2, 0.01, "height is correct for bar2");
            assert.closeTo(numAttr(bar3, "height"), (400 - axisHeight) / 3, 0.01, "height is correct for bar3");
            // check that bar is aligned on the center of the scale
            assert.closeTo(numAttr(bar0, "x") + numAttr(bar0, "width") / 2, xScale.scale(bar0X), 0.01, "x pos correct for bar0");
            assert.closeTo(numAttr(bar1, "x") + numAttr(bar1, "width") / 2, xScale.scale(bar1X), 0.01, "x pos correct for bar1");
            assert.closeTo(numAttr(bar2, "x") + numAttr(bar2, "width") / 2, xScale.scale(bar2X), 0.01, "x pos correct for bar2");
            assert.closeTo(numAttr(bar3, "x") + numAttr(bar3, "width") / 2, xScale.scale(bar3X), 0.01, "x pos correct for bar3");
            // now check y values to ensure they do indeed stack
            assert.closeTo(numAttr(bar0, "y"), (400 - axisHeight) / 3 * 2, 0.01, "y is correct for bar0");
            assert.closeTo(numAttr(bar1, "y"), (400 - axisHeight) / 3, 0.01, "y is correct for bar1");
            assert.closeTo(numAttr(bar2, "y"), 0, 0.01, "y is correct for bar2");
            assert.closeTo(numAttr(bar3, "y"), 0, 0.01, "y is correct for bar3");
            assert.deepEqual(dataset1.data(), originalData1, "underlying data is not modified");
            assert.deepEqual(dataset2.data(), originalData2, "underlying data is not modified");
            svg.remove();
        });
    });
    describe("Stacked Bar Plot Negative Values", function () {
        var svg;
        var xScale;
        var yScale;
        var plot;
        var SVG_WIDTH = 600;
        var SVG_HEIGHT = 400;
        var axisHeight = 0;
        var bandWidth = 0;
        beforeEach(function () {
            svg = generateSVG(SVG_WIDTH, SVG_HEIGHT);
            xScale = new Plottable.Scale.Category();
            yScale = new Plottable.Scale.Linear();
            var data1 = [
                { x: "A", y: -1 },
                { x: "B", y: -4 }
            ];
            var data2 = [
                { x: "A", y: -1 },
                { x: "B", y: 4 }
            ];
            var data3 = [
                { x: "A", y: -2 },
                { x: "B", y: -4 }
            ];
            var data4 = [
                { x: "A", y: -3 },
                { x: "B", y: 4 }
            ];
            plot = new Plottable.Plot.StackedBar(xScale, yScale);
            plot.addDataset(data1);
            plot.addDataset(data2);
            plot.addDataset(data3);
            plot.addDataset(data4);
            plot.project("x", "x", xScale);
            plot.project("y", "y", yScale);
            plot.baseline(0);
            var xAxis = new Plottable.Axis.Category(xScale, "bottom");
            var table = new Plottable.Component.Table([[plot], [xAxis]]).renderTo(svg);
            axisHeight = xAxis.height();
        });
        it("stacking done correctly for negative values", function () {
            var bars = plot._renderArea.selectAll("rect");
            var bar0 = d3.select(bars[0][0]);
            var bar1 = d3.select(bars[0][1]);
            var bar2 = d3.select(bars[0][2]);
            var bar3 = d3.select(bars[0][3]);
            var bar4 = d3.select(bars[0][4]);
            var bar5 = d3.select(bars[0][5]);
            var bar6 = d3.select(bars[0][6]);
            var bar7 = d3.select(bars[0][7]);
            // check stacking order
            assert.operator(numAttr(bar0, "y"), "<", numAttr(bar2, "y"), "'A' bars added below the baseline in dataset order");
            assert.operator(numAttr(bar2, "y"), "<", numAttr(bar4, "y"), "'A' bars added below the baseline in dataset order");
            assert.operator(numAttr(bar4, "y"), "<", numAttr(bar6, "y"), "'A' bars added below the baseline in dataset order");
            assert.operator(numAttr(bar1, "y"), "<", numAttr(bar5, "y"), "'B' bars added below the baseline in dataset order");
            assert.operator(numAttr(bar3, "y"), ">", numAttr(bar7, "y"), "'B' bars added above the baseline in dataset order");
            svg.remove();
        });
        it("stacked extent is set correctly", function () {
            assert.deepEqual(plot._stackedExtent, [-8, 8], "stacked extent is updated accordingly");
            svg.remove();
        });
    });
    describe("Horizontal Stacked Bar Plot", function () {
        var svg;
        var dataset1;
        var dataset2;
        var xScale;
        var yScale;
        var renderer;
        var SVG_WIDTH = 600;
        var SVG_HEIGHT = 400;
        var rendererWidth;
        var bandWidth = 0;
        beforeEach(function () {
            svg = generateSVG(SVG_WIDTH, SVG_HEIGHT);
            xScale = new Plottable.Scale.Linear().domain([0, 6]);
            yScale = new Plottable.Scale.Category();
            var data1 = [
                { name: "jon", y: 0, type: "q1" },
                { name: "dan", y: 2, type: "q1" }
            ];
            var data2 = [
                { name: "jon", y: 2, type: "q2" },
                { name: "dan", y: 4, type: "q2" }
            ];
            dataset1 = new Plottable.Dataset(data1);
            dataset2 = new Plottable.Dataset(data2);
            renderer = new Plottable.Plot.StackedBar(xScale, yScale, false);
            renderer.project("y", "name", yScale);
            renderer.project("x", "y", xScale);
            renderer.addDataset(data1);
            renderer.addDataset(data2);
            renderer.baseline(0);
            var yAxis = new Plottable.Axis.Category(yScale, "left");
            var table = new Plottable.Component.Table([[yAxis, renderer]]).renderTo(svg);
            rendererWidth = renderer.width();
            bandWidth = yScale.rangeBand();
        });
        it("renders correctly", function () {
            var bars = renderer._renderArea.selectAll("rect");
            var bar0 = d3.select(bars[0][0]);
            var bar1 = d3.select(bars[0][1]);
            var bar2 = d3.select(bars[0][2]);
            var bar3 = d3.select(bars[0][3]);
            // check heights
            assert.closeTo(numAttr(bar0, "height"), bandWidth, 2);
            assert.closeTo(numAttr(bar1, "height"), bandWidth, 2);
            assert.closeTo(numAttr(bar2, "height"), bandWidth, 2);
            assert.closeTo(numAttr(bar3, "height"), bandWidth, 2);
            // check widths
            assert.closeTo(numAttr(bar0, "width"), 0, 0.01, "width is correct for bar0");
            assert.closeTo(numAttr(bar1, "width"), rendererWidth / 3, 0.01, "width is correct for bar1");
            assert.closeTo(numAttr(bar2, "width"), rendererWidth / 3, 0.01, "width is correct for bar2");
            assert.closeTo(numAttr(bar3, "width"), rendererWidth / 3 * 2, 0.01, "width is correct for bar3");
            var bar0Y = bar0.data()[0].name;
            var bar1Y = bar1.data()[0].name;
            var bar2Y = bar2.data()[0].name;
            var bar3Y = bar3.data()[0].name;
            // check that bar is aligned on the center of the scale
            assert.closeTo(numAttr(bar0, "y") + numAttr(bar0, "height") / 2, yScale.scale(bar0Y), 0.01, "y pos correct for bar0");
            assert.closeTo(numAttr(bar1, "y") + numAttr(bar1, "height") / 2, yScale.scale(bar1Y), 0.01, "y pos correct for bar1");
            assert.closeTo(numAttr(bar2, "y") + numAttr(bar2, "height") / 2, yScale.scale(bar2Y), 0.01, "y pos correct for bar2");
            assert.closeTo(numAttr(bar3, "y") + numAttr(bar3, "height") / 2, yScale.scale(bar3Y), 0.01, "y pos correct for bar3");
            // now check x values to ensure they do indeed stack
            assert.closeTo(numAttr(bar0, "x"), 0, 0.01, "x is correct for bar0");
            assert.closeTo(numAttr(bar1, "x"), 0, 0.01, "x is correct for bar1");
            assert.closeTo(numAttr(bar2, "x"), 0, 0.01, "x is correct for bar2");
            assert.closeTo(numAttr(bar3, "x"), rendererWidth / 3, 0.01, "x is correct for bar3");
            svg.remove();
        });
    });
    describe("Stacked Bar Plot Weird Values", function () {
        var svg;
        var plot;
        var SVG_WIDTH = 600;
        var SVG_HEIGHT = 400;
        var numAttr = function (s, a) { return parseFloat(s.attr(a)); };
        beforeEach(function () {
            svg = generateSVG(SVG_WIDTH, SVG_HEIGHT);
            var xScale = new Plottable.Scale.Category();
            var yScale = new Plottable.Scale.Linear();
            var data1 = [
                { x: "A", y: 1, type: "a" },
                { x: "B", y: 2, type: "a" },
                { x: "C", y: 1, type: "a" }
            ];
            var data2 = [
                { x: "A", y: 2, type: "b" },
                { x: "B", y: 3, type: "b" }
            ];
            var data3 = [
                { x: "B", y: 1, type: "c" },
                { x: "C", y: 7, type: "c" }
            ];
            plot = new Plottable.Plot.StackedBar(xScale, yScale);
            plot.addDataset(data1);
            plot.addDataset(data2);
            plot.addDataset(data3);
            plot.project("x", "x", xScale);
            plot.project("y", "y", yScale);
            var xAxis = new Plottable.Axis.Category(xScale, "bottom");
            var table = new Plottable.Component.Table([[plot], [xAxis]]).renderTo(svg);
        });
        it("renders correctly", function () {
            var bars = plot._renderArea.selectAll("rect");
            assert.lengthOf(bars[0], 7, "draws a bar for each datum");
            var aBars = [d3.select(bars[0][0]), d3.select(bars[0][3])];
            var bBars = [d3.select(bars[0][1]), d3.select(bars[0][4]), d3.select(bars[0][5])];
            var cBars = [d3.select(bars[0][2]), d3.select(bars[0][6])];
            assert.closeTo(numAttr(aBars[0], "x"), numAttr(aBars[1], "x"), 0.01, "A bars at same x position");
            assert.operator(numAttr(aBars[0], "y"), ">", numAttr(aBars[1], "y"), "first dataset A bar under second");
            assert.closeTo(numAttr(bBars[0], "x"), numAttr(bBars[1], "x"), 0.01, "B bars at same x position");
            assert.closeTo(numAttr(bBars[1], "x"), numAttr(bBars[2], "x"), 0.01, "B bars at same x position");
            assert.operator(numAttr(bBars[0], "y"), ">", numAttr(bBars[1], "y"), "first dataset B bar under second");
            assert.operator(numAttr(bBars[1], "y"), ">", numAttr(bBars[2], "y"), "second dataset B bar under third");
            assert.closeTo(numAttr(cBars[0], "x"), numAttr(cBars[1], "x"), 0.01, "C bars at same x position");
            assert.operator(numAttr(cBars[0], "y"), ">", numAttr(cBars[1], "y"), "first dataset C bar under second");
            svg.remove();
        });
    });
});

///<reference path="../../testReference.ts" />
var assert = chai.assert;
describe("Plots", function () {
    describe("Clustered Bar Plot", function () {
        var svg;
        var dataset1;
        var dataset2;
        var xScale;
        var yScale;
        var renderer;
        var SVG_WIDTH = 600;
        var SVG_HEIGHT = 400;
        var axisHeight = 0;
        var bandWidth = 0;
        var originalData1;
        var originalData2;
        beforeEach(function () {
            svg = generateSVG(SVG_WIDTH, SVG_HEIGHT);
            xScale = new Plottable.Scale.Category();
            yScale = new Plottable.Scale.Linear().domain([0, 2]);
            originalData1 = [
                { x: "A", y: 1 },
                { x: "B", y: 2 }
            ];
            originalData2 = [
                { x: "A", y: 2 },
                { x: "B", y: 1 }
            ];
            var data1 = [
                { x: "A", y: 1 },
                { x: "B", y: 2 }
            ];
            var data2 = [
                { x: "A", y: 2 },
                { x: "B", y: 1 }
            ];
            dataset1 = new Plottable.Dataset(data1);
            dataset2 = new Plottable.Dataset(data2);
            renderer = new Plottable.Plot.ClusteredBar(xScale, yScale);
            renderer.addDataset(dataset1);
            renderer.addDataset(dataset2);
            renderer.baseline(0);
            renderer.project("x", "x", xScale);
            renderer.project("y", "y", yScale);
            var xAxis = new Plottable.Axis.Category(xScale, "bottom");
            var table = new Plottable.Component.Table([[renderer], [xAxis]]).renderTo(svg);
            axisHeight = xAxis.height();
            bandWidth = xScale.rangeBand();
        });
        it("renders correctly", function () {
            var bars = renderer._renderArea.selectAll("rect");
            var bar0 = d3.select(bars[0][0]);
            var bar1 = d3.select(bars[0][1]);
            var bar2 = d3.select(bars[0][2]);
            var bar3 = d3.select(bars[0][3]);
            var bar0X = bar0.data()[0].x;
            var bar1X = bar1.data()[0].x;
            var bar2X = bar2.data()[0].x;
            var bar3X = bar3.data()[0].x;
            // check widths
            assert.closeTo(numAttr(bar0, "width"), 40, 2);
            assert.closeTo(numAttr(bar1, "width"), 40, 2);
            assert.closeTo(numAttr(bar2, "width"), 40, 2);
            assert.closeTo(numAttr(bar3, "width"), 40, 2);
            // check heights
            assert.closeTo(numAttr(bar0, "height"), (400 - axisHeight) / 2, 0.01, "height is correct for bar0");
            assert.closeTo(numAttr(bar1, "height"), (400 - axisHeight), 0.01, "height is correct for bar1");
            assert.closeTo(numAttr(bar2, "height"), (400 - axisHeight), 0.01, "height is correct for bar2");
            assert.closeTo(numAttr(bar3, "height"), (400 - axisHeight) / 2, 0.01, "height is correct for bar3");
            // check that clustering is correct
            var innerScale = renderer._makeInnerScale();
            var off = innerScale.scale("_0");
            assert.closeTo(numAttr(bar0, "x") + numAttr(bar0, "width") / 2, xScale.scale(bar0X) - xScale.rangeBand() / 2 + off, 0.01, "x pos correct for bar0");
            assert.closeTo(numAttr(bar1, "x") + numAttr(bar1, "width") / 2, xScale.scale(bar1X) - xScale.rangeBand() / 2 + off, 0.01, "x pos correct for bar1");
            assert.closeTo(numAttr(bar2, "x") + numAttr(bar2, "width") / 2, xScale.scale(bar2X) + xScale.rangeBand() / 2 - off, 0.01, "x pos correct for bar2");
            assert.closeTo(numAttr(bar3, "x") + numAttr(bar3, "width") / 2, xScale.scale(bar3X) + xScale.rangeBand() / 2 - off, 0.01, "x pos correct for bar3");
            assert.deepEqual(dataset1.data(), originalData1, "underlying data is not modified");
            assert.deepEqual(dataset2.data(), originalData2, "underlying data is not modified");
            svg.remove();
        });
    });
    describe("Horizontal Clustered Bar Plot", function () {
        var svg;
        var dataset1;
        var dataset2;
        var yScale;
        var xScale;
        var renderer;
        var SVG_WIDTH = 600;
        var SVG_HEIGHT = 400;
        var rendererWidth;
        var bandWidth = 0;
        beforeEach(function () {
            svg = generateSVG(SVG_WIDTH, SVG_HEIGHT);
            yScale = new Plottable.Scale.Category();
            xScale = new Plottable.Scale.Linear().domain([0, 2]);
            var data1 = [
                { y: "A", x: 1 },
                { y: "B", x: 2 }
            ];
            var data2 = [
                { y: "A", x: 2 },
                { y: "B", x: 1 }
            ];
            dataset1 = new Plottable.Dataset(data1);
            dataset2 = new Plottable.Dataset(data2);
            renderer = new Plottable.Plot.ClusteredBar(xScale, yScale, false);
            renderer.addDataset(data1);
            renderer.addDataset(data2);
            renderer.baseline(0);
            renderer.project("x", "x", xScale);
            renderer.project("y", "y", yScale);
            var yAxis = new Plottable.Axis.Category(yScale, "left");
            var table = new Plottable.Component.Table([[yAxis, renderer]]).renderTo(svg);
            rendererWidth = renderer.width();
            bandWidth = yScale.rangeBand();
        });
        it("renders correctly", function () {
            var bars = renderer._renderArea.selectAll("rect");
            var bar0 = d3.select(bars[0][0]);
            var bar1 = d3.select(bars[0][1]);
            var bar2 = d3.select(bars[0][2]);
            var bar3 = d3.select(bars[0][3]);
            // check widths
            assert.closeTo(numAttr(bar0, "height"), 26, 2, "height is correct for bar0");
            assert.closeTo(numAttr(bar1, "height"), 26, 2, "height is correct for bar1");
            assert.closeTo(numAttr(bar2, "height"), 26, 2, "height is correct for bar2");
            assert.closeTo(numAttr(bar3, "height"), 26, 2, "height is correct for bar3");
            // check heights
            assert.closeTo(numAttr(bar0, "width"), rendererWidth / 2, 0.01, "width is correct for bar0");
            assert.closeTo(numAttr(bar1, "width"), rendererWidth, 0.01, "width is correct for bar1");
            assert.closeTo(numAttr(bar2, "width"), rendererWidth, 0.01, "width is correct for bar2");
            assert.closeTo(numAttr(bar3, "width"), rendererWidth / 2, 0.01, "width is correct for bar3");
            var bar0Y = bar0.data()[0].y;
            var bar1Y = bar1.data()[0].y;
            var bar2Y = bar2.data()[0].y;
            var bar3Y = bar3.data()[0].y;
            // check that clustering is correct
            var innerScale = renderer._makeInnerScale();
            var off = innerScale.scale("_0");
            assert.closeTo(numAttr(bar0, "y") + numAttr(bar0, "height") / 2, yScale.scale(bar0Y) - yScale.rangeBand() / 2 + off, 0.01, "y pos correct for bar0");
            assert.closeTo(numAttr(bar1, "y") + numAttr(bar1, "height") / 2, yScale.scale(bar1Y) - yScale.rangeBand() / 2 + off, 0.01, "y pos correct for bar1");
            assert.closeTo(numAttr(bar2, "y") + numAttr(bar2, "height") / 2, yScale.scale(bar2Y) + yScale.rangeBand() / 2 - off, 0.01, "y pos correct for bar2");
            assert.closeTo(numAttr(bar3, "y") + numAttr(bar3, "height") / 2, yScale.scale(bar3Y) + yScale.rangeBand() / 2 - off, 0.01, "y pos correct for bar3");
            svg.remove();
        });
    });
    describe("Clustered Bar Plot Missing Values", function () {
        var svg;
        var plot;
        var numAttr = function (s, a) { return parseFloat(s.attr(a)); };
        beforeEach(function () {
            var SVG_WIDTH = 600;
            var SVG_HEIGHT = 400;
            svg = generateSVG(SVG_WIDTH, SVG_HEIGHT);
            var xScale = new Plottable.Scale.Category();
            var yScale = new Plottable.Scale.Linear();
            var data1 = [{ x: "A", y: 1 }, { x: "B", y: 2 }, { x: "C", y: 1 }];
            var data2 = [{ x: "A", y: 2 }, { x: "B", y: 4 }];
            var data3 = [{ x: "B", y: 15 }, { x: "C", y: 15 }];
            plot = new Plottable.Plot.ClusteredBar(xScale, yScale);
            plot.addDataset(data1);
            plot.addDataset(data2);
            plot.addDataset(data3);
            plot.baseline(0);
            plot.project("x", "x", xScale);
            plot.project("y", "y", yScale);
            var xAxis = new Plottable.Axis.Category(xScale, "bottom");
            new Plottable.Component.Table([[plot], [xAxis]]).renderTo(svg);
        });
        it("renders correctly", function () {
            var bars = plot._renderArea.selectAll("rect");
            assert.lengthOf(bars[0], 7, "Number of bars should be equivalent to number of datum");
            var aBar0 = d3.select(bars[0][0]);
            var aBar1 = d3.select(bars[0][3]);
            var bBar0 = d3.select(bars[0][1]);
            var bBar1 = d3.select(bars[0][4]);
            var bBar2 = d3.select(bars[0][5]);
            var cBar0 = d3.select(bars[0][2]);
            var cBar1 = d3.select(bars[0][6]);
            // check bars are in domain order
            assert.operator(numAttr(aBar0, "x"), "<", numAttr(bBar0, "x"), "first dataset bars ordered correctly");
            assert.operator(numAttr(bBar0, "x"), "<", numAttr(cBar0, "x"), "first dataset bars ordered correctly");
            assert.operator(numAttr(aBar1, "x"), "<", numAttr(bBar1, "x"), "second dataset bars ordered correctly");
            assert.operator(numAttr(bBar2, "x"), "<", numAttr(cBar1, "x"), "third dataset bars ordered correctly");
            // check that clustering is correct
            assert.operator(numAttr(aBar0, "x"), "<", numAttr(aBar1, "x"), "A bars clustered in dataset order");
            assert.operator(numAttr(bBar0, "x"), "<", numAttr(bBar1, "x"), "B bars clustered in dataset order");
            assert.operator(numAttr(bBar1, "x"), "<", numAttr(bBar2, "x"), "B bars clustered in dataset order");
            assert.operator(numAttr(cBar0, "x"), "<", numAttr(cBar1, "x"), "C bars clustered in dataset order");
            svg.remove();
        });
    });
});

///<reference path="../testReference.ts" />
var assert = chai.assert;
describe("Broadcasters", function () {
    var b;
    var called;
    var cb;
    var listenable = {};
    beforeEach(function () {
        b = new Plottable.Core.Broadcaster(listenable);
        called = false;
        cb = function () {
            called = true;
        };
    });
    it("listeners are called by the broadcast method", function () {
        b.registerListener(null, cb);
        b.broadcast();
        assert.isTrue(called, "callback was called");
    });
    it("same listener can only be associated with one callback", function () {
        var called2 = false;
        var cb2 = function () {
            called2 = true;
        };
        var listener = {};
        b.registerListener(listener, cb);
        b.registerListener(listener, cb2);
        b.broadcast();
        assert.isFalse(called, "first (overwritten) callback not called");
        assert.isTrue(called2, "second callback was called");
    });
    it("listeners can be deregistered", function () {
        var listener = {};
        b.registerListener(listener, cb);
        b.deregisterListener(listener);
        b.broadcast();
        assert.isFalse(called, "callback was not called after deregistering only listener");
        b.registerListener(5, cb);
        b.registerListener(6, cb);
        b.deregisterAllListeners();
        b.broadcast();
        assert.isFalse(called, "callback was not called after deregistering all listeners");
        b.registerListener(5, cb);
        b.registerListener(6, cb);
        b.deregisterListener(5);
        b.broadcast();
        assert.isTrue(called, "callback was called even after 1/2 listeners were deregistered");
    });
    it("arguments are passed through to callback", function () {
        var g2 = {};
        var g3 = "foo";
        var cb = function (arg1, arg2, arg3) {
            assert.strictEqual(listenable, arg1, "broadcaster passed through");
            assert.strictEqual(g2, arg2, "g2 passed through");
            assert.strictEqual(g3, arg3, "g3 passed through");
            called = true;
        };
        b.registerListener(null, cb);
        b.broadcast(g2, g3);
        assert.isTrue(called, "the cb was called");
    });
    it("deregistering an unregistered listener doesn't throw an error", function () {
        assert.doesNotThrow(function () { return b.deregisterListener({}); });
    });
});

///<reference path="../testReference.ts" />
var assert = chai.assert;
describe("Metadata", function () {
    var xScale;
    var yScale;
    var data1 = [{ x: 0, y: 0 }, { x: 1, y: 1 }];
    var data2 = [{ x: 2, y: 2 }, { x: 3, y: 3 }];
    before(function () {
        xScale = new Plottable.Scale.Linear();
        yScale = new Plottable.Scale.Linear();
        xScale.domain([0, 400]);
        yScale.domain([400, 0]);
    });
    it("plot metadata is set properly", function () {
        var d1 = new Plottable.Dataset();
        var r = new Plottable.Plot.AbstractPlot().addDataset("d1", d1).addDataset(d1).addDataset("d2", []).addDataset([]);
        r._datasetKeysInOrder.forEach(function (key) {
            var plotMetadata = r._key2PlotDatasetKey.get(key).plotMetadata;
            assert.propertyVal(plotMetadata, "datasetKey", key, "metadata has correct dataset key");
        });
    });
    it("user metadata is applied", function () {
        var svg = generateSVG(400, 400);
        var metadata = { foo: 10, bar: 20 };
        var xAccessor = function (d, i, u) { return d.x + i * u.foo; };
        var yAccessor = function (d, i, u) { return u.bar; };
        var dataset = new Plottable.Dataset(data1, metadata);
        var plot = new Plottable.Plot.Scatter(xScale, yScale).project("x", xAccessor).project("y", yAccessor);
        plot.addDataset(dataset);
        plot.renderTo(svg);
        var circles = plot.getAllSelections();
        var c1 = d3.select(circles[0][0]);
        var c2 = d3.select(circles[0][1]);
        var c1Position = d3.transform(c1.attr("transform")).translate;
        var c2Position = d3.transform(c2.attr("transform")).translate;
        assert.closeTo(parseFloat(c1Position[0]), 0, 0.01, "first circle cx is correct");
        assert.closeTo(parseFloat(c1Position[1]), 20, 0.01, "first circle cy is correct");
        assert.closeTo(parseFloat(c2Position[0]), 11, 0.01, "second circle cx is correct");
        assert.closeTo(parseFloat(c2Position[1]), 20, 0.01, "second circle cy is correct");
        metadata = { foo: 0, bar: 0 };
        dataset.metadata(metadata);
        c1Position = d3.transform(c1.attr("transform")).translate;
        c2Position = d3.transform(c2.attr("transform")).translate;
        assert.closeTo(parseFloat(c1Position[0]), 0, 0.01, "first circle cx is correct after metadata change");
        assert.closeTo(parseFloat(c1Position[1]), 0, 0.01, "first circle cy is correct after metadata change");
        assert.closeTo(parseFloat(c2Position[0]), 1, 0.01, "second circle cx is correct after metadata change");
        assert.closeTo(parseFloat(c2Position[1]), 0, 0.01, "second circle cy is correct after metadata change");
        svg.remove();
    });
    it("user metadata is applied to associated dataset", function () {
        var svg = generateSVG(400, 400);
        var metadata1 = { foo: 10 };
        var metadata2 = { foo: 30 };
        var xAccessor = function (d, i, u) { return d.x + (i + 1) * u.foo; };
        var yAccessor = function () { return 0; };
        var dataset1 = new Plottable.Dataset(data1, metadata1);
        var dataset2 = new Plottable.Dataset(data2, metadata2);
        var plot = new Plottable.Plot.Scatter(xScale, yScale).project("x", xAccessor).project("y", yAccessor);
        plot.addDataset(dataset1);
        plot.addDataset(dataset2);
        plot.renderTo(svg);
        var circles = plot.getAllSelections();
        var c1 = d3.select(circles[0][0]);
        var c2 = d3.select(circles[0][1]);
        var c3 = d3.select(circles[0][2]);
        var c4 = d3.select(circles[0][3]);
        var c1Position = d3.transform(c1.attr("transform")).translate;
        var c2Position = d3.transform(c2.attr("transform")).translate;
        var c3Position = d3.transform(c3.attr("transform")).translate;
        var c4Position = d3.transform(c4.attr("transform")).translate;
        assert.closeTo(parseFloat(c1Position[0]), 10, 0.01, "first circle is correct");
        assert.closeTo(parseFloat(c2Position[0]), 21, 0.01, "second circle is correct");
        assert.closeTo(parseFloat(c3Position[0]), 32, 0.01, "third circle is correct");
        assert.closeTo(parseFloat(c4Position[0]), 63, 0.01, "fourth circle is correct");
        svg.remove();
    });
    it("plot metadata is applied", function () {
        var svg = generateSVG(400, 400);
        var xAccessor = function (d, i, u, m) { return d.x + (i + 1) * m.foo; };
        var yAccessor = function () { return 0; };
        var plot = new Plottable.Plot.Scatter(xScale, yScale).project("x", xAccessor).project("y", yAccessor);
        plot._getPlotMetadataForDataset = function (key) {
            return {
                datasetKey: key,
                foo: 10
            };
        };
        plot.addDataset(data1);
        plot.addDataset(data2);
        plot.renderTo(svg);
        var circles = plot.getAllSelections();
        var c1 = d3.select(circles[0][0]);
        var c2 = d3.select(circles[0][1]);
        var c3 = d3.select(circles[0][2]);
        var c4 = d3.select(circles[0][3]);
        var c1Position = d3.transform(c1.attr("transform")).translate;
        var c2Position = d3.transform(c2.attr("transform")).translate;
        var c3Position = d3.transform(c3.attr("transform")).translate;
        var c4Position = d3.transform(c4.attr("transform")).translate;
        assert.closeTo(parseFloat(c1Position[0]), 10, 0.01, "first circle is correct");
        assert.closeTo(parseFloat(c2Position[0]), 21, 0.01, "second circle is correct");
        assert.closeTo(parseFloat(c3Position[0]), 12, 0.01, "third circle is correct");
        assert.closeTo(parseFloat(c4Position[0]), 23, 0.01, "fourth circle is correct");
        svg.remove();
    });
    it("plot metadata is per plot", function () {
        var svg = generateSVG(400, 400);
        var xAccessor = function (d, i, u, m) { return d.x + (i + 1) * m.foo; };
        var yAccessor = function () { return 0; };
        var plot1 = new Plottable.Plot.Scatter(xScale, yScale).project("x", xAccessor).project("y", yAccessor);
        plot1._getPlotMetadataForDataset = function (key) {
            return {
                datasetKey: key,
                foo: 10
            };
        };
        plot1.addDataset(data1);
        plot1.addDataset(data2);
        var plot2 = new Plottable.Plot.Scatter(xScale, yScale).project("x", xAccessor).project("y", yAccessor);
        plot2._getPlotMetadataForDataset = function (key) {
            return {
                datasetKey: key,
                foo: 20
            };
        };
        plot2.addDataset(data1);
        plot2.addDataset(data2);
        plot1.renderTo(svg);
        plot2.renderTo(svg);
        var circles = plot1.getAllSelections();
        var c1 = d3.select(circles[0][0]);
        var c2 = d3.select(circles[0][1]);
        var c3 = d3.select(circles[0][2]);
        var c4 = d3.select(circles[0][3]);
        var c1Position = d3.transform(c1.attr("transform")).translate;
        var c2Position = d3.transform(c2.attr("transform")).translate;
        var c3Position = d3.transform(c3.attr("transform")).translate;
        var c4Position = d3.transform(c4.attr("transform")).translate;
        assert.closeTo(parseFloat(c1Position[0]), 10, 0.01, "first circle is correct for first plot");
        assert.closeTo(parseFloat(c2Position[0]), 21, 0.01, "second circle is correct for first plot");
        assert.closeTo(parseFloat(c3Position[0]), 12, 0.01, "third circle is correct for first plot");
        assert.closeTo(parseFloat(c4Position[0]), 23, 0.01, "fourth circle is correct for first plot");
        circles = plot2.getAllSelections();
        c1 = d3.select(circles[0][0]);
        c2 = d3.select(circles[0][1]);
        c3 = d3.select(circles[0][2]);
        c4 = d3.select(circles[0][3]);
        c1Position = d3.transform(c1.attr("transform")).translate;
        c2Position = d3.transform(c2.attr("transform")).translate;
        c3Position = d3.transform(c3.attr("transform")).translate;
        c4Position = d3.transform(c4.attr("transform")).translate;
        assert.closeTo(parseFloat(c1Position[0]), 20, 0.01, "first circle is correct for second plot");
        assert.closeTo(parseFloat(c2Position[0]), 41, 0.01, "second circle is correct for second plot");
        assert.closeTo(parseFloat(c3Position[0]), 22, 0.01, "third circle is correct for second plot");
        assert.closeTo(parseFloat(c4Position[0]), 43, 0.01, "fourth circle is correct for second plot");
        svg.remove();
    });
    it("_getExtent works as expected with plot metadata", function () {
        var svg = generateSVG(400, 400);
        var metadata = { foo: 11 };
        var id = function (d) { return d; };
        var dataset = new Plottable.Dataset(data1, metadata);
        var a = function (d, i, u, m) { return d.x + u.foo + m.foo; };
        var plot = new Plottable.Plot.AbstractPlot().project("a", a, xScale);
        plot._getPlotMetadataForDataset = function (key) {
            return {
                datasetKey: key,
                foo: 5
            };
        };
        plot.addDataset(dataset);
        plot.renderTo(svg);
        assert.deepEqual(dataset._getExtent(a, id), [16, 17], "plot metadata is reflected in extent results");
        dataset.metadata({ foo: 0 });
        assert.deepEqual(dataset._getExtent(a, id), [5, 6], "plot metadata is reflected in extent results after change user metadata");
        svg.remove();
    });
    it("each plot passes metadata to projectors", function () {
        var svg = generateSVG(400, 400);
        var metadata = { foo: 11 };
        var dataset1 = new Plottable.Dataset(data1, metadata);
        var dataset2 = new Plottable.Dataset(data2, metadata);
        var checkPlot = function (plot) {
            plot.addDataset("ds1", dataset1).addDataset("ds2", dataset2).project("x", function (d, i, u, m) { return d.x + u.foo + m.datasetKey.length; }).project("y", function (d, i, u, m) { return d.y + u.foo - m.datasetKey.length; });
            // This should not crash. If some metadata is not passed, undefined property error will be raised during accessor call.
            plot.renderTo(svg);
            plot.remove();
        };
        checkPlot(new Plottable.Plot.Area(xScale, yScale));
        checkPlot(new Plottable.Plot.StackedArea(xScale, yScale));
        checkPlot(new Plottable.Plot.Bar(xScale, yScale));
        checkPlot(new Plottable.Plot.StackedBar(xScale, yScale));
        checkPlot(new Plottable.Plot.StackedBar(yScale, xScale, false));
        checkPlot(new Plottable.Plot.ClusteredBar(xScale, yScale));
        checkPlot(new Plottable.Plot.Pie().project("value", "x"));
        checkPlot(new Plottable.Plot.Bar(xScale, yScale, false));
        checkPlot(new Plottable.Plot.Scatter(xScale, yScale));
        svg.remove();
    });
});

///<reference path="../testReference.ts" />
var assert = chai.assert;
describe("ComponentContainer", function () {
    it("_addComponent()", function () {
        var container = new Plottable.Component.AbstractComponentContainer();
        var c1 = new Plottable.Component.AbstractComponent();
        var c2 = new Plottable.Component.AbstractComponent();
        var c3 = new Plottable.Component.AbstractComponent();
        assert.isTrue(container._addComponent(c1), "returns true on successful adding");
        assert.deepEqual(container.components(), [c1], "component was added");
        container._addComponent(c2);
        assert.deepEqual(container.components(), [c1, c2], "can append components");
        container._addComponent(c3, true);
        assert.deepEqual(container.components(), [c3, c1, c2], "can prepend components");
        assert.isFalse(container._addComponent(null), "returns false for null arguments");
        assert.deepEqual(container.components(), [c3, c1, c2], "component list was unchanged");
        assert.isFalse(container._addComponent(c1), "returns false if adding an already-added component");
        assert.deepEqual(container.components(), [c3, c1, c2], "component list was unchanged");
    });
    it("_removeComponent()", function () {
        var container = new Plottable.Component.AbstractComponentContainer();
        var c1 = new Plottable.Component.AbstractComponent();
        var c2 = new Plottable.Component.AbstractComponent();
        container._addComponent(c1);
        container._addComponent(c2);
        container._removeComponent(c2);
        assert.deepEqual(container.components(), [c1], "component 2 was removed");
        container._removeComponent(c2);
        assert.deepEqual(container.components(), [c1], "there are no side effects from removing already-removed components");
    });
    it("empty()", function () {
        var container = new Plottable.Component.AbstractComponentContainer();
        assert.isTrue(container.empty());
        var c1 = new Plottable.Component.AbstractComponent();
        container._addComponent(c1);
        assert.isFalse(container.empty());
    });
    it("detachAll()", function () {
        var container = new Plottable.Component.AbstractComponentContainer();
        var c1 = new Plottable.Component.AbstractComponent();
        var c2 = new Plottable.Component.AbstractComponent();
        container._addComponent(c1);
        container._addComponent(c2);
        container.detachAll();
        assert.deepEqual(container.components(), [], "container was cleared of components");
    });
});

///<reference path="../testReference.ts" />
var assert = chai.assert;
describe("ComponentGroups", function () {
    it("components in componentGroups overlap", function () {
        var c1 = makeFixedSizeComponent(10, 10);
        var c2 = new Plottable.Component.AbstractComponent();
        var c3 = new Plottable.Component.AbstractComponent();
        var cg = new Plottable.Component.Group([c1, c2, c3]);
        var svg = generateSVG(400, 400);
        cg._anchor(svg);
        c1._addBox("test-box1");
        c2._addBox("test-box2");
        c3._addBox("test-box3");
        cg._computeLayout()._render();
        var t1 = svg.select(".test-box1");
        var t2 = svg.select(".test-box2");
        var t3 = svg.select(".test-box3");
        assertWidthHeight(t1, 10, 10, "rect1 sized correctly");
        assertWidthHeight(t2, 400, 400, "rect2 sized correctly");
        assertWidthHeight(t3, 400, 400, "rect3 sized correctly");
        svg.remove();
    });
    it("components in componentGroups occupies all available space", function () {
        var svg = generateSVG(400, 400);
        var xAxis = new Plottable.Axis.Numeric(new Plottable.Scale.Linear(), "bottom");
        var leftLabel = new Plottable.Component.Label("LEFT").xAlign("left");
        var rightLabel = new Plottable.Component.Label("RIGHT").xAlign("right");
        var labelGroup = new Plottable.Component.Group([leftLabel, rightLabel]);
        var table = new Plottable.Component.Table([
            [labelGroup],
            [xAxis]
        ]);
        table.renderTo(svg);
        assertBBoxNonIntersection(leftLabel._element.select(".bounding-box"), rightLabel._element.select(".bounding-box"));
        svg.remove();
    });
    it("components can be added before and after anchoring", function () {
        var c1 = makeFixedSizeComponent(10, 10);
        var c2 = makeFixedSizeComponent(20, 20);
        var c3 = new Plottable.Component.AbstractComponent();
        var cg = new Plottable.Component.Group([c1]);
        var svg = generateSVG(400, 400);
        cg.below(c2)._anchor(svg);
        c1._addBox("test-box1");
        c2._addBox("test-box2");
        cg._computeLayout()._render();
        var t1 = svg.select(".test-box1");
        var t2 = svg.select(".test-box2");
        assertWidthHeight(t1, 10, 10, "rect1 sized correctly");
        assertWidthHeight(t2, 20, 20, "rect2 sized correctly");
        cg.below(c3);
        c3._addBox("test-box3");
        cg._computeLayout()._render();
        var t3 = svg.select(".test-box3");
        assertWidthHeight(t3, 400, 400, "rect3 sized correctly");
        svg.remove();
    });
    it("component fixity is computed appropriately", function () {
        var cg = new Plottable.Component.Group();
        var c1 = new Plottable.Component.AbstractComponent();
        var c2 = new Plottable.Component.AbstractComponent();
        cg.below(c1).below(c2);
        assert.isFalse(cg._isFixedHeight(), "height not fixed when both components unfixed");
        assert.isFalse(cg._isFixedWidth(), "width not fixed when both components unfixed");
        fixComponentSize(c1, 10, 10);
        assert.isFalse(cg._isFixedHeight(), "height not fixed when one component unfixed");
        assert.isFalse(cg._isFixedWidth(), "width not fixed when one component unfixed");
        fixComponentSize(c2, null, 10);
        assert.isFalse(cg._isFixedHeight(), "height unfixed when both components fixed");
        assert.isFalse(cg._isFixedWidth(), "width unfixed when one component unfixed");
    });
    it("componentGroup subcomponents have xOffset, yOffset of 0", function () {
        var cg = new Plottable.Component.Group();
        var c1 = new Plottable.Component.AbstractComponent();
        var c2 = new Plottable.Component.AbstractComponent();
        cg.below(c1).below(c2);
        var svg = generateSVG();
        cg._anchor(svg);
        cg._computeLayout(50, 50, 350, 350);
        var cgTranslate = d3.transform(cg._element.attr("transform")).translate;
        var c1Translate = d3.transform(c1._element.attr("transform")).translate;
        var c2Translate = d3.transform(c2._element.attr("transform")).translate;
        assert.equal(cgTranslate[0], 50, "componentGroup has 50 xOffset");
        assert.equal(cgTranslate[1], 50, "componentGroup has 50 yOffset");
        assert.equal(c1Translate[0], 0, "componentGroup has 0 xOffset");
        assert.equal(c1Translate[1], 0, "componentGroup has 0 yOffset");
        assert.equal(c2Translate[0], 0, "componentGroup has 0 xOffset");
        assert.equal(c2Translate[1], 0, "componentGroup has 0 yOffset");
        svg.remove();
    });
    it("detach() and _removeComponent work correctly for componentGroup", function () {
        var c1 = new Plottable.Component.AbstractComponent().classed("component-1", true);
        var c2 = new Plottable.Component.AbstractComponent().classed("component-2", true);
        var cg = new Plottable.Component.Group([c1, c2]);
        var svg = generateSVG(200, 200);
        cg.renderTo(svg);
        var c1Node = svg.select(".component-1").node();
        var c2Node = svg.select(".component-2").node();
        assert.isNotNull(c1Node, "component 1 was added to the DOM");
        assert.isNotNull(c2Node, "component 2 was added to the DOM");
        c2.detach();
        c1Node = svg.select(".component-1").node();
        c2Node = svg.select(".comopnent-2").node();
        assert.isNotNull(c1Node, "component 1 is still in the DOM");
        assert.isNull(c2Node, "component 2 was removed from the DOM");
        cg.detach();
        var cgNode = svg.select(".component-group").node();
        c1Node = svg.select(".component-1").node();
        assert.isNull(cgNode, "component group was removed from the DOM");
        assert.isNull(c1Node, "componet 1 was also removed from the DOM");
        cg.renderTo(svg);
        cgNode = svg.select(".component-group").node();
        c1Node = svg.select(".component-1").node();
        assert.isNotNull(cgNode, "component group was added back to the DOM");
        assert.isNotNull(c1Node, "componet 1 was also added back to the DOM");
        svg.remove();
    });
    it("detachAll() works as expected", function () {
        var cg = new Plottable.Component.Group();
        var c1 = new Plottable.Component.AbstractComponent();
        var c2 = new Plottable.Component.AbstractComponent();
        var c3 = new Plottable.Component.AbstractComponent();
        assert.isTrue(cg.empty(), "cg initially empty");
        cg.below(c1).below(c2).below(c3);
        assert.isFalse(cg.empty(), "cg not empty after merging components");
        cg.detachAll();
        assert.isTrue(cg.empty(), "cg empty after detachAll()");
        assert.isFalse(c1._isAnchored, "c1 was detached");
        assert.isFalse(c2._isAnchored, "c2 was detached");
        assert.isFalse(c3._isAnchored, "c3 was detached");
        assert.lengthOf(cg.components(), 0, "cg has no components");
    });
    describe("ComponentGroup._requestedSpace works as expected", function () {
        it("_works for an empty ComponentGroup", function () {
            var cg = new Plottable.Component.Group();
            var request = cg._requestedSpace(10, 10);
            verifySpaceRequest(request, 0, 0, false, false, "");
        });
        it("works for a ComponentGroup with only proportional-size components", function () {
            var cg = new Plottable.Component.Group();
            var c1 = new Plottable.Component.AbstractComponent();
            var c2 = new Plottable.Component.AbstractComponent();
            cg.below(c1).below(c2);
            var request = cg._requestedSpace(10, 10);
            verifySpaceRequest(request, 0, 0, false, false, "");
        });
        it("works when there are fixed-size components", function () {
            var cg = new Plottable.Component.Group();
            var c1 = new Plottable.Component.AbstractComponent();
            var c2 = new Plottable.Component.AbstractComponent();
            var c3 = new Plottable.Component.AbstractComponent();
            cg.below(c1).below(c2).below(c3);
            fixComponentSize(c1, null, 10);
            fixComponentSize(c2, null, 50);
            var request = cg._requestedSpace(10, 10);
            verifySpaceRequest(request, 0, 50, false, true, "");
        });
    });
    describe("Merging components works as expected", function () {
        var c1 = new Plottable.Component.AbstractComponent();
        var c2 = new Plottable.Component.AbstractComponent();
        var c3 = new Plottable.Component.AbstractComponent();
        var c4 = new Plottable.Component.AbstractComponent();
        describe("above()", function () {
            it("Component.above works as expected (Component.above Component)", function () {
                var cg = c2.above(c1);
                var innerComponents = cg.components();
                assert.lengthOf(innerComponents, 2, "There are two components");
                assert.equal(innerComponents[0], c1, "first component correct");
                assert.equal(innerComponents[1], c2, "second component correct");
            });
            it("Component.above works as expected (Component.above ComponentGroup)", function () {
                var cg = new Plottable.Component.Group([c1, c2, c3]);
                var cg2 = c4.above(cg);
                assert.equal(cg, cg2, "c4.above(cg) returns cg");
                var components = cg.components();
                assert.lengthOf(components, 4, "four components");
                assert.equal(components[2], c3, "third component in third");
                assert.equal(components[3], c4, "fourth component is last");
            });
            it("Component.above works as expected (ComponentGroup.above Component)", function () {
                var cg = new Plottable.Component.Group([c2, c3, c4]);
                var cg2 = cg.above(c1);
                assert.equal(cg, cg2, "cg.merge(c1) returns cg");
                var components = cg.components();
                assert.lengthOf(components, 4, "there are four components");
                assert.equal(components[0], c1, "first is first");
                assert.equal(components[3], c4, "fourth is fourth");
            });
            it("Component.above works as expected (ComponentGroup.above ComponentGroup)", function () {
                var cg1 = new Plottable.Component.Group([c1, c2]);
                var cg2 = new Plottable.Component.Group([c3, c4]);
                var cg = cg1.above(cg2);
                assert.equal(cg, cg1, "merged == cg1");
                assert.notEqual(cg, cg2, "merged != cg2");
                var components = cg.components();
                assert.lengthOf(components, 3, "there are three inner components");
                assert.equal(components[0], cg2, "componentGroup2 inside componentGroup1");
                assert.equal(components[1], c1, "components are inside");
                assert.equal(components[2], c2, "components are inside");
            });
        });
        describe("below()", function () {
            it("Component.below works as expected (Component.below Component)", function () {
                var cg = c1.below(c2);
                var innerComponents = cg.components();
                assert.lengthOf(innerComponents, 2, "There are two components");
                assert.equal(innerComponents[0], c1, "first component correct");
                assert.equal(innerComponents[1], c2, "second component correct");
            });
            it("Component.below works as expected (Component.below ComponentGroup)", function () {
                var cg = new Plottable.Component.Group([c2, c3, c4]);
                var cg2 = c1.below(cg);
                assert.equal(cg, cg2, "c1.below(cg) returns cg");
                var components = cg.components();
                assert.lengthOf(components, 4, "four components");
                assert.equal(components[0], c1, "first component in front");
                assert.equal(components[1], c2, "second component is second");
            });
            it("Component.below works as expected (ComponentGroup.below Component)", function () {
                var cg = new Plottable.Component.Group([c1, c2, c3]);
                var cg2 = cg.below(c4);
                assert.equal(cg, cg2, "cg.merge(c4) returns cg");
                var components = cg.components();
                assert.lengthOf(components, 4, "there are four components");
                assert.equal(components[0], c1, "first is first");
                assert.equal(components[3], c4, "fourth is fourth");
            });
            it("Component.below works as expected (ComponentGroup.below ComponentGroup)", function () {
                var cg1 = new Plottable.Component.Group([c1, c2]);
                var cg2 = new Plottable.Component.Group([c3, c4]);
                var cg = cg1.below(cg2);
                assert.equal(cg, cg1, "merged group == cg1");
                assert.notEqual(cg, cg2, "merged group != cg2");
                var components = cg.components();
                assert.lengthOf(components, 3, "there are three inner components");
                assert.equal(components[0], c1, "components are inside");
                assert.equal(components[1], c2, "components are inside");
                assert.equal(components[2], cg2, "componentGroup2 inside componentGroup1");
            });
        });
    });
});

///<reference path="../testReference.ts" />
var assert = chai.assert;
function assertComponentXY(component, x, y, message) {
    // use <any> to examine the private variables
    var translate = d3.transform(component._element.attr("transform")).translate;
    var xActual = translate[0];
    var yActual = translate[1];
    assert.equal(xActual, x, "X: " + message);
    assert.equal(yActual, y, "Y: " + message);
}
describe("Component behavior", function () {
    var svg;
    var c;
    var SVG_WIDTH = 400;
    var SVG_HEIGHT = 300;
    beforeEach(function () {
        svg = generateSVG(SVG_WIDTH, SVG_HEIGHT);
        c = new Plottable.Component.AbstractComponent();
    });
    describe("anchor", function () {
        it("anchoring works as expected", function () {
            c._anchor(svg);
            assert.equal(c._element.node(), svg.select("g").node(), "the component anchored to a <g> beneath the <svg>");
            assert.isTrue(svg.classed("plottable"), "<svg> was given \"plottable\" CSS class");
            svg.remove();
        });
        it("can re-anchor to a different element", function () {
            c._anchor(svg);
            var svg2 = generateSVG(SVG_WIDTH, SVG_HEIGHT);
            c._anchor(svg2);
            assert.equal(c._element.node(), svg2.select("g").node(), "the component re-achored under the second <svg>");
            assert.isTrue(svg2.classed("plottable"), "second <svg> was given \"plottable\" CSS class");
            svg.remove();
            svg2.remove();
        });
    });
    describe("computeLayout", function () {
        it("computeLayout defaults and updates intelligently", function () {
            c._anchor(svg);
            c._computeLayout();
            assert.equal(c.width(), SVG_WIDTH, "computeLayout defaulted width to svg width");
            assert.equal(c.height(), SVG_HEIGHT, "computeLayout defaulted height to svg height");
            assert.equal(c._xOrigin, 0, "xOrigin defaulted to 0");
            assert.equal(c._yOrigin, 0, "yOrigin defaulted to 0");
            svg.attr("width", 2 * SVG_WIDTH).attr("height", 2 * SVG_HEIGHT);
            c._computeLayout();
            assert.equal(c.width(), 2 * SVG_WIDTH, "computeLayout updated width to new svg width");
            assert.equal(c.height(), 2 * SVG_HEIGHT, "computeLayout updated height to new svg height");
            assert.equal(c._xOrigin, 0, "xOrigin is still 0");
            assert.equal(c._yOrigin, 0, "yOrigin is still 0");
            svg.remove();
        });
        it("computeLayout works with CSS layouts", function () {
            // Manually size parent
            var parent = d3.select(svg.node().parentNode);
            parent.style("width", "400px");
            parent.style("height", "200px");
            // Remove width/height attributes and style with CSS
            svg.attr("width", null).attr("height", null);
            c._anchor(svg);
            c._computeLayout();
            assert.equal(c.width(), 400, "defaults to width of parent if width is not specified on <svg>");
            assert.equal(c.height(), 200, "defaults to height of parent if width is not specified on <svg>");
            assert.equal(c._xOrigin, 0, "xOrigin defaulted to 0");
            assert.equal(c._yOrigin, 0, "yOrigin defaulted to 0");
            svg.style("width", "50%").style("height", "50%");
            c._computeLayout();
            assert.equal(c.width(), 200, "computeLayout defaulted width to svg width");
            assert.equal(c.height(), 100, "computeLayout defaulted height to svg height");
            assert.equal(c._xOrigin, 0, "xOrigin defaulted to 0");
            assert.equal(c._yOrigin, 0, "yOrigin defaulted to 0");
            svg.style("width", "25%").style("height", "25%");
            c._computeLayout();
            assert.equal(c.width(), 100, "computeLayout updated width to new svg width");
            assert.equal(c.height(), 50, "computeLayout updated height to new svg height");
            assert.equal(c._xOrigin, 0, "xOrigin is still 0");
            assert.equal(c._yOrigin, 0, "yOrigin is still 0");
            // reset test page DOM
            parent.style("width", "auto");
            parent.style("height", "auto");
            svg.remove();
        });
        it("computeLayout will not default when attached to non-root node", function () {
            var g = svg.append("g");
            c._anchor(g);
            assert.throws(function () { return c._computeLayout(); }, "null arguments");
            svg.remove();
        });
        it("computeLayout throws an error when called on un-anchored component", function () {
            assert.throws(function () { return c._computeLayout(); }, Error, "anchor must be called before computeLayout");
            svg.remove();
        });
        it("computeLayout uses its arguments apropriately", function () {
            var g = svg.append("g");
            var xOff = 10;
            var yOff = 20;
            var width = 100;
            var height = 200;
            c._anchor(svg);
            c._computeLayout(xOff, yOff, width, height);
            var translate = getTranslate(c._element);
            assert.deepEqual(translate, [xOff, yOff], "the element translated appropriately");
            assert.equal(c.width(), width, "the width set properly");
            assert.equal(c.height(), height, "the height set propery");
            svg.remove();
        });
    });
    it("subelement containers are ordered properly", function () {
        c.renderTo(svg);
        var gs = c._element.selectAll("g");
        var g0 = d3.select(gs[0][0]);
        var g1 = d3.select(gs[0][1]);
        var g2 = d3.select(gs[0][2]);
        var g3 = d3.select(gs[0][3]);
        assert.isTrue(g0.classed("background-container"), "the first g is a background container");
        assert.isTrue(g1.classed("content"), "the second g is a content container");
        assert.isTrue(g2.classed("foreground-container"), "the third g is a foreground container");
        assert.isTrue(g3.classed("box-container"), "the fourth g is a box container");
        svg.remove();
    });
    it("fixed-width component will align to the right spot", function () {
        fixComponentSize(c, 100, 100);
        c._anchor(svg);
        c._computeLayout();
        assertComponentXY(c, 0, 0, "top-left component aligns correctly");
        c.xAlign("CENTER").yAlign("CENTER");
        c._computeLayout();
        assertComponentXY(c, 150, 100, "center component aligns correctly");
        c.xAlign("RIGHT").yAlign("BOTTOM");
        c._computeLayout();
        assertComponentXY(c, 300, 200, "bottom-right component aligns correctly");
        svg.remove();
    });
    it("components can be offset relative to their alignment, and throw errors if there is insufficient space", function () {
        fixComponentSize(c, 100, 100);
        c._anchor(svg);
        c.xOffset(20).yOffset(20);
        c._computeLayout();
        assertComponentXY(c, 20, 20, "top-left component offsets correctly");
        c.xAlign("CENTER").yAlign("CENTER");
        c._computeLayout();
        assertComponentXY(c, 170, 120, "center component offsets correctly");
        c.xAlign("RIGHT").yAlign("BOTTOM");
        c._computeLayout();
        assertComponentXY(c, 320, 220, "bottom-right component offsets correctly");
        c.xOffset(0).yOffset(0);
        c._computeLayout();
        assertComponentXY(c, 300, 200, "bottom-right component offset resets");
        c.xOffset(-20).yOffset(-30);
        c._computeLayout();
        assertComponentXY(c, 280, 170, "negative offsets work properly");
        svg.remove();
    });
    it("component defaults are as expected", function () {
        var layout = c._requestedSpace(1, 1);
        assert.equal(layout.width, 0, "requested width defaults to 0");
        assert.equal(layout.height, 0, "requested height defaults to 0");
        assert.equal(layout.wantsWidth, false, "_requestedSpace().wantsWidth  defaults to false");
        assert.equal(layout.wantsHeight, false, "_requestedSpace().wantsHeight defaults to false");
        assert.equal(c._xAlignProportion, 0, "_xAlignProportion defaults to 0");
        assert.equal(c._yAlignProportion, 0, "_yAlignProportion defaults to 0");
        assert.equal(c._xOffset, 0, "xOffset defaults to 0");
        assert.equal(c._yOffset, 0, "yOffset defaults to 0");
        svg.remove();
    });
    it("clipPath works as expected", function () {
        assert.isFalse(c.clipPathEnabled, "clipPathEnabled defaults to false");
        c.clipPathEnabled = true;
        var expectedClipPathID = c.getID();
        c._anchor(svg);
        c._computeLayout(0, 0, 100, 100);
        c._render();
        var expectedPrefix = /MSIE [5-9]/.test(navigator.userAgent) ? "" : document.location.href;
        var expectedClipPathURL = "url(" + expectedPrefix + "#clipPath" + expectedClipPathID + ")";
        // IE 9 has clipPath like 'url("#clipPath")', must accomodate
        var normalizeClipPath = function (s) { return s.replace(/"/g, ""); };
        assert.isTrue(normalizeClipPath(c._element.attr("clip-path")) === expectedClipPathURL, "the element has clip-path url attached");
        var clipRect = c._boxContainer.select(".clip-rect");
        assert.equal(clipRect.attr("width"), 100, "the clipRect has an appropriate width");
        assert.equal(clipRect.attr("height"), 100, "the clipRect has an appropriate height");
        svg.remove();
    });
    it("componentID works as expected", function () {
        var expectedID = Plottable.Core.PlottableObject._nextID;
        var c1 = new Plottable.Component.AbstractComponent();
        assert.equal(c1.getID(), expectedID, "component id on next component was as expected");
        var c2 = new Plottable.Component.AbstractComponent();
        assert.equal(c2.getID(), expectedID + 1, "future components increment appropriately");
        svg.remove();
    });
    it("boxes work as expected", function () {
        assert.throws(function () { return c._addBox("pre-anchor"); }, Error, "Adding boxes before anchoring is currently disallowed");
        c.renderTo(svg);
        c._addBox("post-anchor");
        var e = c._element;
        var boxContainer = e.select(".box-container");
        var boxStrings = [".bounding-box", ".post-anchor"];
        boxStrings.forEach(function (s) {
            var box = boxContainer.select(s);
            assert.isNotNull(box.node(), s + " box was created and placed inside boxContainer");
            var bb = Plottable._Util.DOM.getBBox(box);
            assert.equal(bb.width, SVG_WIDTH, s + " width as expected");
            assert.equal(bb.height, SVG_HEIGHT, s + " height as expected");
        });
        svg.remove();
    });
    it("hitboxes are created iff there are registered interactions that require hitboxes", function () {
        function verifyHitbox(component) {
            var hitBox = component._hitBox;
            assert.isNotNull(hitBox, "the hitbox was created");
            var hitBoxFill = hitBox.style("fill");
            var hitBoxFilled = hitBoxFill === "#ffffff" || hitBoxFill === "rgb(255, 255, 255)";
            assert.isTrue(hitBoxFilled, hitBoxFill + " <- this should be filled, so the hitbox will detect events");
            assert.equal(hitBox.style("opacity"), "0", "the hitBox is transparent, otherwise it would look weird");
        }
        c._anchor(svg);
        assert.isUndefined(c._hitBox, "no hitBox was created when there were no registered interactions");
        svg.remove();
        svg = generateSVG();
        // registration before anchoring
        c = new Plottable.Component.AbstractComponent();
        var i = new Plottable.Interaction.AbstractInteraction();
        i._requiresHitbox = function () { return true; };
        c.registerInteraction(i);
        c._anchor(svg);
        verifyHitbox(c);
        svg.remove();
        svg = generateSVG();
        // registration after anchoring
        c = new Plottable.Component.AbstractComponent();
        c._anchor(svg);
        i = new Plottable.Interaction.AbstractInteraction();
        i._requiresHitbox = function () { return true; };
        c.registerInteraction(i);
        verifyHitbox(c);
        svg.remove();
    });
    it("errors are thrown on bad alignments", function () {
        assert.throws(function () { return c.xAlign("foo"); }, Error, "Unsupported alignment");
        assert.throws(function () { return c.yAlign("foo"); }, Error, "Unsupported alignment");
        svg.remove();
    });
    it("css classing works as expected", function () {
        assert.isFalse(c.classed("CSS-PREANCHOR-KEEP"));
        c.classed("CSS-PREANCHOR-KEEP", true);
        assert.isTrue(c.classed("CSS-PREANCHOR-KEEP"));
        c.classed("CSS-PREANCHOR-REMOVE", true);
        assert.isTrue(c.classed("CSS-PREANCHOR-REMOVE"));
        c.classed("CSS-PREANCHOR-REMOVE", false);
        assert.isFalse(c.classed("CSS-PREANCHOR-REMOVE"));
        c._anchor(svg);
        assert.isTrue(c.classed("CSS-PREANCHOR-KEEP"));
        assert.isFalse(c.classed("CSS-PREANCHOR-REMOVE"));
        assert.isFalse(c.classed("CSS-POSTANCHOR"));
        c.classed("CSS-POSTANCHOR", true);
        assert.isTrue(c.classed("CSS-POSTANCHOR"));
        c.classed("CSS-POSTANCHOR", false);
        assert.isFalse(c.classed("CSS-POSTANCHOR"));
        assert.isFalse(c.classed(undefined), "returns false when classed called w/ undefined");
        assert.equal(c.classed(undefined, true), c, "returns this when classed called w/ undefined and true");
        svg.remove();
    });
    it("detach() works as expected", function () {
        var c1 = new Plottable.Component.AbstractComponent();
        c1.renderTo(svg);
        assert.isTrue(svg.node().hasChildNodes(), "the svg has children");
        c1.detach();
        assert.isFalse(svg.node().hasChildNodes(), "the svg has no children");
        svg.remove();
    });
    it("can't reuse component if it's been remove()-ed", function () {
        var c1 = new Plottable.Component.AbstractComponent();
        c1.renderTo(svg);
        c1.remove();
        assert.throws(function () { return c1.renderTo(svg); }, "reuse");
        svg.remove();
    });
    it("_invalidateLayout works as expected", function () {
        var cg = new Plottable.Component.Group();
        var c = makeFixedSizeComponent(10, 10);
        cg._addComponent(c);
        cg.renderTo(svg);
        assert.equal(cg.height(), 300, "height() is the entire available height");
        assert.equal(cg.width(), 400, "width() is the entire available width");
        fixComponentSize(c, 50, 50);
        c._invalidateLayout();
        assert.equal(cg.height(), 300, "height() after resizing is the entire available height");
        assert.equal(cg.width(), 400, "width() after resizing is the entire available width");
        svg.remove();
    });
    it("components can be detached even if not anchored", function () {
        var c = new Plottable.Component.AbstractComponent();
        c.detach(); // no error thrown
        svg.remove();
    });
    it("component remains in own cell", function () {
        var horizontalComponent = new Plottable.Component.AbstractComponent();
        var verticalComponent = new Plottable.Component.AbstractComponent();
        var placeHolder = new Plottable.Component.AbstractComponent();
        var t = new Plottable.Component.Table().addComponent(0, 0, verticalComponent).addComponent(0, 1, new Plottable.Component.AbstractComponent()).addComponent(1, 0, placeHolder).addComponent(1, 1, horizontalComponent);
        t.renderTo(svg);
        horizontalComponent.xAlign("center");
        verticalComponent.yAlign("bottom");
        assertBBoxNonIntersection(verticalComponent._element.select(".bounding-box"), placeHolder._element.select(".bounding-box"));
        assertBBoxInclusion(t._boxContainer.select(".bounding-box"), horizontalComponent._element.select(".bounding-box"));
        svg.remove();
    });
    it("Components will not translate if they are fixed width/height and request more space than offered", function () {
        // catches #1188
        var c = new Plottable.Component.AbstractComponent();
        c._requestedSpace = function () {
            return { width: 500, height: 500, wantsWidth: true, wantsHeight: true };
        };
        c._fixedWidthFlag = true;
        c._fixedHeightFlag = true;
        c.xAlign("left");
        var t = new Plottable.Component.Table([[c]]);
        t.renderTo(svg);
        var transform = d3.transform(c._element.attr("transform"));
        assert.deepEqual(transform.translate, [0, 0], "the element was not translated");
        svg.remove();
    });
    it("components do not render unless allocated space", function () {
        var renderFlag = false;
        var c = new Plottable.Component.AbstractComponent();
        c._doRender = function () { return renderFlag = true; };
        c._anchor(svg);
        c._setup();
        c._render();
        assert.isFalse(renderFlag, "no render until width/height set to nonzero");
        c._width = 10;
        c._height = 0;
        c._render();
        assert.isTrue(renderFlag, "render still occurs if one of width/height is zero");
        c._height = 10;
        c._render();
        assert.isTrue(renderFlag, "render occurs if width and height are positive");
        svg.remove();
    });
    describe("origin methods", function () {
        var cWidth = 100;
        var cHeight = 100;
        it("origin() (top-level component)", function () {
            fixComponentSize(c, cWidth, cHeight);
            c.renderTo(svg);
            c.xAlign("left").yAlign("top");
            var origin = c.origin();
            assert.strictEqual(origin.x, 0, "returns correct value (xAlign left)");
            assert.strictEqual(origin.y, 0, "returns correct value (yAlign top)");
            c.xAlign("center").yAlign("center");
            origin = c.origin();
            assert.strictEqual(origin.x, (SVG_WIDTH - cWidth) / 2, "returns correct value (xAlign center)");
            assert.strictEqual(origin.y, (SVG_HEIGHT - cHeight) / 2, "returns correct value (yAlign center)");
            c.xAlign("right").yAlign("bottom");
            origin = c.origin();
            assert.strictEqual(origin.x, SVG_WIDTH - cWidth, "returns correct value (xAlign right)");
            assert.strictEqual(origin.y, SVG_HEIGHT - cHeight, "returns correct value (yAlign bottom)");
            c.xAlign("left").yAlign("top");
            var xOffsetValue = 40;
            var yOffsetValue = 30;
            c.xOffset(xOffsetValue);
            c.yOffset(yOffsetValue);
            origin = c.origin();
            assert.strictEqual(origin.x, xOffsetValue, "accounts for xOffset");
            assert.strictEqual(origin.y, yOffsetValue, "accounts for yOffset");
            svg.remove();
        });
        it("origin() (nested)", function () {
            fixComponentSize(c, cWidth, cHeight);
            var group = new Plottable.Component.Group([c]);
            var groupXOffset = 40;
            var groupYOffset = 30;
            group.xOffset(groupXOffset);
            group.yOffset(groupYOffset);
            group.renderTo(svg);
            var groupWidth = group.width();
            var groupHeight = group.height();
            c.xAlign("left").yAlign("top");
            var origin = c.origin();
            assert.strictEqual(origin.x, 0, "returns correct value (xAlign left)");
            assert.strictEqual(origin.y, 0, "returns correct value (yAlign top)");
            c.xAlign("center").yAlign("center");
            origin = c.origin();
            assert.strictEqual(origin.x, (groupWidth - cWidth) / 2, "returns correct value (xAlign center)");
            assert.strictEqual(origin.y, (groupHeight - cHeight) / 2, "returns correct value (yAlign center)");
            c.xAlign("right").yAlign("bottom");
            origin = c.origin();
            assert.strictEqual(origin.x, groupWidth - cWidth, "returns correct value (xAlign right)");
            assert.strictEqual(origin.y, groupHeight - cHeight, "returns correct value (yAlign bottom)");
            svg.remove();
        });
        it("originToSVG() (top-level component)", function () {
            fixComponentSize(c, cWidth, cHeight);
            c.renderTo(svg);
            c.xAlign("left").yAlign("top");
            var origin = c.originToSVG();
            assert.strictEqual(origin.x, 0, "returns correct value (xAlign left)");
            assert.strictEqual(origin.y, 0, "returns correct value (yAlign top)");
            c.xAlign("center").yAlign("center");
            origin = c.originToSVG();
            assert.strictEqual(origin.x, (SVG_WIDTH - cWidth) / 2, "returns correct value (xAlign center)");
            assert.strictEqual(origin.y, (SVG_HEIGHT - cHeight) / 2, "returns correct value (yAlign center)");
            c.xAlign("right").yAlign("bottom");
            origin = c.originToSVG();
            assert.strictEqual(origin.x, SVG_WIDTH - cWidth, "returns correct value (xAlign right)");
            assert.strictEqual(origin.y, SVG_HEIGHT - cHeight, "returns correct value (yAlign bottom)");
            c.xAlign("left").yAlign("top");
            var xOffsetValue = 40;
            var yOffsetValue = 30;
            c.xOffset(xOffsetValue);
            c.yOffset(yOffsetValue);
            origin = c.originToSVG();
            assert.strictEqual(origin.x, xOffsetValue, "accounts for xOffset");
            assert.strictEqual(origin.y, yOffsetValue, "accounts for yOffset");
            svg.remove();
        });
        it("originToSVG() (nested)", function () {
            fixComponentSize(c, cWidth, cHeight);
            var group = new Plottable.Component.Group([c]);
            var groupXOffset = 40;
            var groupYOffset = 30;
            group.xOffset(groupXOffset);
            group.yOffset(groupYOffset);
            group.renderTo(svg);
            var groupWidth = group.width();
            var groupHeight = group.height();
            c.xAlign("left").yAlign("top");
            var origin = c.originToSVG();
            assert.strictEqual(origin.x, groupXOffset, "returns correct value (xAlign left)");
            assert.strictEqual(origin.y, groupYOffset, "returns correct value (yAlign top)");
            c.xAlign("center").yAlign("center");
            origin = c.originToSVG();
            assert.strictEqual(origin.x, (groupWidth - cWidth) / 2 + groupXOffset, "returns correct value (xAlign center)");
            assert.strictEqual(origin.y, (groupHeight - cHeight) / 2 + groupYOffset, "returns correct value (yAlign center)");
            c.xAlign("right").yAlign("bottom");
            origin = c.originToSVG();
            assert.strictEqual(origin.x, groupWidth - cWidth + groupXOffset, "returns correct value (xAlign right)");
            assert.strictEqual(origin.y, groupHeight - cHeight + groupYOffset, "returns correct value (yAlign bottom)");
            svg.remove();
        });
    });
});

///<reference path="../testReference.ts" />
var assert = chai.assert;
describe("Dataset", function () {
    it("Updates listeners when the data is changed", function () {
        var ds = new Plottable.Dataset();
        var newData = [1, 2, 3];
        var callbackCalled = false;
        var callback = function (listenable) {
            assert.equal(listenable, ds, "Callback received the Dataset as the first argument");
            assert.deepEqual(ds.data(), newData, "Dataset arrives with correct data");
            callbackCalled = true;
        };
        ds.broadcaster.registerListener(null, callback);
        ds.data(newData);
        assert.isTrue(callbackCalled, "callback was called when the data was changed");
    });
    it("Updates listeners when the metadata is changed", function () {
        var ds = new Plottable.Dataset();
        var newMetadata = "blargh";
        var callbackCalled = false;
        var callback = function (listenable) {
            assert.equal(listenable, ds, "Callback received the Dataset as the first argument");
            assert.deepEqual(ds.metadata(), newMetadata, "Dataset arrives with correct metadata");
            callbackCalled = true;
        };
        ds.broadcaster.registerListener(null, callback);
        ds.metadata(newMetadata);
        assert.isTrue(callbackCalled, "callback was called when the metadata was changed");
    });
    it("_getExtent works as expected with user metadata", function () {
        var data = [1, 2, 3, 4, 1];
        var metadata = { foo: 11 };
        var id = function (d) { return d; };
        var dataset = new Plottable.Dataset(data, metadata);
        var plot = new Plottable.Plot.AbstractPlot().addDataset(dataset);
        var a1 = function (d, i, m) { return d + i - 2; };
        assert.deepEqual(dataset._getExtent(a1, id), [-1, 5], "extent for numerical data works properly");
        var a2 = function (d, i, m) { return d + m.foo; };
        assert.deepEqual(dataset._getExtent(a2, id), [12, 15], "extent uses metadata appropriately");
        dataset.metadata({ foo: -1 });
        assert.deepEqual(dataset._getExtent(a2, id), [0, 3], "metadata change is reflected in extent results");
        var a3 = function (d, i, m) { return "_" + d; };
        assert.deepEqual(dataset._getExtent(a3, id), ["_1", "_2", "_3", "_4"], "extent works properly on string domains (no repeats)");
        var a_toString = function (d) { return (d + 2).toString(); };
        var coerce = function (d) { return +d; };
        assert.deepEqual(dataset._getExtent(a_toString, coerce), [3, 6], "type coercion works as expected");
    });
});

///<reference path="../testReference.ts" />
var assert = chai.assert;
function generateBasicTable(nRows, nCols) {
    // makes a table with exactly nRows * nCols children in a regular grid, with each
    // child being a basic component
    var table = new Plottable.Component.Table();
    var rows = [];
    var components = [];
    for (var i = 0; i < nRows; i++) {
        for (var j = 0; j < nCols; j++) {
            var r = new Plottable.Component.AbstractComponent();
            table.addComponent(i, j, r);
            components.push(r);
        }
    }
    return { "table": table, "components": components };
}
describe("Tables", function () {
    it("tables are classed properly", function () {
        var table = new Plottable.Component.Table();
        assert.isTrue(table.classed("table"));
    });
    it("padTableToSize works properly", function () {
        var t = new Plottable.Component.Table();
        assert.deepEqual(t._rows, [], "the table rows is an empty list");
        t._padTableToSize(1, 1);
        var rows = t._rows;
        var row = rows[0];
        var firstComponent = row[0];
        assert.lengthOf(rows, 1, "there is one row");
        assert.lengthOf(row, 1, "the row has one element");
        assert.isNull(firstComponent, "the row only has a null component");
        t._padTableToSize(5, 2);
        assert.lengthOf(rows, 5, "there are five rows");
        rows.forEach(function (r) { return assert.lengthOf(r, 2, "there are two columsn per row"); });
        assert.equal(rows[0][0], firstComponent, "the first component is unchanged");
    });
    it("table constructor can take a list of lists of components", function () {
        var c0 = new Plottable.Component.AbstractComponent();
        var row1 = [null, c0];
        var row2 = [new Plottable.Component.AbstractComponent(), null];
        var table = new Plottable.Component.Table([row1, row2]);
        assert.equal(table._rows[0][1], c0, "the component is in the right spot");
        var c1 = new Plottable.Component.AbstractComponent();
        table.addComponent(2, 2, c1);
        assert.equal(table._rows[2][2], c1, "the inserted component went to the right spot");
    });
    it("tables can be constructed by adding components in matrix style", function () {
        var table = new Plottable.Component.Table();
        var c1 = new Plottable.Component.AbstractComponent();
        var c2 = new Plottable.Component.AbstractComponent();
        table.addComponent(0, 0, c1);
        table.addComponent(1, 1, c2);
        var rows = table._rows;
        assert.lengthOf(rows, 2, "there are two rows");
        assert.lengthOf(rows[0], 2, "two cols in first row");
        assert.lengthOf(rows[1], 2, "two cols in second row");
        assert.equal(rows[0][0], c1, "first component added correctly");
        assert.equal(rows[1][1], c2, "second component added correctly");
        assert.isNull(rows[0][1], "component at (0, 1) is null");
        assert.isNull(rows[1][0], "component at (1, 0) is null");
    });
    it("can't add a component where one already exists", function () {
        var c1 = new Plottable.Component.AbstractComponent();
        var c2 = new Plottable.Component.AbstractComponent();
        var c3 = new Plottable.Component.AbstractComponent();
        var t = new Plottable.Component.Table();
        t.addComponent(0, 2, c1);
        t.addComponent(0, 0, c2);
        assert.throws(function () { return t.addComponent(0, 2, c3); }, Error, "component already exists");
    });
    it("addComponent works even if a component is added with a high column and low row index", function () {
        // Solves #180, a weird bug
        var t = new Plottable.Component.Table();
        var svg = generateSVG();
        t.addComponent(1, 0, new Plottable.Component.AbstractComponent());
        t.addComponent(0, 2, new Plottable.Component.AbstractComponent());
        t.renderTo(svg); //would throw an error without the fix (tested);
        svg.remove();
    });
    it("basic table with 2 rows 2 cols lays out properly", function () {
        var tableAndcomponents = generateBasicTable(2, 2);
        var table = tableAndcomponents.table;
        var components = tableAndcomponents.components;
        var svg = generateSVG();
        table.renderTo(svg);
        var elements = components.map(function (r) { return r._element; });
        var translates = elements.map(function (e) { return getTranslate(e); });
        assert.deepEqual(translates[0], [0, 0], "first element is centered at origin");
        assert.deepEqual(translates[1], [200, 0], "second element is located properly");
        assert.deepEqual(translates[2], [0, 200], "third element is located properly");
        assert.deepEqual(translates[3], [200, 200], "fourth element is located properly");
        var bboxes = elements.map(function (e) { return Plottable._Util.DOM.getBBox(e); });
        bboxes.forEach(function (b) {
            assert.equal(b.width, 200, "bbox is 200 pixels wide");
            assert.equal(b.height, 200, "bbox is 200 pixels tall");
        });
        svg.remove();
    });
    it("table with 2 rows 2 cols and margin/padding lays out properly", function () {
        var tableAndcomponents = generateBasicTable(2, 2);
        var table = tableAndcomponents.table;
        var components = tableAndcomponents.components;
        table.padding(5, 5);
        var svg = generateSVG(415, 415);
        table.renderTo(svg);
        var elements = components.map(function (r) { return r._element; });
        var translates = elements.map(function (e) { return getTranslate(e); });
        var bboxes = elements.map(function (e) { return Plottable._Util.DOM.getBBox(e); });
        assert.deepEqual(translates[0], [0, 0], "first element is centered properly");
        assert.deepEqual(translates[1], [210, 0], "second element is located properly");
        assert.deepEqual(translates[2], [0, 210], "third element is located properly");
        assert.deepEqual(translates[3], [210, 210], "fourth element is located properly");
        bboxes.forEach(function (b) {
            assert.equal(b.width, 205, "bbox is 205 pixels wide");
            assert.equal(b.height, 205, "bbox is 205 pixels tall");
        });
        svg.remove();
    });
    it("table with fixed-size objects on every side lays out properly", function () {
        var svg = generateSVG();
        var c4 = new Plottable.Component.AbstractComponent();
        // [0 1 2] \\
        // [3 4 5] \\
        // [6 7 8] \\
        // give the axis-like objects a minimum
        var c1 = makeFixedSizeComponent(null, 30);
        var c7 = makeFixedSizeComponent(null, 30);
        var c3 = makeFixedSizeComponent(50, null);
        var c5 = makeFixedSizeComponent(50, null);
        var table = new Plottable.Component.Table([[null, c1, null], [c3, c4, c5], [null, c7, null]]);
        var components = [c1, c3, c4, c5, c7];
        table.renderTo(svg);
        var elements = components.map(function (r) { return r._element; });
        var translates = elements.map(function (e) { return getTranslate(e); });
        var bboxes = elements.map(function (e) { return Plottable._Util.DOM.getBBox(e); });
        // test the translates
        assert.deepEqual(translates[0], [50, 0], "top axis translate");
        assert.deepEqual(translates[4], [50, 370], "bottom axis translate");
        assert.deepEqual(translates[1], [0, 30], "left axis translate");
        assert.deepEqual(translates[3], [350, 30], "right axis translate");
        assert.deepEqual(translates[2], [50, 30], "plot translate");
        // test the bboxes
        assertBBoxEquivalence(bboxes[0], [300, 30], "top axis bbox");
        assertBBoxEquivalence(bboxes[4], [300, 30], "bottom axis bbox");
        assertBBoxEquivalence(bboxes[1], [50, 340], "left axis bbox");
        assertBBoxEquivalence(bboxes[3], [50, 340], "right axis bbox");
        assertBBoxEquivalence(bboxes[2], [300, 340], "plot bbox");
        svg.remove();
    });
    it("table space fixity calculates properly", function () {
        var tableAndcomponents = generateBasicTable(3, 3);
        var table = tableAndcomponents.table;
        var components = tableAndcomponents.components;
        components.forEach(function (c) { return fixComponentSize(c, 10, 10); });
        assert.isTrue(table._isFixedWidth(), "fixed width when all subcomponents fixed width");
        assert.isTrue(table._isFixedHeight(), "fixedHeight when all subcomponents fixed height");
        fixComponentSize(components[0], null, 10);
        assert.isFalse(table._isFixedWidth(), "width not fixed when some subcomponent width not fixed");
        assert.isTrue(table._isFixedHeight(), "the height is still fixed when some subcomponent width not fixed");
        fixComponentSize(components[8], 10, null);
        fixComponentSize(components[0], 10, 10);
        assert.isTrue(table._isFixedWidth(), "width fixed again once no subcomponent width not fixed");
        assert.isFalse(table._isFixedHeight(), "height unfixed now that a subcomponent has unfixed height");
    });
    it.skip("table._requestedSpace works properly", function () {
        // [0 1]
        // [2 3]
        var c0 = new Plottable.Component.AbstractComponent();
        var c1 = makeFixedSizeComponent(50, 50);
        var c2 = makeFixedSizeComponent(20, 50);
        var c3 = makeFixedSizeComponent(20, 20);
        var table = new Plottable.Component.Table([[c0, c1], [c2, c3]]);
        var spaceRequest = table._requestedSpace(30, 30);
        verifySpaceRequest(spaceRequest, 30, 30, true, true, "1");
        spaceRequest = table._requestedSpace(50, 50);
        verifySpaceRequest(spaceRequest, 50, 50, true, true, "2");
        spaceRequest = table._requestedSpace(90, 90);
        verifySpaceRequest(spaceRequest, 70, 90, false, true, "3");
        spaceRequest = table._requestedSpace(200, 200);
        verifySpaceRequest(spaceRequest, 70, 100, false, false, "4");
    });
    describe("table._iterateLayout works properly", function () {
        // This test battery would have caught #405
        function verifyLayoutResult(result, cPS, rPS, gW, gH, wW, wH, id) {
            assert.deepEqual(result.colProportionalSpace, cPS, "colProportionalSpace:" + id);
            assert.deepEqual(result.rowProportionalSpace, rPS, "rowProportionalSpace:" + id);
            assert.deepEqual(result.guaranteedWidths, gW, "guaranteedWidths:" + id);
            assert.deepEqual(result.guaranteedHeights, gH, "guaranteedHeights:" + id);
            assert.deepEqual(result.wantsWidth, wW, "wantsWidth:" + id);
            assert.deepEqual(result.wantsHeight, wH, "wantsHeight:" + id);
        }
        var c1 = new Plottable.Component.AbstractComponent();
        var c2 = new Plottable.Component.AbstractComponent();
        var c3 = new Plottable.Component.AbstractComponent();
        var c4 = new Plottable.Component.AbstractComponent();
        var table = new Plottable.Component.Table([
            [c1, c2],
            [c3, c4]
        ]);
        it("iterateLayout works in the easy case where there is plenty of space and everything is satisfied on first go", function () {
            fixComponentSize(c1, 50, 50);
            fixComponentSize(c4, 20, 10);
            var result = table._iterateLayout(500, 500);
            verifyLayoutResult(result, [215, 215], [220, 220], [50, 20], [50, 10], false, false, "");
        });
        it.skip("iterateLayout works in the difficult case where there is a shortage of space and layout requires iterations", function () {
            fixComponentSize(c1, 490, 50);
            var result = table._iterateLayout(500, 500);
            verifyLayoutResult(result, [0, 0], [220, 220], [480, 20], [50, 10], true, false, "");
        });
        it("iterateLayout works in the case where all components are fixed-size", function () {
            fixComponentSize(c1, 50, 50);
            fixComponentSize(c2, 50, 50);
            fixComponentSize(c3, 50, 50);
            fixComponentSize(c4, 50, 50);
            var result = table._iterateLayout(100, 100);
            verifyLayoutResult(result, [0, 0], [0, 0], [50, 50], [50, 50], false, false, "..when there's exactly enough space");
            result = table._iterateLayout(80, 80);
            verifyLayoutResult(result, [0, 0], [0, 0], [40, 40], [40, 40], true, true, "..when there's not enough space");
            result = table._iterateLayout(120, 120);
            // If there is extra space in a fixed-size table, the extra space should not be allocated to proportional space
            verifyLayoutResult(result, [0, 0], [0, 0], [50, 50], [50, 50], false, false, "..when there's extra space");
        });
        it.skip("iterateLayout works in the tricky case when components can be unsatisfied but request little space", function () {
            table = new Plottable.Component.Table([[c1, c2]]);
            fixComponentSize(c1, null, null);
            c2._requestedSpace = function (w, h) {
                return {
                    width: w >= 200 ? 200 : 0,
                    height: h >= 200 ? 200 : 0,
                    wantsWidth: w < 200,
                    wantsHeight: h < 200
                };
            };
            var result = table._iterateLayout(200, 200);
            verifyLayoutResult(result, [0, 0], [0], [0, 200], [200], false, false, "when there's sufficient space");
            result = table._iterateLayout(150, 200);
            verifyLayoutResult(result, [150, 0], [0], [0, 0], [200], true, false, "when there's insufficient space");
        });
    });
    describe("table._removeComponent works properly", function () {
        var c1 = new Plottable.Component.AbstractComponent();
        var c2 = new Plottable.Component.AbstractComponent();
        var c3 = new Plottable.Component.AbstractComponent();
        var c4 = new Plottable.Component.AbstractComponent();
        var c5 = new Plottable.Component.AbstractComponent();
        var c6 = new Plottable.Component.AbstractComponent();
        var table;
        it("table._removeComponent works in basic case", function () {
            table = new Plottable.Component.Table([[c1, c2], [c3, c4], [c5, c6]]);
            table._removeComponent(c4);
            assert.deepEqual(table._rows, [[c1, c2], [c3, null], [c5, c6]], "remove one element");
        });
        it("table._removeComponent does nothing when component is not found", function () {
            table = new Plottable.Component.Table([[c1, c2], [c3, c4]]);
            table._removeComponent(c5);
            assert.deepEqual(table._rows, [[c1, c2], [c3, c4]], "remove nonexistent component");
        });
        it("table._removeComponent removing component twice should have same effect as removing it once", function () {
            table = new Plottable.Component.Table([[c1, c2, c3], [c4, c5, c6]]);
            table._removeComponent(c1);
            assert.deepEqual(table._rows, [[null, c2, c3], [c4, c5, c6]], "item twice");
            table._removeComponent(c1);
            assert.deepEqual(table._rows, [[null, c2, c3], [c4, c5, c6]], "item twice");
        });
        it("table._removeComponent doesn't do anything weird when called with null", function () {
            table = new Plottable.Component.Table([[c1, null], [c2, c3]]);
            table._removeComponent(null);
            assert.deepEqual(table._rows, [[c1, null], [c2, c3]]);
        });
    });
});

///<reference path="../testReference.ts" />
var assert = chai.assert;
describe("Domainer", function () {
    var scale;
    var domainer;
    beforeEach(function () {
        scale = new Plottable.Scale.Linear();
        domainer = new Plottable.Domainer();
    });
    it("pad() works in general case", function () {
        scale._updateExtent("1", "x", [100, 200]);
        scale.domainer(new Plottable.Domainer().pad(0.2));
        assert.closeTo(scale.domain()[0], 90, 0.1, "lower bound of domain correct");
        assert.closeTo(scale.domain()[1], 210, 0.1, "upper bound of domain correct");
    });
    it("pad() works for date scales", function () {
        var timeScale = new Plottable.Scale.Time();
        var f = d3.time.format("%x");
        var d1 = f.parse("06/02/2014");
        var d2 = f.parse("06/03/2014");
        timeScale._updateExtent("1", "x", [d1, d2]);
        timeScale.domainer(new Plottable.Domainer().pad());
        var dd1 = timeScale.domain()[0];
        var dd2 = timeScale.domain()[1];
        assert.isDefined(dd1.toDateString, "padDomain produced dates");
        assert.isNotNull(dd1.toDateString, "padDomain produced dates");
        assert.notEqual(d1.valueOf(), dd1.valueOf(), "date1 changed");
        assert.notEqual(d2.valueOf(), dd2.valueOf(), "date2 changed");
        assert.equal(dd1.valueOf(), dd1.valueOf(), "date1 is not NaN");
        assert.equal(dd2.valueOf(), dd2.valueOf(), "date2 is not NaN");
    });
    it("pad() works on log scales", function () {
        var logScale = new Plottable.Scale.Log();
        logScale._updateExtent("1", "x", [10, 100]);
        logScale.range([0, 1]);
        logScale.domainer(domainer.pad(2.0));
        assert.closeTo(logScale.domain()[0], 1, 0.001);
        assert.closeTo(logScale.domain()[1], 1000, 0.001);
        logScale.range([50, 60]);
        logScale.autoDomain();
        assert.closeTo(logScale.domain()[0], 1, 0.001);
        assert.closeTo(logScale.domain()[1], 1000, 0.001);
        logScale.range([-1, -2]);
        logScale.autoDomain();
        assert.closeTo(logScale.domain()[0], 1, 0.001);
        assert.closeTo(logScale.domain()[1], 1000, 0.001);
    });
    it("pad() defaults to [v-1, v+1] if there's only one numeric value", function () {
        domainer.pad();
        var domain = domainer.computeDomain([[5, 5]], scale);
        assert.deepEqual(domain, [4, 6]);
    });
    it("pad() defaults to [v-1 day, v+1 day] if there's only one date value", function () {
        var d = new Date(2000, 5, 5);
        var d2 = new Date(2000, 5, 5);
        var dayBefore = new Date(2000, 5, 4);
        var dayAfter = new Date(2000, 5, 6);
        var timeScale = new Plottable.Scale.Time();
        // the result of computeDomain() will be number[], but when it
        // gets fed back into timeScale, it will be adjusted back to a Date.
        // That's why I'm using _updateExtent() instead of domainer.computeDomain()
        timeScale._updateExtent("1", "x", [d, d2]);
        timeScale.domainer(new Plottable.Domainer().pad());
        assert.deepEqual(timeScale.domain(), [dayBefore, dayAfter]);
    });
    it("pad() only takes the last value", function () {
        domainer.pad(1000).pad(4).pad(0.1);
        var domain = domainer.computeDomain([[100, 200]], scale);
        assert.deepEqual(domain, [95, 205]);
    });
    it("pad() will pad beyond 0 by default", function () {
        domainer.pad(0.1);
        var domain = domainer.computeDomain([[0, 100]], scale);
        assert.deepEqual(domain, [-5, 105]);
    });
    it("pad() works with scales that have 0-size domain", function () {
        scale.domain([5, 5]);
        var domain = domainer.computeDomain([[0, 100]], scale);
        assert.deepEqual(domain, [0, 100]);
        domainer.pad(0.1);
        domain = domainer.computeDomain([[0, 100]], scale);
        assert.deepEqual(domain, [0, 100]);
    });
    it("paddingException(n) will not pad beyond n", function () {
        domainer.pad(0.1).addPaddingException(0, "key").addPaddingException(200);
        var domain = domainer.computeDomain([[0, 100]], scale);
        assert.deepEqual(domain, [0, 105], "padding exceptions can be added by key");
        domain = domainer.computeDomain([[-100, 0]], scale);
        assert.deepEqual(domain, [-105, 0]);
        domain = domainer.computeDomain([[0, 200]], scale);
        assert.deepEqual(domain, [0, 200]);
        domainer.removePaddingException("key");
        domain = domainer.computeDomain([[0, 200]], scale);
        assert.deepEqual(domain, [-10, 200], "paddingExceptions can be removed by key");
        domainer.removePaddingException(200);
        domain = domainer.computeDomain([[0, 200]], scale);
        assert.notEqual(domain[1], 200, "unregistered paddingExceptions can be removed using boolean argument");
    });
    it("paddingException(n) works on dates", function () {
        var a = new Date(2000, 5, 5);
        var b = new Date(2003, 0, 1);
        domainer.pad().addPaddingException(a);
        var timeScale = new Plottable.Scale.Time();
        timeScale._updateExtent("1", "x", [a, b]);
        timeScale.domainer(domainer);
        var domain = timeScale.domain();
        assert.deepEqual(domain[0], a);
        assert.isTrue(b < domain[1]);
    });
    it("include(n) works an expected", function () {
        domainer.addIncludedValue(5);
        var domain = domainer.computeDomain([[0, 10]], scale);
        assert.deepEqual(domain, [0, 10]);
        domain = domainer.computeDomain([[0, 3]], scale);
        assert.deepEqual(domain, [0, 5]);
        domain = domainer.computeDomain([[100, 200]], scale);
        assert.deepEqual(domain, [5, 200]);
        domainer.addIncludedValue(-3).addIncludedValue(0).addIncludedValue(10, "key");
        domain = domainer.computeDomain([[100, 200]], scale);
        assert.deepEqual(domain, [-3, 200]);
        domain = domainer.computeDomain([[0, 0]], scale);
        assert.deepEqual(domain, [-3, 10]);
        domainer.removeIncludedValue("key");
        domain = domainer.computeDomain([[100, 200]], scale);
        assert.deepEqual(domain, [-3, 200]);
        domain = domainer.computeDomain([[-100, -50]], scale);
        assert.deepEqual(domain, [-100, 5]);
        domainer.addIncludedValue(10);
        domain = domainer.computeDomain([[-100, -50]], scale);
        assert.deepEqual(domain, [-100, 10], "unregistered includedValues can be added");
        domainer.removeIncludedValue(10);
        domain = domainer.computeDomain([[-100, -50]], scale);
        assert.deepEqual(domain, [-100, 5], "unregistered includedValues can be removed with addOrRemove argument");
    });
    it("include(n) works on dates", function () {
        var a = new Date(2000, 5, 4);
        var b = new Date(2000, 5, 5);
        var c = new Date(2000, 5, 6);
        var d = new Date(2003, 0, 1);
        domainer.addIncludedValue(b);
        var timeScale = new Plottable.Scale.Time();
        timeScale._updateExtent("1", "x", [c, d]);
        timeScale.domainer(domainer);
        assert.deepEqual(timeScale.domain(), [b, d]);
    });
    it("exceptions are setup properly on an area plot", function () {
        var xScale = new Plottable.Scale.Linear();
        var yScale = new Plottable.Scale.Linear();
        var domainer = yScale.domainer();
        var data = [{ x: 0, y: 0, y0: 0 }, { x: 5, y: 5, y0: 5 }];
        var dataset = new Plottable.Dataset(data);
        var r = new Plottable.Plot.Area(xScale, yScale);
        r.addDataset(dataset);
        var svg = generateSVG();
        r.project("x", "x", xScale);
        r.project("y", "y", yScale);
        r.renderTo(svg);
        function getExceptions() {
            yScale.autoDomain();
            var yDomain = yScale.domain();
            var exceptions = [];
            if (yDomain[0] === 0) {
                exceptions.push(0);
            }
            if (yDomain[1] === 5) {
                exceptions.push(5);
            }
            return exceptions;
        }
        assert.deepEqual(getExceptions(), [0], "initializing the plot adds a padding exception at 0");
        // assert.deepEqual(getExceptions(), [], "Initially there are no padding exceptions");
        r.project("y0", "y0", yScale);
        assert.deepEqual(getExceptions(), [], "projecting a non-constant y0 removes the padding exception");
        r.project("y0", 0, yScale);
        assert.deepEqual(getExceptions(), [0], "projecting constant y0 adds the exception back");
        r.project("y0", function () { return 5; }, yScale);
        assert.deepEqual(getExceptions(), [5], "projecting a different constant y0 removed the old exception and added a new one");
        r.project("y0", "y0", yScale);
        assert.deepEqual(getExceptions(), [], "projecting a non-constant y0 removes the padding exception");
        dataset.data([{ x: 0, y: 0, y0: 0 }, { x: 5, y: 5, y0: 0 }]);
        assert.deepEqual(getExceptions(), [0], "changing to constant values via change in datasource adds exception");
        svg.remove();
    });
});

///<reference path="../testReference.ts" />
var assert = chai.assert;
describe("Coordinators", function () {
    describe("ScaleDomainCoordinator", function () {
        it("domains are coordinated", function () {
            var s1 = new Plottable.Scale.Linear();
            var s2 = new Plottable.Scale.Linear();
            var s3 = new Plottable.Scale.Linear();
            var dc = new Plottable._Util.ScaleDomainCoordinator([s1, s2, s3]);
            s1.domain([0, 100]);
            assert.deepEqual(s1.domain(), [0, 100]);
            assert.deepEqual(s1.domain(), s2.domain());
            assert.deepEqual(s1.domain(), s3.domain());
            s1.domain([-100, 5000]);
            assert.deepEqual(s1.domain(), [-100, 5000]);
            assert.deepEqual(s1.domain(), s2.domain());
            assert.deepEqual(s1.domain(), s3.domain());
        });
    });
});

///<reference path="../testReference.ts" />
var assert = chai.assert;
describe("Scales", function () {
    it("Scale's copy() works correctly", function () {
        var testCallback = function (listenable) {
            return true; // doesn't do anything
        };
        var scale = new Plottable.Scale.Linear();
        scale.broadcaster.registerListener(null, testCallback);
        var scaleCopy = scale.copy();
        assert.deepEqual(scale.domain(), scaleCopy.domain(), "Copied scale has the same domain as the original.");
        assert.deepEqual(scale.range(), scaleCopy.range(), "Copied scale has the same range as the original.");
        assert.notDeepEqual(scale.broadcaster, scaleCopy.broadcaster, "Broadcasters are not copied over");
    });
    it("Scale alerts listeners when its domain is updated", function () {
        var scale = new Plottable.Scale.Linear();
        var callbackWasCalled = false;
        var testCallback = function (listenable) {
            assert.equal(listenable, scale, "Callback received the calling scale as the first argument");
            callbackWasCalled = true;
        };
        scale.broadcaster.registerListener(null, testCallback);
        scale.domain([0, 10]);
        assert.isTrue(callbackWasCalled, "The registered callback was called");
        scale._autoDomainAutomatically = true;
        scale._updateExtent("1", "x", [0.08, 9.92]);
        callbackWasCalled = false;
        scale.domainer(new Plottable.Domainer().nice());
        assert.isTrue(callbackWasCalled, "The registered callback was called when nice() is used to set the domain");
        callbackWasCalled = false;
        scale.domainer(new Plottable.Domainer().pad());
        assert.isTrue(callbackWasCalled, "The registered callback was called when padDomain() is used to set the domain");
    });
    describe("autoranging behavior", function () {
        var data;
        var dataset;
        var scale;
        beforeEach(function () {
            data = [{ foo: 2, bar: 1 }, { foo: 5, bar: -20 }, { foo: 0, bar: 0 }];
            dataset = new Plottable.Dataset(data);
            scale = new Plottable.Scale.Linear();
        });
        it("scale autoDomain flag is not overwritten without explicitly setting the domain", function () {
            scale._updateExtent("1", "x", d3.extent(data, function (e) { return e.foo; }));
            scale.domainer(new Plottable.Domainer().pad().nice());
            assert.isTrue(scale._autoDomainAutomatically, "the autoDomain flag is still set after autoranginging and padding and nice-ing");
            scale.domain([0, 5]);
            assert.isFalse(scale._autoDomainAutomatically, "the autoDomain flag is false after domain explicitly set");
        });
        it("scale autorange works as expected with single dataset", function () {
            var svg = generateSVG(100, 100);
            var renderer = new Plottable.Plot.AbstractPlot().addDataset(dataset).project("x", "foo", scale).renderTo(svg);
            assert.deepEqual(scale.domain(), [0, 5], "scale domain was autoranged properly");
            data.push({ foo: 100, bar: 200 });
            dataset.data(data);
            assert.deepEqual(scale.domain(), [0, 100], "scale domain was autoranged properly");
            svg.remove();
        });
        it("scale reference counting works as expected", function () {
            var svg1 = generateSVG(100, 100);
            var svg2 = generateSVG(100, 100);
            var renderer1 = new Plottable.Plot.AbstractPlot().addDataset(dataset).project("x", "foo", scale);
            renderer1.renderTo(svg1);
            var renderer2 = new Plottable.Plot.AbstractPlot().addDataset(dataset).project("x", "foo", scale);
            renderer2.renderTo(svg2);
            var otherScale = new Plottable.Scale.Linear();
            renderer1.project("x", "foo", otherScale);
            dataset.data([{ foo: 10 }, { foo: 11 }]);
            assert.deepEqual(scale.domain(), [10, 11], "scale was still listening to dataset after one perspective deregistered");
            renderer2.project("x", "foo", otherScale);
            // "scale not listening to the dataset after all perspectives removed"
            dataset.data([{ foo: 99 }, { foo: 100 }]);
            assert.deepEqual(scale.domain(), [0, 1], "scale shows default values when all perspectives removed");
            svg1.remove();
            svg2.remove();
        });
        it("scale perspectives can be removed appropriately", function () {
            assert.isTrue(scale._autoDomainAutomatically, "autoDomain enabled1");
            scale._updateExtent("1", "x", d3.extent(data, function (e) { return e.foo; }));
            scale._updateExtent("2", "x", d3.extent(data, function (e) { return e.bar; }));
            assert.isTrue(scale._autoDomainAutomatically, "autoDomain enabled2");
            assert.deepEqual(scale.domain(), [-20, 5], "scale domain includes both perspectives");
            assert.isTrue(scale._autoDomainAutomatically, "autoDomain enabled3");
            scale._removeExtent("1", "x");
            assert.isTrue(scale._autoDomainAutomatically, "autoDomain enabled4");
            assert.closeTo(scale.domain()[0], -20, 0.1, "only the bar accessor is active");
            assert.closeTo(scale.domain()[1], 1, 0.1, "only the bar accessor is active");
            scale._updateExtent("2", "x", d3.extent(data, function (e) { return e.foo; }));
            assert.isTrue(scale._autoDomainAutomatically, "autoDomain enabled5");
            assert.closeTo(scale.domain()[0], 0, 0.1, "the bar accessor was overwritten");
            assert.closeTo(scale.domain()[1], 5, 0.1, "the bar accessor was overwritten");
        });
        it("should resize when a plot is removed", function () {
            var svg = generateSVG(400, 400);
            var ds1 = [{ x: 0, y: 0 }, { x: 1, y: 1 }];
            var ds2 = [{ x: 1, y: 1 }, { x: 2, y: 2 }];
            var xScale = new Plottable.Scale.Linear();
            var yScale = new Plottable.Scale.Linear();
            xScale.domainer(new Plottable.Domainer());
            var xAxis = new Plottable.Axis.Numeric(xScale, "bottom");
            var yAxis = new Plottable.Axis.Numeric(yScale, "left");
            var renderAreaD1 = new Plottable.Plot.Line(xScale, yScale);
            renderAreaD1.addDataset(ds1);
            renderAreaD1.project("x", "x", xScale);
            renderAreaD1.project("y", "y", yScale);
            var renderAreaD2 = new Plottable.Plot.Line(xScale, yScale);
            renderAreaD2.addDataset(ds2);
            renderAreaD2.project("x", "x", xScale);
            renderAreaD2.project("y", "y", yScale);
            var renderAreas = renderAreaD1.below(renderAreaD2);
            renderAreas.renderTo(svg);
            assert.deepEqual(xScale.domain(), [0, 2]);
            renderAreaD1.detach();
            assert.deepEqual(xScale.domain(), [1, 2], "resize on plot.detach()");
            renderAreas.below(renderAreaD1);
            assert.deepEqual(xScale.domain(), [0, 2], "resize on plot.merge()");
            svg.remove();
        });
    });
    describe("Quantitative Scales", function () {
        it("autorange defaults to [0, 1] if no perspectives set", function () {
            var scale = new Plottable.Scale.Linear();
            scale.autoDomain();
            var d = scale.domain();
            assert.equal(d[0], 0);
            assert.equal(d[1], 1);
        });
        it("can change the number of ticks generated", function () {
            var scale = new Plottable.Scale.Linear();
            var ticks10 = scale.ticks();
            assert.closeTo(ticks10.length, 10, 1, "defaults to (about) 10 ticks");
            scale.numTicks(20);
            var ticks20 = scale.ticks();
            assert.closeTo(ticks20.length, 20, 1, "can request a different number of ticks");
        });
        it("autorange defaults to [1, 10] on log scale", function () {
            var scale = new Plottable.Scale.Log();
            scale.autoDomain();
            assert.deepEqual(scale.domain(), [1, 10]);
        });
        it("domain can't include NaN or Infinity", function () {
            var scale = new Plottable.Scale.Linear();
            scale.domain([0, 1]);
            scale.domain([5, Infinity]);
            assert.deepEqual(scale.domain(), [0, 1], "Infinity containing domain was ignored");
            scale.domain([5, -Infinity]);
            assert.deepEqual(scale.domain(), [0, 1], "-Infinity containing domain was ignored");
            scale.domain([NaN, 7]);
            assert.deepEqual(scale.domain(), [0, 1], "NaN containing domain was ignored");
            scale.domain([-1, 5]);
            assert.deepEqual(scale.domain(), [-1, 5], "Regular domains still accepted");
        });
        it("autoranges appropriately even if stringy numbers are projected", function () {
            var sadTimesData = ["999", "10", "100", "1000", "2", "999"];
            var xScale = new Plottable.Scale.Linear();
            var yScale = new Plottable.Scale.Linear();
            var plot = new Plottable.Plot.Scatter(xScale, yScale);
            plot.addDataset(sadTimesData);
            var id = function (d) { return d; };
            xScale.domainer(new Plottable.Domainer()); // to disable padding, etc
            plot.project("x", id, xScale);
            plot.project("y", id, yScale);
            var svg = generateSVG();
            plot.renderTo(svg);
            assert.deepEqual(xScale.domain(), [2, 1000], "the domain was calculated appropriately");
            svg.remove();
        });
        it("custom tick generator", function () {
            var scale = new Plottable.Scale.Linear();
            scale.domain([0, 10]);
            var ticks = scale.ticks();
            assert.closeTo(ticks.length, 10, 1, "ticks were generated correctly with default generator");
            scale.tickGenerator(function (scale) { return scale.getDefaultTicks().filter(function (tick) { return tick % 3 === 0; }); });
            ticks = scale.ticks();
            assert.deepEqual(ticks, [0, 3, 6, 9], "ticks were generated correctly with custom generator");
        });
    });
    describe("Category Scales", function () {
        it("rangeBand is updated when domain changes", function () {
            var scale = new Plottable.Scale.Category();
            scale.range([0, 2679]);
            scale.domain(["1", "2", "3", "4"]);
            assert.closeTo(scale.rangeBand(), 399, 1);
            scale.domain(["1", "2", "3", "4", "5"]);
            assert.closeTo(scale.rangeBand(), 329, 1);
        });
        it("stepWidth operates normally", function () {
            var scale = new Plottable.Scale.Category();
            scale.range([0, 3000]);
            scale.domain(["1", "2", "3", "4"]);
            var widthSum = scale.rangeBand() * (1 + scale.innerPadding());
            assert.strictEqual(scale.stepWidth(), widthSum, "step width is the sum of innerPadding width and band width");
        });
    });
    it("CategoryScale + BarPlot combo works as expected when the data is swapped", function () {
        // This unit test taken from SLATE, see SLATE-163 a fix for SLATE-102
        var xScale = new Plottable.Scale.Category();
        var yScale = new Plottable.Scale.Linear();
        var dA = { x: "A", y: 2 };
        var dB = { x: "B", y: 2 };
        var dC = { x: "C", y: 2 };
        var dataset = new Plottable.Dataset([dA, dB]);
        var barPlot = new Plottable.Plot.Bar(xScale, yScale).addDataset(dataset);
        barPlot.project("x", "x", xScale);
        barPlot.project("y", "y", yScale);
        var svg = generateSVG();
        assert.deepEqual(xScale.domain(), [], "before anchoring, the bar plot doesn't proxy data to the scale");
        barPlot.renderTo(svg);
        assert.deepEqual(xScale.domain(), ["A", "B"], "after anchoring, the bar plot's data is on the scale");
        function iterateDataChanges() {
            var dataChanges = [];
            for (var _i = 0; _i < arguments.length; _i++) {
                dataChanges[_i - 0] = arguments[_i];
            }
            dataChanges.forEach(function (dataChange) {
                dataset.data(dataChange);
            });
        }
        iterateDataChanges([], [dA, dB, dC], []);
        assert.lengthOf(xScale.domain(), 0);
        iterateDataChanges([dA], [dB]);
        assert.lengthOf(xScale.domain(), 1);
        iterateDataChanges([], [dA, dB, dC]);
        assert.lengthOf(xScale.domain(), 3);
        svg.remove();
    });
    describe("Color Scales", function () {
        it("accepts categorical string types and Category domain", function () {
            var scale = new Plottable.Scale.Color("10");
            scale.domain(["yes", "no", "maybe"]);
            assert.equal("#1f77b4", scale.scale("yes"));
            assert.equal("#ff7f0e", scale.scale("no"));
            assert.equal("#2ca02c", scale.scale("maybe"));
        });
        it("default colors are generated", function () {
            var scale = new Plottable.Scale.Color();
            var colorArray = ["#5279c7", "#fd373e", "#63c261", "#fad419", "#2c2b6f", "#ff7939", "#db2e65", "#99ce50", "#962565", "#06cccc"];
            assert.deepEqual(scale.range(), colorArray);
        });
        it("uses altered colors if size of domain exceeds size of range", function () {
            var scale = new Plottable.Scale.Color();
            scale.range(["#5279c7", "#fd373e"]);
            scale.domain(["a", "b", "c"]);
            assert.notEqual(scale.scale("c"), "#5279c7");
        });
        it("interprets named color values correctly", function () {
            var scale = new Plottable.Scale.Color();
            scale.range(["red", "blue"]);
            scale.domain(["a", "b"]);
            assert.equal(scale.scale("a"), "#ff0000");
            assert.equal(scale.scale("b"), "#0000ff");
        });
    });
    describe("Interpolated Color Scales", function () {
        it("default scale uses reds and a linear scale type", function () {
            var scale = new Plottable.Scale.InterpolatedColor();
            scale.domain([0, 16]);
            assert.equal("#ffffff", scale.scale(0));
            assert.equal("#feb24c", scale.scale(8));
            assert.equal("#b10026", scale.scale(16));
        });
        it("linearly interpolates colors in L*a*b color space", function () {
            var scale = new Plottable.Scale.InterpolatedColor("reds");
            scale.domain([0, 1]);
            assert.equal("#b10026", scale.scale(1));
            assert.equal("#d9151f", scale.scale(0.9));
        });
        it("accepts array types with color hex values", function () {
            var scale = new Plottable.Scale.InterpolatedColor(["#000", "#FFF"]);
            scale.domain([0, 16]);
            assert.equal("#000000", scale.scale(0));
            assert.equal("#ffffff", scale.scale(16));
            assert.equal("#777777", scale.scale(8));
        });
        it("accepts array types with color names", function () {
            var scale = new Plottable.Scale.InterpolatedColor(["black", "white"]);
            scale.domain([0, 16]);
            assert.equal("#000000", scale.scale(0));
            assert.equal("#ffffff", scale.scale(16));
            assert.equal("#777777", scale.scale(8));
        });
        it("overflow scale values clamp to range", function () {
            var scale = new Plottable.Scale.InterpolatedColor(["black", "white"]);
            scale.domain([0, 16]);
            assert.equal("#000000", scale.scale(0));
            assert.equal("#ffffff", scale.scale(16));
            assert.equal("#000000", scale.scale(-100));
            assert.equal("#ffffff", scale.scale(100));
        });
        it("can be converted to a different range", function () {
            var scale = new Plottable.Scale.InterpolatedColor(["black", "white"]);
            scale.domain([0, 16]);
            assert.equal("#000000", scale.scale(0));
            assert.equal("#ffffff", scale.scale(16));
            scale.colorRange("reds");
            assert.equal("#b10026", scale.scale(16));
        });
        it("can be converted to a different scale type", function () {
            var scale = new Plottable.Scale.InterpolatedColor(["black", "white"]);
            scale.domain([0, 16]);
            assert.equal("#000000", scale.scale(0));
            assert.equal("#ffffff", scale.scale(16));
            assert.equal("#777777", scale.scale(8));
            scale.scaleType("log");
            assert.equal("#000000", scale.scale(0));
            assert.equal("#ffffff", scale.scale(16));
            assert.equal("#e3e3e3", scale.scale(8));
        });
    });
    describe("Modified Log Scale", function () {
        var scale;
        var base = 10;
        var epsilon = 0.00001;
        beforeEach(function () {
            scale = new Plottable.Scale.ModifiedLog(base);
        });
        it("is an increasing, continuous function that can go negative", function () {
            d3.range(-base * 2, base * 2, base / 20).forEach(function (x) {
                // increasing
                assert.operator(scale.scale(x - epsilon), "<", scale.scale(x));
                assert.operator(scale.scale(x), "<", scale.scale(x + epsilon));
                // continuous
                assert.closeTo(scale.scale(x - epsilon), scale.scale(x), epsilon);
                assert.closeTo(scale.scale(x), scale.scale(x + epsilon), epsilon);
            });
            assert.closeTo(scale.scale(0), 0, epsilon);
        });
        it("is close to log() for large values", function () {
            [10, 100, 23103.4, 5].forEach(function (x) {
                assert.closeTo(scale.scale(x), Math.log(x) / Math.log(10), 0.1);
            });
        });
        it("x = invert(scale(x))", function () {
            [0, 1, base, 100, 0.001, -1, -0.3, -base, base - 0.001].forEach(function (x) {
                assert.closeTo(x, scale.invert(scale.scale(x)), epsilon);
                assert.closeTo(x, scale.scale(scale.invert(x)), epsilon);
            });
        });
        it("domain defaults to [0, 1]", function () {
            scale = new Plottable.Scale.ModifiedLog(base);
            assert.deepEqual(scale.domain(), [0, 1]);
        });
        it("works with a domainer", function () {
            scale._updateExtent("1", "x", [0, base * 2]);
            var domain = scale.domain();
            scale.domainer(new Plottable.Domainer().pad(0.1));
            assert.operator(scale.domain()[0], "<", domain[0]);
            assert.operator(domain[1], "<", scale.domain()[1]);
            scale.domainer(new Plottable.Domainer().nice());
            assert.operator(scale.domain()[0], "<=", domain[0]);
            assert.operator(domain[1], "<=", scale.domain()[1]);
            scale = new Plottable.Scale.ModifiedLog(base);
            scale.domainer(new Plottable.Domainer());
            assert.deepEqual(scale.domain(), [0, 1]);
        });
        it("gives reasonable values for ticks()", function () {
            scale._updateExtent("1", "x", [0, base / 2]);
            var ticks = scale.ticks();
            assert.operator(ticks.length, ">", 0);
            scale._updateExtent("1", "x", [-base * 2, base * 2]);
            ticks = scale.ticks();
            var beforePivot = ticks.filter(function (x) { return x <= -base; });
            var afterPivot = ticks.filter(function (x) { return base <= x; });
            var betweenPivots = ticks.filter(function (x) { return -base < x && x < base; });
            assert.operator(beforePivot.length, ">", 0, "should be ticks before -base");
            assert.operator(afterPivot.length, ">", 0, "should be ticks after base");
            assert.operator(betweenPivots.length, ">", 0, "should be ticks between -base and base");
        });
        it("works on inverted domain", function () {
            scale._updateExtent("1", "x", [200, -100]);
            var range = scale.range();
            assert.closeTo(scale.scale(-100), range[1], epsilon);
            assert.closeTo(scale.scale(200), range[0], epsilon);
            var a = [-100, -10, -3, 0, 1, 3.64, 50, 60, 200];
            var b = a.map(function (x) { return scale.scale(x); });
            // should be decreasing function; reverse is sorted
            assert.deepEqual(b.slice().reverse(), b.slice().sort(function (x, y) { return x - y; }));
            var ticks = scale.ticks();
            assert.deepEqual(ticks, ticks.slice().sort(function (x, y) { return x - y; }), "ticks should be sorted");
            assert.deepEqual(ticks, Plottable._Util.Methods.uniq(ticks), "ticks should not be repeated");
            var beforePivot = ticks.filter(function (x) { return x <= -base; });
            var afterPivot = ticks.filter(function (x) { return base <= x; });
            var betweenPivots = ticks.filter(function (x) { return -base < x && x < base; });
            assert.operator(beforePivot.length, ">", 0, "should be ticks before -base");
            assert.operator(afterPivot.length, ">", 0, "should be ticks after base");
            assert.operator(betweenPivots.length, ">", 0, "should be ticks between -base and base");
        });
        it("ticks() is always non-empty", function () {
            [[2, 9], [0, 1], [1, 2], [0.001, 0.01], [-0.1, 0.1], [-3, -2]].forEach(function (domain) {
                scale._updateExtent("1", "x", domain);
                var ticks = scale.ticks();
                assert.operator(ticks.length, ">", 0);
            });
        });
    });
});

///<reference path="../testReference.ts" />
var assert = chai.assert;
describe("TimeScale tests", function () {
    it("parses reasonable formats for dates", function () {
        var scale = new Plottable.Scale.Time();
        var firstDate = new Date(2014, 9, 1, 0, 0, 0, 0).valueOf();
        var secondDate = new Date(2014, 10, 1, 0, 0, 0).valueOf();
        function checkDomain(domain) {
            scale.domain(domain);
            var time1 = scale.domain()[0].valueOf();
            assert.equal(time1, firstDate, "first value of domain set correctly");
            var time2 = scale.domain()[1].valueOf();
            assert.equal(time2, secondDate, "first value of domain set correctly");
        }
        checkDomain(["10/1/2014", "11/1/2014"]);
        checkDomain(["October 1, 2014", "November 1, 2014"]);
        checkDomain(["Oct 1, 2014", "Nov 1, 2014"]);
    });
    it("can't set reversed domain", function () {
        var scale = new Plottable.Scale.Time();
        assert.throws(function () { return scale.domain(["1985-10-26", "1955-11-05"]); }, "chronological");
    });
    it("time coercer works as intended", function () {
        var tc = new Plottable.Scale.Time()._typeCoercer;
        assert.equal(tc(null).getMilliseconds(), 0, "null converted to Date(0)");
        // converting null to Date(0) is the correct behavior as it mirror's d3's semantics
        assert.equal(tc("Wed Dec 31 1969 16:00:00 GMT-0800 (PST)").getMilliseconds(), 0, "string parsed to date");
        assert.equal(tc(0).getMilliseconds(), 0, "number parsed to date");
        var d = new Date(0);
        assert.equal(tc(d), d, "date passed thru unchanged");
    });
    it("tickInterval produces correct number of ticks", function () {
        var scale = new Plottable.Scale.Time();
        // 100 year span
        scale.domain([new Date(2000, 0, 1, 0, 0, 0, 0), new Date(2100, 0, 1, 0, 0, 0, 0)]);
        var ticks = scale.tickInterval(d3.time.year);
        assert.equal(ticks.length, 101, "generated correct number of ticks");
        // 1 year span
        scale.domain([new Date(2000, 0, 1, 0, 0, 0, 0), new Date(2000, 11, 31, 0, 0, 0, 0)]);
        ticks = scale.tickInterval(d3.time.month);
        assert.equal(ticks.length, 12, "generated correct number of ticks");
        ticks = scale.tickInterval(d3.time.month, 3);
        assert.equal(ticks.length, 4, "generated correct number of ticks");
        // 1 month span
        scale.domain([new Date(2000, 0, 1, 0, 0, 0, 0), new Date(2000, 1, 1, 0, 0, 0, 0)]);
        ticks = scale.tickInterval(d3.time.day);
        assert.equal(ticks.length, 32, "generated correct number of ticks");
        // 1 day span
        scale.domain([new Date(2000, 0, 1, 0, 0, 0, 0), new Date(2000, 0, 1, 23, 0, 0, 0)]);
        ticks = scale.tickInterval(d3.time.hour);
        assert.equal(ticks.length, 24, "generated correct number of ticks");
        // 1 hour span
        scale.domain([new Date(2000, 0, 1, 0, 0, 0, 0), new Date(2000, 0, 1, 1, 0, 0, 0)]);
        ticks = scale.tickInterval(d3.time.minute);
        assert.equal(ticks.length, 61, "generated correct number of ticks");
        ticks = scale.tickInterval(d3.time.minute, 10);
        assert.equal(ticks.length, 7, "generated correct number of ticks");
        // 1 minute span
        scale.domain([new Date(2000, 0, 1, 0, 0, 0, 0), new Date(2000, 0, 1, 0, 1, 0, 0)]);
        ticks = scale.tickInterval(d3.time.second);
        assert.equal(ticks.length, 61, "generated correct number of ticks");
    });
});

///<reference path="../testReference.ts" />
var assert = chai.assert;
describe("Tick generators", function () {
    describe("interval", function () {
        it("generate ticks within domain", function () {
            var start = 0.5, end = 4.01, interval = 1;
            var scale = new Plottable.Scale.Linear().domain([start, end]);
            var ticks = Plottable.Scale.TickGenerators.intervalTickGenerator(interval)(scale);
            assert.deepEqual(ticks, [0.5, 1, 2, 3, 4, 4.01], "generated ticks contains all possible ticks within range");
        });
        it("domain crossing 0", function () {
            var start = -1.5, end = 1, interval = 0.5;
            var scale = new Plottable.Scale.Linear().domain([start, end]);
            var ticks = Plottable.Scale.TickGenerators.intervalTickGenerator(interval)(scale);
            assert.deepEqual(ticks, [-1.5, -1, -0.5, 0, 0.5, 1], "generated all number divisible by 0.5 in domain");
        });
        it("generate ticks with reversed domain", function () {
            var start = -2.2, end = -7.6, interval = 2.5;
            var scale = new Plottable.Scale.Linear().domain([start, end]);
            var ticks = Plottable.Scale.TickGenerators.intervalTickGenerator(interval)(scale);
            assert.deepEqual(ticks, [-7.6, -7.5, -5, -2.5, -2.2], "generated all ticks between lower and higher value");
        });
        it("passing big interval", function () {
            var start = 0.5, end = 10.01, interval = 11;
            var scale = new Plottable.Scale.Linear().domain([start, end]);
            var ticks = Plottable.Scale.TickGenerators.intervalTickGenerator(interval)(scale);
            assert.deepEqual(ticks, [0.5, 10.01], "no middle ticks were added");
        });
        it("passing non positive interval", function () {
            var scale = new Plottable.Scale.Linear().domain([0, 1]);
            assert.throws(function () { return Plottable.Scale.TickGenerators.intervalTickGenerator(0); }, "interval must be positive number");
            assert.throws(function () { return Plottable.Scale.TickGenerators.intervalTickGenerator(-2); }, "interval must be positive number");
        });
    });
    describe("integer", function () {
        it("normal case", function () {
            var scale = new Plottable.Scale.Linear().domain([0, 4]);
            var ticks = Plottable.Scale.TickGenerators.integerTickGenerator()(scale);
            assert.deepEqual(ticks, [0, 1, 2, 3, 4], "only the integers are returned");
        });
        it("works across negative numbers", function () {
            var scale = new Plottable.Scale.Linear().domain([-2, 1]);
            var ticks = Plottable.Scale.TickGenerators.integerTickGenerator()(scale);
            assert.deepEqual(ticks, [-2, -1, 0, 1], "only the integers are returned");
        });
        it("includes endticks", function () {
            var scale = new Plottable.Scale.Linear().domain([-2.7, 1.5]);
            var ticks = Plottable.Scale.TickGenerators.integerTickGenerator()(scale);
            assert.deepEqual(ticks, [-2.5, -2, -1, 0, 1, 1.5], "end ticks are included");
        });
        it("all float ticks", function () {
            var scale = new Plottable.Scale.Linear().domain([1.1, 1.5]);
            var ticks = Plottable.Scale.TickGenerators.integerTickGenerator()(scale);
            assert.deepEqual(ticks, [1.1, 1.5], "only the end ticks are returned");
        });
    });
});

///<reference path="../testReference.ts" />
var assert = chai.assert;
describe("_Util.DOM", function () {
    it("getBBox works properly", function () {
        var svg = generateSVG();
        var expectedBox = {
            x: 0,
            y: 0,
            width: 40,
            height: 20
        };
        var rect = svg.append("rect").attr(expectedBox);
        var measuredBox = Plottable._Util.DOM.getBBox(rect);
        assert.deepEqual(measuredBox, expectedBox, "getBBox measures correctly");
        svg.remove();
    });
    it("getBBox does not fail on disconnected and display:none nodes", function () {
        var expectedBox = {
            x: 0,
            y: 0,
            width: 40,
            height: 20
        };
        var removedSVG = generateSVG().remove();
        var rect = removedSVG.append("rect").attr(expectedBox);
        Plottable._Util.DOM.getBBox(rect); // could throw NS_ERROR on FF
        var noneSVG = generateSVG().style("display", "none");
        rect = noneSVG.append("rect").attr(expectedBox);
        Plottable._Util.DOM.getBBox(rect); // could throw NS_ERROR on FF
        noneSVG.remove();
    });
    describe("getElementWidth, getElementHeight", function () {
        it("can get a plain element's size", function () {
            var parent = getSVGParent();
            parent.style("width", "300px");
            parent.style("height", "200px");
            var parentElem = parent[0][0];
            var width = Plottable._Util.DOM.getElementWidth(parentElem);
            assert.equal(width, 300, "measured width matches set width");
            var height = Plottable._Util.DOM.getElementHeight(parentElem);
            assert.equal(height, 200, "measured height matches set height");
        });
        it("can get the svg's size", function () {
            var svg = generateSVG(450, 120);
            var svgElem = svg[0][0];
            var width = Plottable._Util.DOM.getElementWidth(svgElem);
            assert.equal(width, 450, "measured width matches set width");
            var height = Plottable._Util.DOM.getElementHeight(svgElem);
            assert.equal(height, 120, "measured height matches set height");
            svg.remove();
        });
        it("can accept multiple units and convert to pixels", function () {
            var parent = getSVGParent();
            var parentElem = parent[0][0];
            var child = parent.append("div");
            var childElem = child[0][0];
            parent.style("width", "200px");
            parent.style("height", "50px");
            assert.equal(Plottable._Util.DOM.getElementWidth(parentElem), 200, "width is correct");
            assert.equal(Plottable._Util.DOM.getElementHeight(parentElem), 50, "height is correct");
            child.style("width", "20px");
            child.style("height", "10px");
            assert.equal(Plottable._Util.DOM.getElementWidth(childElem), 20, "width is correct");
            assert.equal(Plottable._Util.DOM.getElementHeight(childElem), 10, "height is correct");
            child.style("width", "100%");
            child.style("height", "100%");
            assert.equal(Plottable._Util.DOM.getElementWidth(childElem), 200, "width is correct");
            assert.equal(Plottable._Util.DOM.getElementHeight(childElem), 50, "height is correct");
            child.style("width", "50%");
            child.style("height", "50%");
            assert.equal(Plottable._Util.DOM.getElementWidth(childElem), 100, "width is correct");
            assert.equal(Plottable._Util.DOM.getElementHeight(childElem), 25, "height is correct");
            // reset test page DOM
            parent.style("width", "auto");
            parent.style("height", "auto");
            child.remove();
        });
    });
});

///<reference path="../testReference.ts" />
var assert = chai.assert;
describe("Formatters", function () {
    describe("fixed", function () {
        it("shows exactly [precision] digits", function () {
            var fixed3 = Plottable.Formatters.fixed();
            var result = fixed3(1);
            assert.strictEqual(result, "1.000", "defaults to three decimal places");
            result = fixed3(1.234);
            assert.strictEqual(result, "1.234", "shows three decimal places");
            result = fixed3(1.2346);
            assert.strictEqual(result, "1.235", "changed values are not shown (get turned into empty strings)");
        });
        it("precision can be changed", function () {
            var fixed2 = Plottable.Formatters.fixed(2);
            var result = fixed2(1);
            assert.strictEqual(result, "1.00", "formatter was changed to show only two decimal places");
        });
        it("can be set to show rounded values", function () {
            var fixed3 = Plottable.Formatters.fixed(3);
            var result = fixed3(1.2349);
            assert.strictEqual(result, "1.235", "long values are rounded correctly");
        });
    });
    describe("general", function () {
        it("formats number to show at most [precision] digits", function () {
            var general = Plottable.Formatters.general();
            var result = general(1);
            assert.strictEqual(result, "1", "shows no decimals if formatting an integer");
            result = general(1.234);
            assert.strictEqual(result, "1.234", "shows up to three decimal places");
            result = general(1.2345);
            assert.strictEqual(result, "1.235", "(changed) values with more than three decimal places are not shown");
        });
        it("stringifies non-number values", function () {
            var general = Plottable.Formatters.general();
            var result = general("blargh");
            assert.strictEqual(result, "blargh", "string values are passed through unchanged");
            result = general(null);
            assert.strictEqual(result, "null", "non-number inputs are stringified");
        });
        it("throws an error on strange precision", function () {
            assert.throws(function () {
                var general = Plottable.Formatters.general(-1);
                var result = general(5);
            });
            assert.throws(function () {
                var general = Plottable.Formatters.general(100);
                var result = general(5);
            });
        });
    });
    describe("identity", function () {
        it("stringifies inputs", function () {
            var identity = Plottable.Formatters.identity();
            var result = identity(1);
            assert.strictEqual(result, "1", "numbers are stringified");
            result = identity(0.999999);
            assert.strictEqual(result, "0.999999", "long numbers are stringified");
            result = identity(null);
            assert.strictEqual(result, "null", "formats null");
            result = identity(undefined);
            assert.strictEqual(result, "undefined", "formats undefined");
        });
    });
    describe("currency", function () {
        it("uses reasonable defaults", function () {
            var currencyFormatter = Plottable.Formatters.currency();
            var result = currencyFormatter(1);
            assert.strictEqual(result.charAt(0), "$", "defaults to $ for currency symbol");
            var decimals = result.substring(result.indexOf(".") + 1, result.length);
            assert.strictEqual(decimals.length, 2, "defaults to 2 decimal places");
            result = currencyFormatter(-1);
            assert.strictEqual(result.charAt(0), "-", "prefixes negative values with \"-\"");
            assert.strictEqual(result.charAt(1), "$", "places the currency symbol after the negative sign");
        });
        it("can change the type and position of the currency symbol", function () {
            var centsFormatter = Plottable.Formatters.currency(0, "c", false);
            var result = centsFormatter(1);
            assert.strictEqual(result.charAt(result.length - 1), "c", "The specified currency symbol was appended");
        });
    });
    describe("mutliTime", function () {
        it("uses reasonable defaults", function () {
            var timeFormatter = Plottable.Formatters.multiTime();
            // year, month, day, hours, minutes, seconds, milliseconds
            var result = timeFormatter(new Date(2000, 0, 1, 0, 0, 0, 0));
            assert.strictEqual(result, "2000", "only the year was displayed");
            result = timeFormatter(new Date(2000, 2, 1, 0, 0, 0, 0));
            assert.strictEqual(result, "Mar", "only the month was displayed");
            result = timeFormatter(new Date(2000, 2, 2, 0, 0, 0, 0));
            assert.strictEqual(result, "Thu 02", "month and date displayed");
            result = timeFormatter(new Date(2000, 2, 1, 20, 0, 0, 0));
            assert.strictEqual(result, "08 PM", "only hour was displayed");
            result = timeFormatter(new Date(2000, 2, 1, 20, 34, 0, 0));
            assert.strictEqual(result, "08:34", "hour and minute was displayed");
            result = timeFormatter(new Date(2000, 2, 1, 20, 34, 53, 0));
            assert.strictEqual(result, ":53", "seconds was displayed");
            result = timeFormatter(new Date(2000, 0, 1, 0, 0, 0, 950));
            assert.strictEqual(result, ".950", "milliseconds was displayed");
        });
    });
    describe("percentage", function () {
        it("uses reasonable defaults", function () {
            var percentFormatter = Plottable.Formatters.percentage();
            var result = percentFormatter(1);
            assert.strictEqual(result, "100%", "the value was multiplied by 100, a percent sign was appended, and no decimal places are shown by default");
        });
        it("can handle float imprecision", function () {
            var percentFormatter = Plottable.Formatters.percentage();
            var result = percentFormatter(0.07);
            assert.strictEqual(result, "7%", "does not have trailing zeros and is not empty string");
            percentFormatter = Plottable.Formatters.percentage(2);
            var result2 = percentFormatter(0.0035);
            assert.strictEqual(result2, "0.35%", "works even if multiplying by 100 does not make it an integer");
        });
        it("onlyShowUnchanged set to false", function () {
            var percentFormatter = Plottable.Formatters.percentage(0);
            var result = percentFormatter(0.075);
            assert.strictEqual(result, "8%", "shows formatter changed value");
        });
    });
    describe("multiTime", function () {
        it("uses reasonable defaults", function () {
            var timeFormatter = Plottable.Formatters.multiTime();
            // year, month, day, hours, minutes, seconds, milliseconds
            var result = timeFormatter(new Date(2000, 0, 1, 0, 0, 0, 0));
            assert.strictEqual(result, "2000", "only the year was displayed");
            result = timeFormatter(new Date(2000, 2, 1, 0, 0, 0, 0));
            assert.strictEqual(result, "Mar", "only the month was displayed");
            result = timeFormatter(new Date(2000, 2, 2, 0, 0, 0, 0));
            assert.strictEqual(result, "Thu 02", "month and date displayed");
            result = timeFormatter(new Date(2000, 2, 1, 20, 0, 0, 0));
            assert.strictEqual(result, "08 PM", "only hour was displayed");
            result = timeFormatter(new Date(2000, 2, 1, 20, 34, 0, 0));
            assert.strictEqual(result, "08:34", "hour and minute was displayed");
            result = timeFormatter(new Date(2000, 2, 1, 20, 34, 53, 0));
            assert.strictEqual(result, ":53", "seconds was displayed");
            result = timeFormatter(new Date(2000, 0, 1, 0, 0, 0, 950));
            assert.strictEqual(result, ".950", "milliseconds was displayed");
        });
    });
    describe("SISuffix", function () {
        it("shortens long numbers", function () {
            var lnFormatter = Plottable.Formatters.siSuffix();
            var result = lnFormatter(1);
            assert.strictEqual(result, "1.00", "shows 3 signifigicant figures by default");
            result = lnFormatter(Math.pow(10, 12));
            assert.operator(result.length, "<=", 5, "large number was formatted to a short string");
            result = lnFormatter(Math.pow(10, -12));
            assert.operator(result.length, "<=", 5, "small number was formatted to a short string");
        });
    });
    describe("relativeDate", function () {
        it("uses reasonable defaults", function () {
            var relativeDateFormatter = Plottable.Formatters.relativeDate();
            var result = relativeDateFormatter(7 * Plottable.MILLISECONDS_IN_ONE_DAY);
            assert.strictEqual(result, "7", "7 day difference from epoch, incremented by days, no suffix");
        });
        it("resulting value is difference from base value", function () {
            var relativeDateFormatter = Plottable.Formatters.relativeDate(5 * Plottable.MILLISECONDS_IN_ONE_DAY);
            var result = relativeDateFormatter(9 * Plottable.MILLISECONDS_IN_ONE_DAY);
            assert.strictEqual(result, "4", "4 days greater from base value");
            result = relativeDateFormatter(Plottable.MILLISECONDS_IN_ONE_DAY);
            assert.strictEqual(result, "-4", "4 days less from base value");
        });
        it("can increment by different time types (hours, minutes)", function () {
            var hoursRelativeDateFormatter = Plottable.Formatters.relativeDate(0, Plottable.MILLISECONDS_IN_ONE_DAY / 24);
            var result = hoursRelativeDateFormatter(3 * Plottable.MILLISECONDS_IN_ONE_DAY);
            assert.strictEqual(result, "72", "72 hour difference from epoch");
            var minutesRelativeDateFormatter = Plottable.Formatters.relativeDate(0, Plottable.MILLISECONDS_IN_ONE_DAY / (24 * 60));
            result = minutesRelativeDateFormatter(3 * Plottable.MILLISECONDS_IN_ONE_DAY);
            assert.strictEqual(result, "4320", "4320 minute difference from epoch");
        });
        it("can append a suffix", function () {
            var relativeDateFormatter = Plottable.Formatters.relativeDate(0, Plottable.MILLISECONDS_IN_ONE_DAY, "days");
            var result = relativeDateFormatter(7 * Plottable.MILLISECONDS_IN_ONE_DAY);
            assert.strictEqual(result, "7days", "days appended to the end");
        });
    });
});

///<reference path="../testReference.ts" />
var assert = chai.assert;
describe("IDCounter", function () {
    it("IDCounter works as expected", function () {
        var i = new Plottable._Util.IDCounter();
        assert.equal(i.get("f"), 0);
        assert.equal(i.increment("f"), 1);
        assert.equal(i.increment("g"), 1);
        assert.equal(i.increment("f"), 2);
        assert.equal(i.decrement("f"), 1);
        assert.equal(i.get("f"), 1);
        assert.equal(i.get("f"), 1);
        assert.equal(i.decrement(2), -1);
    });
});

///<reference path="../testReference.ts" />
var assert = chai.assert;
describe("StrictEqualityAssociativeArray", function () {
    it("StrictEqualityAssociativeArray works as expected", function () {
        var s = new Plottable._Util.StrictEqualityAssociativeArray();
        var o1 = {};
        var o2 = {};
        assert.isFalse(s.has(o1));
        assert.isFalse(s.delete(o1));
        assert.isUndefined(s.get(o1));
        assert.isFalse(s.set(o1, "foo"));
        assert.equal(s.get(o1), "foo");
        assert.isTrue(s.set(o1, "bar"));
        assert.equal(s.get(o1), "bar");
        s.set(o2, "baz");
        s.set(3, "bam");
        s.set("3", "ball");
        assert.equal(s.get(o1), "bar");
        assert.equal(s.get(o2), "baz");
        assert.equal(s.get(3), "bam");
        assert.equal(s.get("3"), "ball");
        assert.isTrue(s.delete(3));
        assert.isUndefined(s.get(3));
        assert.equal(s.get(o2), "baz");
        assert.equal(s.get("3"), "ball");
    });
    it("Array-level operations (retrieve keys, vals, and map)", function () {
        var s = new Plottable._Util.StrictEqualityAssociativeArray();
        s.set(2, "foo");
        s.set(3, "bar");
        s.set(4, "baz");
        assert.deepEqual(s.values(), ["foo", "bar", "baz"]);
        assert.deepEqual(s.keys(), [2, 3, 4]);
        assert.deepEqual(s.map(function (k, v, i) { return [k, v, i]; }), [[2, "foo", 0], [3, "bar", 1], [4, "baz", 2]]);
    });
});

///<reference path="../testReference.ts" />
var assert = chai.assert;
describe("ClientToSVGTranslator", function () {
    it("getTranslator() creates only one ClientToSVGTranslator per <svg>", function () {
        var svg = generateSVG();
        var t1 = Plottable._Util.ClientToSVGTranslator.getTranslator(svg.node());
        assert.isNotNull(t1, "created a new ClientToSVGTranslator on a <svg>");
        var t2 = Plottable._Util.ClientToSVGTranslator.getTranslator(svg.node());
        assert.strictEqual(t1, t2, "returned the existing ClientToSVGTranslator if called again with same <svg>");
        svg.remove();
    });
    it("converts points to <svg>-space correctly", function () {
        var svg = generateSVG();
        var rectOrigin = {
            x: 19,
            y: 85
        };
        var rect = svg.append("rect").attr({
            x: rectOrigin.x,
            y: rectOrigin.y,
            width: 30,
            height: 30
        });
        var translator = Plottable._Util.ClientToSVGTranslator.getTranslator(svg.node());
        var rectBCR = rect.node().getBoundingClientRect();
        var computedOrigin = translator.computePosition(rectBCR.left, rectBCR.top);
        assertPointsClose(computedOrigin, rectOrigin, 0.5, "translates client coordinates to <svg> coordinates correctly");
        svg.remove();
    });
});

///<reference path="../testReference.ts" />
var assert = chai.assert;
describe("_Util.Methods", function () {
    it("inRange works correct", function () {
        assert.isTrue(Plottable._Util.Methods.inRange(0, -1, 1), "basic functionality works");
        assert.isTrue(Plottable._Util.Methods.inRange(0, 0, 1), "it is a closed interval");
        assert.isTrue(!Plottable._Util.Methods.inRange(0, 1, 2), "returns false when false");
    });
    it("sortedIndex works properly", function () {
        var a = [1, 2, 3, 4, 5];
        var si = Plottable._Util.OpenSource.sortedIndex;
        assert.equal(si(0, a), 0, "return 0 when val is <= arr[0]");
        assert.equal(si(6, a), a.length, "returns a.length when val >= arr[arr.length-1]");
        assert.equal(si(1.5, a), 1, "returns 1 when val is between the first and second elements");
    });
    it("accessorize works properly", function () {
        var datum = { "foo": 2, "bar": 3, "key": 4 };
        var f = function (d, i, m) { return d + i; };
        var a1 = Plottable._Util.Methods.accessorize(f);
        assert.equal(f, a1, "function passes through accessorize unchanged");
        var a2 = Plottable._Util.Methods.accessorize("key");
        assert.equal(a2(datum, 0, null), 4, "key accessor works appropriately");
        var a3 = Plottable._Util.Methods.accessorize("#aaaa");
        assert.equal(a3(datum, 0, null), "#aaaa", "strings beginning with # are returned as final value");
        var a4 = Plottable._Util.Methods.accessorize(33);
        assert.equal(a4(datum, 0, null), 33, "numbers are return as final value");
        var a5 = Plottable._Util.Methods.accessorize(datum);
        assert.equal(a5(datum, 0, null), datum, "objects are return as final value");
    });
    it("uniq works as expected", function () {
        var strings = ["foo", "bar", "foo", "foo", "baz", "bam"];
        assert.deepEqual(Plottable._Util.Methods.uniq(strings), ["foo", "bar", "baz", "bam"]);
    });
    describe("min/max", function () {
        var max = Plottable._Util.Methods.max;
        var min = Plottable._Util.Methods.min;
        var today = new Date();
        it("max/min work as expected", function () {
            var alist = [1, 2, 3, 4, 5];
            var dbl = function (x) { return x * 2; };
            var dblIndexOffset = function (x, i) { return x * 2 - i; };
            var numToDate = function (x) {
                var t = new Date(today.getTime());
                t.setDate(today.getDate() + x);
                return t;
            };
            assert.deepEqual(max(alist, 99), 5, "max ignores default on non-empty array");
            assert.deepEqual(max(alist, dbl, 0), 10, "max applies function appropriately");
            assert.deepEqual(max(alist, dblIndexOffset, 5), 6, "max applies function with index");
            assert.deepEqual(max(alist, numToDate, today), numToDate(5), "max applies non-numeric function appropriately");
            assert.deepEqual(max([], 10), 10, "works as intended with default value");
            assert.deepEqual(max([], dbl, 5), 5, "default value works with function");
            assert.deepEqual(max([], numToDate, today), today, "default non-numeric value works with non-numeric function");
            assert.deepEqual(min(alist, 0), 1, "min works for basic list");
            assert.deepEqual(min(alist, dbl, 0), 2, "min works with function arg");
            assert.deepEqual(min(alist, dblIndexOffset, 0), 2, "min works with function index arg");
            assert.deepEqual(min(alist, numToDate, today), numToDate(1), "min works with non-numeric function arg");
            assert.deepEqual(min([], dbl, 5), 5, "min accepts custom default and function");
            assert.deepEqual(min([], numToDate, today), today, "min accepts non-numeric default and function");
        });
        it("max/min works as expected on non-numeric values (strings)", function () {
            var strings = ["a", "bb", "ccc", "ddd"];
            assert.deepEqual(max(strings, function (s) { return s.length; }, 0), 3, "works on arrays of non-numbers with a function");
            assert.deepEqual(max([], function (s) { return s.length; }, 5), 5, "defaults work even with non-number function type");
        });
        it("max/min works as expected on non-numeric values (dates)", function () {
            var tomorrow = new Date(today.getTime());
            tomorrow.setDate(today.getDate() + 1);
            var dayAfterTomorrow = new Date(today.getTime());
            dayAfterTomorrow.setDate(today.getDate() + 2);
            var dates = [today, tomorrow, dayAfterTomorrow, null];
            assert.deepEqual(min(dates, dayAfterTomorrow), today, "works on arrays of non-numeric values but comparable");
            assert.deepEqual(max(dates, today), dayAfterTomorrow, "works on arrays of non-number values but comparable");
            assert.deepEqual(max([null], today), undefined, "returns undefined from array of null values");
            assert.deepEqual(max([], today), today, "correct default non-numeric value returned");
        });
    });
    it("objEq works as expected", function () {
        assert.isTrue(Plottable._Util.Methods.objEq({}, {}));
        assert.isTrue(Plottable._Util.Methods.objEq({ a: 5 }, { a: 5 }));
        assert.isFalse(Plottable._Util.Methods.objEq({ a: 5, b: 6 }, { a: 5 }));
        assert.isFalse(Plottable._Util.Methods.objEq({ a: 5 }, { a: 5, b: 6 }));
        assert.isTrue(Plottable._Util.Methods.objEq({ a: "hello" }, { a: "hello" }));
        assert.isFalse(Plottable._Util.Methods.objEq({ constructor: {}.constructor }, {}), "using \"constructor\" isn't hidden");
    });
    it("populateMap works as expected", function () {
        var keys = ["a", "b", "c"];
        var map = Plottable._Util.Methods.populateMap(keys, function (key) { return key + "Value"; });
        assert.strictEqual(map.get("a"), "aValue", "key properly goes through map function");
        assert.strictEqual(map.get("b"), "bValue", "key properly goes through map function");
        assert.strictEqual(map.get("c"), "cValue", "key properly goes through map function");
        var indexMap = Plottable._Util.Methods.populateMap(keys, function (key, i) { return key + i + "Value"; });
        assert.strictEqual(indexMap.get("a"), "a0Value", "key and index properly goes through map function");
        assert.strictEqual(indexMap.get("b"), "b1Value", "key and index properly goes through map function");
        assert.strictEqual(indexMap.get("c"), "c2Value", "key and index properly goes through map function");
        var emptyKeys = [];
        var emptyMap = Plottable._Util.Methods.populateMap(emptyKeys, function (key) { return key + "Value"; });
        assert.isTrue(emptyMap.empty(), "no entries in map if no keys in input array");
    });
    it("copyMap works as expected", function () {
        var oldMap = {};
        oldMap["a"] = 1;
        oldMap["b"] = 2;
        oldMap["c"] = 3;
        oldMap["undefined"] = undefined;
        oldMap["null"] = null;
        oldMap["fun"] = function (d) { return d; };
        oldMap["NaN"] = 0 / 0;
        oldMap["inf"] = 1 / 0;
        var map = Plottable._Util.Methods.copyMap(oldMap);
        assert.deepEqual(map, oldMap, "All values were copied.");
        map = Plottable._Util.Methods.copyMap({});
        assert.deepEqual(map, {}, "No values were added.");
    });
    it("range works as expected", function () {
        var start = 0;
        var end = 6;
        var range = Plottable._Util.Methods.range(start, end);
        assert.deepEqual(range, [0, 1, 2, 3, 4, 5], "all entries has been generated");
        range = Plottable._Util.Methods.range(start, end, 2);
        assert.deepEqual(range, [0, 2, 4], "all entries has been generated");
        range = Plottable._Util.Methods.range(start, end, 11);
        assert.deepEqual(range, [0], "all entries has been generated");
        assert.throws(function () { return Plottable._Util.Methods.range(start, end, 0); }, "step cannot be 0");
        range = Plottable._Util.Methods.range(start, end, -1);
        assert.lengthOf(range, 0, "no entries because of invalid step");
        range = Plottable._Util.Methods.range(end, start, -1);
        assert.deepEqual(range, [6, 5, 4, 3, 2, 1], "all entries has been generated");
        range = Plottable._Util.Methods.range(-2, 2);
        assert.deepEqual(range, [-2, -1, 0, 1], "all entries has been generated range crossing 0");
        range = Plottable._Util.Methods.range(0.2, 4);
        assert.deepEqual(range, [0.2, 1.2, 2.2, 3.2], "all entries has been generated with float start");
        range = Plottable._Util.Methods.range(0.6, 2.2, 0.5);
        assert.deepEqual(range, [0.6, 1.1, 1.6, 2.1], "all entries has been generated with float step");
    });
    it("colorTest works as expected", function () {
        var colorTester = d3.select("body").append("div").classed("color-tester", true);
        var style = colorTester.append("style");
        style.attr("type", "text/css");
        style.text(".plottable-colors-0 { background-color: blue; }");
        var blueHexcode = Plottable._Util.Methods.colorTest(colorTester, "plottable-colors-0");
        assert.strictEqual(blueHexcode, "#0000ff", "hexcode for blue returned");
        style.text(".plottable-colors-2 { background-color: #13EADF; }");
        var hexcode = Plottable._Util.Methods.colorTest(colorTester, "plottable-colors-2");
        assert.strictEqual(hexcode, "#13eadf", "hexcode for blue returned");
        var nullHexcode = Plottable._Util.Methods.colorTest(colorTester, "plottable-colors-11");
        assert.strictEqual(nullHexcode, null, "null hexcode returned");
        colorTester.remove();
    });
    it("lightenColor()", function () {
        var color = "#12fced";
        var lightenedColor = Plottable._Util.Methods.lightenColor(color, 1);
        var lColor = Plottable._Util.Color.rgbToHsl(parseInt("12", 16), parseInt("fc", 16), parseInt("ed", 16))[2];
        var lLightenedColor = Plottable._Util.Color.rgbToHsl(parseInt(lightenedColor.substring(1, 3), 16), parseInt(lightenedColor.substring(3, 5), 16), parseInt(lightenedColor.substring(5, 7), 16))[2];
        assert.operator(lLightenedColor, ">", lColor, "color got lighter");
    });
    it("darkenColor()", function () {
        var color = "#12fced";
        var darkenedColor = Plottable._Util.Methods.darkenColor(color, 1, 0.1);
        var lColor = Plottable._Util.Color.rgbToHsl(parseInt("12", 16), parseInt("fc", 16), parseInt("ed", 16))[2];
        var lDarkenedColor = Plottable._Util.Color.rgbToHsl(parseInt(darkenedColor.substring(1, 3), 16), parseInt(darkenedColor.substring(3, 5), 16), parseInt(darkenedColor.substring(5, 7), 16))[2];
        assert.operator(lDarkenedColor, "<", lColor, "color got darker");
    });
});

///<reference path="../testReference.ts" />
var assert = chai.assert;
describe("Interactions", function () {
    describe("PanZoomInteraction", function () {
        it("Pans properly", function () {
            // The only difference between pan and zoom is internal to d3
            // Simulating zoom events is painful, so panning will suffice here
            var xScale = new Plottable.Scale.Linear().domain([0, 11]);
            var yScale = new Plottable.Scale.Linear().domain([11, 0]);
            var svg = generateSVG();
            var dataset = makeLinearSeries(11);
            var plot = new Plottable.Plot.Scatter(xScale, yScale).addDataset(dataset);
            plot.project("x", "x", xScale);
            plot.project("y", "y", yScale);
            plot.renderTo(svg);
            var xDomainBefore = xScale.domain();
            var yDomainBefore = yScale.domain();
            var interaction = new Plottable.Interaction.PanZoom(xScale, yScale);
            plot.registerInteraction(interaction);
            var hb = plot.hitBox().node();
            var dragDistancePixelX = 10;
            var dragDistancePixelY = 20;
            $(hb).simulate("drag", {
                dx: dragDistancePixelX,
                dy: dragDistancePixelY
            });
            var xDomainAfter = xScale.domain();
            var yDomainAfter = yScale.domain();
            assert.notDeepEqual(xDomainAfter, xDomainBefore, "x domain was changed by panning");
            assert.notDeepEqual(yDomainAfter, yDomainBefore, "y domain was changed by panning");
            function getSlope(scale) {
                var range = scale.range();
                var domain = scale.domain();
                return (domain[1] - domain[0]) / (range[1] - range[0]);
            }
            ;
            var expectedXDragChange = -dragDistancePixelX * getSlope(xScale);
            var expectedYDragChange = -dragDistancePixelY * getSlope(yScale);
            assert.closeTo(xDomainAfter[0] - xDomainBefore[0], expectedXDragChange, 1, "x domain changed by the correct amount");
            assert.closeTo(yDomainAfter[0] - yDomainBefore[0], expectedYDragChange, 1, "y domain changed by the correct amount");
            svg.remove();
        });
        it("Resets zoom when the scale domain changes", function () {
            var xScale = new Plottable.Scale.Linear();
            var yScale = new Plottable.Scale.Linear();
            var svg = generateSVG();
            var c = new Plottable.Component.AbstractComponent();
            c.renderTo(svg);
            var pzi = new Plottable.Interaction.PanZoom(xScale, yScale);
            c.registerInteraction(pzi);
            var zoomBeforeX = pzi._zoom;
            xScale.domain([10, 1000]);
            var zoomAfterX = pzi._zoom;
            assert.notStrictEqual(zoomBeforeX, zoomAfterX, "D3 Zoom was regenerated after x scale domain changed");
            var zoomBeforeY = pzi._zoom;
            yScale.domain([10, 1000]);
            var zoomAfterY = pzi._zoom;
            assert.notStrictEqual(zoomBeforeY, zoomAfterY, "D3 Zoom was regenerated after y scale domain changed");
            svg.remove();
        });
    });
    describe("KeyInteraction", function () {
        it("Triggers appropriate callback for the key pressed", function () {
            var svg = generateSVG(400, 400);
            var component = new Plottable.Component.AbstractComponent();
            component.renderTo(svg);
            var ki = new Plottable.Interaction.Key();
            var aCode = 65; // "a" key
            var bCode = 66; // "b" key
            var aCallbackCalled = false;
            var aCallback = function () { return aCallbackCalled = true; };
            var bCallbackCalled = false;
            var bCallback = function () { return bCallbackCalled = true; };
            ki.on(aCode, aCallback);
            ki.on(bCode, bCallback);
            component.registerInteraction(ki);
            var $target = $(component.content().node());
            triggerFakeMouseEvent("mouseover", component.content(), 100, 100);
            $target.simulate("keydown", { keyCode: aCode });
            assert.isTrue(aCallbackCalled, "callback for \"a\" was called when \"a\" key was pressed");
            assert.isFalse(bCallbackCalled, "callback for \"b\" was not called when \"a\" key was pressed");
            aCallbackCalled = false;
            $target.simulate("keydown", { keyCode: bCode });
            assert.isFalse(aCallbackCalled, "callback for \"a\" was not called when \"b\" key was pressed");
            assert.isTrue(bCallbackCalled, "callback for \"b\" was called when \"b\" key was pressed");
            triggerFakeMouseEvent("mouseout", component.content(), -100, -100);
            aCallbackCalled = false;
            $target.simulate("keydown", { keyCode: aCode });
            assert.isFalse(aCallbackCalled, "callback for \"a\" was not called when not moused over the Component");
            svg.remove();
        });
    });
});

///<reference path="../testReference.ts" />
var assert = chai.assert;
describe("Interactions", function () {
    describe("Pointer", function () {
        var SVG_WIDTH = 400;
        var SVG_HEIGHT = 400;
        it("onPointerEnter", function () {
            var svg = generateSVG(SVG_WIDTH, SVG_HEIGHT);
            var c = new Plottable.Component.AbstractComponent();
            c.renderTo(svg);
            var pointerInteraction = new Plottable.Interaction.Pointer();
            c.registerInteraction(pointerInteraction);
            var callbackCalled = false;
            var lastPoint;
            var callback = function (p) {
                callbackCalled = true;
                lastPoint = p;
            };
            pointerInteraction.onPointerEnter(callback);
            assert.strictEqual(pointerInteraction.onPointerEnter(), callback, "callback can be retrieved");
            triggerFakeMouseEvent("mousemove", c.content(), SVG_WIDTH / 2, SVG_HEIGHT / 2);
            assert.isTrue(callbackCalled, "callback called on entering Component (mouse)");
            assert.deepEqual(lastPoint, { x: SVG_WIDTH / 2, y: SVG_HEIGHT / 2 }, "was passed correct point (mouse)");
            callbackCalled = false;
            triggerFakeMouseEvent("mousemove", c.content(), SVG_WIDTH / 4, SVG_HEIGHT / 4);
            assert.isFalse(callbackCalled, "callback not called again if already in Component (mouse)");
            triggerFakeMouseEvent("mousemove", c.content(), 2 * SVG_WIDTH, 2 * SVG_HEIGHT);
            assert.isFalse(callbackCalled, "not called when moving outside of the Component (mouse)");
            callbackCalled = false;
            lastPoint = null;
            triggerFakeTouchEvent("touchstart", c.content(), SVG_WIDTH / 2, SVG_HEIGHT / 2);
            assert.isTrue(callbackCalled, "callback called on entering Component (touch)");
            assert.deepEqual(lastPoint, { x: SVG_WIDTH / 2, y: SVG_HEIGHT / 2 }, "was passed correct point (touch)");
            callbackCalled = false;
            triggerFakeTouchEvent("touchstart", c.content(), SVG_WIDTH / 4, SVG_HEIGHT / 4);
            assert.isFalse(callbackCalled, "callback not called again if already in Component (touch)");
            triggerFakeTouchEvent("touchstart", c.content(), 2 * SVG_WIDTH, 2 * SVG_HEIGHT);
            assert.isFalse(callbackCalled, "not called when moving outside of the Component (touch)");
            pointerInteraction.onPointerEnter(null);
            triggerFakeMouseEvent("mousemove", c.content(), SVG_WIDTH / 2, SVG_HEIGHT / 2);
            assert.isFalse(callbackCalled, "callback removed by passing null");
            svg.remove();
        });
        it("onPointerMove", function () {
            var svg = generateSVG(SVG_WIDTH, SVG_HEIGHT);
            var c = new Plottable.Component.AbstractComponent();
            c.renderTo(svg);
            var pointerInteraction = new Plottable.Interaction.Pointer();
            c.registerInteraction(pointerInteraction);
            var callbackCalled = false;
            var lastPoint;
            var callback = function (p) {
                callbackCalled = true;
                lastPoint = p;
            };
            pointerInteraction.onPointerMove(callback);
            assert.strictEqual(pointerInteraction.onPointerMove(), callback, "callback can be retrieved");
            triggerFakeMouseEvent("mousemove", c.content(), SVG_WIDTH / 2, SVG_HEIGHT / 2);
            assert.isTrue(callbackCalled, "callback called on entering Component (mouse)");
            assert.deepEqual(lastPoint, { x: SVG_WIDTH / 2, y: SVG_HEIGHT / 2 }, "was passed correct point (mouse)");
            callbackCalled = false;
            triggerFakeMouseEvent("mousemove", c.content(), SVG_WIDTH / 4, SVG_HEIGHT / 4);
            assert.isTrue(callbackCalled, "callback on moving inside Component (mouse)");
            assert.deepEqual(lastPoint, { x: SVG_WIDTH / 4, y: SVG_HEIGHT / 4 }, "was passed correct point (mouse)");
            callbackCalled = false;
            triggerFakeMouseEvent("mousemove", c.content(), 2 * SVG_WIDTH, 2 * SVG_HEIGHT);
            assert.isFalse(callbackCalled, "not called when moving outside of the Component (mouse)");
            callbackCalled = false;
            triggerFakeTouchEvent("touchstart", c.content(), SVG_WIDTH / 2, SVG_HEIGHT / 2);
            assert.isTrue(callbackCalled, "callback called on entering Component (touch)");
            assert.deepEqual(lastPoint, { x: SVG_WIDTH / 2, y: SVG_HEIGHT / 2 }, "was passed correct point (touch)");
            callbackCalled = false;
            triggerFakeTouchEvent("touchstart", c.content(), SVG_WIDTH / 4, SVG_HEIGHT / 4);
            assert.isTrue(callbackCalled, "callback on moving inside Component (touch)");
            assert.deepEqual(lastPoint, { x: SVG_WIDTH / 4, y: SVG_HEIGHT / 4 }, "was passed correct point (touch)");
            callbackCalled = false;
            triggerFakeTouchEvent("touchstart", c.content(), 2 * SVG_WIDTH, 2 * SVG_HEIGHT);
            assert.isFalse(callbackCalled, "not called when moving outside of the Component (touch)");
            pointerInteraction.onPointerMove(null);
            triggerFakeMouseEvent("mousemove", c.content(), SVG_WIDTH / 2, SVG_HEIGHT / 2);
            assert.isFalse(callbackCalled, "callback removed by passing null");
            svg.remove();
        });
        it("onPointerExit", function () {
            var svg = generateSVG(SVG_WIDTH, SVG_HEIGHT);
            var c = new Plottable.Component.AbstractComponent();
            c.renderTo(svg);
            var pointerInteraction = new Plottable.Interaction.Pointer();
            c.registerInteraction(pointerInteraction);
            var callbackCalled = false;
            var lastPoint;
            var callback = function (p) {
                callbackCalled = true;
                lastPoint = p;
            };
            pointerInteraction.onPointerExit(callback);
            assert.strictEqual(pointerInteraction.onPointerExit(), callback, "callback can be retrieved");
            triggerFakeMouseEvent("mousemove", c.content(), 2 * SVG_WIDTH, 2 * SVG_HEIGHT);
            assert.isFalse(callbackCalled, "not called when moving outside of the Component (mouse)");
            triggerFakeMouseEvent("mousemove", c.content(), SVG_WIDTH / 2, SVG_HEIGHT / 2);
            triggerFakeMouseEvent("mousemove", c.content(), 2 * SVG_WIDTH, 2 * SVG_HEIGHT);
            assert.isTrue(callbackCalled, "callback called on exiting Component (mouse)");
            assert.deepEqual(lastPoint, { x: 2 * SVG_WIDTH, y: 2 * SVG_HEIGHT }, "was passed correct point (mouse)");
            callbackCalled = false;
            triggerFakeMouseEvent("mousemove", c.content(), 3 * SVG_WIDTH, 3 * SVG_HEIGHT);
            assert.isFalse(callbackCalled, "callback not called again if already outside of Component (mouse)");
            callbackCalled = false;
            lastPoint = null;
            triggerFakeTouchEvent("touchstart", c.content(), 2 * SVG_WIDTH, 2 * SVG_HEIGHT);
            assert.isFalse(callbackCalled, "not called when moving outside of the Component (touch)");
            triggerFakeTouchEvent("touchstart", c.content(), SVG_WIDTH / 2, SVG_HEIGHT / 2);
            triggerFakeTouchEvent("touchstart", c.content(), 2 * SVG_WIDTH, 2 * SVG_HEIGHT);
            assert.isTrue(callbackCalled, "callback called on exiting Component (touch)");
            assert.deepEqual(lastPoint, { x: 2 * SVG_WIDTH, y: 2 * SVG_HEIGHT }, "was passed correct point (touch)");
            callbackCalled = false;
            triggerFakeTouchEvent("touchstart", c.content(), 3 * SVG_WIDTH, 3 * SVG_HEIGHT);
            assert.isFalse(callbackCalled, "callback not called again if already outside of Component (touch)");
            pointerInteraction.onPointerExit(null);
            triggerFakeMouseEvent("mousemove", c.content(), SVG_WIDTH / 2, SVG_HEIGHT / 2);
            triggerFakeMouseEvent("mousemove", c.content(), 2 * SVG_WIDTH, 2 * SVG_HEIGHT);
            assert.isFalse(callbackCalled, "callback removed by passing null");
            svg.remove();
        });
    });
});

///<reference path="../testReference.ts" />
var assert = chai.assert;
describe("DragBoxInteractions", function () {
    var svgWidth = 400;
    var svgHeight = 400;
    var svg;
    var dataset;
    var xScale;
    var yScale;
    var plot;
    var interaction;
    var dragstartX = 20;
    var dragstartY = svgHeight - 100;
    var dragendX = 100;
    var dragendY = svgHeight - 20;
    var draghalfwidth = Math.round((dragendX - dragstartX) / 2);
    var draghalfheight = Math.round((dragendY - dragstartY) / 2);
    var dragwidth = dragendX - dragstartX;
    var dragheight = dragendY - dragstartY;
    var dragmidX = dragstartX + draghalfwidth;
    var dragmidY = dragstartY + draghalfheight;
    function testResize(resizeXStart, resizeYStart, expectedSelection) {
        var timesCalled = 0;
        fakeDragSequence(interaction, dragstartX, dragstartY, dragendX, dragendY); // initial dragbox to resize from
        interaction.dragend(function (start, end) {
            timesCalled++;
            var interactionSelection = {
                xMin: +interaction.dragBox.attr("x"),
                yMin: +interaction.dragBox.attr("y"),
                xMax: +interaction.dragBox.attr("x") + (+interaction.dragBox.attr("width")),
                yMax: +interaction.dragBox.attr("y") + (+interaction.dragBox.attr("height"))
            };
            assert.deepEqual(interactionSelection, expectedSelection, "selection updated correctly");
        });
        // fake another drag event to resize the box.
        interaction.resizeEnabled(true);
        fakeDragSequence(interaction, resizeXStart, resizeYStart, dragmidX, dragmidY);
        assert.equal(timesCalled, 1, "drag callback not called once");
    }
    describe("XYDragBoxInteraction", function () {
        before(function () {
            svg = generateSVG(svgWidth, svgHeight);
            dataset = new Plottable.Dataset(makeLinearSeries(10));
            xScale = new Plottable.Scale.Linear();
            yScale = new Plottable.Scale.Linear();
            plot = new Plottable.Plot.Scatter(xScale, yScale);
            plot.addDataset(dataset);
            plot.project("x", "x", xScale);
            plot.project("y", "y", yScale);
            plot.renderTo(svg);
            interaction = new Plottable.Interaction.DragBox();
            plot.registerInteraction(interaction);
        });
        afterEach(function () {
            interaction.dragstart(null);
            interaction.drag(null);
            interaction.dragend(null);
            interaction.clearBox();
        });
        it("All callbacks are notified with appropriate data on drag", function () {
            var dragStartCalled = 0, dragEndCalled = 0;
            interaction.dragstart(function (a) {
                dragStartCalled++;
                var expectedStartLocation = { x: dragstartX, y: dragstartY };
                assert.deepEqual(a, expectedStartLocation, "areaCallback called with null arg on dragstart");
            });
            interaction.dragend(function (a, b) {
                dragEndCalled++;
                var expectedStart = {
                    x: dragstartX,
                    y: dragstartY
                };
                var expectedEnd = {
                    x: dragendX,
                    y: dragendY
                };
                assert.deepEqual(a, expectedStart, "areaCallback was passed the correct starting point");
                assert.deepEqual(b, expectedEnd, "areaCallback was passed the correct ending point");
            });
            // fake a drag event
            fakeDragSequence(interaction, dragstartX, dragstartY, dragendX, dragendY);
            assert.equal(dragStartCalled, 1, "dragstart callback is called once");
            assert.equal(dragEndCalled, 1, "dragend callback is called once");
        });
        it("Highlights and un-highlights areas appropriately", function () {
            fakeDragSequence(interaction, dragstartX, dragstartY, dragendX, dragendY);
            var dragBoxClass = "." + Plottable.Interaction.XYDragBox._CLASS_DRAG_BOX;
            var dragBox = plot.background().select(dragBoxClass);
            assert.isNotNull(dragBox, "the dragbox was created");
            var actualStartPosition = { x: parseFloat(dragBox.attr("x")), y: parseFloat(dragBox.attr("y")) };
            var expectedStartPosition = { x: Math.min(dragstartX, dragendX), y: Math.min(dragstartY, dragendY) };
            assert.deepEqual(actualStartPosition, expectedStartPosition, "highlighted box is positioned correctly");
            assert.equal(parseFloat(dragBox.attr("width")), Math.abs(dragstartX - dragendX), "highlighted box has correct width");
            assert.equal(parseFloat(dragBox.attr("height")), Math.abs(dragstartY - dragendY), "highlighted box has correct height");
            interaction.clearBox();
            var boxGone = dragBox.attr("width") === "0" && dragBox.attr("height") === "0";
            assert.isTrue(boxGone, "highlighted box disappears when clearBox is called");
        });
        describe("resize enabled", function () {
            it("from the top left", function () {
                testResize(dragstartX, dragendY, {
                    xMin: dragmidX,
                    yMin: dragstartY,
                    xMax: dragendX,
                    yMax: dragmidY
                });
            });
            it("from the top", function () {
                testResize(dragmidX, dragendY, {
                    xMin: dragstartX,
                    yMin: dragstartY,
                    xMax: dragendX,
                    yMax: dragmidY
                });
            });
            it("from the top right", function () {
                testResize(dragendX, dragendY, {
                    xMin: dragstartX,
                    yMin: dragstartY,
                    xMax: dragmidX,
                    yMax: dragmidY
                });
            });
            it("from the right", function () {
                testResize(dragendX, dragmidY, {
                    xMin: dragstartX,
                    yMin: dragstartY,
                    xMax: dragmidX,
                    yMax: dragendY
                });
            });
            it("from the bottom right", function () {
                testResize(dragendX, dragstartY, {
                    xMin: dragstartX,
                    yMin: dragmidY,
                    xMax: dragmidX,
                    yMax: dragendY
                });
            });
            it("from the bottom", function () {
                testResize(dragmidX, dragstartY, {
                    xMin: dragstartX,
                    yMin: dragmidY,
                    xMax: dragendX,
                    yMax: dragendY
                });
            });
            it("from the bottom left", function () {
                testResize(dragstartX, dragstartY, {
                    xMin: dragmidX,
                    yMin: dragmidY,
                    xMax: dragendX,
                    yMax: dragendY
                });
            });
            it("from the left", function () {
                testResize(dragstartX, dragmidY, {
                    xMin: dragmidX,
                    yMin: dragstartY,
                    xMax: dragendX,
                    yMax: dragendY
                });
            });
        });
        after(function () {
            svg.remove();
        });
    });
    describe("YDragBoxInteraction", function () {
        before(function () {
            svg = generateSVG(svgWidth, svgHeight);
            dataset = new Plottable.Dataset(makeLinearSeries(10));
            xScale = new Plottable.Scale.Linear();
            yScale = new Plottable.Scale.Linear();
            plot = new Plottable.Plot.Scatter(xScale, yScale);
            plot.addDataset(dataset);
            plot.project("x", "x", xScale);
            plot.project("y", "y", yScale);
            plot.renderTo(svg);
            interaction = new Plottable.Interaction.YDragBox();
            plot.registerInteraction(interaction);
        });
        afterEach(function () {
            interaction.dragstart(null);
            interaction.drag(null);
            interaction.dragend(null);
            interaction.clearBox();
        });
        it("All callbacks are notified with appropriate data when a drag finishes", function () {
            var dragStartCalled = 0, dragEndCalled = 0;
            interaction.dragstart(function (a) {
                dragStartCalled++;
                var expectedY = dragstartY;
                assert.deepEqual(a.y, expectedY, "areaCallback called with null arg on dragstart");
            });
            interaction.dragend(function (a, b) {
                dragEndCalled++;
                var expectedStartY = dragstartY;
                var expectedEndY = dragendY;
                assert.deepEqual(a.y, expectedStartY);
                assert.deepEqual(b.y, expectedEndY);
            });
            // fake a drag event
            fakeDragSequence(interaction, dragstartX, dragstartY, dragendX, dragendY);
            assert.equal(dragStartCalled, 1, "dragstart callback is called once");
            assert.equal(dragEndCalled, 1, "dragend callback is called once");
        });
        it("Highlights and un-highlights areas appropriately", function () {
            fakeDragSequence(interaction, dragstartX, dragstartY, dragendX, dragendY);
            var dragBoxClass = "." + Plottable.Interaction.XYDragBox._CLASS_DRAG_BOX;
            var dragBox = plot.background().select(dragBoxClass);
            assert.isNotNull(dragBox, "the dragbox was created");
            var actualStartPosition = { x: parseFloat(dragBox.attr("x")), y: parseFloat(dragBox.attr("y")) };
            var expectedStartPosition = { x: 0, y: Math.min(dragstartY, dragendY) };
            assert.deepEqual(actualStartPosition, expectedStartPosition, "highlighted box is positioned correctly");
            assert.equal(parseFloat(dragBox.attr("width")), svgWidth, "highlighted box has correct width");
            assert.equal(parseFloat(dragBox.attr("height")), Math.abs(dragstartY - dragendY), "highlighted box has correct height");
            interaction.clearBox();
            var boxGone = dragBox.attr("width") === "0" && dragBox.attr("height") === "0";
            assert.isTrue(boxGone, "highlighted box disappears when clearBox is called");
        });
        describe("resize enabled", function () {
            it("from the top left", function () {
                testResize(dragstartX, dragendY, {
                    xMin: 0,
                    yMin: dragstartY,
                    xMax: svgWidth,
                    yMax: dragmidY
                });
            });
            it("from the top", function () {
                testResize(dragmidX, dragendY, {
                    xMin: 0,
                    yMin: dragstartY,
                    xMax: svgWidth,
                    yMax: dragmidY
                });
            });
            it("from the top right", function () {
                testResize(dragendX, dragendY, {
                    xMin: 0,
                    yMin: dragstartY,
                    xMax: svgWidth,
                    yMax: dragmidY
                });
            });
            it("from the bottom right", function () {
                testResize(dragendX, dragstartY, {
                    xMin: 0,
                    yMin: dragmidY,
                    xMax: svgWidth,
                    yMax: dragendY
                });
            });
            it("from the bottom", function () {
                testResize(dragmidX, dragstartY, {
                    xMin: 0,
                    yMin: dragmidY,
                    xMax: svgWidth,
                    yMax: dragendY
                });
            });
            it("from the bottom left", function () {
                testResize(dragstartX, dragstartY, {
                    xMin: 0,
                    yMin: dragmidY,
                    xMax: svgWidth,
                    yMax: dragendY
                });
            });
        });
        after(function () {
            svg.remove();
        });
    });
});

///<reference path="../testReference.ts" />
var __extends = this.__extends || function (d, b) {
    for (var p in b) if (b.hasOwnProperty(p)) d[p] = b[p];
    function __() { this.constructor = d; }
    __.prototype = b.prototype;
    d.prototype = new __();
};
var assert = chai.assert;
var TestHoverable = (function (_super) {
    __extends(TestHoverable, _super);
    function TestHoverable() {
        _super.apply(this, arguments);
        this.leftPoint = { x: 100, y: 200 };
        this.rightPoint = { x: 300, y: 200 };
    }
    TestHoverable.prototype._hoverOverComponent = function (p) {
        // cast-override
    };
    TestHoverable.prototype._hoverOutComponent = function (p) {
        // cast-override
    };
    TestHoverable.prototype._doHover = function (p) {
        var data = [];
        var points = [];
        if (p.x < 250) {
            data.push("left");
            points.push(this.leftPoint);
        }
        if (p.x > 150) {
            data.push("right");
            points.push(this.rightPoint);
        }
        return {
            data: data,
            pixelPositions: points,
            selection: this._element
        };
    };
    return TestHoverable;
})(Plottable.Component.AbstractComponent);
describe("Interactions", function () {
    describe("Hover", function () {
        var svg;
        var testTarget;
        var target;
        var hoverInteraction;
        var overData;
        var overCallbackCalled = false;
        var outData;
        var outCallbackCalled = false;
        beforeEach(function () {
            svg = generateSVG();
            testTarget = new TestHoverable();
            testTarget.classed("test-hoverable", true);
            testTarget.renderTo(svg);
            hoverInteraction = new Plottable.Interaction.Hover();
            overCallbackCalled = false;
            hoverInteraction.onHoverOver(function (hd) {
                overCallbackCalled = true;
                overData = hd;
            });
            outCallbackCalled = false;
            hoverInteraction.onHoverOut(function (hd) {
                outCallbackCalled = true;
                outData = hd;
            });
            testTarget.registerInteraction(hoverInteraction);
            target = testTarget.content();
        });
        it("correctly triggers onHoverOver() callbacks (mouse events)", function () {
            overCallbackCalled = false;
            triggerFakeMouseEvent("mouseover", target, 100, 200);
            assert.isTrue(overCallbackCalled, "onHoverOver was called on mousing over a target area");
            assert.deepEqual(overData.pixelPositions, [testTarget.leftPoint], "onHoverOver was called with the correct pixel position (mouse onto left)");
            assert.deepEqual(overData.data, ["left"], "onHoverOver was called with the correct data (mouse onto left)");
            overCallbackCalled = false;
            triggerFakeMouseEvent("mousemove", target, 100, 200);
            assert.isFalse(overCallbackCalled, "onHoverOver isn't called if the hover data didn't change");
            overCallbackCalled = false;
            triggerFakeMouseEvent("mousemove", target, 200, 200);
            assert.isTrue(overCallbackCalled, "onHoverOver was called when mousing into a new region");
            assert.deepEqual(overData.pixelPositions, [testTarget.rightPoint], "onHoverOver was called with the correct pixel position (left --> center)");
            assert.deepEqual(overData.data, ["right"], "onHoverOver was called with the new data only (left --> center)");
            triggerFakeMouseEvent("mouseout", target, 401, 200);
            overCallbackCalled = false;
            triggerFakeMouseEvent("mouseover", target, 200, 200);
            assert.deepEqual(overData.pixelPositions, [testTarget.leftPoint, testTarget.rightPoint], "onHoverOver was called with the correct pixel positions");
            assert.deepEqual(overData.data, ["left", "right"], "onHoverOver is called with the correct data");
            svg.remove();
        });
        it("correctly triggers onHoverOver() callbacks (touch events)", function () {
            overCallbackCalled = false;
            triggerFakeTouchEvent("touchstart", target, 100, 200);
            assert.isTrue(overCallbackCalled, "onHoverOver was called on touching a target area");
            assert.deepEqual(overData.pixelPositions, [testTarget.leftPoint], "onHoverOver was called with the correct pixel position (mouse onto left)");
            assert.deepEqual(overData.data, ["left"], "onHoverOver was called with the correct data (mouse onto left)");
            overCallbackCalled = false;
            triggerFakeTouchEvent("touchstart", target, 100, 200);
            assert.isFalse(overCallbackCalled, "onHoverOver isn't called if the hover data didn't change");
            overCallbackCalled = false;
            triggerFakeTouchEvent("touchstart", target, 200, 200);
            assert.isTrue(overCallbackCalled, "onHoverOver was called when touch moves into a new region");
            assert.deepEqual(overData.pixelPositions, [testTarget.rightPoint], "onHoverOver was called with the correct pixel position (left --> center)");
            assert.deepEqual(overData.data, ["right"], "onHoverOver was called with the new data only (left --> center)");
            triggerFakeTouchEvent("touchstart", target, 401, 200);
            overCallbackCalled = false;
            triggerFakeTouchEvent("touchstart", target, 200, 200);
            assert.deepEqual(overData.pixelPositions, [testTarget.leftPoint, testTarget.rightPoint], "onHoverOver was called with the correct pixel positions");
            assert.deepEqual(overData.data, ["left", "right"], "onHoverOver is called with the correct data");
            svg.remove();
        });
        it("correctly triggers onHoverOut() callbacks (mouse events)", function () {
            triggerFakeMouseEvent("mouseover", target, 100, 200);
            outCallbackCalled = false;
            triggerFakeMouseEvent("mousemove", target, 200, 200);
            assert.isFalse(outCallbackCalled, "onHoverOut isn't called when mousing into a new region without leaving the old one");
            outCallbackCalled = false;
            triggerFakeMouseEvent("mousemove", target, 300, 200);
            assert.isTrue(outCallbackCalled, "onHoverOut was called when the hover data changes");
            assert.deepEqual(outData.pixelPositions, [testTarget.leftPoint], "onHoverOut was called with the correct pixel position (center --> right)");
            assert.deepEqual(outData.data, ["left"], "onHoverOut was called with the correct data (center --> right)");
            outCallbackCalled = false;
            triggerFakeMouseEvent("mouseout", target, 401, 200);
            assert.isTrue(outCallbackCalled, "onHoverOut is called on mousing out of the Component");
            assert.deepEqual(outData.pixelPositions, [testTarget.rightPoint], "onHoverOut was called with the correct pixel position");
            assert.deepEqual(outData.data, ["right"], "onHoverOut was called with the correct data");
            outCallbackCalled = false;
            triggerFakeMouseEvent("mouseover", target, 200, 200);
            triggerFakeMouseEvent("mouseout", target, 200, 401);
            assert.deepEqual(outData.pixelPositions, [testTarget.leftPoint, testTarget.rightPoint], "onHoverOut was called with the correct pixel positions");
            assert.deepEqual(outData.data, ["left", "right"], "onHoverOut is called with the correct data");
            svg.remove();
        });
        it("correctly triggers onHoverOut() callbacks (touch events)", function () {
            triggerFakeTouchEvent("touchstart", target, 100, 200);
            outCallbackCalled = false;
            triggerFakeTouchEvent("touchstart", target, 200, 200);
            assert.isFalse(outCallbackCalled, "onHoverOut isn't called when mousing into a new region without leaving the old one");
            outCallbackCalled = false;
            triggerFakeTouchEvent("touchstart", target, 300, 200);
            assert.isTrue(outCallbackCalled, "onHoverOut was called when the hover data changes");
            assert.deepEqual(outData.pixelPositions, [testTarget.leftPoint], "onHoverOut was called with the correct pixel position (center --> right)");
            assert.deepEqual(outData.data, ["left"], "onHoverOut was called with the correct data (center --> right)");
            outCallbackCalled = false;
            triggerFakeTouchEvent("touchstart", target, 401, 200);
            assert.isTrue(outCallbackCalled, "onHoverOut is called on mousing out of the Component");
            assert.deepEqual(outData.pixelPositions, [testTarget.rightPoint], "onHoverOut was called with the correct pixel position");
            assert.deepEqual(outData.data, ["right"], "onHoverOut was called with the correct data");
            outCallbackCalled = false;
            triggerFakeTouchEvent("touchstart", target, 200, 200);
            triggerFakeTouchEvent("touchstart", target, 200, 401);
            assert.deepEqual(outData.pixelPositions, [testTarget.leftPoint, testTarget.rightPoint], "onHoverOut was called with the correct pixel positions");
            assert.deepEqual(outData.data, ["left", "right"], "onHoverOut is called with the correct data");
            svg.remove();
        });
        it("getCurrentHoverData()", function () {
            triggerFakeMouseEvent("mouseover", target, 100, 200);
            var currentlyHovered = hoverInteraction.getCurrentHoverData();
            assert.deepEqual(currentlyHovered.pixelPositions, [testTarget.leftPoint], "retrieves pixel positions corresponding to the current position");
            assert.deepEqual(currentlyHovered.data, ["left"], "retrieves data corresponding to the current position");
            triggerFakeMouseEvent("mousemove", target, 200, 200);
            currentlyHovered = hoverInteraction.getCurrentHoverData();
            assert.deepEqual(currentlyHovered.pixelPositions, [testTarget.leftPoint, testTarget.rightPoint], "retrieves pixel positions corresponding to the current position");
            assert.deepEqual(currentlyHovered.data, ["left", "right"], "retrieves data corresponding to the current position");
            triggerFakeMouseEvent("mouseout", target, 401, 200);
            currentlyHovered = hoverInteraction.getCurrentHoverData();
            assert.isNull(currentlyHovered.data, "returns null if not currently hovering");
            svg.remove();
        });
    });
});

///<reference path="../testReference.ts" />
var assert = chai.assert;
describe("Interactions", function () {
<<<<<<< HEAD
    describe("Scroll", function () {
        var SVG_WIDTH = 400;
        var SVG_HEIGHT = 400;
        it("onScroll", function () {
            // HACKHACK PhantomJS doesn't implement fake creation of WheelEvents
            // https://github.com/ariya/phantomjs/issues/11289
            if (window.PHANTOMJS) {
                return;
            }
            var svg = generateSVG(SVG_WIDTH, SVG_HEIGHT);
            var c = new Plottable.Component.AbstractComponent();
            c.renderTo(svg);
            var scrollInteraction = new Plottable.Interaction.Scroll();
            c.registerInteraction(scrollInteraction);
            var callbackCalled = false;
            var lastPoint;
            var deltaY;
            var callback = function (p, delta) {
                callbackCalled = true;
                lastPoint = p;
                deltaY = delta;
            };
            scrollInteraction.onScroll(callback);
            var expectedDeltaY = 10;
            triggerFakeWheelEvent("wheel", c.content(), SVG_WIDTH / 2, SVG_HEIGHT / 2, expectedDeltaY);
            assert.isTrue(callbackCalled, "callback called when inside Component (mouse)");
            assert.deepEqual(lastPoint, { x: SVG_WIDTH / 2, y: SVG_HEIGHT / 2 }, "was passed correct point (mouse)");
            assert.deepEqual(deltaY, expectedDeltaY, "was passed correct delta Y");
            callbackCalled = false;
            triggerFakeMouseEvent("mousemove", c.content(), 2 * SVG_WIDTH, 2 * SVG_HEIGHT);
            assert.isFalse(callbackCalled, "not called when moving outside of the Component (mouse)");
=======
    describe("Click", function () {
        var SVG_WIDTH = 400;
        var SVG_HEIGHT = 400;
        it("onClick", function () {
            var svg = generateSVG(SVG_WIDTH, SVG_HEIGHT);
            var c = new Plottable.Component.AbstractComponent();
            c.renderTo(svg);
            var clickInteraction = new Plottable.Interaction.Click();
            c.registerInteraction(clickInteraction);
            var callbackCalled = false;
            var lastPoint;
            var callback = function (p) {
                callbackCalled = true;
                lastPoint = p;
            };
            clickInteraction.onClick(callback);
            assert.strictEqual(clickInteraction.onClick(), callback, "callback can be retrieved");
            triggerFakeMouseEvent("mousedown", c.content(), SVG_WIDTH / 2, SVG_HEIGHT / 2);
            triggerFakeMouseEvent("mouseup", c.content(), SVG_WIDTH / 2, SVG_HEIGHT / 2);
            assert.isTrue(callbackCalled, "callback called on clicking Component (mouse)");
            assert.deepEqual(lastPoint, { x: SVG_WIDTH / 2, y: SVG_HEIGHT / 2 }, "was passed correct point (mouse)");
            callbackCalled = false;
            lastPoint = null;
            triggerFakeMouseEvent("mousedown", c.content(), SVG_WIDTH / 2, SVG_HEIGHT / 2);
            triggerFakeMouseEvent("mouseup", c.content(), SVG_WIDTH / 4, SVG_HEIGHT / 4);
            assert.isTrue(callbackCalled, "callback called on clicking Component (mouse)");
            assert.deepEqual(lastPoint, { x: SVG_WIDTH / 4, y: SVG_HEIGHT / 4 }, "was passed mouseup point (mouse)");
            callbackCalled = false;
            triggerFakeMouseEvent("mousedown", c.content(), SVG_WIDTH / 2, SVG_HEIGHT / 2);
            triggerFakeMouseEvent("mouseup", c.content(), SVG_WIDTH * 2, SVG_HEIGHT * 2);
            assert.isFalse(callbackCalled, "callback not called if released outside component (mouse)");
            triggerFakeMouseEvent("mousedown", c.content(), SVG_WIDTH * 2, SVG_HEIGHT * 2);
            triggerFakeMouseEvent("mouseup", c.content(), SVG_WIDTH / 2, SVG_HEIGHT / 2);
            assert.isFalse(callbackCalled, "callback not called if started outside component (mouse)");
            triggerFakeMouseEvent("mousedown", c.content(), SVG_WIDTH / 2, SVG_HEIGHT / 2);
            triggerFakeMouseEvent("mousemove", c.content(), SVG_WIDTH * 2, SVG_HEIGHT * 2);
            triggerFakeMouseEvent("mouseup", c.content(), SVG_WIDTH / 2, SVG_HEIGHT / 2);
            assert.isTrue(callbackCalled, "callback called even if moved outside component (mouse)");
            callbackCalled = false;
            lastPoint = null;
            triggerFakeTouchEvent("touchstart", c.content(), SVG_WIDTH / 2, SVG_HEIGHT / 2);
            triggerFakeTouchEvent("touchend", c.content(), SVG_WIDTH / 2, SVG_HEIGHT / 2);
            assert.isTrue(callbackCalled, "callback called on entering Component (touch)");
            assert.deepEqual(lastPoint, { x: SVG_WIDTH / 2, y: SVG_HEIGHT / 2 }, "was passed correct point (touch)");
            callbackCalled = false;
            lastPoint = null;
            triggerFakeTouchEvent("touchstart", c.content(), SVG_WIDTH / 2, SVG_HEIGHT / 2);
            triggerFakeTouchEvent("touchend", c.content(), SVG_WIDTH / 4, SVG_HEIGHT / 4);
            assert.isTrue(callbackCalled, "callback called on clicking Component (mouse)");
            assert.deepEqual(lastPoint, { x: SVG_WIDTH / 4, y: SVG_HEIGHT / 4 }, "was passed mouseup point (touch)");
            callbackCalled = false;
            triggerFakeTouchEvent("touchstart", c.content(), SVG_WIDTH / 2, SVG_HEIGHT / 2);
            triggerFakeTouchEvent("touchend", c.content(), SVG_WIDTH * 2, SVG_HEIGHT * 2);
            assert.isFalse(callbackCalled, "callback not called if released outside component (touch)");
            callbackCalled = false;
            triggerFakeTouchEvent("touchstart", c.content(), SVG_WIDTH * 2, SVG_HEIGHT * 2);
            triggerFakeTouchEvent("touchend", c.content(), SVG_WIDTH / 2, SVG_HEIGHT / 2);
            assert.isFalse(callbackCalled, "callback not called if started outside component (touch)");
            triggerFakeTouchEvent("touchstart", c.content(), SVG_WIDTH / 2, SVG_HEIGHT / 2);
            triggerFakeTouchEvent("touchmove", c.content(), SVG_WIDTH * 2, SVG_HEIGHT * 2);
            triggerFakeTouchEvent("touchend", c.content(), SVG_WIDTH / 2, SVG_HEIGHT / 2);
            assert.isTrue(callbackCalled, "callback called even if moved outside component (touch)");
>>>>>>> afbecba2
            svg.remove();
        });
    });
});

///<reference path="../testReference.ts" />
var assert = chai.assert;
describe("Dispatchers", function () {
    describe("AbstractDispatcher", function () {
        it("_connect() and _disconnect()", function () {
            var dispatcher = new Plottable.Dispatcher.AbstractDispatcher();
            var callbackCalls = 0;
            dispatcher._event2Callback["click"] = function () { return callbackCalls++; };
            var d3document = d3.select(document);
            dispatcher._connect();
            triggerFakeUIEvent("click", d3document);
            assert.strictEqual(callbackCalls, 1, "connected correctly (callback was called)");
            dispatcher._connect();
            callbackCalls = 0;
            triggerFakeUIEvent("click", d3document);
            assert.strictEqual(callbackCalls, 1, "can't double-connect (callback only called once)");
            dispatcher._disconnect();
            callbackCalls = 0;
            triggerFakeUIEvent("click", d3document);
            assert.strictEqual(callbackCalls, 0, "disconnected correctly (callback not called)");
        });
        it("won't _disconnect() if broadcasters still have listeners", function () {
            var dispatcher = new Plottable.Dispatcher.AbstractDispatcher();
            var callbackWasCalled = false;
            dispatcher._event2Callback["click"] = function () { return callbackWasCalled = true; };
            var b = new Plottable.Core.Broadcaster(dispatcher);
            var key = "unit test";
            b.registerListener(key, function () { return null; });
            dispatcher._broadcasters = [b];
            var d3document = d3.select(document);
            dispatcher._connect();
            triggerFakeUIEvent("click", d3document);
            assert.isTrue(callbackWasCalled, "connected correctly (callback was called)");
            dispatcher._disconnect();
            callbackWasCalled = false;
            triggerFakeUIEvent("click", d3document);
            assert.isTrue(callbackWasCalled, "didn't disconnect while broadcaster had listener");
            b.deregisterListener(key);
            dispatcher._disconnect();
            callbackWasCalled = false;
            triggerFakeUIEvent("click", d3document);
            assert.isFalse(callbackWasCalled, "disconnected when broadcaster had no listeners");
        });
        it("_setCallback()", function () {
            var dispatcher = new Plottable.Dispatcher.AbstractDispatcher();
            var b = new Plottable.Core.Broadcaster(dispatcher);
            var key = "unit test";
            var callbackWasCalled = false;
            var callback = function () { return callbackWasCalled = true; };
            dispatcher._setCallback(b, key, callback);
            b.broadcast();
            assert.isTrue(callbackWasCalled, "callback was called after setting with _setCallback()");
            dispatcher._setCallback(b, key, null);
            callbackWasCalled = false;
            b.broadcast();
            assert.isFalse(callbackWasCalled, "callback was removed by calling _setCallback() with null");
        });
    });
});

///<reference path="../testReference.ts" />
var assert = chai.assert;
describe("Dispatchers", function () {
    describe("Mouse Dispatcher", function () {
        function assertPointsClose(actual, expected, epsilon, message) {
            assert.closeTo(actual.x, expected.x, epsilon, message + " (x)");
            assert.closeTo(actual.y, expected.y, epsilon, message + " (y)");
        }
        ;
        it("getDispatcher() creates only one Dispatcher.Mouse per <svg>", function () {
            var svg = generateSVG();
            var md1 = Plottable.Dispatcher.Mouse.getDispatcher(svg.node());
            assert.isNotNull(md1, "created a new Dispatcher on an SVG");
            var md2 = Plottable.Dispatcher.Mouse.getDispatcher(svg.node());
            assert.strictEqual(md1, md2, "returned the existing Dispatcher if called again with same <svg>");
            svg.remove();
        });
        it("getLastMousePosition() defaults to a non-null value", function () {
            var svg = generateSVG();
            var md = Plottable.Dispatcher.Mouse.getDispatcher(svg.node());
            var p = md.getLastMousePosition();
            assert.isNotNull(p, "returns a value after initialization");
            assert.isNotNull(p.x, "x value is set");
            assert.isNotNull(p.y, "y value is set");
            svg.remove();
        });
        it("can remove callbacks by passing null", function () {
            var targetWidth = 400, targetHeight = 400;
            var target = generateSVG(targetWidth, targetHeight);
            // HACKHACK: PhantomJS can't measure SVGs unless they have something in them occupying space
            target.append("rect").attr("width", targetWidth).attr("height", targetHeight);
            var targetX = 17;
            var targetY = 76;
            var md = Plottable.Dispatcher.Mouse.getDispatcher(target.node());
            var cb1Called = false;
            var cb1 = function (p, e) { return cb1Called = true; };
            var cb2Called = false;
            var cb2 = function (p, e) { return cb2Called = true; };
            md.onMouseMove("callback1", cb1);
            md.onMouseMove("callback2", cb2);
            triggerFakeMouseEvent("mousemove", target, targetX, targetY);
            assert.isTrue(cb1Called, "callback 1 was called on mousemove");
            assert.isTrue(cb2Called, "callback 2 was called on mousemove");
            cb1Called = false;
            cb2Called = false;
            md.onMouseMove("callback1", null);
            triggerFakeMouseEvent("mousemove", target, targetX, targetY);
            assert.isFalse(cb1Called, "callback was not called after blanking");
            assert.isTrue(cb2Called, "callback 2 was still called");
            target.remove();
        });
        it("doesn't call callbacks if not in the DOM", function () {
            var targetWidth = 400, targetHeight = 400;
            var target = generateSVG(targetWidth, targetHeight);
            // HACKHACK: PhantomJS can't measure SVGs unless they have something in them occupying space
            target.append("rect").attr("width", targetWidth).attr("height", targetHeight);
            var targetX = 17;
            var targetY = 76;
            var md = Plottable.Dispatcher.Mouse.getDispatcher(target.node());
            var callbackWasCalled = false;
            var callback = function (p, e) { return callbackWasCalled = true; };
            var keyString = "notInDomTest";
            md.onMouseMove(keyString, callback);
            triggerFakeMouseEvent("mousemove", target, targetX, targetY);
            assert.isTrue(callbackWasCalled, "callback was called on mousemove");
            target.remove();
            callbackWasCalled = false;
            triggerFakeMouseEvent("mousemove", target, targetX, targetY);
            assert.isFalse(callbackWasCalled, "callback was not called after <svg> was removed from DOM");
            md.onMouseMove(keyString, null);
        });
        it("calls callbacks on mouseover, mousemove, and mouseout", function () {
            var targetWidth = 400, targetHeight = 400;
            var target = generateSVG(targetWidth, targetHeight);
            // HACKHACK: PhantomJS can't measure SVGs unless they have something in them occupying space
            target.append("rect").attr("width", targetWidth).attr("height", targetHeight);
            var targetX = 17;
            var targetY = 76;
            var expectedPoint = {
                x: targetX,
                y: targetY
            };
            var md = Plottable.Dispatcher.Mouse.getDispatcher(target.node());
            var callbackWasCalled = false;
            var callback = function (p, e) {
                callbackWasCalled = true;
                assertPointsClose(p, expectedPoint, 0.5, "mouse position is correct");
                assert.isNotNull(e, "mouse event was passed to the callback");
            };
            var keyString = "unit test";
            md.onMouseMove(keyString, callback);
            triggerFakeMouseEvent("mouseover", target, targetX, targetY);
            assert.isTrue(callbackWasCalled, "callback was called on mouseover");
            callbackWasCalled = false;
            triggerFakeMouseEvent("mousemove", target, targetX, targetY);
            assert.isTrue(callbackWasCalled, "callback was called on mousemove");
            callbackWasCalled = false;
            triggerFakeMouseEvent("mouseout", target, targetX, targetY);
            assert.isTrue(callbackWasCalled, "callback was called on mouseout");
            md.onMouseMove(keyString, null);
            target.remove();
        });
        it("onMouseDown()", function () {
            var targetWidth = 400, targetHeight = 400;
            var target = generateSVG(targetWidth, targetHeight);
            // HACKHACK: PhantomJS can't measure SVGs unless they have something in them occupying space
            target.append("rect").attr("width", targetWidth).attr("height", targetHeight);
            var targetX = 17;
            var targetY = 76;
            var expectedPoint = {
                x: targetX,
                y: targetY
            };
            var md = Plottable.Dispatcher.Mouse.getDispatcher(target.node());
            var callbackWasCalled = false;
            var callback = function (p, e) {
                callbackWasCalled = true;
                assertPointsClose(p, expectedPoint, 0.5, "mouse position is correct");
                assert.isNotNull(e, "mouse event was passed to the callback");
            };
            var keyString = "unit test";
            md.onMouseDown(keyString, callback);
            triggerFakeMouseEvent("mousedown", target, targetX, targetY);
            assert.isTrue(callbackWasCalled, "callback was called on mousedown");
            md.onMouseDown(keyString, null);
            target.remove();
        });
        it("onMouseUp()", function () {
            var targetWidth = 400, targetHeight = 400;
            var target = generateSVG(targetWidth, targetHeight);
            // HACKHACK: PhantomJS can't measure SVGs unless they have something in them occupying space
            target.append("rect").attr("width", targetWidth).attr("height", targetHeight);
            var targetX = 17;
            var targetY = 76;
            var expectedPoint = {
                x: targetX,
                y: targetY
            };
            var md = Plottable.Dispatcher.Mouse.getDispatcher(target.node());
            var callbackWasCalled = false;
            var callback = function (p, e) {
                callbackWasCalled = true;
                assertPointsClose(p, expectedPoint, 0.5, "mouse position is correct");
                assert.isNotNull(e, "mouse event was passed to the callback");
            };
            var keyString = "unit test";
            md.onMouseUp(keyString, callback);
            triggerFakeMouseEvent("mouseup", target, targetX, targetY);
            assert.isTrue(callbackWasCalled, "callback was called on mouseup");
            md.onMouseUp(keyString, null);
            target.remove();
        });
        it("onWheel()", function () {
            // HACKHACK PhantomJS doesn't implement fake creation of WheelEvents
            // https://github.com/ariya/phantomjs/issues/11289
            if (window.PHANTOMJS) {
                return;
            }
            var targetWidth = 400, targetHeight = 400;
            var svg = generateSVG(targetWidth, targetHeight);
            // HACKHACK: PhantomJS can't measure SVGs unless they have something in them occupying space
            svg.append("rect").attr("width", targetWidth).attr("height", targetHeight);
            var targetX = 17;
            var targetY = 76;
            var expectedPoint = {
                x: targetX,
                y: targetY
            };
            var targetDeltaY = 10;
            var md = Plottable.Dispatcher.Mouse.getDispatcher(svg.node());
            var callbackWasCalled = false;
            var callback = function (p, e) {
                callbackWasCalled = true;
                assert.strictEqual(e.deltaY, targetDeltaY, "deltaY value was passed to callback");
                assertPointsClose(p, expectedPoint, 0.5, "mouse position is correct");
                assert.isNotNull(e, "mouse event was passed to the callback");
            };
            var keyString = "unit test";
            md.onWheel(keyString, callback);
            triggerFakeWheelEvent("wheel", svg, targetX, targetY, targetDeltaY);
            assert.isTrue(callbackWasCalled, "callback was called on wheel");
            md.onWheel(keyString, null);
            svg.remove();
        });
        it("onDblClick()", function () {
            var targetWidth = 400, targetHeight = 400;
            var target = generateSVG(targetWidth, targetHeight);
            // HACKHACK: PhantomJS can't measure SVGs unless they have something in them occupying space
            target.append("rect").attr("width", targetWidth).attr("height", targetHeight);
            var targetX = 17;
            var targetY = 76;
            var expectedPoint = {
                x: targetX,
                y: targetY
            };
            var md = Plottable.Dispatcher.Mouse.getDispatcher(target.node());
            var callbackWasCalled = false;
            var callback = function (p, e) {
                callbackWasCalled = true;
                assert.isNotNull(e, "mouse event was passed to the callback");
            };
            var keyString = "unit test";
            md.onDblClick(keyString, callback);
            triggerFakeMouseEvent("dblclick", target, targetX, targetY);
            assert.isTrue(callbackWasCalled, "callback was called on dblClick");
            md.onDblClick(keyString, null);
            target.remove();
        });
    });
});

///<reference path="../testReference.ts" />
var assert = chai.assert;
describe("Dispatchers", function () {
    describe("Touch Dispatcher", function () {
        it("getDispatcher() creates only one Dispatcher.Touch per <svg>", function () {
            var svg = generateSVG();
            var td1 = Plottable.Dispatcher.Touch.getDispatcher(svg.node());
            assert.isNotNull(td1, "created a new Dispatcher on an SVG");
            var td2 = Plottable.Dispatcher.Touch.getDispatcher(svg.node());
            assert.strictEqual(td1, td2, "returned the existing Dispatcher if called again with same <svg>");
            svg.remove();
        });
        it("getLastTouchPosition() defaults to a non-null value", function () {
            var svg = generateSVG();
            var td = Plottable.Dispatcher.Touch.getDispatcher(svg.node());
            var p = td.getLastTouchPosition();
            assert.isNotNull(p, "returns a value after initialization");
            assert.isNotNull(p.x, "x value is set");
            assert.isNotNull(p.y, "y value is set");
            svg.remove();
        });
        it("onTouchStart()", function () {
            var targetWidth = 400, targetHeight = 400;
            var target = generateSVG(targetWidth, targetHeight);
            // HACKHACK: PhantomJS can't measure SVGs unless they have something in them occupying space
            target.append("rect").attr("width", targetWidth).attr("height", targetHeight);
            var targetX = 17;
            var targetY = 76;
            var expectedPoint = {
                x: targetX,
                y: targetY
            };
            var td = Plottable.Dispatcher.Touch.getDispatcher(target.node());
            var callbackWasCalled = false;
            var callback = function (p, e) {
                callbackWasCalled = true;
                assertPointsClose(p, expectedPoint, 0.5, "touch position is correct");
                assert.isNotNull(e, "TouchEvent was passed to the Dispatcher");
            };
            var keyString = "unit test";
            td.onTouchStart(keyString, callback);
            triggerFakeTouchEvent("touchstart", target, targetX, targetY);
            assert.isTrue(callbackWasCalled, "callback was called on touchstart");
            td.onTouchStart(keyString, null);
            target.remove();
        });
        it("onTouchMove()", function () {
            var targetWidth = 400, targetHeight = 400;
            var target = generateSVG(targetWidth, targetHeight);
            // HACKHACK: PhantomJS can't measure SVGs unless they have something in them occupying space
            target.append("rect").attr("width", targetWidth).attr("height", targetHeight);
            var targetX = 17;
            var targetY = 76;
            var expectedPoint = {
                x: targetX,
                y: targetY
            };
            var td = Plottable.Dispatcher.Touch.getDispatcher(target.node());
            var callbackWasCalled = false;
            var callback = function (p, e) {
                callbackWasCalled = true;
                assertPointsClose(p, expectedPoint, 0.5, "touch position is correct");
                assert.isNotNull(e, "TouchEvent was passed to the Dispatcher");
            };
            var keyString = "unit test";
            td.onTouchMove(keyString, callback);
            triggerFakeTouchEvent("touchmove", target, targetX, targetY);
            assert.isTrue(callbackWasCalled, "callback was called on touchmove");
            td.onTouchMove(keyString, null);
            target.remove();
        });
        it("onTouchEnd()", function () {
            var targetWidth = 400, targetHeight = 400;
            var target = generateSVG(targetWidth, targetHeight);
            // HACKHACK: PhantomJS can't measure SVGs unless they have something in them occupying space
            target.append("rect").attr("width", targetWidth).attr("height", targetHeight);
            var targetX = 17;
            var targetY = 76;
            var expectedPoint = {
                x: targetX,
                y: targetY
            };
            var td = Plottable.Dispatcher.Touch.getDispatcher(target.node());
            var callbackWasCalled = false;
            var callback = function (p, e) {
                callbackWasCalled = true;
                assertPointsClose(p, expectedPoint, 0.5, "touch position is correct");
                assert.isNotNull(e, "TouchEvent was passed to the Dispatcher");
            };
            var keyString = "unit test";
            td.onTouchEnd(keyString, callback);
            triggerFakeTouchEvent("touchend", target, targetX, targetY);
            assert.isTrue(callbackWasCalled, "callback was called on touchend");
            td.onTouchEnd(keyString, null);
            target.remove();
        });
        it("doesn't call callbacks if not in the DOM", function () {
            var targetWidth = 400, targetHeight = 400;
            var target = generateSVG(targetWidth, targetHeight);
            // HACKHACK: PhantomJS can't measure SVGs unless they have something in them occupying space
            target.append("rect").attr("width", targetWidth).attr("height", targetHeight);
            var targetX = 17;
            var targetY = 76;
            var td = Plottable.Dispatcher.Touch.getDispatcher(target.node());
            var callbackWasCalled = false;
            var callback = function (p, e) {
                callbackWasCalled = true;
                assert.isNotNull(e, "TouchEvent was passed to the Dispatcher");
            };
            var keyString = "notInDomTest";
            td.onTouchMove(keyString, callback);
            triggerFakeTouchEvent("touchmove", target, targetX, targetY);
            assert.isTrue(callbackWasCalled, "callback was called on touchmove");
            target.remove();
            callbackWasCalled = false;
            triggerFakeTouchEvent("touchmove", target, targetX, targetY);
            assert.isFalse(callbackWasCalled, "callback was not called after <svg> was removed from DOM");
            td.onTouchMove(keyString, null);
        });
    });
});

///<reference path="../testReference.ts" />
var assert = chai.assert;
describe("Dispatchers", function () {
    describe("Key Dispatcher", function () {
        it("triggers callback on mousedown", function () {
            var ked = Plottable.Dispatcher.Key.getDispatcher();
            var keyCodeToSend = 65;
            var keyDowned = false;
            var callback = function (code, e) {
                keyDowned = true;
                assert.strictEqual(code, keyCodeToSend, "correct keycode was passed");
                assert.isNotNull(e, "key event was passed to the callback");
            };
            var keyString = "unit test";
            ked.onKeyDown(keyString, callback);
            $("body").simulate("keydown", { keyCode: keyCodeToSend });
            assert.isTrue(keyDowned, "callback when a key was pressed");
            ked.onKeyDown(keyString, null); // clean up
        });
    });
});<|MERGE_RESOLUTION|>--- conflicted
+++ resolved
@@ -8066,7 +8066,6 @@
 ///<reference path="../testReference.ts" />
 var assert = chai.assert;
 describe("Interactions", function () {
-<<<<<<< HEAD
     describe("Scroll", function () {
         var SVG_WIDTH = 400;
         var SVG_HEIGHT = 400;
@@ -8098,7 +8097,14 @@
             callbackCalled = false;
             triggerFakeMouseEvent("mousemove", c.content(), 2 * SVG_WIDTH, 2 * SVG_HEIGHT);
             assert.isFalse(callbackCalled, "not called when moving outside of the Component (mouse)");
-=======
+            svg.remove();
+        });
+    });
+});
+
+///<reference path="../testReference.ts" />
+var assert = chai.assert;
+describe("Interactions", function () {
     describe("Click", function () {
         var SVG_WIDTH = 400;
         var SVG_HEIGHT = 400;
@@ -8161,7 +8167,6 @@
             triggerFakeTouchEvent("touchmove", c.content(), SVG_WIDTH * 2, SVG_HEIGHT * 2);
             triggerFakeTouchEvent("touchend", c.content(), SVG_WIDTH / 2, SVG_HEIGHT / 2);
             assert.isTrue(callbackCalled, "callback called even if moved outside component (touch)");
->>>>>>> afbecba2
             svg.remove();
         });
     });
