///<reference path="testReference.ts" />

module Mocks {
  export class FixedSizeComponent extends Plottable.Component {
    public fixedWidth: number;
    public fixedHeight: number;

    constructor(width = 0, height = 0) {
      super();
      this.fixedWidth = width;
      this.fixedHeight = height;
      this._isFixedWidth = true;
      this._isFixedHeight = true;
    }

<<<<<<< HEAD
    public requestedSpace(availableWidth : number, availableHeight: number): Plottable._SpaceRequest {
=======
    public _requestedSpace(availableWidth: number, availableHeight: number): Plottable._SpaceRequest {
>>>>>>> 6f118464
      return {
        width:  this.fixedWidth,
        height: this.fixedHeight,
        wantsWidth: availableWidth < this.fixedWidth,
        wantsHeight: availableHeight < this.fixedHeight
      };
    }
  }
}<|MERGE_RESOLUTION|>--- conflicted
+++ resolved
@@ -13,11 +13,7 @@
       this._isFixedHeight = true;
     }
 
-<<<<<<< HEAD
     public requestedSpace(availableWidth : number, availableHeight: number): Plottable._SpaceRequest {
-=======
-    public _requestedSpace(availableWidth: number, availableHeight: number): Plottable._SpaceRequest {
->>>>>>> 6f118464
       return {
         width:  this.fixedWidth,
         height: this.fixedHeight,
