///<reference path="../testReference.ts" />

var assert = chai.assert;

describe("CachingCharacterMeasurer", () => {
  var g: D3.Selection;
  var measurer: Plottable._Util.Text.CachingCharacterMeasurer;
  var svg: D3.Selection;

  beforeEach(() => {
    svg = generateSVG(100, 100);
    g = svg.append("g");
<<<<<<< HEAD
    measurer = new Plottable._Util.Text.CachingCharacterMeasurer(g);
=======
    measurer = new Plottable.Util.Text.CachingCharacterMeasurer(g.append("text"));
>>>>>>> 8e8118b9
  });

  afterEach(() => {
    svg.remove();
  });

  it("empty string has non-zero size", () => {
    var a = measurer.measure("x x").width;
    var b = measurer.measure("xx").width;
    assert.operator(a, ">", b, "'x x' is longer than 'xx'");
  });

  it("should repopulate cache if it changes size and clear() is called", () => {
    var a = measurer.measure("x").width;
    g.style("font-size", "40px");
    var b = measurer.measure("x").width;
    assert.equal(a, b, "cached result doesn't reflect changes");
    measurer.clear();
    var c = measurer.measure("x").width;
    assert.operator(a, "<", c, "cache reset after font size changed");
  });

  it("multiple spaces take up same area as one space", () => {
    var a = measurer.measure("x x").width;
    var b = measurer.measure("x  \t \n x").width;
    assert.equal(a, b);
  });
});<|MERGE_RESOLUTION|>--- conflicted
+++ resolved
@@ -10,11 +10,7 @@
   beforeEach(() => {
     svg = generateSVG(100, 100);
     g = svg.append("g");
-<<<<<<< HEAD
-    measurer = new Plottable._Util.Text.CachingCharacterMeasurer(g);
-=======
-    measurer = new Plottable.Util.Text.CachingCharacterMeasurer(g.append("text"));
->>>>>>> 8e8118b9
+    measurer = new Plottable._Util.Text.CachingCharacterMeasurer(g.append("text"));
   });
 
   afterEach(() => {
