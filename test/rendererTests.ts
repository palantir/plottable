--- conflicted
+++ resolved
@@ -324,11 +324,8 @@
         yScale = new Plottable.LinearScale();
         barRenderer = new Plottable.BarRenderer(dataset, xScale, yScale);
         barRenderer._anchor(svg)._computeLayout();
-<<<<<<< HEAD
-=======
         var currentYDomain = yScale.domain();
         yScale.domain([0, currentYDomain[1]]);
->>>>>>> c53750c7
       });
 
       beforeEach(() => {
