///<reference path="../testReference.ts" />

var assert = chai.assert;

describe("Dispatchers", () => {
  describe("Dispatcher", () => {
    it("_connect() and _disconnect()", () => {
      var dispatcher = new Plottable.Dispatcher();

      var callbackCalls = 0;
      (<any> dispatcher)._event2Callback["click"] = () => callbackCalls++;

      var d3document = d3.select(document);
      (<any> dispatcher)._connect();
      TestMethods.triggerFakeUIEvent("click", d3document);
      assert.strictEqual(callbackCalls, 1, "connected correctly (callback was called)");

      (<any> dispatcher)._connect();
      callbackCalls = 0;
      TestMethods.triggerFakeUIEvent("click", d3document);
      assert.strictEqual(callbackCalls, 1, "can't double-connect (callback only called once)");

      (<any> dispatcher)._disconnect();
      callbackCalls = 0;
      TestMethods.triggerFakeUIEvent("click", d3document);
      assert.strictEqual(callbackCalls, 0, "disconnected correctly (callback not called)");
    });

    it("won't _disconnect() if dispatcher still have listeners", () => {
      var dispatcher = new Plottable.Dispatcher();

      var callbackWasCalled = false;
      (<any> dispatcher)._event2Callback["click"] = () => callbackWasCalled = true;

      var callback = () => null;
      var callbackSet = new Plottable.Utils.CallbackSet<Function>();
      callbackSet.add(callback);
      (<any> dispatcher)._callbacks = [callbackSet];

      var d3document = d3.select(document);
      (<any> dispatcher)._connect();

      TestMethods.triggerFakeUIEvent("click", d3document);
      assert.isTrue(callbackWasCalled, "connected correctly (callback was called)");

      (<any> dispatcher)._disconnect();
      callbackWasCalled = false;
<<<<<<< HEAD
      triggerFakeUIEvent("click", d3document);
      assert.isTrue(callbackWasCalled, "didn't disconnect while dispatcher had listener");
=======
      TestMethods.triggerFakeUIEvent("click", d3document);
      assert.isTrue(callbackWasCalled, "didn't disconnect while broadcaster had listener");
>>>>>>> 15d2c52f

      callbackSet.delete(callback);
      (<any> dispatcher)._disconnect();
      callbackWasCalled = false;
<<<<<<< HEAD
      triggerFakeUIEvent("click", d3document);
      assert.isFalse(callbackWasCalled, "disconnected when dispatcher had no listeners");
=======
      TestMethods.triggerFakeUIEvent("click", d3document);
      assert.isFalse(callbackWasCalled, "disconnected when broadcaster had no listeners");
>>>>>>> 15d2c52f
    });

    it("setCallback()", () => {
      var dispatcher = new Plottable.Dispatcher();
      var callbackSet = new Plottable.Utils.CallbackSet<Function>();

      var callbackWasCalled = false;
      var callback = () => callbackWasCalled = true;

      (<any> dispatcher).setCallback(callbackSet, callback);
      callbackSet.callCallbacks();
      assert.isTrue(callbackWasCalled, "callback was called after setting with setCallback()");

      (<any> dispatcher).unsetCallback(callbackSet, callback);
      callbackWasCalled = false;
      callbackSet.callCallbacks();
      assert.isFalse(callbackWasCalled, "callback was removed by calling setCallback() with null");
    });
  });
});<|MERGE_RESOLUTION|>--- conflicted
+++ resolved
@@ -45,24 +45,14 @@
 
       (<any> dispatcher)._disconnect();
       callbackWasCalled = false;
-<<<<<<< HEAD
-      triggerFakeUIEvent("click", d3document);
+      TestMethods.triggerFakeUIEvent("click", d3document);
       assert.isTrue(callbackWasCalled, "didn't disconnect while dispatcher had listener");
-=======
-      TestMethods.triggerFakeUIEvent("click", d3document);
-      assert.isTrue(callbackWasCalled, "didn't disconnect while broadcaster had listener");
->>>>>>> 15d2c52f
 
       callbackSet.delete(callback);
       (<any> dispatcher)._disconnect();
       callbackWasCalled = false;
-<<<<<<< HEAD
-      triggerFakeUIEvent("click", d3document);
+      TestMethods.triggerFakeUIEvent("click", d3document);
       assert.isFalse(callbackWasCalled, "disconnected when dispatcher had no listeners");
-=======
-      TestMethods.triggerFakeUIEvent("click", d3document);
-      assert.isFalse(callbackWasCalled, "disconnected when broadcaster had no listeners");
->>>>>>> 15d2c52f
     });
 
     it("setCallback()", () => {
