///<reference path="../testReference.ts" />

<<<<<<< HEAD
class MockAnimator implements Plottable.Animator {
  private _time: number;
  private _callback: Function;
  constructor(time: number, callback?: Function) {
    this._time = time;
    this._callback = callback;
  }

  public totalTime(numberOfIterations: number) {
    return this._time;
  }
  public animateJoin(joinResult: Plottable.Drawers.JoinResult
    , attrToProjector: Plottable.AttributeToProjector, drawer: Plottable.Drawer): void {
    if (this._callback) {
      this._callback(joinResult, attrToProjector, drawer);
    }
  }
  public animate(selection: any, attrToProjector: Plottable.AttributeToProjector): any {
    if (this._callback) {
      this._callback();
=======
describe("Drawers", () => {
  describe("Drawer", () => {
    class MockDrawer extends Plottable.Drawer {
      public static ELEMENT_NAME = "mock";
      public static CSS_CLASS_NAME = "mock-css";

      constructor(dataset: Plottable.Dataset) {
        super(dataset);
        this._svgElementName = MockDrawer.ELEMENT_NAME;
        this._className = MockDrawer.CSS_CLASS_NAME;
      }
>>>>>>> 5b93f493
    }

   let drawer: MockDrawer;
   let dataset: Plottable.Dataset;
   beforeEach(() => {
     dataset = new Plottable.Dataset();
     drawer = new MockDrawer(dataset);
   });

    it("returns its element name as a selector", () => {
      assert.strictEqual(drawer.selector(), MockDrawer.ELEMENT_NAME);
    });

    it("can set and get its renderArea", () => {
      const svg = TestMethods.generateSVG();
      assert.strictEqual(drawer.renderArea(svg), drawer, "setter mode returns the calling Drawer");
      assert.strictEqual(drawer.renderArea(), svg, "getter mode returns the selection");
      svg.remove();
    });

    it("can remove its renderArea", () => {
      const svg = TestMethods.generateSVG();
      drawer.renderArea(svg);
      drawer.remove();
      assert.isFalse(document.body.contains(<any> svg.node()), "renderArea was removed from the DOM");
    });

    describe("drawing and retrieving elements", () => {
      const data = ["A", "B", "C"];
      const propertyName = "property";
      let svg: d3.Selection<void>;

      beforeEach(() => {
        svg = TestMethods.generateSVG();
        let invocationCount = 0;
        const validatingProjector = (datum: any, index: number, passedDataset: Plottable.Dataset) => {
          assert.strictEqual(datum, data[invocationCount], "projector was passed the correct datum");
          assert.strictEqual(index, invocationCount, "projector was passed the correct index");
          assert.strictEqual(passedDataset, dataset, "projector was passed the Drawer's dataset");
          invocationCount++;
          return datum;
        };
        const attrToProjector: Plottable.AttributeToProjector = {};
        attrToProjector[propertyName] = validatingProjector;
        const drawSteps = [
          {
            attrToProjector: attrToProjector,
            animator: new Plottable.Animators.Null()
          }
        ];
        drawer.renderArea(svg);
        drawer.draw(data, drawSteps);
      });

      afterEach(function() {
        if (this.currentTest.state === "passed") {
          svg.remove();
        }
      });

      it("draws elements accoding to a specified DrawStep", () => {
        const drawn = svg.selectAll(MockDrawer.ELEMENT_NAME);
        assert.strictEqual(drawn.size(), data.length, "created one element per datum");
        drawn.each(function(datum, index) {
          const element = d3.select(this);
          assert.strictEqual(element.attr(propertyName), data[index], "property was set correctly");
          assert.isTrue(element.classed(MockDrawer.CSS_CLASS_NAME), "element carries the correct CSS class");
        });
      });

      it("can retrieve a selection containing elements it drew", () => {
        const selection = drawer.selection();
        assert.strictEqual(selection.size(), data.length, "retrieved one element per datum");
        const drawn = svg.selectAll(MockDrawer.ELEMENT_NAME);
        assert.deepEqual(selection[0], drawn[0], "retrieved all elements it drew");
      });

      it("can retrieve the selection for a particular index", () => {
        const selection = drawer.selection();
        data.forEach((datum, index) => {
          const selectionForIndex = drawer.selectionForIndex(index);
          assert.strictEqual(selectionForIndex.node(), selection[0][index], `retrieves the correct selection for index ${index}`);
        });
      });
    });

    describe("animation timings", () => {
      class MockAnimator implements Plottable.Animator {
        private _time: number;
        private _callback: Function;

        constructor(time: number, callback?: Function) {
          this._time = time;
          this._callback = callback;
        }

        public totalTime(numberOfIterations: number) {
          return this._time;
        }

        public animate(selection: any, attrToProjector: Plottable.AttributeToProjector): any {
          if (this._callback) {
            this._callback();
          }
          return selection;
        }
      }

      let oldTimeout: any;
      let timings: number[];
      let svg: d3.Selection<void>;

      before(() => {
        oldTimeout = Plottable.Utils.Window.setTimeout;
        Plottable.Utils.Window.setTimeout = function(f: Function, time: number, ...args: any[]) {
          timings.push(time);
          return oldTimeout(f, time, args);
        };
      });

      after(() => {
        Plottable.Utils.Window.setTimeout = oldTimeout;
      });

      beforeEach(() => {
        timings = [];
        svg = TestMethods.generateSVG();
        drawer = new Plottable.Drawer(null); // HACKHACK #2777: have to create a Plottable.Drawer to avoid "two Plottables" issue
        (<any> drawer)._svgElementName = MockDrawer.ELEMENT_NAME;
        drawer.renderArea(svg);
      });

      afterEach(() => {
        svg.remove(); // no point keeping it around since we don't draw anything in it anyway
      });

      it("correctly computes the total draw time", () => {
        function makeFixedTimeAnimator(totalTime: number) {
          return <Plottable.Animator> {
            animate: () => null,
            totalTime: () => totalTime
          };
        }

        const animationTimes = [10, 20];
        const drawSteps = animationTimes.map((time) => {
          return {
            attrToProjector: <Plottable.AttributeToProjector> {},
            animator: makeFixedTimeAnimator(time)
          };
        });
        const totalTime = drawer.totalDrawTime([], drawSteps);
        const expectedTotalTime = d3.sum(animationTimes);
        assert.strictEqual(totalTime, expectedTotalTime, "returned the total time taken by all Animators");
      });

      it("computes the correct timings for Null Animators", () => {
        const a1 = new Plottable.Animators.Null();
        const a2 = new Plottable.Animators.Null();
        const ds1: Plottable.Drawers.DrawStep = {attrToProjector: {}, animator: a1};
        const ds2: Plottable.Drawers.DrawStep = {attrToProjector: {}, animator: a2};
        const steps = [ds1, ds2];
        drawer.draw([], steps);
        assert.deepEqual(timings, [0, 0], "setTimeout called twice with 0 time both times");
      });

      it("computes the correct timings for non-Null Animators", (done) => {
        let callback1Called = false;
        const callback1 = () => {
          callback1Called = true;
        };
        const animator1Time = 20;
        const a1 = new MockAnimator(animator1Time, callback1);
        const ds1: Plottable.Drawers.DrawStep = {attrToProjector: {}, animator: a1};

        let callback2Called = false;
        const callback2 = () => {
          assert.isTrue(callback1Called, "callback2 called after callback 1");
          callback2Called = true;
        };
        const animator2Time = 10;
        const a2 = new MockAnimator(animator2Time, callback2);
        const ds2: Plottable.Drawers.DrawStep = {attrToProjector: {}, animator: a2};

        const callback3 = () => {
          assert.isTrue(callback2Called, "callback3 called after callback 2");
          done();
        };
        const animator3Time = 0;
        const a3 = new MockAnimator(animator3Time, callback3);
        const ds3: Plottable.Drawers.DrawStep = {attrToProjector: {}, animator: a3};

        const steps = [ds1, ds2, ds3];
        drawer.draw([], steps);

        const expectedTimings = [0, animator1Time, animator1Time + animator2Time];
        assert.deepEqual(timings, expectedTimings, "setTimeout called with appropriate times");
      });
    });
  });
});<|MERGE_RESOLUTION|>--- conflicted
+++ resolved
@@ -1,27 +1,5 @@
 ///<reference path="../testReference.ts" />
 
-<<<<<<< HEAD
-class MockAnimator implements Plottable.Animator {
-  private _time: number;
-  private _callback: Function;
-  constructor(time: number, callback?: Function) {
-    this._time = time;
-    this._callback = callback;
-  }
-
-  public totalTime(numberOfIterations: number) {
-    return this._time;
-  }
-  public animateJoin(joinResult: Plottable.Drawers.JoinResult
-    , attrToProjector: Plottable.AttributeToProjector, drawer: Plottable.Drawer): void {
-    if (this._callback) {
-      this._callback(joinResult, attrToProjector, drawer);
-    }
-  }
-  public animate(selection: any, attrToProjector: Plottable.AttributeToProjector): any {
-    if (this._callback) {
-      this._callback();
-=======
 describe("Drawers", () => {
   describe("Drawer", () => {
     class MockDrawer extends Plottable.Drawer {
@@ -33,7 +11,6 @@
         this._svgElementName = MockDrawer.ELEMENT_NAME;
         this._className = MockDrawer.CSS_CLASS_NAME;
       }
->>>>>>> 5b93f493
     }
 
    let drawer: MockDrawer;
