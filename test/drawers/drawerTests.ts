import * as d3 from "d3";
import * as sinon from "sinon";

import { assert } from "chai";

import * as TestMethods from "../testMethods";
import { SVGDrawer } from "../../src/drawers/svgDrawer";
import { CanvasDrawer } from "../../src/drawers/canvasDrawer";
import { ProxyDrawer } from "../../src/drawers/drawer";

describe("ProxyDrawer", () => {
  let drawer: ProxyDrawer;
  let svgDrawer: SVGDrawer;
  const canvasDrawStepSpy = sinon.spy();

  beforeEach(() => {
    svgDrawer = new SVGDrawer("test", "foo");
    drawer = new ProxyDrawer(() => svgDrawer, canvasDrawStepSpy);
  });

<<<<<<< HEAD
  it("useSVG/useCanvas uses the right renderer", () => {
    const svg = TestMethods.generateSVG();
    const removeSpy = sinon.stub(svgDrawer, "remove");
=======
describe("Drawers", () => {
  describe("Drawer", () => {
    class MockDrawer extends Plottable.Drawer {
      public static ELEMENT_NAME = "mock";
      public static CSS_CLASS_NAME = "mock-css";

      constructor(dataset: Plottable.Dataset) {
        super(dataset);
        this._svgElementName = MockDrawer.ELEMENT_NAME;
        this._className = MockDrawer.CSS_CLASS_NAME;
      }
    }

    let drawer: MockDrawer;
    let dataset: Plottable.Dataset;
    beforeEach(() => {
      dataset = new Plottable.Dataset();
      drawer = new MockDrawer(dataset);
    });

    it("returns its element name as a selector", () => {
      assert.strictEqual(drawer.selector(), MockDrawer.ELEMENT_NAME);
    });

    it("can set and get its renderArea", () => {
      const svg = TestMethods.generateSVG();
      assert.strictEqual(drawer.renderArea(svg), drawer, "setter mode returns the calling Drawer");
      assert.sameMembers(drawer.renderArea().nodes(), svg.nodes(), "getter mode returns the selection");
      svg.remove();
    });

    it("can remove its renderArea", () => {
      const svg = TestMethods.generateSVG();
      drawer.renderArea(svg);
      drawer.remove();
      assert.isFalse(document.body.contains(<any> svg.node()), "renderArea was removed from the DOM");
    });

    describe("drawing and retrieving elements", () => {
      const data = ["A", "B", "C"];
      const propertyName = "property";
      let svg: SimpleSelection<void>;

      beforeEach(() => {
        svg = TestMethods.generateSVG();
        let invocationCount = 0;
        const validatingProjector = (datum: any, index: number, passedDataset: Plottable.Dataset) => {
          assert.strictEqual(datum, data[invocationCount], "projector was passed the correct datum");
          assert.strictEqual(index, invocationCount, "projector was passed the correct index");
          assert.strictEqual(passedDataset, dataset, "projector was passed the Drawer's dataset");
          invocationCount++;
          return datum;
        };
        const attrToProjector: Plottable.AttributeToProjector = {};
        attrToProjector[propertyName] = validatingProjector;
        const drawSteps = [
          {
            attrToProjector: attrToProjector,
            animator: new Plottable.Animators.Null(),
          },
        ];
        drawer.renderArea(svg);
        drawer.draw(data, drawSteps);
      });

      afterEach(function() {
        if (this.currentTest.state === "passed") {
          svg.remove();
        }
      });

      it("draws elements accoding to a specified DrawStep", () => {
        const drawn = svg.selectAll<Element, any>(MockDrawer.ELEMENT_NAME);
        assert.strictEqual(drawn.size(), data.length, "created one element per datum");
        drawn.each(function(datum, index) {
          const element = d3.select(this);
          assert.strictEqual(element.attr(propertyName), data[index], "property was set correctly");
          assert.isTrue(element.classed(MockDrawer.CSS_CLASS_NAME), "element carries the correct CSS class");
        });
      });

      it("can retrieve a selection containing elements it drew", () => {
        const selection = drawer.selection();
        assert.strictEqual(selection.size(), data.length, "retrieved one element per datum");
        const drawn = svg.selectAll<Element, any>(MockDrawer.ELEMENT_NAME);
        assert.deepEqual(selection.node(), drawn.node(), "retrieved all elements it drew");
      });

      it("can retrieve the selection for a particular index", () => {
        const selection = drawer.selection();
        data.forEach((datum, index) => {
          const selectionForIndex = drawer.selectionForIndex(index);
          assert.strictEqual(selectionForIndex.node(), selection.nodes()[index], `retrieves the correct selection for index ${index}`);
        });
      });
    });

    describe("canvas drawing", () => {
      it("setting the renderArea/canvas clears the other one", () => {
        const svg = TestMethods.generateSVG();
        const canvas = d3.select(document.createElement("canvas"));
        drawer.renderArea(svg);
        drawer.canvas(canvas);

        assert.isNull(drawer.renderArea(), "setting canvas clears renderArea");
        assert.strictEqual(drawer.canvas(), canvas, "can get canvas after setting");

        drawer.renderArea(svg);

        assert.isNull(drawer.canvas(), "setting renderArea clears canvas");
        assert.strictEqual(drawer.renderArea(), svg, "can get renderArea after setting");

        svg.remove();
      });

      it("draw() calls _drawStepCanvas", () => {
        const canvas = d3.select(document.createElement("canvas"));
        drawer.canvas(canvas);
        const drawStep: Plottable.Drawers.DrawStep = {
          animator: new Plottable.Animators.Null(),
          attrToProjector: {},
        };

        const drawStepCanvasStub = sinon.stub(drawer, "_drawStepCanvas", () => {});
        const data: any[] = [];
        drawer.draw(data, [drawStep]);
        assert.strictEqual(drawStepCanvasStub.args[0][0], data, "_drawStepCanvas is called");

        drawStepCanvasStub.reset();

        const svg = TestMethods.generateSVG();
        drawer.renderArea(svg);
        drawer.draw(data, [drawStep]);

        assert.isFalse(drawStepCanvasStub.called, "_drawStepCanvas isn't called in svg land");

        svg.remove();
      });
    });

    describe("animation timings", () => {
      class MockAnimator implements Plottable.IAnimator {
        private _time: number;
        private _callback: Function;

        constructor(time: number, callback?: Function) {
          this._time = time;
          this._callback = callback;
        }

        public totalTime(numberOfIterations: number) {
          return this._time;
        }

        public animate(selection: any, attrToProjector: Plottable.AttributeToProjector): any {
          if (this._callback) {
            this._callback();
          }
          return selection;
        }
      }

      let oldTimeout: any;
      let timings: number[];
      let svg: SimpleSelection<void>;

      before(() => {
        oldTimeout = Plottable.Utils.Window.setTimeout;
        Plottable.Utils.Window.setTimeout = function(f: Function, time: number, ...args: any[]) {
          timings.push(time);
          return oldTimeout(f, time, args);
        };
      });

      after(() => {
        Plottable.Utils.Window.setTimeout = oldTimeout;
      });

      beforeEach(() => {
        timings = [];
        svg = TestMethods.generateSVG();
        drawer = new Plottable.Drawer(null); // HACKHACK #2777: have to create a Plottable.Drawer to avoid "two Plottables" issue
        (<any> drawer)._svgElementName = MockDrawer.ELEMENT_NAME;
        drawer.renderArea(svg);
      });

      afterEach(() => {
        svg.remove(); // no point keeping it around since we don't draw anything in it anyway
      });

      it("correctly computes the total draw time", () => {
        function makeFixedTimeAnimator(totalTime: number) {
          return <Plottable.IAnimator> {
            animate: () => null,
            totalTime: () => totalTime,
          };
        }

        const animationTimes = [10, 20];
        const drawSteps = animationTimes.map((time) => {
          return {
            attrToProjector: <Plottable.AttributeToProjector> {},
            animator: makeFixedTimeAnimator(time),
          };
        });
        const totalTime = drawer.totalDrawTime([], drawSteps);
        const expectedTotalTime = d3.sum(animationTimes);
        assert.strictEqual(totalTime, expectedTotalTime, "returned the total time taken by all Animators");
      });

      it("computes the correct timings for Null Animators", () => {
        const a1 = new Plottable.Animators.Null();
        const a2 = new Plottable.Animators.Null();
        const ds1: Plottable.Drawers.DrawStep = {attrToProjector: {}, animator: a1};
        const ds2: Plottable.Drawers.DrawStep = {attrToProjector: {}, animator: a2};
        const steps = [ds1, ds2];
        drawer.draw([], steps);
        assert.deepEqual(timings, [0, 0], "setTimeout called twice with 0 time both times");
      });

      it("computes the correct timings for non-Null Animators", (done) => {
        let callback1Called = false;
        const callback1 = () => {
          callback1Called = true;
        };
        const animator1Time = 20;
        const a1 = new MockAnimator(animator1Time, callback1);
        const ds1: Plottable.Drawers.DrawStep = {attrToProjector: {}, animator: a1};

        let callback2Called = false;
        const callback2 = () => {
          assert.isTrue(callback1Called, "callback2 called after callback 1");
          callback2Called = true;
        };
        const animator2Time = 10;
        const a2 = new MockAnimator(animator2Time, callback2);
        const ds2: Plottable.Drawers.DrawStep = {attrToProjector: {}, animator: a2};

        const callback3 = () => {
          assert.isTrue(callback2Called, "callback3 called after callback 2");
          done();
        };
        const animator3Time = 0;
        const a3 = new MockAnimator(animator3Time, callback3);
        const ds3: Plottable.Drawers.DrawStep = {attrToProjector: {}, animator: a3};
>>>>>>> d298067f

    drawer.useSVG(svg);
    assert.strictEqual(drawer.getDrawer(), svgDrawer, "svg drawer was used");

    const canvas = d3.select(document.createElement("canvas"));
    drawer.useCanvas(canvas);
    assert.isTrue(removeSpy.called, "old drawer was removed");
    assert.isTrue(drawer.getDrawer() instanceof CanvasDrawer, "canvas drawer is used");
    assert.strictEqual((drawer.getDrawer() as CanvasDrawer).getDrawStep(), canvasDrawStepSpy, "canvas drawer passed correct draw step");
    svg.remove();
  });
});<|MERGE_RESOLUTION|>--- conflicted
+++ resolved
@@ -3,10 +3,10 @@
 
 import { assert } from "chai";
 
-import * as TestMethods from "../testMethods";
-import { SVGDrawer } from "../../src/drawers/svgDrawer";
 import { CanvasDrawer } from "../../src/drawers/canvasDrawer";
 import { ProxyDrawer } from "../../src/drawers/drawer";
+import { SVGDrawer } from "../../src/drawers/svgDrawer";
+import * as TestMethods from "../testMethods";
 
 describe("ProxyDrawer", () => {
   let drawer: ProxyDrawer;
@@ -18,257 +18,9 @@
     drawer = new ProxyDrawer(() => svgDrawer, canvasDrawStepSpy);
   });
 
-<<<<<<< HEAD
   it("useSVG/useCanvas uses the right renderer", () => {
     const svg = TestMethods.generateSVG();
     const removeSpy = sinon.stub(svgDrawer, "remove");
-=======
-describe("Drawers", () => {
-  describe("Drawer", () => {
-    class MockDrawer extends Plottable.Drawer {
-      public static ELEMENT_NAME = "mock";
-      public static CSS_CLASS_NAME = "mock-css";
-
-      constructor(dataset: Plottable.Dataset) {
-        super(dataset);
-        this._svgElementName = MockDrawer.ELEMENT_NAME;
-        this._className = MockDrawer.CSS_CLASS_NAME;
-      }
-    }
-
-    let drawer: MockDrawer;
-    let dataset: Plottable.Dataset;
-    beforeEach(() => {
-      dataset = new Plottable.Dataset();
-      drawer = new MockDrawer(dataset);
-    });
-
-    it("returns its element name as a selector", () => {
-      assert.strictEqual(drawer.selector(), MockDrawer.ELEMENT_NAME);
-    });
-
-    it("can set and get its renderArea", () => {
-      const svg = TestMethods.generateSVG();
-      assert.strictEqual(drawer.renderArea(svg), drawer, "setter mode returns the calling Drawer");
-      assert.sameMembers(drawer.renderArea().nodes(), svg.nodes(), "getter mode returns the selection");
-      svg.remove();
-    });
-
-    it("can remove its renderArea", () => {
-      const svg = TestMethods.generateSVG();
-      drawer.renderArea(svg);
-      drawer.remove();
-      assert.isFalse(document.body.contains(<any> svg.node()), "renderArea was removed from the DOM");
-    });
-
-    describe("drawing and retrieving elements", () => {
-      const data = ["A", "B", "C"];
-      const propertyName = "property";
-      let svg: SimpleSelection<void>;
-
-      beforeEach(() => {
-        svg = TestMethods.generateSVG();
-        let invocationCount = 0;
-        const validatingProjector = (datum: any, index: number, passedDataset: Plottable.Dataset) => {
-          assert.strictEqual(datum, data[invocationCount], "projector was passed the correct datum");
-          assert.strictEqual(index, invocationCount, "projector was passed the correct index");
-          assert.strictEqual(passedDataset, dataset, "projector was passed the Drawer's dataset");
-          invocationCount++;
-          return datum;
-        };
-        const attrToProjector: Plottable.AttributeToProjector = {};
-        attrToProjector[propertyName] = validatingProjector;
-        const drawSteps = [
-          {
-            attrToProjector: attrToProjector,
-            animator: new Plottable.Animators.Null(),
-          },
-        ];
-        drawer.renderArea(svg);
-        drawer.draw(data, drawSteps);
-      });
-
-      afterEach(function() {
-        if (this.currentTest.state === "passed") {
-          svg.remove();
-        }
-      });
-
-      it("draws elements accoding to a specified DrawStep", () => {
-        const drawn = svg.selectAll<Element, any>(MockDrawer.ELEMENT_NAME);
-        assert.strictEqual(drawn.size(), data.length, "created one element per datum");
-        drawn.each(function(datum, index) {
-          const element = d3.select(this);
-          assert.strictEqual(element.attr(propertyName), data[index], "property was set correctly");
-          assert.isTrue(element.classed(MockDrawer.CSS_CLASS_NAME), "element carries the correct CSS class");
-        });
-      });
-
-      it("can retrieve a selection containing elements it drew", () => {
-        const selection = drawer.selection();
-        assert.strictEqual(selection.size(), data.length, "retrieved one element per datum");
-        const drawn = svg.selectAll<Element, any>(MockDrawer.ELEMENT_NAME);
-        assert.deepEqual(selection.node(), drawn.node(), "retrieved all elements it drew");
-      });
-
-      it("can retrieve the selection for a particular index", () => {
-        const selection = drawer.selection();
-        data.forEach((datum, index) => {
-          const selectionForIndex = drawer.selectionForIndex(index);
-          assert.strictEqual(selectionForIndex.node(), selection.nodes()[index], `retrieves the correct selection for index ${index}`);
-        });
-      });
-    });
-
-    describe("canvas drawing", () => {
-      it("setting the renderArea/canvas clears the other one", () => {
-        const svg = TestMethods.generateSVG();
-        const canvas = d3.select(document.createElement("canvas"));
-        drawer.renderArea(svg);
-        drawer.canvas(canvas);
-
-        assert.isNull(drawer.renderArea(), "setting canvas clears renderArea");
-        assert.strictEqual(drawer.canvas(), canvas, "can get canvas after setting");
-
-        drawer.renderArea(svg);
-
-        assert.isNull(drawer.canvas(), "setting renderArea clears canvas");
-        assert.strictEqual(drawer.renderArea(), svg, "can get renderArea after setting");
-
-        svg.remove();
-      });
-
-      it("draw() calls _drawStepCanvas", () => {
-        const canvas = d3.select(document.createElement("canvas"));
-        drawer.canvas(canvas);
-        const drawStep: Plottable.Drawers.DrawStep = {
-          animator: new Plottable.Animators.Null(),
-          attrToProjector: {},
-        };
-
-        const drawStepCanvasStub = sinon.stub(drawer, "_drawStepCanvas", () => {});
-        const data: any[] = [];
-        drawer.draw(data, [drawStep]);
-        assert.strictEqual(drawStepCanvasStub.args[0][0], data, "_drawStepCanvas is called");
-
-        drawStepCanvasStub.reset();
-
-        const svg = TestMethods.generateSVG();
-        drawer.renderArea(svg);
-        drawer.draw(data, [drawStep]);
-
-        assert.isFalse(drawStepCanvasStub.called, "_drawStepCanvas isn't called in svg land");
-
-        svg.remove();
-      });
-    });
-
-    describe("animation timings", () => {
-      class MockAnimator implements Plottable.IAnimator {
-        private _time: number;
-        private _callback: Function;
-
-        constructor(time: number, callback?: Function) {
-          this._time = time;
-          this._callback = callback;
-        }
-
-        public totalTime(numberOfIterations: number) {
-          return this._time;
-        }
-
-        public animate(selection: any, attrToProjector: Plottable.AttributeToProjector): any {
-          if (this._callback) {
-            this._callback();
-          }
-          return selection;
-        }
-      }
-
-      let oldTimeout: any;
-      let timings: number[];
-      let svg: SimpleSelection<void>;
-
-      before(() => {
-        oldTimeout = Plottable.Utils.Window.setTimeout;
-        Plottable.Utils.Window.setTimeout = function(f: Function, time: number, ...args: any[]) {
-          timings.push(time);
-          return oldTimeout(f, time, args);
-        };
-      });
-
-      after(() => {
-        Plottable.Utils.Window.setTimeout = oldTimeout;
-      });
-
-      beforeEach(() => {
-        timings = [];
-        svg = TestMethods.generateSVG();
-        drawer = new Plottable.Drawer(null); // HACKHACK #2777: have to create a Plottable.Drawer to avoid "two Plottables" issue
-        (<any> drawer)._svgElementName = MockDrawer.ELEMENT_NAME;
-        drawer.renderArea(svg);
-      });
-
-      afterEach(() => {
-        svg.remove(); // no point keeping it around since we don't draw anything in it anyway
-      });
-
-      it("correctly computes the total draw time", () => {
-        function makeFixedTimeAnimator(totalTime: number) {
-          return <Plottable.IAnimator> {
-            animate: () => null,
-            totalTime: () => totalTime,
-          };
-        }
-
-        const animationTimes = [10, 20];
-        const drawSteps = animationTimes.map((time) => {
-          return {
-            attrToProjector: <Plottable.AttributeToProjector> {},
-            animator: makeFixedTimeAnimator(time),
-          };
-        });
-        const totalTime = drawer.totalDrawTime([], drawSteps);
-        const expectedTotalTime = d3.sum(animationTimes);
-        assert.strictEqual(totalTime, expectedTotalTime, "returned the total time taken by all Animators");
-      });
-
-      it("computes the correct timings for Null Animators", () => {
-        const a1 = new Plottable.Animators.Null();
-        const a2 = new Plottable.Animators.Null();
-        const ds1: Plottable.Drawers.DrawStep = {attrToProjector: {}, animator: a1};
-        const ds2: Plottable.Drawers.DrawStep = {attrToProjector: {}, animator: a2};
-        const steps = [ds1, ds2];
-        drawer.draw([], steps);
-        assert.deepEqual(timings, [0, 0], "setTimeout called twice with 0 time both times");
-      });
-
-      it("computes the correct timings for non-Null Animators", (done) => {
-        let callback1Called = false;
-        const callback1 = () => {
-          callback1Called = true;
-        };
-        const animator1Time = 20;
-        const a1 = new MockAnimator(animator1Time, callback1);
-        const ds1: Plottable.Drawers.DrawStep = {attrToProjector: {}, animator: a1};
-
-        let callback2Called = false;
-        const callback2 = () => {
-          assert.isTrue(callback1Called, "callback2 called after callback 1");
-          callback2Called = true;
-        };
-        const animator2Time = 10;
-        const a2 = new MockAnimator(animator2Time, callback2);
-        const ds2: Plottable.Drawers.DrawStep = {attrToProjector: {}, animator: a2};
-
-        const callback3 = () => {
-          assert.isTrue(callback2Called, "callback3 called after callback 2");
-          done();
-        };
-        const animator3Time = 0;
-        const a3 = new MockAnimator(animator3Time, callback3);
-        const ds3: Plottable.Drawers.DrawStep = {attrToProjector: {}, animator: a3};
->>>>>>> d298067f
 
     drawer.useSVG(svg);
     assert.strictEqual(drawer.getDrawer(), svgDrawer, "svg drawer was used");
