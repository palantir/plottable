
declare module Plottable {
    module _Util {
        module Methods {
            /**
             * Checks if x is between a and b.
             *
             * @param {number} x The value to test if in range
             * @param {number} a The beginning of the (inclusive) range
             * @param {number} b The ending of the (inclusive) range
             * @return {boolean} Whether x is in [a, b]
             */
            function inRange(x: number, a: number, b: number): boolean;
            /** Print a warning message to the console, if it is available.
             *
             * @param {string} The warnings to print
             */
            function warn(warning: string): void;
            /**
             * Takes two arrays of numbers and adds them together
             *
             * @param {number[]} alist The first array of numbers
             * @param {number[]} blist The second array of numbers
             * @return {number[]} An array of numbers where x[i] = alist[i] + blist[i]
             */
            function addArrays(alist: number[], blist: number[]): number[];
            /**
             * Takes two sets and returns the intersection
             *
             * Due to the fact that D3.Sets store strings internally, return type is always a string set
             *
             * @param {D3.Set<T>} set1 The first set
             * @param {D3.Set<T>} set2 The second set
             * @return {D3.Set<string>} A set that contains elements that appear in both set1 and set2
             */
            function intersection<T>(set1: D3.Set<T>, set2: D3.Set<T>): D3.Set<string>;
            /**
             * Take an accessor object (may be a string to be made into a key, or a value, or a color code)
             * and "activate" it by turning it into a function in (datum, index, metadata)
             */
            function accessorize(accessor: any): _IAccessor;
            /**
             * Takes two sets and returns the union
             *
             * Due to the fact that D3.Sets store strings internally, return type is always a string set
             *
             * @param {D3.Set<T>} set1 The first set
             * @param {D3.Set<T>} set2 The second set
             * @return {D3.Set<string>} A set that contains elements that appear in either set1 or set2
             */
            function union<T>(set1: D3.Set<T>, set2: D3.Set<T>): D3.Set<string>;
            /**
             * Populates a map from an array of keys and a transformation function.
             *
             * @param {string[]} keys The array of keys.
             * @param {(string) => T} transform A transformation function to apply to the keys.
             * @return {D3.Map<T>} A map mapping keys to their transformed values.
             */
            function populateMap<T>(keys: string[], transform: (key: string) => T): D3.Map<T>;
            /**
             * Take an array of values, and return the unique values.
             * Will work iff ∀ a, b, a.toString() == b.toString() => a == b; will break on Object inputs
             *
             * @param {T[]} values The values to find uniqueness for
             * @return {T[]} The unique values
             */
            function uniq<T>(arr: T[]): T[];
            /**
             * Creates an array of length `count`, filled with value or (if value is a function), value()
             *
             * @param {any} value The value to fill the array with, or, if a function, a generator for values (called with index as arg)
             * @param {number} count The length of the array to generate
             * @return {any[]}
             */
            function createFilledArray<T>(value: T, count: number): T[];
            function createFilledArray<T>(func: (index?: number) => T, count: number): T[];
            /**
             * @param {T[][]} a The 2D array that will have its elements joined together.
             * @return {T[]} Every array in a, concatenated together in the order they appear.
             */
            function flatten<T>(a: T[][]): T[];
            /**
             * Check if two arrays are equal by strict equality.
             */
            function arrayEq<T>(a: T[], b: T[]): boolean;
            /**
             * @param {any} a Object to check against b for equality.
             * @param {any} b Object to check against a for equality.
             *
             * @returns {boolean} whether or not two objects share the same keys, and
             *          values associated with those keys. Values will be compared
             *          with ===.
             */
            function objEq(a: any, b: any): boolean;
            function max(arr: number[], default_val?: number): number;
            function max<T>(arr: T[], acc: (x: T) => number, default_val?: number): number;
            function min(arr: number[], default_val?: number): number;
            function min<T>(arr: T[], acc: (x: T) => number, default_val?: number): number;
        }
    }
}


declare module Plottable {
    module _Util {
        module OpenSource {
            /**
             * Returns the sortedIndex for inserting a value into an array.
             * Takes a number and an array of numbers OR an array of objects and an accessor that returns a number.
             * @param {number} value: The numerical value to insert
             * @param {any[]} arr: Array to find insertion index, can be number[] or any[] (if accessor provided)
             * @param {_IAccessor} accessor: If provided, this function is called on members of arr to determine insertion index
             * @returns {number} The insertion index.
             * The behavior is undefined for arrays that are unsorted
             * If there are multiple valid insertion indices that maintain sorted order (e.g. addign 1 to [1,1,1,1,1]) then
             * the behavior must satisfy that the array is sorted post-insertion, but is otherwise unspecified.
             * This is a modified version of Underscore.js's implementation of sortedIndex.
             * Underscore.js is released under the MIT License:
             *  Copyright (c) 2009-2014 Jeremy Ashkenas, DocumentCloud and Investigative
             *  Reporters & Editors
             *
             *  Permission is hereby granted, free of charge, to any person
             *  obtaining a copy of this software and associated documentation
             *  files (the "Software"), to deal in the Software without
             *  restriction, including without limitation the rights to use,
             *  copy, modify, merge, publish, distribute, sublicense, and/or sell
             *  copies of the Software, and to permit persons to whom the
             *  Software is furnished to do so, subject to the following
             *  conditions:
             *
             *  The above copyright notice and this permission notice shall be
             *  included in all copies or substantial portions of the Software.
             *
             *  THE SOFTWARE IS PROVIDED "AS IS", WITHOUT WARRANTY OF ANY KIND,
             *  EXPRESS OR IMPLIED, INCLUDING BUT NOT LIMITED TO THE WARRANTIES
             *  OF MERCHANTABILITY, FITNESS FOR A PARTICULAR PURPOSE AND
             *  NONINFRINGEMENT. IN NO EVENT SHALL THE AUTHORS OR COPYRIGHT
             *  HOLDERS BE LIABLE FOR ANY CLAIM, DAMAGES OR OTHER LIABILITY,
             *  WHETHER IN AN ACTION OF CONTRACT, TORT OR OTHERWISE, ARISING
             *  FROM, OUT OF OR IN CONNECTION WITH THE SOFTWARE OR THE USE OR
             *  OTHER DEALINGS IN THE SOFTWARE.
             */
            function sortedIndex(val: number, arr: number[]): number;
            function sortedIndex(val: number, arr: any[], accessor: _IAccessor): number;
        }
    }
}


declare module Plottable {
    module _Util {
        class IDCounter {
            increment(id: any): number;
            decrement(id: any): number;
            get(id: any): number;
        }
    }
}


declare module Plottable {
    module _Util {
        /**
         * An associative array that can be keyed by anything (inc objects).
         * Uses pointer equality checks which is why this works.
         * This power has a price: everything is linear time since it is actually backed by an array...
         */
        class StrictEqualityAssociativeArray {
            /**
             * Set a new key/value pair in the store.
             *
             * @param {any} key Key to set in the store
             * @param {any} value Value to set in the store
             * @return {boolean} True if key already in store, false otherwise
             */
            set(key: any, value: any): boolean;
            /**
             * Get a value from the store, given a key.
             *
             * @param {any} key Key associated with value to retrieve
             * @return {any} Value if found, undefined otherwise
             */
            get(key: any): any;
            /**
             * Test whether store has a value associated with given key.
             *
             * Will return true if there is a key/value entry,
             * even if the value is explicitly `undefined`.
             *
             * @param {any} key Key to test for presence of an entry
             * @return {boolean} Whether there was a matching entry for that key
             */
            has(key: any): boolean;
            /**
             * Return an array of the values in the key-value store
             *
             * @return {any[]} The values in the store
             */
            values(): any[];
            /**
             * Return an array of keys in the key-value store
             *
             * @return {any[]} The keys in the store
             */
            keys(): any[];
            /**
             * Execute a callback for each entry in the array.
             *
             * @param {(key: any, val?: any, index?: number) => any} callback The callback to eecute
             * @return {any[]} The results of mapping the callback over the entries
             */
            map(cb: (key?: any, val?: any, index?: number) => any): any[];
            /**
             * Delete a key from the key-value store. Return whether the key was present.
             *
             * @param {any} The key to remove
             * @return {boolean} Whether a matching entry was found and removed
             */
            delete(key: any): boolean;
        }
    }
}


declare module Plottable {
    module _Util {
        class Cache<T> {
            /**
             * @constructor
             *
             * @param {string} compute The function whose results will be cached.
             * @param {string} [canonicalKey] If present, when clear() is called,
             *        this key will be re-computed. If its result hasn't been changed,
             *        the cache will not be cleared.
             * @param {(v: T, w: T) => boolean} [valueEq]
             *        Used to determine if the value of canonicalKey has changed.
             *        If omitted, defaults to === comparision.
             */
            constructor(compute: (k: string) => T, canonicalKey?: string, valueEq?: (v: T, w: T) => boolean);
            /**
             * Attempt to look up k in the cache, computing the result if it isn't
             * found.
             *
             * @param {string} k The key to look up in the cache.
             * @return {T} The value associated with k; the result of compute(k).
             */
            get(k: string): T;
            /**
             * Reset the cache empty.
             *
             * If canonicalKey was provided at construction, compute(canonicalKey)
             * will be re-run. If the result matches what is already in the cache,
             * it will not clear the cache.
             *
             * @return {Cache<T>} The calling Cache.
             */
            clear(): Cache<T>;
        }
    }
}


declare module Plottable {
    module _Util {
        module Text {
            var HEIGHT_TEXT: string;
            interface Dimensions {
                width: number;
                height: number;
            }
            interface TextMeasurer {
                (s: string): Dimensions;
            }
            /**
             * Returns a quasi-pure function of typesignature (t: string) => Dimensions which measures height and width of text
             * in the given text selection
             *
             * @param {D3.Selection} selection: A temporary text selection that the string will be placed into for measurement.
             *                                  Will be removed on function creation and appended only for measurement.
             * @returns {Dimensions} width and height of the text
             */
            function getTextMeasurer(selection: D3.Selection): TextMeasurer;
            /**
             * This class will measure text by measuring each character individually,
             * then adding up the dimensions. It will also cache the dimensions of each
             * letter.
             */
            class CachingCharacterMeasurer {
                /**
                 * @param {string} s The string to be measured.
                 * @return {Dimensions} The width and height of the measured text.
                 */
                measure: TextMeasurer;
                /**
                 * @param {D3.Selection} textSelection The element that will have text inserted into
                 *        it in order to measure text. The styles present for text in
                 *        this element will to the text being measured.
                 */
                constructor(textSelection: D3.Selection);
                /**
                 * Clear the cache, if it seems that the text has changed size.
                 */
                clear(): CachingCharacterMeasurer;
            }
            /**
             * Gets a truncated version of a sting that fits in the available space, given the element in which to draw the text
             *
             * @param {string} text: The string to be truncated
             * @param {number} availableWidth: The available width, in pixels
             * @param {D3.Selection} element: The text element used to measure the text
             * @returns {string} text - the shortened text
             */
            function getTruncatedText(text: string, availableWidth: number, measurer: TextMeasurer): string;
            /**
             * Takes a line, a width to fit it in, and a text measurer. Will attempt to add ellipses to the end of the line,
             * shortening the line as required to ensure that it fits within width.
             */
            function addEllipsesToLine(line: string, width: number, measureText: TextMeasurer): string;
            function writeLineHorizontally(line: string, g: D3.Selection, width: number, height: number, xAlign?: string, yAlign?: string): {
                width: number;
                height: number;
            };
            function writeLineVertically(line: string, g: D3.Selection, width: number, height: number, xAlign?: string, yAlign?: string, rotation?: string): {
                width: number;
                height: number;
            };
            interface IWriteTextResult {
                textFits: boolean;
                usedWidth: number;
                usedHeight: number;
            }
            interface IWriteOptions {
                g: D3.Selection;
                xAlign: string;
                yAlign: string;
            }
            /**
             * @param {write} [IWriteOptions] If supplied, the text will be written
             *        To the given g. Will align the text vertically if it seems like
             *        that is appropriate.
             * Returns an IWriteTextResult with info on whether the text fit, and how much width/height was used.
             */
            function writeText(text: string, width: number, height: number, tm: TextMeasurer, horizontally?: boolean, write?: IWriteOptions): IWriteTextResult;
        }
    }
}


declare module Plottable {
    module _Util {
        module WordWrap {
            interface IWrappedText {
                originalText: string;
                lines: string[];
                textFits: boolean;
            }
            /**
             * Takes a block of text, a width and height to fit it in, and a 2-d text measurement function.
             * Wraps words and fits as much of the text as possible into the given width and height.
             */
            function breakTextToFitRect(text: string, width: number, height: number, measureText: Text.TextMeasurer): IWrappedText;
            /**
             * Determines if it is possible to fit a given text within width without breaking any of the words.
             * Simple algorithm, split the text up into tokens, and make sure that the widest token doesn't exceed
             * allowed width.
             */
            function canWrapWithoutBreakingWords(text: string, width: number, widthMeasure: (s: string) => number): boolean;
        }
    }
}

declare module Plottable {
    module _Util {
        module DOM {
            /**
             * Gets the bounding box of an element.
             * @param {D3.Selection} element
             * @returns {SVGRed} The bounding box.
             */
            function getBBox(element: D3.Selection): SVGRect;
            var POLYFILL_TIMEOUT_MSEC: number;
            function requestAnimationFramePolyfill(fn: () => any): void;
            function isSelectionRemovedFromSVG(selection: D3.Selection): boolean;
            function getElementWidth(elem: HTMLScriptElement): number;
            function getElementHeight(elem: HTMLScriptElement): number;
            function getSVGPixelWidth(svg: D3.Selection): number;
            function translate(s: D3.Selection, x?: number, y?: number): any;
            function boxesOverlap(boxA: ClientRect, boxB: ClientRect): boolean;
        }
    }
}


declare module Plottable {
    interface Formatter {
        (d: any): string;
    }
    var MILLISECONDS_IN_ONE_DAY: number;
    module Formatters {
        /**
         * Creates a formatter for currency values.
         *
         * @param {number} [precision] The number of decimal places to show (default 2).
         * @param {string} [symbol] The currency symbol to use (default "$").
         * @param {boolean} [prefix] Whether to prepend or append the currency symbol (default true).
         * @param {boolean} [onlyShowUnchanged] Whether to return a value if value changes after formatting (default true).
         *
         * @returns {Formatter} A formatter for currency values.
         */
        function currency(precision?: number, symbol?: string, prefix?: boolean, onlyShowUnchanged?: boolean): (d: any) => string;
        /**
         * Creates a formatter that displays exactly [precision] decimal places.
         *
         * @param {number} [precision] The number of decimal places to show (default 3).
         * @param {boolean} [onlyShowUnchanged] Whether to return a value if value changes after formatting (default true).
         *
         * @returns {Formatter} A formatter that displays exactly [precision] decimal places.
         */
        function fixed(precision?: number, onlyShowUnchanged?: boolean): (d: any) => string;
        /**
         * Creates a formatter that formats numbers to show no more than
         * [precision] decimal places. All other values are stringified.
         *
         * @param {number} [precision] The number of decimal places to show (default 3).
         * @param {boolean} [onlyShowUnchanged] Whether to return a value if value changes after formatting (default true).
         *
         * @returns {Formatter} A formatter for general values.
         */
        function general(precision?: number, onlyShowUnchanged?: boolean): (d: any) => string;
        /**
         * Creates a formatter that stringifies its input.
         *
         * @returns {Formatter} A formatter that stringifies its input.
         */
        function identity(): (d: any) => string;
        /**
         * Creates a formatter for percentage values.
         * Multiplies the input by 100 and appends "%".
         *
         * @param {number} [precision] The number of decimal places to show (default 0).
         * @param {boolean} [onlyShowUnchanged] Whether to return a value if value changes after formatting (default true).
         *
         * @returns {Formatter} A formatter for percentage values.
         */
        function percentage(precision?: number, onlyShowUnchanged?: boolean): (d: any) => string;
        /**
         * Creates a formatter for values that displays [precision] significant figures
         * and puts SI notation.
         *
         * @param {number} [precision] The number of significant figures to show (default 3).
         *
         * @returns {Formatter} A formatter for SI values.
         */
        function siSuffix(precision?: number): (d: any) => string;
        /**
         * Creates a formatter that displays dates.
         *
         * @returns {Formatter} A formatter for time/date values.
         */
        function time(): (d: any) => string;
        /**
         * Creates a formatter for relative dates.
         *
         * @param {number} baseValue The start date (as epoch time) used in computing relative dates (default 0)
         * @param {number} increment The unit used in calculating relative date values (default MILLISECONDS_IN_ONE_DAY)
         * @param {string} label The label to append to the formatted string (default "")
         *
         * @returns {Formatter} A formatter for time/date values.
         */
        function relativeDate(baseValue?: number, increment?: number, label?: string): (d: any) => string;
    }
}


declare module Plottable {
    var version: string;
}


declare module Plottable {
    module Core {
        /**
         * Colors we use as defaults on a number of graphs.
         */
        class Colors {
            static CORAL_RED: string;
            static INDIGO: string;
            static ROBINS_EGG_BLUE: string;
            static FERN: string;
            static BURNING_ORANGE: string;
            static ROYAL_HEATH: string;
            static CONIFER: string;
            static CERISE_RED: string;
            static BRIGHT_SUN: string;
            static JACARTA: string;
            static PLOTTABLE_COLORS: string[];
        }
    }
}


declare module Plottable {
    module Abstract {
        /**
         * A class most other Plottable classes inherit from, in order to have a
         * unique ID.
         */
        class PlottableObject {
            _plottableID: number;
        }
    }
}


declare module Plottable {
    module Core {
        /**
         * This interface represents anything in Plottable which can have a listener attached.
         * Listeners attach by referencing the Listenable's broadcaster, and calling registerListener
         * on it.
         *
         * e.g.:
         * listenable: Plottable.IListenable;
         * listenable.broadcaster.registerListener(callbackToCallOnBroadcast)
         */
        interface IListenable {
            broadcaster: Broadcaster;
        }
        /**
         * This interface represents the callback that should be passed to the Broadcaster on a Listenable.
         *
         * The callback will be called with the attached Listenable as the first object, and optional arguments
         * as the subsequent arguments.
         *
         * The Listenable is passed as the first argument so that it is easy for the callback to reference the
         * current state of the Listenable in the resolution logic.
         */
        interface IBroadcasterCallback {
            (listenable: IListenable, ...args: any[]): any;
        }
        /**
         * The Broadcaster class is owned by an IListenable. Third parties can register and deregister listeners
         * from the broadcaster. When the broadcaster.broadcast method is activated, all registered callbacks are
         * called. The registered callbacks are called with the registered Listenable that the broadcaster is attached
         * to, along with optional arguments passed to the `broadcast` method.
         *
         * The listeners are called synchronously.
         */
        class Broadcaster extends Abstract.PlottableObject {
            listenable: IListenable;
            /**
             * Constructs a broadcaster, taking the Listenable that the broadcaster will be attached to.
             *
             * @constructor
             * @param {IListenable} listenable The Listenable-object that this broadcaster is attached to.
             */
            constructor(listenable: IListenable);
            /**
             * Registers a callback to be called when the broadcast method is called. Also takes a key which
             * is used to support deregistering the same callback later, by passing in the same key.
             * If there is already a callback associated with that key, then the callback will be replaced.
             *
             * @param key The key associated with the callback. Key uniqueness is determined by deep equality.
             * @param {IBroadcasterCallback} callback A callback to be called when the Scale's domain changes.
             * @returns {Broadcaster} this object
             */
            registerListener(key: any, callback: IBroadcasterCallback): Broadcaster;
            /**
             * Call all listening callbacks, optionally with arguments passed through.
             *
             * @param ...args A variable number of optional arguments
             * @returns {Broadcaster} this object
             */
            broadcast(...args: any[]): Broadcaster;
            /**
             * Deregisters the callback associated with a key.
             *
             * @param key The key to deregister.
             * @returns {Broadcaster} this object
             */
            deregisterListener(key: any): Broadcaster;
            /**
             * Deregisters all listeners and callbacks associated with the broadcaster.
             *
             * @returns {Broadcaster} this object
             */
            deregisterAllListeners(): void;
        }
    }
}


declare module Plottable {
    class Dataset extends Abstract.PlottableObject implements Core.IListenable {
        broadcaster: any;
        /**
         * Constructs a new set.
         *
         * A Dataset is mostly just a wrapper around an any[], Dataset is the
         * data you're going to plot.
         *
         * @constructor
         * @param {any[]} data The data for this DataSource (default = []).
         * @param {any} metadata An object containing additional information (default = {}).
         */
        constructor(data?: any[], metadata?: any);
        /**
         * Gets the data.
         *
         * @returns {DataSource|any[]} The calling DataSource, or the current data.
         */
        data(): any[];
        /**
         * Sets the data.
         *
         * @param {any[]} data The new data.
         * @returns {Dataset} The calling Dataset.
         */
        data(data: any[]): Dataset;
        /**
         * Get the metadata.
         *
         * @returns {any} the current
         * metadata.
         */
        metadata(): any;
        /**
         * Set the metadata.
         *
         * @param {any} metadata The new metadata.
         * @returns {Dataset} The calling Dataset.
         */
        metadata(metadata: any): Dataset;
        _getExtent(accessor: _IAccessor, typeCoercer: (d: any) => any): any[];
    }
}


declare module Plottable {
    module Core {
        module RenderController {
            module RenderPolicy {
                /**
                 * A policy to render components.
                 */
                interface IRenderPolicy {
                    render(): any;
                }
                /**
                 * Never queue anything, render everything immediately. Useful for
                 * debugging, horrible for performance.
                 */
                class Immediate implements IRenderPolicy {
                    render(): void;
                }
                /**
                 * The default way to render, which only tries to render every frame
                 * (usually, 1/60th of a second).
                 */
                class AnimationFrame implements IRenderPolicy {
                    render(): void;
                }
                /**
                 * Renders with `setTimeout`. This is generally an inferior way to render
                 * compared to `requestAnimationFrame`, but it's still there if you want
                 * it.
                 */
                class Timeout implements IRenderPolicy {
                    _timeoutMsec: number;
                    render(): void;
                }
            }
        }
    }
}


declare module Plottable {
    module Core {
        /**
         * The RenderController is responsible for enqueueing and synchronizing
         * layout and render calls for Plottable components.
         *
         * Layouts and renders occur inside an animation callback
         * (window.requestAnimationFrame if available).
         *
         * If you require immediate rendering, call RenderController.flush() to
         * perform enqueued layout and rendering serially.
         *
         * If you want to always have immediate rendering (useful for debugging),
         * call
         * ```typescript
         * Plottable.Core.RenderController.setRenderPolicy(
         *   new Plottable.Core.RenderController.RenderPolicy.Immediate()
         * );
         * ```
         */
        module RenderController {
            var _renderPolicy: RenderPolicy.IRenderPolicy;
            function setRenderPolicy(policy: string): void;
            function setRenderPolicy(policy: RenderPolicy.IRenderPolicy): void;
            /**
             * If the RenderController is enabled, we enqueue the component for
             * render. Otherwise, it is rendered immediately.
             *
             * @param {Abstract.Component} component Any Plottable component.
             */
            function registerToRender(c: Abstract.Component): void;
            /**
             * If the RenderController is enabled, we enqueue the component for
             * layout and render. Otherwise, it is rendered immediately.
             *
             * @param {Abstract.Component} component Any Plottable component.
             */
            function registerToComputeLayout(c: Abstract.Component): void;
            /**
             * Render everything that is waiting to be rendered right now, instead of
             * waiting until the next frame.
             *
             * Useful to call when debugging.
             */
            function flush(): void;
        }
    }
}


declare module Plottable {
    module Core {
        /**
         * The ResizeBroadcaster will broadcast a notification to any registered
         * components when the window is resized.
         *
         * The broadcaster and single event listener are lazily constructed.
         *
         * Upon resize, the _resized flag will be set to true until after the next
         * flush of the RenderController. This is used, for example, to disable
         * animations during resize.
         */
        module ResizeBroadcaster {
            /**
             * Checks if the window has been resized and the RenderController
             * has not yet been flushed.
             *
             * @returns {boolean} If the window has been resized/RenderController
             * has not yet been flushed.
             */
            function resizing(): boolean;
            /**
             * Sets that it is not resizing anymore. Good if it stubbornly thinks
             * it is still resizing, or for cancelling the effects of resizing
             * prematurely.
             */
            function clearResizing(): void;
            /**
             * Registers a component.
             *
             * When the window is resized, ._invalidateLayout() is invoked on the
             * component, which will enqueue the component for layout and rendering
             * with the RenderController.
             *
             * @param {Component} component Any Plottable component.
             */
            function register(c: Abstract.Component): void;
            /**
             * Deregisters the components.
             *
             * The component will no longer receive updates on window resize.
             *
             * @param {Component} component Any Plottable component.
             */
            function deregister(c: Abstract.Component): void;
        }
    }
}

declare module Plottable {
    interface IDataset {
        data: any[];
        metadata: IMetadata;
    }
    interface IMetadata {
        cssClass?: string;
        color?: string;
    }
    interface _IAccessor {
        (datum: any, index?: number, metadata?: any): any;
    }
    /**
     * A function to map across the data in a DataSource. For example, if your
     * data looked like `{foo: 5, bar: 6}`, then a popular function might be
     * `function(d) { return d.foo; }`.
     *
     * Index, if used, will be the index of the datum in the array.
     */
    interface IAppliedAccessor {
        (datum: any, index: number): any;
    }
    interface _IProjector {
        accessor: _IAccessor;
        scale?: Abstract.Scale<any, any>;
        attribute: string;
    }
    /**
     * A mapping from attributes ("x", "fill", etc.) to the functions that get
     * that information out of the data.
     *
     * So if my data looks like `{foo: 5, bar: 6}` and I want the radius to scale
     * with both `foo` and `bar`, an entry in this type might be `{"r":
     * function(d) { return foo + bar; }`.
     */
    interface IAttributeToProjector {
        [attrToSet: string]: IAppliedAccessor;
    }
    /**
     * A simple bounding box.
     */
    interface SelectionArea {
        xMin: number;
        xMax: number;
        yMin: number;
        yMax: number;
    }
    interface _ISpaceRequest {
        width: number;
        height: number;
        wantsWidth: boolean;
        wantsHeight: boolean;
    }
    interface _IPixelArea {
        xMin: number;
        xMax: number;
        yMin: number;
        yMax: number;
    }
    /**
     * The range of your current data. For example, [1, 2, 6, -5] has the IExtent
     * `{min: -5, max: 6}`.
     *
     * The point of this type is to hopefully replace the less-elegant `[min,
     * max]` extents produced by d3.
     */
    interface IExtent {
        min: number;
        max: number;
    }
    /**
     * A simple location on the screen.
     */
    interface Point {
        x: number;
        y: number;
    }
    /**
     * A key that is also coupled with a dataset and a drawer.
     */
    interface DatasetDrawerKey {
        dataset: Dataset;
        drawer: Abstract._Drawer;
        key: string;
    }
}


declare module Plottable {
    class Domainer {
        /**
         * Constructs a new Domainer.
         *
         * @constructor
         * @param {(extents: any[][]) => any[]} combineExtents
         *        If present, this function will be used by the Domainer to merge
         *        all the extents that are present on a scale.
         *
         *        A plot may draw multiple things relative to a scale, e.g.
         *        different stocks over time. The plot computes their extents,
         *        which are a [min, max] pair. combineExtents is responsible for
         *        merging them all into one [min, max] pair. It defaults to taking
         *        the min of the first elements and the max of the second arguments.
         */
        constructor(combineExtents?: (extents: any[][]) => any[]);
        /**
         * @param {any[][]} extents The list of extents to be reduced to a single
         *        extent.
         * @param {QuantitativeScale} scale
         *        Since nice() must do different things depending on Linear, Log,
         *        or Time scale, the scale must be passed in for nice() to work.
         * @returns {any[]} The domain, as a merging of all exents, as a [min, max]
         *                 pair.
         */
        computeDomain(extents: any[][], scale: Abstract.QuantitativeScale<any>): any[];
        /**
         * Sets the Domainer to pad by a given ratio.
         *
         * @param {number} padProportion Proportionally how much bigger the
         *         new domain should be (0.05 = 5% larger).
         *
         *         A domainer will pad equal visual amounts on each side.
         *         On a linear scale, this means both sides are padded the same
         *         amount: [10, 20] will be padded to [5, 25].
         *         On a log scale, the top will be padded more than the bottom, so
         *         [10, 100] will be padded to [1, 1000].
         *
         * @returns {Domainer} The calling Domainer.
         */
        pad(padProportion?: number): Domainer;
        /**
         * Adds a padding exception, a value that will not be padded at either end of the domain.
         *
         * Eg, if a padding exception is added at x=0, then [0, 100] will pad to [0, 105] instead of [-2.5, 102.5].
         * If a key is provided, it will be registered under that key with standard map semantics. (Overwrite / remove by key)
         * If a key is not provided, it will be added with set semantics (Can be removed by value)
         *
         * @param {any} exception The padding exception to add.
         * @param {string} key The key to register the exception under.
         * @returns {Domainer} The calling domainer
         */
        addPaddingException(exception: any, key?: string): Domainer;
        /**
         * Removes a padding exception, allowing the domain to pad out that value again.
         *
         * If a string is provided, it is assumed to be a key and the exception associated with that key is removed.
         * If a non-string is provdied, it is assumed to be an unkeyed exception and that exception is removed.
         *
         * @param {any} keyOrException The key for the value to remove, or the value to remove
         * @return {Domainer} The calling domainer
         */
        removePaddingException(keyOrException: any): Domainer;
        /**
         * Adds an included value, a value that must be included inside the domain.
         *
         * Eg, if a value exception is added at x=0, then [50, 100] will expand to [0, 100] rather than [50, 100].
         * If a key is provided, it will be registered under that key with standard map semantics. (Overwrite / remove by key)
         * If a key is not provided, it will be added with set semantics (Can be removed by value)
         *
         * @param {any} value The included value to add.
         * @param {string} key The key to register the value under.
         * @returns {Domainer} The calling domainer
         */
        addIncludedValue(value: any, key?: string): Domainer;
        /**
         * Remove an included value, allowing the domain to not include that value gain again.
         *
         * If a string is provided, it is assumed to be a key and the value associated with that key is removed.
         * If a non-string is provdied, it is assumed to be an unkeyed value and that value is removed.
         *
         * @param {any} keyOrException The key for the value to remove, or the value to remove
         * @return {Domainer} The calling domainer
         */
        removeIncludedValue(valueOrKey: any): Domainer;
        /**
         * Extends the scale's domain so it starts and ends with "nice" values.
         *
         * @param {number} count The number of ticks that should fit inside the new domain.
         * @return {Domainer} The calling Domainer.
         */
        nice(count?: number): Domainer;
    }
}


declare module Plottable {
    module Abstract {
        class Scale<D, R> extends PlottableObject implements Core.IListenable {
            _d3Scale: D3.Scale.Scale;
            _autoDomainAutomatically: boolean;
            broadcaster: any;
            _rendererAttrID2Extent: {
                [x: string]: D[];
            };
            _typeCoercer: (d: any) => any;
            /**
             * Constructs a new Scale.
             *
             * A Scale is a wrapper around a D3.Scale.Scale. A Scale is really just a
             * function. Scales have a domain (input), a range (output), and a function
             * from domain to range.
             *
             * @constructor
             * @param {D3.Scale.Scale} scale The D3 scale backing the Scale.
             */
            constructor(scale: D3.Scale.Scale);
            _getAllExtents(): D[][];
            _getExtent(): D[];
            /**
             * Modifies the domain on the scale so that it includes the extent of all
             * perspectives it depends on. This will normally happen automatically, but
             * if you set domain explicitly with `plot.domain(x)`, you will need to
             * call this function if you want the domain to neccessarily include all
             * the data.
             *
             * Extent: The [min, max] pair for a Scale.Quantitative, all covered
             * strings for a Scale.Ordinal.
             *
             * Perspective: A combination of a Dataset and an Accessor that
             * represents a view in to the data.
             *
             * @returns {Scale} The calling Scale.
             */
            autoDomain(): Scale<D, R>;
            _autoDomainIfAutomaticMode(): void;
            /**
             * Computes the range value corresponding to a given domain value. In other
             * words, apply the function to value.
             *
             * @param {R} value A domain value to be scaled.
             * @returns {R} The range value corresponding to the supplied domain value.
             */
            scale(value: D): R;
            /**
             * Gets the domain.
             *
             * @returns {D[]} The current domain.
             */
            domain(): D[];
            /**
             * Sets the domain.
             *
             * @param {D[]} values If provided, the new value for the domain. On
             * a QuantitativeScale, this is a [min, max] pair, or a [max, min] pair to
             * make the function decreasing. On Scale.Ordinal, this is an array of all
             * input values.
             * @returns {Scale} The calling Scale.
             */
            domain(values: D[]): Scale<D, R>;
            _getDomain(): any[];
            _setDomain(values: D[]): void;
            /**
             * Gets the range.
             *
             * In the case of having a numeric range, it will be a [min, max] pair. In
             * the case of string range (e.g. Scale.InterpolatedColor), it will be a
             * list of all possible outputs.
             *
             * @returns {R[]} The current range.
             */
            range(): R[];
            /**
             * Sets the range.
             *
             * In the case of having a numeric range, it will be a [min, max] pair. In
             * the case of string range (e.g. Scale.InterpolatedColor), it will be a
             * list of all possible outputs.
             *
             * @param {R[]} values If provided, the new values for the range.
             * @returns {Scale} The calling Scale.
             */
            range(values: R[]): Scale<D, R>;
            /**
             * Constructs a copy of the Scale with the same domain and range but without
             * any registered listeners.
             *
             * @returns {Scale} A copy of the calling Scale.
             */
            copy(): Scale<D, R>;
            /**
             * When a renderer determines that the extent of a projector has changed,
             * it will call this function. This function should ensure that
             * the scale has a domain at least large enough to include extent.
             *
             * @param {number} rendererID A unique indentifier of the renderer sending
             *                 the new extent.
             * @param {string} attr The attribute being projected, e.g. "x", "y0", "r"
             * @param {D[]} extent The new extent to be included in the scale.
             */
            _updateExtent(plotProvidedKey: string, attr: string, extent: D[]): Scale<D, R>;
            _removeExtent(plotProvidedKey: string, attr: string): Scale<D, R>;
        }
    }
}


declare module Plottable {
    module Abstract {
        class QuantitativeScale<D> extends Scale<D, number> {
            _d3Scale: D3.Scale.QuantitativeScale;
            _numTicks: number;
            _PADDING_FOR_IDENTICAL_DOMAIN: number;
            _userSetDomainer: boolean;
            _domainer: Domainer;
            _typeCoercer: (d: any) => number;
            /**
             * Constructs a new QuantitativeScale.
             *
             * A QuantitativeScale is a Scale that maps anys to numbers. It
             * is invertible and continuous.
             *
             * @constructor
             * @param {D3.Scale.QuantitativeScale} scale The D3 QuantitativeScale
             * backing the QuantitativeScale.
             */
            constructor(scale: D3.Scale.QuantitativeScale);
            _getExtent(): D[];
            /**
             * Retrieves the domain value corresponding to a supplied range value.
             *
             * @param {number} value: A value from the Scale's range.
             * @returns {D} The domain value corresponding to the supplied range value.
             */
            invert(value: number): D;
            /**
             * Creates a copy of the QuantitativeScale with the same domain and range but without any registered listeners.
             *
             * @returns {QuantitativeScale} A copy of the calling QuantitativeScale.
             */
            copy(): QuantitativeScale<D>;
            domain(): D[];
            domain(values: D[]): QuantitativeScale<D>;
            _setDomain(values: D[]): void;
            /**
             * Sets or gets the QuantitativeScale's output interpolator
             *
             * @param {D3.Transition.Interpolate} [factory] The output interpolator to use.
             * @returns {D3.Transition.Interpolate|QuantitativeScale} The current output interpolator, or the calling QuantitativeScale.
             */
            interpolate(): D3.Transition.Interpolate;
            interpolate(factory: D3.Transition.Interpolate): QuantitativeScale<D>;
            /**
             * Sets the range of the QuantitativeScale and sets the interpolator to d3.interpolateRound.
             *
             * @param {number[]} values The new range value for the range.
             */
            rangeRound(values: number[]): QuantitativeScale<D>;
            /**
             * Gets the clamp status of the QuantitativeScale (whether to cut off values outside the ouput range).
             *
             * @returns {boolean} The current clamp status.
             */
            clamp(): boolean;
            /**
             * Sets the clamp status of the QuantitativeScale (whether to cut off values outside the ouput range).
             *
             * @param {boolean} clamp Whether or not to clamp the QuantitativeScale.
             * @returns {QuantitativeScale} The calling QuantitativeScale.
             */
            clamp(clamp: boolean): QuantitativeScale<D>;
            /**
             * Gets a set of tick values spanning the domain.
             *
             * @param {number} [count] The approximate number of ticks to generate.
             *                         If not supplied, the number specified by
             *                         numTicks() is used instead.
             * @returns {any[]} The generated ticks.
             */
            ticks(count?: number): any[];
            /**
             * Gets the default number of ticks.
             *
             * @returns {number} The default number of ticks.
             */
            numTicks(): number;
            /**
             * Sets the default number of ticks to generate.
             *
             * @param {number} count The new default number of ticks.
             * @returns {Scale} The calling Scale.
             */
            numTicks(count: number): QuantitativeScale<D>;
            /**
             * Given a domain, expands its domain onto "nice" values, e.g. whole
             * numbers.
             */
            _niceDomain(domain: any[], count?: number): any[];
            /**
             * Gets a Domainer of a scale. A Domainer is responsible for combining
             * multiple extents into a single domain.
             *
             * @return {Domainer} The scale's current domainer.
             */
            domainer(): Domainer;
            /**
             * Sets a Domainer of a scale. A Domainer is responsible for combining
             * multiple extents into a single domain.
             *
             * When you set domainer, we assume that you know what you want the domain
             * to look like better that we do. Ensuring that the domain is padded,
             * includes 0, etc., will be the responsability of the new domainer.
             *
             * @param {Domainer} domainer If provided, the new domainer.
             * @return {QuanitativeScale} The calling QuantitativeScale.
             */
            domainer(domainer: Domainer): QuantitativeScale<D>;
            _defaultExtent(): any[];
        }
    }
}


declare module Plottable {
    module Scale {
        class Linear extends Abstract.QuantitativeScale<number> {
            /**
             * Constructs a new LinearScale.
             *
             * This scale maps from domain to range with a simple `mx + b` formula.
             *
             * @constructor
             * @param {D3.Scale.LinearScale} [scale] The D3 LinearScale backing the
             * LinearScale. If not supplied, uses a default scale.
             */
            constructor();
            constructor(scale: D3.Scale.LinearScale);
            /**
             * Constructs a copy of the Scale.Linear with the same domain and range but
             * without any registered listeners.
             *
             * @returns {Linear} A copy of the calling Scale.Linear.
             */
            copy(): Linear;
        }
    }
}


declare module Plottable {
    module Scale {
        class Log extends Abstract.QuantitativeScale<number> {
            /**
             * Constructs a new Scale.Log.
             *
             * Warning: Log is deprecated; if possible, use ModifiedLog. Log scales are
             * very unstable due to the fact that they can't handle 0 or negative
             * numbers. The only time when you would want to use a Log scale over a
             * ModifiedLog scale is if you're plotting very small data, such as all
             * data < 1.
             *
             * @constructor
             * @param {D3.Scale.LogScale} [scale] The D3 Scale.Log backing the Scale.Log. If not supplied, uses a default scale.
             */
            constructor();
            constructor(scale: D3.Scale.LogScale);
            /**
             * Creates a copy of the Scale.Log with the same domain and range but without any registered listeners.
             *
             * @returns {Log} A copy of the calling Log.
             */
            copy(): Log;
            _defaultExtent(): number[];
        }
    }
}


declare module Plottable {
    module Scale {
        class ModifiedLog extends Abstract.QuantitativeScale<number> {
            /**
             * Creates a new Scale.ModifiedLog.
             *
             * A ModifiedLog scale acts as a regular log scale for large numbers.
             * As it approaches 0, it gradually becomes linear. This means that the
             * scale won't freak out if you give it 0 or a negative number, where an
             * ordinary Log scale would.
             *
             * However, it does mean that scale will be effectively linear as values
             * approach 0. If you want very small values on a log scale, you should use
             * an ordinary Scale.Log instead.
             *
             * @constructor
             * @param {number} [base]
             *        The base of the log. Defaults to 10, and must be > 1.
             *
             *        For base <= x, scale(x) = log(x).
             *
             *        For 0 < x < base, scale(x) will become more and more
             *        linear as it approaches 0.
             *
             *        At x == 0, scale(x) == 0.
             *
             *        For negative values, scale(-x) = -scale(x).
             */
            constructor(base?: number);
            scale(x: number): number;
            invert(x: number): number;
            _getDomain(): number[];
            _setDomain(values: number[]): void;
            ticks(count?: number): number[];
            copy(): ModifiedLog;
            _niceDomain(domain: any[], count?: number): any[];
            /**
             * Gets whether or not to return tick values other than powers of base.
             *
             * This defaults to false, so you'll normally only see ticks like
             * [10, 100, 1000]. If you turn it on, you might see ticks values
             * like [10, 50, 100, 500, 1000].
             * @returns {boolean} the current setting.
             */
            showIntermediateTicks(): boolean;
            /**
             * Sets whether or not to return ticks values other than powers or base.
             *
             * @param {boolean} show If provided, the desired setting.
             * @returns {ModifiedLog} The calling ModifiedLog.
             */
            showIntermediateTicks(show: boolean): ModifiedLog;
        }
    }
}


declare module Plottable {
    module Scale {
        class Ordinal extends Abstract.Scale<string, number> {
            _d3Scale: D3.Scale.OrdinalScale;
            _typeCoercer: (d: any) => any;
            /**
             * Creates an OrdinalScale.
             *
             * An OrdinalScale maps strings to numbers. A common use is to map the
             * labels of a bar plot (strings) to their pixel locations (numbers).
             *
             * @constructor
             */
            constructor(scale?: D3.Scale.OrdinalScale);
            _getExtent(): string[];
            domain(): string[];
            domain(values: string[]): Ordinal;
            _setDomain(values: string[]): void;
            range(): number[];
            range(values: number[]): Ordinal;
            /**
             * Returns the width of the range band. Only valid when rangeType is set to "bands".
             *
             * @returns {number} The range band width or 0 if rangeType isn't "bands".
             */
            rangeBand(): number;
            innerPadding(): number;
            fullBandStartAndWidth(v: string): number[];
            /**
             * Get the range type.
             *
             * @returns {string} The current range type.
             */
            rangeType(): string;
            /**
             * Set the range type.
             *
             * @param {string} rangeType If provided, either "points" or "bands" indicating the
             *     d3 method used to generate range bounds.
             * @param {number} [outerPadding] If provided, the padding outside the range,
             *     proportional to the range step.
             * @param {number} [innerPadding] If provided, the padding between bands in the range,
             *     proportional to the range step. This parameter is only used in
             *     "bands" type ranges.
             * @returns {Ordinal} The calling Ordinal.
             */
            rangeType(rangeType: string, outerPadding?: number, innerPadding?: number): Ordinal;
            copy(): Ordinal;
        }
    }
}


declare module Plottable {
    module Scale {
        class Color extends Abstract.Scale<string, string> {
            /**
             * Constructs a ColorScale.
             *
             * @constructor
             * @param {string} [scaleType] the type of color scale to create
             *     (Category10/Category20/Category20b/Category20c).
             * See https://github.com/mbostock/d3/wiki/Ordinal-Scales#categorical-colors
             */
            constructor(scaleType?: string);
            _getExtent(): string[];
        }
    }
}


declare module Plottable {
    module Scale {
        class Time extends Abstract.QuantitativeScale<any> {
            _typeCoercer: (d: any) => any;
            /**
             * Constructs a TimeScale.
             *
             * A TimeScale maps Date objects to numbers.
             *
             * @constructor
             * @param {D3.Scale.Time} scale The D3 LinearScale backing the Scale.Time. If not supplied, uses a default scale.
             */
            constructor();
            constructor(scale: D3.Scale.LinearScale);
            _tickInterval(interval: D3.Time.Interval, step?: number): any[];
            _setDomain(values: any[]): void;
            copy(): Time;
            _defaultExtent(): any[];
        }
    }
}


declare module Plottable {
    module Scale {
        /**
         * This class implements a color scale that takes quantitive input and
         * interpolates between a list of color values. It returns a hex string
         * representing the interpolated color.
         *
         * By default it generates a linear scale internally.
         */
        class InterpolatedColor extends Abstract.Scale<number, string> {
            /**
             * Constructs an InterpolatedColorScale.
             *
             * An InterpolatedColorScale maps numbers evenly to color strings.
             *
             * @constructor
             * @param {string|string[]} colorRange the type of color scale to
             *     create. Default is "reds". @see {@link colorRange} for further
             *     options.
             * @param {string} scaleType the type of underlying scale to use
             *     (linear/pow/log/sqrt). Default is "linear". @see {@link scaleType}
             *     for further options.
             */
            constructor(colorRange?: any, scaleType?: string);
            /**
             * Gets the color range.
             *
             * @returns {string[]} the current color values for the range as strings.
             */
            colorRange(): string[];
            /**
             * Sets the color range.
             *
             * @param {string|string[]} [colorRange]. If provided and if colorRange is one of
             * (reds/blues/posneg), uses the built-in color groups. If colorRange is an
             * array of strings with at least 2 values (e.g. ["#FF00FF", "red",
             * "dodgerblue"], the resulting scale will interpolate between the color
             * values across the domain.
             * @returns {InterpolatedColor} The calling InterpolatedColor.
             */
            colorRange(colorRange: any): InterpolatedColor;
            /**
             * Gets the internal scale type.
             *
             * @returns {string} The current scale type.
             */
            scaleType(): string;
            /**
             * Sets the internal scale type.
             *
             * @param {string} scaleType If provided, the type of d3 scale to use internally.  (linear/log/sqrt/pow).
             * @returns {InterpolatedColor} The calling InterpolatedColor.
             */
            scaleType(scaleType: string): InterpolatedColor;
            autoDomain(): InterpolatedColor;
        }
    }
}


declare module Plottable {
    module _Util {
        class ScaleDomainCoordinator<D> {
            /**
             * Constructs a ScaleDomainCoordinator.
             *
             * @constructor
             * @param {Scale[]} scales A list of scales whose domains should be linked.
             */
            constructor(scales: Abstract.Scale<D, any>[]);
            rescale(scale: Abstract.Scale<D, any>): void;
        }
    }
}


declare module Plottable {
    module Abstract {
        class _Drawer {
            _renderArea: D3.Selection;
            key: string;
            /**
             * Constructs a Drawer
             *
             * @constructor
             * @param{string} key The key associated with this Drawer
             */
            constructor(key: string);
            /**
             * Removes the Drawer and its renderArea
             */
            remove(): void;
            /**
             * Draws the data into the renderArea using the attrHash for attributes
             *
             * @param{any[]} data The data to be drawn
             * @param{attrHash} IAttributeToProjector The list of attributes to set on the data
             */
            draw(data: any[], attrToProjector: IAttributeToProjector, animator?: Animator.Null): void;
        }
    }
}


declare module Plottable {
    module _Drawer {
        class Arc extends Abstract._Drawer {
            draw(data: any[], attrToProjector: IAttributeToProjector, animator?: Animator.Null): void;
        }
    }
}


declare module Plottable {
    module _Drawer {
        class Area extends Abstract._Drawer {
            draw(data: any[], attrToProjector: IAttributeToProjector): void;
        }
    }
}


declare module Plottable {
    module _Drawer {
        class Rect extends Abstract._Drawer {
            draw(data: any[], attrToProjector: IAttributeToProjector, animator?: Animator.Null): void;
        }
    }
}


declare module Plottable {
    module Abstract {
        class Component extends PlottableObject {
            static AUTORESIZE_BY_DEFAULT: boolean;
            _element: D3.Selection;
            _content: D3.Selection;
            _backgroundContainer: D3.Selection;
            _foregroundContainer: D3.Selection;
            clipPathEnabled: boolean;
            _parent: ComponentContainer;
            _xAlignProportion: number;
            _yAlignProportion: number;
            _fixedHeightFlag: boolean;
            _fixedWidthFlag: boolean;
            _isSetup: boolean;
            _isAnchored: boolean;
            /**
             * Attaches the Component as a child of a given a DOM element. Usually only directly invoked on root-level Components.
             *
             * @param {D3.Selection} element A D3 selection consisting of the element to anchor under.
             */
            _anchor(element: D3.Selection): void;
            /**
             * Creates additional elements as necessary for the Component to function.
             * Called during _anchor() if the Component's element has not been created yet.
             * Override in subclasses to provide additional functionality.
             */
            _setup(): void;
            _requestedSpace(availableWidth: number, availableHeight: number): _ISpaceRequest;
            /**
             * Computes the size, position, and alignment from the specified values.
             * If no parameters are supplied and the component is a root node,
             * they are inferred from the size of the component's element.
             *
             * @param {number} xOrigin x-coordinate of the origin of the component
             * @param {number} yOrigin y-coordinate of the origin of the component
             * @param {number} availableWidth available width for the component to render in
             * @param {number} availableHeight available height for the component to render in
             */
            _computeLayout(xOrigin?: number, yOrigin?: number, availableWidth?: number, availableHeight?: number): void;
            _render(): void;
            _scheduleComputeLayout(): void;
            _doRender(): void;
            _invalidateLayout(): void;
            /**
             * Renders the Component into a given DOM element. The element must be as <svg>.
             *
             * @param {String|D3.Selection} element A D3 selection or a selector for getting the element to render into.
             * @returns {Component} The calling component.
             */
            renderTo(selector: String): Component;
            renderTo(element: D3.Selection): Component;
            /**
             * Causes the Component to recompute layout and redraw. If passed arguments, will resize the root SVG it lives in.
             *
             * This function should be called when CSS changes could influence the size
             * of the components, e.g. changing the font size.
             *
             * @param {number} [availableWidth]  - the width of the container element
             * @param {number} [availableHeight] - the height of the container element
             * @returns {Component} The calling component.
             */
            resize(width?: number, height?: number): Component;
            /**
             * Enables or disables resize on window resizes.
             *
             * If enabled, window resizes will enqueue this component for a re-layout
             * and re-render. Animations are disabled during window resizes when auto-
             * resize is enabled.
             *
             * @param {boolean} flag Enable (true) or disable (false) auto-resize.
             * @returns {Component} The calling component.
             */
            autoResize(flag: boolean): Component;
            /**
             * Sets the x alignment of the Component. This will be used if the
             * Component is given more space than it needs.
             *
             * For example, you may want to make a Legend postition itself it the top
             * right, so you would call `legend.xAlign("right")` and
             * `legend.yAlign("top")`.
             *
             * @param {string} alignment The x alignment of the Component (one of ["left", "center", "right"]).
             * @returns {Component} The calling Component.
             */
            xAlign(alignment: string): Component;
            /**
             * Sets the y alignment of the Component. This will be used if the
             * Component is given more space than it needs.
             *
             * For example, you may want to make a Legend postition itself it the top
             * right, so you would call `legend.xAlign("right")` and
             * `legend.yAlign("top")`.
             *
             * @param {string} alignment The x alignment of the Component (one of ["top", "center", "bottom"]).
             * @returns {Component} The calling Component.
             */
            yAlign(alignment: string): Component;
            /**
             * Sets the x offset of the Component. This will be used if the Component
             * is given more space than it needs.
             *
             * @param {number} offset The desired x offset, in pixels, from the left
             * side of the container.
             * @returns {Component} The calling Component.
             */
            xOffset(offset: number): Component;
            /**
             * Sets the y offset of the Component. This will be used if the Component
             * is given more space than it needs.
             *
             * @param {number} offset The desired y offset, in pixels, from the top
             * side of the container.
             * @returns {Component} The calling Component.
             */
            yOffset(offset: number): Component;
            /**
             * Attaches an Interaction to the Component, so that the Interaction will listen for events on the Component.
             *
             * @param {Interaction} interaction The Interaction to attach to the Component.
             * @returns {Component} The calling Component.
             */
            registerInteraction(interaction: Interaction): Component;
            /**
             * Adds/removes a given CSS class to/from the Component, or checks if the Component has a particular CSS class.
             *
             * @param {string} cssClass The CSS class to add/remove/check for.
             * @param {boolean} addClass Whether to add or remove the CSS class. If not supplied, checks for the CSS class.
             * @returns {boolean|Component} Whether the Component has the given CSS class, or the calling Component (if addClass is supplied).
             */
            classed(cssClass: string): boolean;
            classed(cssClass: string, addClass: boolean): Component;
            /**
             * Checks if the Component has a fixed width or false if it grows to fill available space.
             * Returns false by default on the base Component class.
             *
             * @returns {boolean} Whether the component has a fixed width.
             */
            _isFixedWidth(): boolean;
            /**
             * Checks if the Component has a fixed height or false if it grows to fill available space.
             * Returns false by default on the base Component class.
             *
             * @returns {boolean} Whether the component has a fixed height.
             */
            _isFixedHeight(): boolean;
            /**
             * Merges this Component with another Component, returning a
             * ComponentGroup. This is used to layer Components on top of each other.
             *
             * There are four cases:
             * Component + Component: Returns a ComponentGroup with both components inside it.
             * ComponentGroup + Component: Returns the ComponentGroup with the Component appended.
             * Component + ComponentGroup: Returns the ComponentGroup with the Component prepended.
             * ComponentGroup + ComponentGroup: Returns a new ComponentGroup with two ComponentGroups inside it.
             *
             * @param {Component} c The component to merge in.
             * @returns {ComponentGroup} The relevant ComponentGroup out of the above four cases.
             */
            merge(c: Component): Component.Group;
            /**
             * Detaches a Component from the DOM. The component can be reused.
             *
             * This should only be used if you plan on reusing the calling
             * Components. Otherwise, use remove().
             *
             * @returns The calling Component.
             */
            detach(): Component;
            /**
             * Removes a Component from the DOM and disconnects it from everything it's
             * listening to (effectively destroying it).
             */
            remove(): void;
            /**
             * Return the width of the component
             *
             * @return {number} width of the component
             */
            width(): number;
            /**
             * Return the height of the component
             *
             * @return {number} height of the component
             */
            height(): number;
        }
    }
}


declare module Plottable {
    module Abstract {
        class ComponentContainer extends Component {
            _components: Component[];
            _anchor(element: D3.Selection): void;
            _render(): void;
            _removeComponent(c: Component): void;
            _addComponent(c: Component, prepend?: boolean): boolean;
            /**
             * Returns a list of components in the ComponentContainer.
             *
             * @returns {Component[]} the contained Components
             */
            components(): Component[];
            /**
             * Returns true iff the ComponentContainer is empty.
             *
             * @returns {boolean} Whether the calling ComponentContainer is empty.
             */
            empty(): boolean;
            /**
             * Detaches all components contained in the ComponentContainer, and
             * empties the ComponentContainer.
             *
             * @returns {ComponentContainer} The calling ComponentContainer
             */
            detachAll(): ComponentContainer;
            remove(): void;
        }
    }
}


declare module Plottable {
    module Component {
        class Group extends Abstract.ComponentContainer {
            /**
             * Constructs a GroupComponent.
             *
             * A GroupComponent is a set of Components that will be rendered on top of
             * each other. When you call Component.merge(Component), it creates and
             * returns a GroupComponent.
             *
             * @constructor
             * @param {Component[]} components The Components in the Group (default = []).
             */
            constructor(components?: Abstract.Component[]);
            _requestedSpace(offeredWidth: number, offeredHeight: number): _ISpaceRequest;
            merge(c: Abstract.Component): Group;
            _computeLayout(xOrigin?: number, yOrigin?: number, availableWidth?: number, availableHeight?: number): Group;
            _isFixedWidth(): boolean;
            _isFixedHeight(): boolean;
        }
    }
}


declare module Plottable {
    module Abstract {
        class Axis extends Component {
            /**
             * The css class applied to each end tick mark (the line on the end tick).
             */
            static END_TICK_MARK_CLASS: string;
            /**
             * The css class applied to each tick mark (the line on the tick).
             */
            static TICK_MARK_CLASS: string;
            /**
             * The css class applied to each tick label (the text associated with the tick).
             */
            static TICK_LABEL_CLASS: string;
            _tickMarkContainer: D3.Selection;
            _tickLabelContainer: D3.Selection;
            _baseline: D3.Selection;
            _scale: Scale<any, number>;
            _formatter: Formatter;
            _orientation: string;
            _computedWidth: number;
            _computedHeight: number;
            /**
             * Constructs an axis. An axis is a wrapper around a scale for rendering.
             *
             * @constructor
             * @param {Scale} scale The scale for this axis to render.
             * @param {string} orientation One of ["top", "left", "bottom", "right"];
             * on which side the axis will appear. On most axes, this is either "left"
             * or "bottom".
             * @param {Formatter} Data is passed through this formatter before being
             * displayed.
             */
            constructor(scale: Scale<any, number>, orientation: string, formatter?: (d: any) => string);
            remove(): void;
            _isHorizontal(): boolean;
            _computeWidth(): number;
            _computeHeight(): number;
            _requestedSpace(offeredWidth: number, offeredHeight: number): _ISpaceRequest;
            _isFixedHeight(): boolean;
            _isFixedWidth(): boolean;
            _rescale(): void;
            _computeLayout(xOffset?: number, yOffset?: number, availableWidth?: number, availableHeight?: number): void;
            _setup(): void;
            _getTickValues(): any[];
            _doRender(): void;
            _generateBaselineAttrHash(): {
                x1: number;
                y1: number;
                x2: number;
                y2: number;
            };
            _generateTickMarkAttrHash(isEndTickMark?: boolean): {
                x1: any;
                y1: any;
                x2: any;
                y2: any;
            };
            _invalidateLayout(): void;
<<<<<<< HEAD
            /**
             * Gets the current formatter on the axis. Data is passed through the
             * formatter before being displayed.
             *
             * @returns {Formatter} The calling Axis, or the current
             * Formatter.
             */
=======
            _setDefaultAlignment(): void;
>>>>>>> 0bfc9c41
            formatter(): Formatter;
            /**
             * Sets the current formatter on the axis. Data is passed through the
             * formatter before being displayed.
             *
             * @param {Formatter} formatter If provided, data will be passed though `formatter(data)`.
             * @returns {Axis} The calling Axis.
             */
            formatter(formatter: Formatter): Axis;
            /**
             * Gets the current tick mark length.
             *
             * @returns {number} the current tick mark length.
             */
            tickLength(): number;
            /**
             * Sets the current tick mark length.
             *
             * @param {number} length If provided, length of each tick.
             * @returns {Axis} The calling Axis.
             */
            tickLength(length: number): Axis;
            /**
             * Gets the current end tick mark length.
             *
             * @returns {number} The current end tick mark length.
             */
            endTickLength(): number;
            /**
             * Sets the end tick mark length.
             *
             * @param {number} length If provided, the length of the end ticks.
             * @returns {BaseAxis} The calling Axis.
             */
            endTickLength(length: number): Axis;
            _maxLabelTickLength(): number;
            /**
             * Gets the padding between each tick mark and its associated label.
             *
             * @returns {number} the current padding.
             * length.
             */
            tickLabelPadding(): number;
            /**
             * Sets the padding between each tick mark and its associated label.
             *
             * @param {number} padding If provided, the desired padding.
             * @returns {Axis} The calling Axis.
             */
            tickLabelPadding(padding: number): Axis;
            /**
             * Gets the size of the gutter (the extra space between the tick
             * labels and the outer edge of the axis).
             *
             * @returns {number} the current gutter.
             * length.
             */
            gutter(): number;
            /**
             * Sets the size of the gutter (the extra space between the tick
             * labels and the outer edge of the axis).
             *
             * @param {number} size If provided, the desired gutter.
             * @returns {Axis} The calling Axis.
             */
            gutter(size: number): Axis;
            /**
             * Gets the orientation of the Axis.
             *
             * @returns {number} the current orientation.
             */
            orient(): string;
            /**
             * Sets the orientation of the Axis.
             *
             * @param {number} newOrientation If provided, the desired orientation
             * (top/bottom/left/right).
             * @returns {Axis} The calling Axis.
             */
            orient(newOrientation: string): Axis;
            /**
             * Gets whether the Axis is currently set to show the first and last
             * tick labels.
             *
             * @returns {boolean} whether or not the last
             * tick labels are showing.
             */
            showEndTickLabels(): boolean;
            /**
             * Sets whether the Axis is currently set to show the first and last tick
             * labels.
             *
             * @param {boolean} show Whether or not to show the first and last
             * labels.
             * @returns {Axis} The calling Axis.
             */
            showEndTickLabels(show: boolean): Axis;
            _hideEndTickLabels(): void;
            _hideOverlappingTickLabels(): void;
        }
    }
}


declare module Plottable {
    module Axis {
        interface _ITimeInterval {
            timeUnit: D3.Time.Interval;
            step: number;
            formatString: string;
        }
        class Time extends Abstract.Axis {
            _majorTickLabels: D3.Selection;
            _minorTickLabels: D3.Selection;
            _scale: Scale.Time;
            static _minorIntervals: _ITimeInterval[];
            static _majorIntervals: _ITimeInterval[];
            /**
             * Constructs a TimeAxis.
             *
             * A TimeAxis is used for rendering a TimeScale.
             *
             * @constructor
             * @param {TimeScale} scale The scale to base the Axis on.
             * @param {string} orientation The orientation of the Axis (top/bottom)
             */
            constructor(scale: Scale.Time, orientation: string);
            _computeHeight(): number;
            _setup(): void;
            _getTickIntervalValues(interval: _ITimeInterval): any[];
            _getTickValues(): any[];
            _measureTextHeight(container: D3.Selection): number;
            _doRender(): Time;
        }
    }
}


declare module Plottable {
    module Axis {
        class Numeric extends Abstract.Axis {
            _scale: Abstract.QuantitativeScale<number>;
            /**
             * Constructs a NumericAxis.
             *
             * Just as an CategoryAxis is for rendering an OrdinalScale, a NumericAxis
             * is for rendering a QuantitativeScale.
             *
             * @constructor
             * @param {QuantitativeScale} scale The QuantitativeScale to base the axis on.
             * @param {string} orientation The orientation of the QuantitativeScale (top/bottom/left/right)
             * @param {Formatter} formatter A function to format tick labels (default Formatters.general(3, false)).
             */
            constructor(scale: Abstract.QuantitativeScale<number>, orientation: string, formatter?: (d: any) => string);
            _setup(): void;
            _computeWidth(): number;
            _computeHeight(): number;
            _getTickValues(): any[];
            _rescale(): void;
            _doRender(): void;
            /**
             * Gets the tick label position relative to the tick marks.
             *
             * @returns {string} The current tick label position.
             */
            tickLabelPosition(): string;
            /**
             * Sets the tick label position relative to the tick marks.
             *
             * @param {string} position If provided, the relative position of the tick label.
             *                          [top/center/bottom] for a vertical NumericAxis,
             *                          [left/center/right] for a horizontal NumericAxis.
             *                          Defaults to center.
             * @returns {Numeric} The calling Axis.Numeric.
             */
            tickLabelPosition(position: string): Numeric;
            /**
             * Gets whether or not the tick labels at the end of the graph are
             * displayed when partially cut off.
             *
             * @param {string} orientation Where on the scale to change tick labels.
             *                 On a "top" or "bottom" axis, this can be "left" or
             *                 "right". On a "left" or "right" axis, this can be "top"
             *                 or "bottom".
             * @returns {boolean} The current setting.
             */
            showEndTickLabel(orientation: string): boolean;
            /**
             * Sets whether or not the tick labels at the end of the graph are
             * displayed when partially cut off.
             *
             * @param {string} orientation If provided, where on the scale to change tick labels.
             *                 On a "top" or "bottom" axis, this can be "left" or
             *                 "right". On a "left" or "right" axis, this can be "top"
             *                 or "bottom".
             * @param {boolean} show Whether or not the given tick should be
             * displayed.
             * @returns {Numeric} The calling NumericAxis.
             */
            showEndTickLabel(orientation: string, show: boolean): Numeric;
        }
    }
}


declare module Plottable {
    module Axis {
        class Category extends Abstract.Axis {
            _scale: Scale.Ordinal;
            /**
             * Constructs a CategoryAxis.
             *
             * A CategoryAxis takes an OrdinalScale and includes word-wrapping
             * algorithms and advanced layout logic to try to display the scale as
             * efficiently as possible.
             *
             * @constructor
             * @param {OrdinalScale} scale The scale to base the Axis on.
             * @param {string} orientation The orientation of the Axis (top/bottom/left/right) (default = "bottom").
             * @param {Formatter} formatter The Formatter for the Axis (default Formatters.identity())
             */
            constructor(scale: Scale.Ordinal, orientation?: string, formatter?: (d: any) => string);
            _setup(): void;
            _rescale(): void;
            _requestedSpace(offeredWidth: number, offeredHeight: number): _ISpaceRequest;
            _getTickValues(): string[];
            _doRender(): Category;
            _computeLayout(xOrigin?: number, yOrigin?: number, availableWidth?: number, availableHeight?: number): void;
        }
    }
}


declare module Plottable {
    module Component {
        class Label extends Abstract.Component {
            /**
             * Creates a Label.
             *
             * A label is component that renders just text. The most common use of
             * labels is to create a title or axis labels.
             *
             * @constructor
             * @param {string} displayText The text of the Label (default = "").
             * @param {string} orientation The orientation of the Label (horizontal/vertical-left/vertical-right) (default = "horizontal").
             */
            constructor(displayText?: string, orientation?: string);
            /**
             * Sets the horizontal side the label will go to given the label is given more space that it needs
             *
             * @param {string} alignment The new setting, one of `["left", "center",
             * "right"]`. Defaults to `"center"`.
             * @returns {Label} The calling Label.
             */
            xAlign(alignment: string): Label;
            /**
             * Sets the vertical side the label will go to given the label is given more space that it needs
             *
             * @param {string} alignment The new setting, one of `["top", "center",
             * "bottom"]`. Defaults to `"center"`.
             * @returns {Label} The calling Label.
             */
            yAlign(alignment: string): Label;
            _requestedSpace(offeredWidth: number, offeredHeight: number): _ISpaceRequest;
            _setup(): void;
            /**
             * Gets the current text on the Label.
             *
             * @returns {string} the text on the label.
             */
            text(): string;
            /**
             * Sets the current text on the Label.
             *
             * @param {string} displayText If provided, the new text for the Label.
             * @returns {Label} The calling Label.
             */
            text(displayText: string): Label;
            orient(): string;
            orient(newOrientation: string): Label;
            _doRender(): void;
            _computeLayout(xOffset?: number, yOffset?: number, availableWidth?: number, availableHeight?: number): Label;
        }
        class TitleLabel extends Label {
            /**
             * Creates a TitleLabel, a type of label made for rendering titles.
             *
             * @constructor
             */
            constructor(text?: string, orientation?: string);
        }
        class AxisLabel extends Label {
            /**
             * Creates a AxisLabel, a type of label made for rendering axis labels.
             *
             * @constructor
             */
            constructor(text?: string, orientation?: string);
        }
    }
}


declare module Plottable {
    module Component {
        interface ToggleCallback {
            (datum: string, newState: boolean): any;
        }
        interface HoverCallback {
            (datum?: string): any;
        }
        class Legend extends Abstract.Component {
            /**
             * The css class applied to each legend row
             */
            static SUBELEMENT_CLASS: string;
            /**
             * Constructs a Legend.
             *
             * A legend consists of a series of legend rows, each with a color and label taken from the `colorScale`.
             * The rows will be displayed in the order of the `colorScale` domain.
             * This legend also allows interactions, through the functions `toggleCallback` and `hoverCallback`
             * Setting a callback will also put classes on the individual rows.
             *
             * @constructor
             * @param {ColorScale} colorScale
             */
            constructor(colorScale?: Scale.Color);
            remove(): void;
            /**
             * Gets the toggle callback from the Legend.
             *
             * This callback is associated with toggle events, which trigger when a legend row is clicked.
             * Internally, this will change the state of of the row from "toggled-on" to "toggled-off" and vice versa.
             * Setting a callback will also set a class to each individual legend row as "toggled-on" or "toggled-off".
             * Call with argument of null to remove the callback. This will also remove the above classes to legend rows.
             *
             * @returns {ToggleCallback} The current toggle callback.
             */
            toggleCallback(): ToggleCallback;
            /**
             * Assigns a toggle callback to the Legend.
             *
             * This callback is associated with toggle events, which trigger when a legend row is clicked.
             * Internally, this will change the state of of the row from "toggled-on" to "toggled-off" and vice versa.
             * Setting a callback will also set a class to each individual legend row as "toggled-on" or "toggled-off".
             * Call with argument of null to remove the callback. This will also remove the above classes to legend rows.
             *
             * @param {ToggleCallback} callback The new callback function.
             * @returns {Legend} The calling Legend.
             */
            toggleCallback(callback: ToggleCallback): Legend;
            /**
             * Gets the hover callback from the Legend.
             *
             * This callback is associated with hover events, which trigger when the mouse enters or leaves a legend row
             * Setting a callback will also set the class "hover" to all legend row,
             * as well as the class "focus" to the legend row being hovered over.
             * Call with argument of null to remove the callback. This will also remove the above classes to legend rows.
             *
             * @returns {HoverCallback} The new current hover callback.
             */
            hoverCallback(): HoverCallback;
            /**
             * Assigns a hover callback to the Legend.
             *
             * This callback is associated with hover events, which trigger when the mouse enters or leaves a legend row
             * Setting a callback will also set the class "hover" to all legend row,
             * as well as the class "focus" to the legend row being hovered over.
             * Call with argument of null to remove the callback. This will also remove the above classes to legend rows.
             *
             * @param {HoverCallback} callback If provided, the new callback function.
             * @returns {Legend} The calling Legend.
             */
            hoverCallback(callback: HoverCallback): Legend;
            /**
             * Gets the current color scale from the Legend.
             *
             * @returns {ColorScale} The current color scale.
             */
            scale(): Scale.Color;
            /**
             * Assigns a new color scale to the Legend.
             *
             * @param {Scale.Color} scale If provided, the new scale.
             * @returns {Legend} The calling Legend.
             */
            scale(scale: Scale.Color): Legend;
            _computeLayout(xOrigin?: number, yOrigin?: number, availableWidth?: number, availableHeight?: number): void;
            _requestedSpace(offeredWidth: number, offeredHeight: number): _ISpaceRequest;
            _doRender(): void;
        }
    }
}


declare module Plottable {
    module Component {
        class HorizontalLegend extends Abstract.Component {
            /**
             * The css class applied to each legend row
             */
            static LEGEND_ROW_CLASS: string;
            /**
             * The css class applied to each legend entry
             */
            static LEGEND_ENTRY_CLASS: string;
            /**
             * Creates a Horizontal Legend.
             *
             * The legend consists of a series of legend entries, each with a color and label taken from the `colorScale`.
             * The entries will be displayed in the order of the `colorScale` domain.
             *
             * @constructor
             * @param {Scale.Color} colorScale
             */
            constructor(colorScale: Scale.Color);
            remove(): void;
            _requestedSpace(offeredWidth: number, offeredHeight: number): _ISpaceRequest;
            _doRender(): void;
        }
    }
}


declare module Plottable {
    module Component {
        class Gridlines extends Abstract.Component {
            /**
             * Creates a set of Gridlines.
             * @constructor
             *
             * @param {QuantitativeScale} xScale The scale to base the x gridlines on. Pass null if no gridlines are desired.
             * @param {QuantitativeScale} yScale The scale to base the y gridlines on. Pass null if no gridlines are desired.
             */
            constructor(xScale: Abstract.QuantitativeScale<any>, yScale: Abstract.QuantitativeScale<any>);
            remove(): Gridlines;
            _setup(): void;
            _doRender(): void;
        }
    }
}


declare module Plottable {
    module Component {
        interface _IterateLayoutResult {
            colProportionalSpace: number[];
            rowProportionalSpace: number[];
            guaranteedWidths: number[];
            guaranteedHeights: number[];
            wantsWidth: boolean;
            wantsHeight: boolean;
        }
        class Table extends Abstract.ComponentContainer {
            /**
             * Constructs a Table.
             *
             * A Table is used to combine multiple Components in the form of a grid. A
             * common case is combining a y-axis, x-axis, and the plotted data via
             * ```typescript
             * new Table([[yAxis, plot],
             *            [null,  xAxis]]);
             * ```
             *
             * @constructor
             * @param {Component[][]} [rows] A 2-D array of the Components to place in the table.
             * null can be used if a cell is empty. (default = [])
             */
            constructor(rows?: Abstract.Component[][]);
            /**
             * Adds a Component in the specified cell. The cell must be unoccupied.
             *
             * For example, instead of calling `new Table([[a, b], [null, c]])`, you
             * could call
             * ```typescript
             * var table = new Table();
             * table.addComponent(0, 0, a);
             * table.addComponent(0, 1, b);
             * table.addComponent(1, 1, c);
             * ```
             *
             * @param {number} row The row in which to add the Component.
             * @param {number} col The column in which to add the Component.
             * @param {Component} component The Component to be added.
             * @returns {Table} The calling Table.
             */
            addComponent(row: number, col: number, component: Abstract.Component): Table;
            _removeComponent(component: Abstract.Component): void;
            _requestedSpace(offeredWidth: number, offeredHeight: number): _ISpaceRequest;
            _computeLayout(xOffset?: number, yOffset?: number, availableWidth?: number, availableHeight?: number): void;
            /**
             * Sets the row and column padding on the Table.
             *
             * @param {number} rowPadding The padding above and below each row, in pixels.
             * @param {number} colPadding the padding to the left and right of each column, in pixels.
             * @returns {Table} The calling Table.
             */
            padding(rowPadding: number, colPadding: number): Table;
            /**
             * Sets the layout weight of a particular row.
             * Space is allocated to rows based on their weight. Rows with higher weights receive proportionally more space.
             *
             * A common case would be to have one graph take up 2/3rds of the space,
             * and the other graph take up 1/3rd.
             *
             * @param {number} index The index of the row.
             * @param {number} weight The weight to be set on the row.
             * @returns {Table} The calling Table.
             */
            rowWeight(index: number, weight: number): Table;
            /**
             * Sets the layout weight of a particular column.
             * Space is allocated to columns based on their weight. Columns with higher weights receive proportionally more space.
             *
             * A common case would be to have one graph take up 2/3rds of the space,
             * and the other graph take up 1/3rd.
             *
             * @param {number} index The index of the column.
             * @param {number} weight The weight to be set on the column.
             * @returns {Table} The calling Table.
             */
            colWeight(index: number, weight: number): Table;
            _isFixedWidth(): boolean;
            _isFixedHeight(): boolean;
        }
    }
}


declare module Plottable {
    module Abstract {
        class Plot extends Component {
            _dataChanged: boolean;
            _key2DatasetDrawerKey: D3.Map<DatasetDrawerKey>;
            _datasetKeysInOrder: string[];
            _renderArea: D3.Selection;
            _projectors: {
                [x: string]: _IProjector;
            };
            _animate: boolean;
<<<<<<< HEAD
            _animators: Animator.IPlotAnimatorMap;
            _ANIMATION_DURATION: number;
            /**
             * Constructs a Plot.
             *
             * Plots render data. Common example include Plot.Scatter, Plot.Bar, and Plot.Line.
             *
             * A bare Plot has a DataSource and any number of projectors, which take
             * data and "project" it onto the Plot, such as "x", "y", "fill", "r".
             *
             * @constructor
             * @param {any[]|Dataset} [dataset] If provided, the data or Dataset to be associated with this Plot.
             */
=======
            _animators: Plottable.Animator.IPlotAnimatorMap;
            _ANIMATION_DURATION: number;
>>>>>>> 0bfc9c41
            constructor();
            _anchor(element: D3.Selection): void;
            _setup(): void;
            remove(): void;
            /**
             * Adds a dataset to this plot. Identify this dataset with a key.
             *
             * A key is automatically generated if not supplied.
             *
             * @param {string} [key] The key of the dataset.
             * @param {any[]|Dataset} dataset dataset to add.
             * @returns {Plot} The calling Plot.
             */
            addDataset(key: string, dataset: Dataset): Plot;
            addDataset(key: string, dataset: any[]): Plot;
            addDataset(dataset: Dataset): Plot;
            addDataset(dataset: any[]): Plot;
            _addDataset(key: string, dataset: Dataset): void;
            _getDrawer(key: string): _Drawer;
            _getAnimator(drawer: _Drawer, index: number): Animator.IPlotAnimator;
            _onDatasetUpdate(): void;
            /**
             * Sets an attribute of every data point.
             *
             * Here's a common use case:
             * ```typescript
             * plot.attr("r", function(d) { return d.foo; });
             * ```
             * This will set the radius of each datum `d` to be `d.foo`.
             *
             * @param {string} attrToSet The attribute to set across each data
             * point. Popular examples include "x", "y", "r". Scales that inherit from
             * Plot define their meaning.
             *
             * @param {Function|string|any} accessor Function to apply to each element
             * of the dataSource. If a Function, use `accessor(d, i)`. If a string,
             * `d[accessor]` is used. If anything else, use `accessor` as a constant
             * across all data points.
             *
             * @param {Abstract.Scale} scale If provided, the result of the accessor
             * is passed through the scale, such as `scale.scale(accessor(d, i))`.
             *
             * @returns {Plot} The calling Plot.
             */
            attr(attrToSet: string, accessor: any, scale?: Scale<any, any>): Plot;
            /**
             * Identical to plot.attr
             */
            project(attrToSet: string, accessor: any, scale?: Scale<any, any>): Plot;
            _generateAttrToProjector(): IAttributeToProjector;
            _doRender(): void;
            /**
             * Enables or disables animation.
             *
             * @param {boolean} enabled Whether or not to animate.
             */
            animate(enabled: boolean): Plot;
            detach(): Plot;
            /**
             * This function makes sure that all of the scales in this._projectors
             * have an extent that includes all the data that is projected onto them.
             */
            _updateScaleExtents(): void;
            _updateScaleExtent(attr: string): void;
            /**
             * Applies attributes to the selection.
             *
             * If animation is enabled and a valid animator's key is specified, the
             * attributes are applied with the animator. Otherwise, they are applied
             * immediately to the selection.
             *
             * The animation will not animate during auto-resize renders.
             *
             * @param {D3.Selection} selection The selection of elements to update.
             * @param {string} animatorKey The key for the animator.
             * @param {IAttributeToProjector} attrToProjector The set of attributes to set on the selection.
             * @returns {D3.Selection} The resulting selection (potentially after the transition)
             */
            _applyAnimatedAttributes(selection: any, animatorKey: string, attrToProjector: IAttributeToProjector): any;
            /**
             * Get the animator associated with the specified Animator key.
             *
             * @return {IPlotAnimator} The Animator for the specified key.
             */
            animator(animatorKey: string): Animator.IPlotAnimator;
            /**
             * Set the animator associated with the specified Animator key.
             *
             * @param {string} animatorKey The key for the Animator.
             * @param {IPlotAnimator} animator An Animator to be assigned to
             * the specified key.
             * @returns {Plot} The calling Plot.
             */
            animator(animatorKey: string, animator: Animator.IPlotAnimator): Plot;
            /**
             * Gets the dataset order by key
             *
             * @returns {string[]} A string array of the keys in order
             */
            datasetOrder(): string[];
            /**
             * Sets the dataset order by key
             *
             * @param {string[]} order If provided, a string array which represents the order of the keys.
             * This must be a permutation of existing keys.
             *
             * @returns {Plot} The calling Plot.
             */
            datasetOrder(order: string[]): Plot;
            /**
             * Removes a dataset
             *
             * @param {string} key The key of the dataset
             * @return {Plot} The calling Plot.
             */
            removeDataset(key: string): Plot;
            _getDatasetsInOrder(): Dataset[];
            _getDrawersInOrder(): _Drawer[];
            _paint(): void;
        }
    }
}


declare module Plottable {
    module Plot {
        class Pie extends Abstract.Plot {
            /**
             * Constructs a PiePlot.
             *
             * @constructor
             */
            constructor();
            _getAnimator(drawer: Abstract._Drawer, index: number): Animator.IPlotAnimator;
            _computeLayout(xOffset?: number, yOffset?: number, availableWidth?: number, availableHeight?: number): void;
            _addDataset(key: string, dataset: Dataset): void;
            _generateAttrToProjector(): IAttributeToProjector;
            _getDrawer(key: string): Abstract._Drawer;
            _paint(): void;
        }
    }
}


declare module Plottable {
    module Abstract {
        class XYPlot<X, Y> extends Plot {
            _xScale: Scale<X, number>;
            _yScale: Scale<Y, number>;
            /**
             * Constructs an XYPlot.
             *
             * An XYPlot is a plot from drawing 2-dimensional data. Common examples
             * include Scale.Line and Scale.Bar.
             *
             * @constructor
             * @param {any[]|Dataset} [dataset] The data or Dataset to be associated with this Renderer.
             * @param {Scale} xScale The x scale to use.
             * @param {Scale} yScale The y scale to use.
             */
            constructor(xScale: Scale<X, number>, yScale: Scale<Y, number>);
            /**
             * @param {string} attrToSet One of ["x", "y"] which determines the point's
             * x and y position in the Plot.
             */
            project(attrToSet: string, accessor: any, scale?: Scale<any, any>): XYPlot<X, Y>;
            _computeLayout(xOffset?: number, yOffset?: number, availableWidth?: number, availableHeight?: number): void;
            _updateXDomainer(): void;
            _updateYDomainer(): void;
        }
    }
}


declare module Plottable {
    module Plot {
        class Scatter<X, Y> extends Abstract.XYPlot<X, Y> {
            _animators: Animator.IPlotAnimatorMap;
            /**
             * Constructs a ScatterPlot.
             *
             * @constructor
             * @param {IDataset | any} dataset The dataset to render.
             * @param {Scale} xScale The x scale to use.
             * @param {Scale} yScale The y scale to use.
             */
            constructor(xScale: Abstract.Scale<X, number>, yScale: Abstract.Scale<Y, number>);
            /**
             * @param {string} attrToSet One of ["x", "y", "cx", "cy", "r",
             * "fill"]. "cx" and "cy" are aliases for "x" and "y". "r" is the datum's
             * radius, and "fill" is the CSS color of the datum.
             */
            project(attrToSet: string, accessor: any, scale?: Abstract.Scale<any, any>): Scatter<X, Y>;
            _generateAttrToProjector(): IAttributeToProjector;
            _paint(): void;
        }
    }
}


declare module Plottable {
    module Plot {
        class Grid extends Abstract.XYPlot<string, string> {
            _colorScale: Abstract.Scale<any, string>;
            _xScale: Scale.Ordinal;
            _yScale: Scale.Ordinal;
            _animators: Animator.IPlotAnimatorMap;
            /**
             * Constructs a GridPlot.
             *
             * A GridPlot is used to shade a grid of data. Each datum is a cell on the
             * grid, and the datum can control what color it is.
             *
             * @constructor
             * @param {Scale.Ordinal} xScale The x scale to use.
             * @param {Scale.Ordinal} yScale The y scale to use.
             * @param {Scale.Color|Scale.InterpolatedColor} colorScale The color scale
             * to use for each grid cell.
             */
            constructor(xScale: Scale.Ordinal, yScale: Scale.Ordinal, colorScale: Abstract.Scale<any, string>);
            _addDataset(key: string, dataset: Dataset): void;
            /**
             * @param {string} attrToSet One of ["x", "y", "fill"]. If "fill" is used,
             * the data should return a valid CSS color.
             */
            project(attrToSet: string, accessor: any, scale?: Abstract.Scale<any, any>): Grid;
            _paint(): void;
        }
    }
}


declare module Plottable {
    module Abstract {
        class BarPlot<X, Y> extends XYPlot<X, Y> {
            static _BarAlignmentToFactor: {
                [x: string]: number;
            };
            _baseline: D3.Selection;
            _baselineValue: number;
            _barAlignmentFactor: number;
            _isVertical: boolean;
            _animators: Animator.IPlotAnimatorMap;
            /**
             * Constructs a BarPlot.
             *
             * @constructor
             * @param {Scale} xScale The x scale to use.
             * @param {Scale} yScale The y scale to use.
             */
            constructor(xScale: Scale<X, number>, yScale: Scale<Y, number>);
            _getDrawer(key: string): _Drawer.Rect;
            _setup(): void;
            _paint(): void;
            /**
             * Sets the baseline for the bars to the specified value.
             *
             * The baseline is the line that the bars are drawn from, defaulting to 0.
             *
             * @param {number} value The value to position the baseline at.
             * @returns {AbstractBarPlot} The calling AbstractBarPlot.
             */
            baseline(value: number): BarPlot<X, Y>;
            /**
             * Sets the bar alignment relative to the independent axis.
             * VerticalBarPlot supports "left", "center", "right"
             * HorizontalBarPlot supports "top", "center", "bottom"
             *
             * @param {string} alignment The desired alignment.
             * @returns {AbstractBarPlot} The calling AbstractBarPlot.
             */
            barAlignment(alignment: string): BarPlot<X, Y>;
            /**
             * Selects the bar under the given pixel position (if [xValOrExtent]
             * and [yValOrExtent] are {number}s), under a given line (if only one
             * of [xValOrExtent] or [yValOrExtent] are {IExtent}s) or are under a
             * 2D area (if [xValOrExtent] and [yValOrExtent] are both {IExtent}s).
             *
             * @param {any} xValOrExtent The pixel x position, or range of x values.
             * @param {any} yValOrExtent The pixel y position, or range of y values.
             * @param {boolean} [select] Whether or not to select the bar (by classing it "selected");
             * @returns {D3.Selection} The selected bar, or null if no bar was selected.
             */
            selectBar(xValOrExtent: IExtent, yValOrExtent: IExtent, select?: boolean): D3.Selection;
            selectBar(xValOrExtent: number, yValOrExtent: IExtent, select?: boolean): D3.Selection;
            selectBar(xValOrExtent: IExtent, yValOrExtent: number, select?: boolean): D3.Selection;
            selectBar(xValOrExtent: number, yValOrExtent: number, select?: boolean): D3.Selection;
            /**
             * Deselects all bars.
             * @returns {AbstractBarPlot} The calling AbstractBarPlot.
             */
            deselectAll(): BarPlot<X, Y>;
            _updateDomainer(scale: Scale<any, number>): void;
            _updateYDomainer(): void;
            _updateXDomainer(): void;
            _generateAttrToProjector(): IAttributeToProjector;
        }
    }
}


declare module Plottable {
    module Plot {
        /**
         * A VerticalBarPlot draws bars vertically.
         * Key projected attributes:
         *  - "width" - the horizontal width of a bar.
         *      - if an ordinal scale is attached, this defaults to ordinalScale.rangeBand()
         *      - if a quantitative scale is attached, this defaults to 10
         *  - "x" - the horizontal position of a bar
         *  - "y" - the vertical height of a bar
         */
        class VerticalBar<X> extends Abstract.BarPlot<X, number> {
            static _BarAlignmentToFactor: {
                [x: string]: number;
            };
            /**
             * Constructs a VerticalBarPlot.
             *
             * @constructor
             * @param {IDataset | any} dataset The dataset to render.
             * @param {Scale} xScale The x scale to use.
             * @param {QuantitativeScale} yScale The y scale to use.
             */
            constructor(xScale: Abstract.Scale<X, number>, yScale: Abstract.QuantitativeScale<number>);
            _updateYDomainer(): void;
        }
    }
}


declare module Plottable {
    module Plot {
        /**
         * A HorizontalBarPlot draws bars horizontally.
         * Key projected attributes:
         *  - "width" - the vertical height of a bar (since the bar is rotated horizontally)
         *      - if an ordinal scale is attached, this defaults to ordinalScale.rangeBand()
         *      - if a quantitative scale is attached, this defaults to 10
         *  - "x" - the horizontal length of a bar
         *  - "y" - the vertical position of a bar
         */
        class HorizontalBar<Y> extends Abstract.BarPlot<number, Y> {
            static _BarAlignmentToFactor: {
                [x: string]: number;
            };
            /**
             * Constructs a HorizontalBarPlot.
             *
             * @constructor
             * @param {QuantitativeScale} xScale The x scale to use.
             * @param {Scale} yScale The y scale to use.
             */
            constructor(xScale: Abstract.QuantitativeScale<number>, yScale: Abstract.Scale<Y, number>);
            _updateXDomainer(): void;
            _generateAttrToProjector(): IAttributeToProjector;
        }
    }
}


declare module Plottable {
    module Plot {
        class Line<X> extends Abstract.XYPlot<X, number> {
            _yScale: Abstract.QuantitativeScale<number>;
            _animators: Animator.IPlotAnimatorMap;
            /**
             * Constructs a LinePlot.
             *
             * @constructor
             * @param {any | IDataset} dataset The dataset to render.
             * @param {QuantitativeScale} xScale The x scale to use.
             * @param {QuantitativeScale} yScale The y scale to use.
             */
            constructor(xScale: Abstract.QuantitativeScale<X>, yScale: Abstract.QuantitativeScale<number>);
            _getResetYFunction(): (d: any, i: number) => number;
            _generateAttrToProjector(): IAttributeToProjector;
            _paint(): void;
            _wholeDatumAttributes(): string[];
        }
    }
}


declare module Plottable {
    module Plot {
        /**
         * An AreaPlot draws a filled region (area) between the plot's projected "y" and projected "y0" values.
         */
        class Area<X> extends Line<X> {
            /**
             * Constructs an AreaPlot.
             *
             * @constructor
             * @param {IDataset | any} dataset The dataset to render.
             * @param {QuantitativeScale} xScale The x scale to use.
             * @param {QuantitativeScale} yScale The y scale to use.
             */
            constructor(xScale: Abstract.QuantitativeScale<X>, yScale: Abstract.QuantitativeScale<number>);
            _onDatasetUpdate(): void;
            _updateYDomainer(): void;
            project(attrToSet: string, accessor: any, scale?: Abstract.Scale<any, any>): Area<X>;
            _getResetYFunction(): IAppliedAccessor;
            _paint(): void;
            _wholeDatumAttributes(): string[];
        }
    }
}


declare module Plottable {
    module Plot {
        class ClusteredBar<X, Y> extends Abstract.BarPlot<X, Y> {
            /**
             * Creates a ClusteredBarPlot.
             *
             * A ClusteredBarPlot is a plot that plots several bar plots next to each
             * other. For example, when plotting life expectancy across each country,
             * you would want each country to have a "male" and "female" bar.
             *
             * @constructor
             * @param {Scale} xScale The x scale to use.
             * @param {Scale} yScale The y scale to use.
             */
            constructor(xScale: Abstract.Scale<X, number>, yScale: Abstract.Scale<Y, number>, isVertical?: boolean);
            _generateAttrToProjector(): IAttributeToProjector;
            _paint(): void;
        }
    }
}


declare module Plottable {
    module Abstract {
        class Stacked<X, Y> extends XYPlot<X, Y> {
            _isVertical: boolean;
            _onDatasetUpdate(): void;
            _updateScaleExtents(): void;
        }
    }
}


declare module Plottable {
    module Plot {
        class StackedArea<X> extends Abstract.Stacked<X, number> {
            _baseline: D3.Selection;
            _baselineValue: number;
            /**
             * Constructs a StackedArea plot.
             *
             * @constructor
             * @param {QuantitativeScale} xScale The x scale to use.
             * @param {QuantitativeScale} yScale The y scale to use.
             */
            constructor(xScale: Abstract.QuantitativeScale<X>, yScale: Abstract.QuantitativeScale<number>);
            _getDrawer(key: string): _Drawer.Area;
            _setup(): void;
            _paint(): void;
            _updateYDomainer(): void;
            _onDatasetUpdate(): void;
            _generateAttrToProjector(): IAttributeToProjector;
        }
    }
}


declare module Plottable {
    module Plot {
        class StackedBar<X, Y> extends Abstract.Stacked<X, Y> {
            _baselineValue: number;
            _baseline: D3.Selection;
            _barAlignmentFactor: number;
            /**
             * Constructs a StackedBar plot.
             * A StackedBarPlot is a plot that plots several bar plots stacking on top of each
             * other.
             * @constructor
             * @param {Scale} xScale the x scale of the plot.
             * @param {Scale} yScale the y scale of the plot.
             * @param {boolean} isVertical if the plot if vertical.
             */
            constructor(xScale?: Abstract.Scale<X, number>, yScale?: Abstract.Scale<Y, number>, isVertical?: boolean);
            _setup(): void;
            _getAnimator(drawer: Abstract._Drawer, index: number): Animator.Rect;
            _getDrawer(key: string): any;
            _generateAttrToProjector(): any;
            _paint(): void;
            baseline(value: number): any;
            _updateDomainer(scale: Abstract.Scale<any, number>): any;
            _updateXDomainer(): any;
            _updateYDomainer(): any;
        }
    }
}


declare module Plottable {
    module Animator {
        interface IPlotAnimator {
            /**
             * Applies the supplied attributes to a D3.Selection with some animation.
             *
             * @param {D3.Selection} selection The update selection or transition selection that we wish to animate.
             * @param {IAttributeToProjector} attrToProjector The set of
             *     IAccessors that we will use to set attributes on the selection.
             * @return {any} Animators should return the selection or
             *     transition object so that plots may chain the transitions between
             *     animators.
             */
            animate(selection: any, attrToProjector: IAttributeToProjector): any;
        }
        interface IPlotAnimatorMap {
            [animatorKey: string]: IPlotAnimator;
        }
    }
}


declare module Plottable {
    module Animator {
        /**
         * An animator implementation with no animation. The attributes are
         * immediately set on the selection.
         */
        class Null implements IPlotAnimator {
            animate(selection: any, attrToProjector: IAttributeToProjector): D3.Selection;
        }
    }
}


declare module Plottable {
    module Animator {
        /**
         * The base animator implementation with easing, duration, and delay.
         */
        class Base implements IPlotAnimator {
            /**
             * The default duration of the animation in milliseconds
             */
            static DEFAULT_DURATION_MILLISECONDS: number;
            /**
             * The default starting delay of the animation in milliseconds
             */
            static DEFAULT_DELAY_MILLISECONDS: number;
            /**
             * The default easing of the animation
             */
            static DEFAULT_EASING: string;
            /**
             * Constructs the default animator
             *
             * @constructor
             */
            constructor();
            animate(selection: any, attrToProjector: IAttributeToProjector): D3.Transition.Transition;
            /**
             * Gets the duration of the animation in milliseconds.
             *
             * @returns {number} The current duration.
             */
            duration(): number;
            /**
             * Sets the duration of the animation in milliseconds.
             *
             * @param {number} duration The duration in milliseconds.
             * @returns {Default} The calling Default Animator.
             */
            duration(duration: number): Base;
            /**
             * Gets the delay of the animation in milliseconds.
             *
             * @returns {number} The current delay.
             */
            delay(): number;
            /**
             * Sets the delay of the animation in milliseconds.
             *
             * @param {number} delay The delay in milliseconds.
             * @returns {Default} The calling Default Animator.
             */
            delay(delay: number): Base;
            /**
             * Gets the current easing of the animation.
             *
             * @returns {string} the current easing mode.
             */
            easing(): string;
            /**
             * Sets the easing mode of the animation.
             *
             * @param {string} easing The desired easing mode.
             * @returns {Default} The calling Default Animator.
             */
            easing(easing: string): Base;
        }
    }
}


declare module Plottable {
    module Animator {
        /**
         * An animator that delays the animation of the attributes using the index
         * of the selection data.
         *
         * The delay between animations can be configured with the .delay getter/setter.
         */
        class IterativeDelay extends Base {
            /**
             * The start delay between each start of an animation
             */
            static DEFAULT_ITERATIVE_DELAY_MILLISECONDS: number;
            /**
             * Constructs an animator with a start delay between each selection animation
             *
             * @constructor
             */
            constructor();
            animate(selection: any, attrToProjector: IAttributeToProjector): D3.Transition.Transition;
            /**
             * Gets the start delay between animations in milliseconds.
             *
             * @returns {number} The current iterative delay.
             */
            iterativeDelay(): number;
            /**
             * Sets the start delay between animations in milliseconds.
             *
             * @param {number} iterDelay The iterative delay in milliseconds.
             * @returns {IterativeDelay} The calling IterativeDelay Animator.
             */
            iterativeDelay(iterDelay: number): IterativeDelay;
        }
    }
}


declare module Plottable {
    module Animator {
        /**
         * The default animator implementation with easing, duration, and delay.
         */
        class Rect extends Base {
            static ANIMATED_ATTRIBUTES: string[];
            isVertical: boolean;
            isReverse: boolean;
            constructor(isVertical?: boolean, isReverse?: boolean);
            animate(selection: any, attrToProjector: IAttributeToProjector): D3.Transition.Transition;
            _startMovingProjector(attrToProjector: IAttributeToProjector): IAppliedAccessor;
        }
    }
}


declare module Plottable {
    module Abstract {
        class Path extends Animator.Base {
            animate(selection: any, attrToProjector: IAttributeToProjector): D3.Transition.Transition;
            _pathTween(d: any, dProjector: any): D3.Transition.BaseInterpolate;
        }
    }
}


declare module Plottable {
    module Animator {
        class Arc extends Abstract.Path {
            _pathTween(d: any, dProjector: any): D3.Transition.BaseInterpolate;
        }
    }
}


declare module Plottable {
    module Core {
        /**
         * A function to be called when an event occurs. The argument is the d3 event
         * generated by the event.
         */
        interface IKeyEventListenerCallback {
            (e: D3.D3Event): any;
        }
        /**
         * A module for listening to keypresses on the document.
         */
        module KeyEventListener {
            /**
             * Turns on key listening.
             */
            function initialize(): void;
            /**
             * When a key event occurs with the key corresponding te keyCod, call cb.
             *
             * @param {number} keyCode The javascript key code to call cb on.
             * @param {IKeyEventListener} cb Will be called when keyCode key event
             * occurs.
             */
            function addCallback(keyCode: number, cb: IKeyEventListenerCallback): void;
        }
    }
}


declare module Plottable {
    module Abstract {
        class Interaction extends PlottableObject {
            /**
             * It maintains a 'hitBox' which is where all event listeners are
             * attached. Due to cross- browser weirdness, the hitbox needs to be an
             * opaque but invisible rectangle.  TODO: We should give the interaction
             * "foreground" and "background" elements where it can draw things,
             * e.g. crosshairs.
             */
            _hitBox: D3.Selection;
            _componentToListenTo: Component;
            _anchor(component: Component, hitBox: D3.Selection): void;
        }
    }
}


declare module Plottable {
    module Interaction {
        class Click extends Abstract.Interaction {
            _anchor(component: Abstract.Component, hitBox: D3.Selection): void;
            _listenTo(): string;
            /**
             * Sets a callback to be called when a click is received.
             *
             * @param {(p: Point) => any} cb Callback that takes the pixel position of the click event.
             */
            callback(cb: (p: Point) => any): Click;
        }
        class DoubleClick extends Click {
            _listenTo(): string;
        }
    }
}


declare module Plottable {
    module Interaction {
        class Key extends Abstract.Interaction {
            /**
             * Creates a KeyInteraction.
             *
             * KeyInteraction listens to key events that occur while the component is
             * moused over.
             *
             * @constructor
             * @param {number} keyCode The key code to listen for.
             */
            constructor(keyCode: number);
            _anchor(component: Abstract.Component, hitBox: D3.Selection): void;
            /**
             * Sets a callback to be called when the designated key is pressed and the
             * user is moused over the component.
             *
             * @param {() => any} cb Callback to be called.
             * @returns The calling Key.
             */
            callback(cb: () => any): Key;
        }
    }
}


declare module Plottable {
    module Interaction {
        class PanZoom extends Abstract.Interaction {
            _xScale: Abstract.QuantitativeScale<any>;
            _yScale: Abstract.QuantitativeScale<any>;
            /**
             * Creates a PanZoomInteraction.
             *
             * The allows you to move around and zoom in on a plot, interactively. It
             * does so by changing the xScale and yScales' domains repeatedly.
             *
             * @constructor
             * @param {QuantitativeScale} [xScale] The X scale to update on panning/zooming.
             * @param {QuantitativeScale} [yScale] The Y scale to update on panning/zooming.
             */
            constructor(xScale?: Abstract.QuantitativeScale<any>, yScale?: Abstract.QuantitativeScale<any>);
            /**
             * Sets the scales back to their original domains.
             */
            resetZoom(): void;
            _anchor(component: Abstract.Component, hitBox: D3.Selection): void;
        }
    }
}


declare module Plottable {
    module Interaction {
        class BarHover extends Abstract.Interaction {
            _componentToListenTo: Abstract.BarPlot<any, any>;
            _anchor(barPlot: Abstract.BarPlot<any, any>, hitBox: D3.Selection): void;
            /**
             * Gets the current hover mode.
             *
             * @return {string} The current hover mode.
             */
            hoverMode(): string;
            /**
             * Sets the hover mode for the interaction. There are two modes:
             *     - "point": Selects the bar under the mouse cursor (default).
             *     - "line" : Selects any bar that would be hit by a line extending
             *                in the same direction as the bar and passing through
             *                the cursor.
             *
             * @param {string} mode If provided, the desired hover mode.
             * @return {BarHover} The calling BarHover.
             */
            hoverMode(mode: string): BarHover;
            /**
             * Attaches an callback to be called when the user mouses over a bar.
             *
             * @param {(datum: any, bar: D3.Selection) => any} callback The callback to be called.
             *      The callback will be passed the data from the hovered-over bar.
             * @return {BarHover} The calling BarHover.
             */
            onHover(callback: (datum: any, bar: D3.Selection) => any): BarHover;
            /**
             * Attaches a callback to be called when the user mouses off of a bar.
             *
             * @param {(datum: any, bar: D3.Selection) => any} callback The callback to be called.
             *      The callback will be passed the data from the last-hovered bar.
             * @return {BarHover} The calling BarHover.
             */
            onUnhover(callback: (datum: any, bar: D3.Selection) => any): BarHover;
        }
    }
}


declare module Plottable {
    module Interaction {
        class Drag extends Abstract.Interaction {
            _origin: number[];
            _location: number[];
            /**
             * Constructs a Drag. A Drag will signal its callbacks on mouse drag.
             */
            constructor();
            /**
             * Gets the callback that is called when dragging starts.
             *
             * @returns {(startLocation: Point) => void} The callback called when dragging starts.
             */
            dragstart(): (startLocation: Point) => void;
            /**
             * Sets the callback to be called when dragging starts.
             *
             * @param {(startLocation: Point) => any} cb If provided, the function to be called. Takes in a Point in pixels.
             * @returns {Drag} The calling Drag.
             */
            dragstart(cb: (startLocation: Point) => any): Drag;
            /**
             * Gets the callback that is called during dragging.
             *
             * @returns {(startLocation: Point, endLocation: Point) => void} The callback called during dragging.
             */
            drag(): (startLocation: Point, endLocation: Point) => void;
            /**
             * Adds a callback to be called during dragging.
             *
             * @param {(startLocation: Point, endLocation: Point) => any} cb If provided, the function to be called. Takes in Points in pixels.
             * @returns {Drag} The calling Drag.
             */
            drag(cb: (startLocation: Point, endLocation: Point) => any): Drag;
            /**
             * Gets the callback that is called when dragging ends.
             *
             * @returns {(startLocation: Point, endLocation: Point) => void} The callback called when dragging ends.
             */
            dragend(): (startLocation: Point, endLocation: Point) => void;
            /**
             * Adds a callback to be called when the dragging ends.
             *
             * @param {(startLocation: Point, endLocation: Point) => any} cb If provided, the function to be called. Takes in Points in pixels.
             * @returns {Drag} The calling Drag.
             */
            dragend(cb: (startLocation: Point, endLocation: Point) => any): Drag;
            _dragstart(): void;
            _doDragstart(): void;
            _drag(): void;
            _doDrag(): void;
            _dragend(): void;
            _doDragend(): void;
            _anchor(component: Abstract.Component, hitBox: D3.Selection): Drag;
            /**
             * Sets up so that the xScale and yScale that are passed have their
             * domains automatically changed as you zoom.
             *
             * @param {QuantitativeScale} xScale The scale along the x-axis.
             * @param {QuantitativeScale} yScale The scale along the y-axis.
             * @returns {Drag} The calling Drag.
             */
            setupZoomCallback(xScale?: Abstract.QuantitativeScale<any>, yScale?: Abstract.QuantitativeScale<any>): Drag;
        }
    }
}


declare module Plottable {
    module Interaction {
        /**
         * A DragBox is an interaction that automatically draws a box across the
         * element you attach it to when you drag.
         */
        class DragBox extends Drag {
            /**
             * The DOM element of the box that is drawn. When no box is drawn, it is
             * null.
             */
            dragBox: D3.Selection;
            /**
             * Whether or not dragBox has been rendered in a visible area.
             */
            boxIsDrawn: boolean;
            _dragstart(): void;
            /**
             * Clears the highlighted drag-selection box drawn by the DragBox.
             *
             * @returns {DragBox} The calling DragBox.
             */
            clearBox(): DragBox;
            /**
             * Set where the box is draw explicitly.
             *
             * @param {number} x0 Left.
             * @param {number} x1 Right.
             * @param {number} y0 Top.
             * @param {number} y1 Bottom.
             *
             * @returns {DragBox} The calling DragBox.
             */
            setBox(x0: number, x1: number, y0: number, y1: number): DragBox;
            _anchor(component: Abstract.Component, hitBox: D3.Selection): DragBox;
        }
    }
}


declare module Plottable {
    module Interaction {
        class XDragBox extends DragBox {
            _drag(): void;
            setBox(x0: number, x1: number): XDragBox;
        }
    }
}


declare module Plottable {
    module Interaction {
        class XYDragBox extends DragBox {
            _drag(): void;
        }
    }
}


declare module Plottable {
    module Interaction {
        class YDragBox extends DragBox {
            _drag(): void;
            setBox(y0: number, y1: number): YDragBox;
        }
    }
}


declare module Plottable {
    module Abstract {
        class Dispatcher extends PlottableObject {
            _target: D3.Selection;
            _event2Callback: {
                [x: string]: () => any;
            };
            /**
             * Constructs a Dispatcher with the specified target.
             *
             * @param {D3.Selection} target The selection to listen for events on.
             */
            constructor(target: D3.Selection);
            /**
             * Gets the target of the Dispatcher.
             *
             * @returns {D3.Selection} The Dispatcher's current target.
             */
            target(): D3.Selection;
            /**
             * Sets the target of the Dispatcher.
             *
             * @param {D3.Selection} target The element to listen for updates on.
             * @returns {Dispatcher} The calling Dispatcher.
             */
            target(targetElement: D3.Selection): Dispatcher;
            /**
             * Attaches the Dispatcher's listeners to the Dispatcher's target element.
             *
             * @returns {Dispatcher} The calling Dispatcher.
             */
            connect(): Dispatcher;
            /**
             * Detaches the Dispatcher's listeners from the Dispatchers' target element.
             *
             * @returns {Dispatcher} The calling Dispatcher.
             */
            disconnect(): Dispatcher;
        }
    }
}


declare module Plottable {
    module Dispatcher {
        class Mouse extends Abstract.Dispatcher {
            /**
             * Constructs a Mouse Dispatcher with the specified target.
             *
             * @param {D3.Selection} target The selection to listen for events on.
             */
            constructor(target: D3.Selection);
            /**
             * Gets the current callback to be called on mouseover.
             *
             * @return {(location: Point) => any} The current mouseover callback.
             */
            mouseover(): (location: Point) => any;
            /**
             * Attaches a callback to be called on mouseover.
             *
             * @param {(location: Point) => any} callback A function that takes the pixel position of the mouse event.
             *                                            Pass in null to remove the callback.
             * @return {Mouse} The calling Mouse Handler.
             */
            mouseover(callback: (location: Point) => any): Mouse;
            /**
             * Gets the current callback to be called on mousemove.
             *
             * @return {(location: Point) => any} The current mousemove callback.
             */
            mousemove(): (location: Point) => any;
            /**
             * Attaches a callback to be called on mousemove.
             *
             * @param {(location: Point) => any} callback A function that takes the pixel position of the mouse event.
             *                                            Pass in null to remove the callback.
             * @return {Mouse} The calling Mouse Handler.
             */
            mousemove(callback: (location: Point) => any): Mouse;
            /**
             * Gets the current callback to be called on mouseout.
             *
             * @return {(location: Point) => any} The current mouseout callback.
             */
            mouseout(): (location: Point) => any;
            /**
             * Attaches a callback to be called on mouseout.
             *
             * @param {(location: Point) => any} callback A function that takes the pixel position of the mouse event.
             *                                            Pass in null to remove the callback.
             * @return {Mouse} The calling Mouse Handler.
             */
            mouseout(callback: (location: Point) => any): Mouse;
        }
    }
}<|MERGE_RESOLUTION|>--- conflicted
+++ resolved
@@ -794,7 +794,7 @@
      * Index, if used, will be the index of the datum in the array.
      */
     interface IAppliedAccessor {
-        (datum: any, index: number): any;
+        (datum?: any, index?: number): any;
     }
     interface _IProjector {
         accessor: _IAccessor;
@@ -1831,7 +1831,7 @@
                 y2: any;
             };
             _invalidateLayout(): void;
-<<<<<<< HEAD
+            _setDefaultAlignment(): void;
             /**
              * Gets the current formatter on the axis. Data is passed through the
              * formatter before being displayed.
@@ -1839,9 +1839,6 @@
              * @returns {Formatter} The calling Axis, or the current
              * Formatter.
              */
-=======
-            _setDefaultAlignment(): void;
->>>>>>> 0bfc9c41
             formatter(): Formatter;
             /**
              * Sets the current formatter on the axis. Data is passed through the
@@ -2120,7 +2117,19 @@
              * @returns {Label} The calling Label.
              */
             text(displayText: string): Label;
+            /**
+             * Gets the orientation of the Label.
+             *
+             * @returns {string} the current orientation.
+             */
             orient(): string;
+            /**
+             * Sets the orientation of the Label.
+             *
+             * @param {string} newOrientation If provided, the desired orientation
+             * (horizontal/vertical-left/vertical-right).
+             * @returns {Label} The calling Label.
+             */
             orient(newOrientation: string): Label;
             _doRender(): void;
             _computeLayout(xOffset?: number, yOffset?: number, availableWidth?: number, availableHeight?: number): Label;
@@ -2383,7 +2392,6 @@
                 [x: string]: _IProjector;
             };
             _animate: boolean;
-<<<<<<< HEAD
             _animators: Animator.IPlotAnimatorMap;
             _ANIMATION_DURATION: number;
             /**
@@ -2397,10 +2405,6 @@
              * @constructor
              * @param {any[]|Dataset} [dataset] If provided, the data or Dataset to be associated with this Plot.
              */
-=======
-            _animators: Plottable.Animator.IPlotAnimatorMap;
-            _ANIMATION_DURATION: number;
->>>>>>> 0bfc9c41
             constructor();
             _anchor(element: D3.Selection): void;
             _setup(): void;
@@ -3061,7 +3065,7 @@
     module Abstract {
         class Path extends Animator.Base {
             animate(selection: any, attrToProjector: IAttributeToProjector): D3.Transition.Transition;
-            _pathTween(d: any, dProjector: any): D3.Transition.BaseInterpolate;
+            _pathTween(d: any, dProjector: IAppliedAccessor): D3.Transition.BaseInterpolate;
         }
     }
 }
@@ -3070,7 +3074,7 @@
 declare module Plottable {
     module Animator {
         class Arc extends Abstract.Path {
-            _pathTween(d: any, dProjector: any): D3.Transition.BaseInterpolate;
+            _pathTween(d: D3.Layout.ArcDescriptor, dProjector: D3.Svg.Arc): D3.Transition.BaseInterpolate;
         }
     }
 }
