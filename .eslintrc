{
  "env": {
    "browser": true,
    "jquery": true,
    "node": true
  },
  "globals": {
    "d3": true,
    "Plottable": true,
    "makeRandomData": true,
    "deep_copy": true
  },
  "rules": {
    "no-eval": 0,
    "no-return-assign": 0,
<<<<<<< HEAD
    "no-undef": 0,
    "no-trailing-spaces": 0,
=======
    "no-shadow": 0,
>>>>>>> bcced27e
    "quotes": 0,
    "consistent-return": 0,
    "no-console": 0,
    "no-unused-vars": 0,
    "no-multi-spaces": 0,
    "camelcase": 0,
    "comma-spacing": 0,
    "key-spacing": 0,
    "no-use-before-define": 0,
    "strict": 0,
    "no-underscore-dangle": 0,
    "no-labels": 0
  }
}<|MERGE_RESOLUTION|>--- conflicted
+++ resolved
@@ -13,12 +13,6 @@
   "rules": {
     "no-eval": 0,
     "no-return-assign": 0,
-<<<<<<< HEAD
-    "no-undef": 0,
-    "no-trailing-spaces": 0,
-=======
-    "no-shadow": 0,
->>>>>>> bcced27e
     "quotes": 0,
     "consistent-return": 0,
     "no-console": 0,
